# Copyright (c) 2000, 2017, Oracle and/or its affiliates. All rights reserved.
#
# This program is free software; you can redistribute it and/or modify
# it under the terms of the GNU General Public License as published by
# the Free Software Foundation; version 2 of the License.
#
# This program is distributed in the hope that it will be useful,
# but WITHOUT ANY WARRANTY; without even the implied warranty of
# MERCHANTABILITY or FITNESS FOR A PARTICULAR PURPOSE.  See the
# GNU General Public License for more details.
#
# You should have received a copy of the GNU General Public License
# along with this program; see the file COPYING. If not, write to the
# Free Software Foundation, Inc., 51 Franklin St, Fifth Floor, Boston
# MA  02110-1301  USA.

%global milestone       rc

%global mysql_vendor    Oracle and/or its affiliates
%global mysqldatadir    /var/lib/mysql

# Pass --define 'with_cluster 1' to build with cluster support
%{?with_cluster: %global cluster 1}

# By default, a build will include the bundeled "yaSSL" library for SSL.
%{?with_ssl: %global ssl_option -DWITH_SSL=%{with_ssl}}

# Pass path to mecab lib
%{?with_mecab: %global mecab_option -DWITH_MECAB=%{with_mecab}}
%{?with_mecab: %global mecab 1}

# Pass path to the AWS SDK install
%{?with_aws_sdk: %global aws_sdk_option -DWITH_AWS_SDK=%{with_aws_sdk}}
%{?with_aws_sdk: %global aws_sdk 1}

# Pass path to the libcurl "lib" directory
%{?WITH_CURL: %global curl_lib_option -DWITH_CURL=%{WITH_CURL}}

# Regression tests may take a long time, override the default to skip them
%{!?runselftest:%global runselftest 0}

%{!?with_systemd:                %global systemd 0}
%{!?with_debuginfo:              %global nodebuginfo 1}
%{!?product_suffix:              %global product_suffix community}
%{!?feature_set:                 %global feature_set community}
%{!?compilation_comment_release: %global compilation_comment_release MySQL Community Server - (GPL)}
%{!?compilation_comment_debug:   %global compilation_comment_debug MySQL Community Server - Debug (GPL)}
%{!?src_base:                    %global src_base mysql%{?cluster:-cluster-gpl}}

%global src_dir               %{src_base}-%{version}%{?milestone:-%{milestone}}

# multiarch
%global multiarchs            ppc %{power64} %{ix86} x86_64 %{sparc}

# No debuginfo for now, ships /usr/sbin/mysqld-debug and libmysqlcliet-debug.a
%if 0%{?nodebuginfo}
%global _enable_debug_package 0
%global debug_package         %{nil}
%global __os_install_post     /usr/lib/rpm/brp-compress %{nil}
%endif

%if 0%{?commercial}
%global license_files_server  %{src_dir}/LICENSE.mysql %{src_dir}/README
%global license_type          Commercial
%else
%global license_files_server  %{src_dir}/COPYING %{src_dir}/README
%global license_type          GPLv2
%endif

%if 0%{?suse_version} == 1110
%global dist                  .sles11
%global sles11                1
%endif

%if 0%{?suse_version} == 1315
%global dist                  .sles12
%global sles12                1
%endif

# https://en.opensuse.org/openSUSE:Systemd_packaging_guidelines
%{?sles12:                %global systemd 1}
%{!?_tmpfilesdir:         %global _tmpfilesdir /usr/lib/tmpfiles.d}

%global min                   8.0.0

Name:           mysql%{?cluster:-cluster}-%{product_suffix}
Summary:        A very fast and reliable SQL database server
Group:          Applications/Databases
Version:        @MYSQL_NO_DASH_VERSION@
Release:        0.1%{?milestone:.%{milestone}}%{?commercial:.1}%{?dist}
License:        Copyright (c) 2000, @MYSQL_COPYRIGHT_YEAR@, %{mysql_vendor}. All rights reserved. Under %{?license_type} license as shown in the Description field.
Source0:        https://cdn.mysql.com/Downloads/MySQL-@MYSQL_BASE_VERSION@/%{src_dir}.tar.gz
URL:            http://www.mysql.com/
Packager:       MySQL Release Engineering <mysql-build@oss.oracle.com>
Vendor:         %{mysql_vendor}
Source10:       http://downloads.sourceforge.net/boost/@BOOST_PACKAGE_NAME@.tar.bz2
Source90:       filter-provides.sh
Source91:       filter-requires.sh
BuildRequires:  cmake >= 2.8.2
BuildRequires:  perl
BuildRequires:  libaio-devel
BuildRequires:  libnuma-devel
BuildRequires:  ncurses-devel
BuildRequires:  openssl-devel
BuildRequires:  zlib-devel
%{?sles11:BuildRequires: gcc48 gcc48-c++}
%if 0%{?systemd}
BuildRequires:  systemd
BuildRequires:  pkgconfig(systemd)
BuildRequires:  systemd-rpm-macros
%endif
BuildRequires:  cyrus-sasl-devel
%if 0%{?commercial}
BuildRequires:  openldap2-devel
%endif
BuildRoot:      %(mktemp -ud %{_tmppath}/%{name}-%{version}-%{release}-XXXXXX)

%if 0%{?rhel} > 6
# For rpm => 4.9 only: https://fedoraproject.org/wiki/Packaging:AutoProvidesAndRequiresFiltering
%global __requires_exclude ^perl\\((GD|hostnames|lib::mtr|lib::v1|mtr_|My::)
%global __provides_exclude_from ^(/usr/share/(mysql|mysql-test)/.*|%{_libdir}/mysql/plugin/.*\\.so)$
%else
# https://fedoraproject.org/wiki/EPEL:Packaging#Generic_Filtering_on_EPEL6
%global __perl_provides %{SOURCE90}
%global __perl_requires %{SOURCE91}
%endif

%description
The MySQL(TM) software delivers a very fast, multi-threaded, multi-user,
and robust SQL (Structured Query Language) database server. MySQL Server
is intended for mission-critical, heavy-load production systems as well
as for embedding into mass-deployed software. MySQL is a trademark of
%{mysql_vendor}

The MySQL software has Dual Licensing, which means you can use the MySQL
software free of charge under the GNU General Public License
(http://www.gnu.org/licenses/). You can also purchase commercial MySQL
licenses from %{mysql_vendor} if you do not wish to be bound by the terms of
the GPL. See the chapter "Licensing and Support" in the manual for
further info.

The MySQL web site (http://www.mysql.com/) provides the latest
news and information about the MySQL software. Also please see the
documentation and the manual for more information.

%package        server
Summary:        A very fast and reliable SQL database server
Group:          Applications/Databases
Requires:       coreutils
Requires:       grep
Requires:       procps
Requires:       net-tools
Requires:       perl-base
Requires:       %{name}-client >= %{min}
Requires:       %{name}-common = %{version}-%{release}
%if 0%{?commercial}
Obsoletes:      mysql-commercial-bench < 5.7.8
Provides:       MySQL-server-advanced = %{version}-%{release}
Obsoletes:      MySQL-server-advanced < %{version}-%{release}
Obsoletes:      mysql-community-server < %{version}-%{release}
Obsoletes:      MySQL-embedded-advanced < %{version}-%{release}
Obsoletes:      mysql-commercial-embedded < 8.0.1
Obsoletes:      mysql-commercial-embedded-devel < 8.0.1
%if 0%{?cluster}
Provides:       MySQL-Cluster-server-advanced = %{version}-%{release}
Obsoletes:      MySQL-Cluster-server-advanced < %{version}-%{release}
Obsoletes:      MySQL-Cluster-embedded-advanced < %{version}-%{release}
Obsoletes:      mysql-commercial-server < %{version}-%{release}
Obsoletes:      mysql-cluster-community-server < %{version}-%{release}
Obsoletes:      mysql-cluster-community-embedded < 8.0.1
Obsoletes:      mysql-cluster-community-embedded-devel < 8.0.1
%endif
%endif
%if 0%{?cluster}
Provides:       MySQL-Cluster-server-gpl%{?_isa} = %{version}-%{release}
Obsoletes:      MySQL-Cluster-server-gpl%{?_isa} < %{version}-%{release}
Obsoletes:      MySQL-Cluster-embedded-gpl < %{version}-%{release}
%endif
Obsoletes:      mysql-community-bench < 5.7.8
Obsoletes:      mysql-community-embedded < 8.0.1
Obsoletes:      mysql-community-embedded-devel < 8.0.1
Obsoletes:      MySQL-embedded < %{version}-%{release}
Obsoletes:      mysql-embedded < %{version}-%{release}
Obsoletes:      mysql-embedded-devel < %{version}-%{release}
Obsoletes:      community-mysql-bench
Obsoletes:      mysql-bench
Provides:       MySQL-server = %{version}-%{release}
Obsoletes:      MySQL-server < %{version}-%{release}
Obsoletes:      mysql < %{version}-%{release}
Obsoletes:      mysql-tools < %{version}-%{release}
Obsoletes:      mariadb-bench
Obsoletes:      mariadb-server
Obsoletes:      mariadb-galera-server
Obsoletes:      mariadb-embedded
Obsoletes:      mariadb-embedded-devel
Provides:       mysql = %{version}-%{release}
Provides:       mysql-tools = %{version}-%{release}
%if 0%{?systemd}
%{?systemd_requires}
%else
PreReq:         insserv
%endif
PreReq:         sed
PreReq:         pwdutils
Conflicts:      otherproviders(mysql)
Conflicts:      otherproviders(mysql-debug)
Conflicts:      otherproviders(mysql-tools)

%description    server
The MySQL(TM) software delivers a very fast, multi-threaded, multi-user,
and robust SQL (Structured Query Language) database server. MySQL Server
is intended for mission-critical, heavy-load production systems as well
as for embedding into mass-deployed software. MySQL is a trademark of
%{mysql_vendor}

The MySQL software has Dual Licensing, which means you can use the MySQL
software free of charge under the GNU General Public License
(http://www.gnu.org/licenses/). You can also purchase commercial MySQL
licenses from %{mysql_vendor} if you do not wish to be bound by the terms of
the GPL. See the chapter "Licensing and Support" in the manual for
further info.

The MySQL web site (http://www.mysql.com/) provides the latest news and
information about the MySQL software.  Also please see the documentation
and the manual for more information.

This package includes the MySQL server binary as well as related utilities
to run and administer a MySQL server.

%package        client
Summary:        MySQL database client applications and tools
Group:          Applications/Databases
Requires:       %{name}-libs >= %{min}
%if 0%{?commercial}
Provides:       MySQL-client-advanced = %{version}-%{release}
Obsoletes:      MySQL-client-advanced < %{version}-%{release}
Obsoletes:      mysql-community-client < %{version}-%{release}
%if 0%{?cluster}
Provides:       MySQL-Cluster-client-advanced = %{version}-%{release}
Obsoletes:      MySQL-Cluster-client-advanced < %{version}-%{release}
Obsoletes:      mysql-commercial-client < %{version}-%{release}
Obsoletes:      mysql-cluster-community-client < %{version}-%{release}
%endif
%endif
%if 0%{?cluster}
Provides:       MySQL-Cluster-client-gpl = %{version}-%{release}
Obsoletes:      MySQL-Cluster-client-gpl < %{version}-%{release}
%endif
Provides:       MySQL-client = %{version}-%{release}
Obsoletes:      MySQL-client < %{version}-%{release}
Provides:       mysql-client = %{version}-%{release}
Obsoletes:      mysql-client < %{version}-%{release}
Obsoletes:      mariadb
Conflicts:      otherproviders(mysql-client)

%description    client
This package contains the standard MySQL clients and administration
tools.

%package        common
Summary:        MySQL database common files for server and client libs
Group:          Applications/Databases
%if 0%{?commercial}
Obsoletes:      mysql-community-common < %{version}-%{release}
%if 0%{?cluster}
Obsoletes:      mysql-commercial-common < %{version}-%{release}
Obsoletes:      mysql-cluster-community-common < %{version}-%{release}
%endif
%endif
Provides:       mysql-common = %{version}-%{release}

%description    common
This packages contains common files needed by MySQL client library and
MySQL database server


%package        test
Summary:        Test suite for the MySQL database server
Group:          Applications/Databases
Requires:       %{name}-server >= %{min}
%if 0%{?cluster}
Requires:       %{name}-data-node%{?_isa} >= %{min}
Requires:       %{name}-management-server%{?_isa} >= %{min}
%endif
%if 0%{?commercial}
Provides:       MySQL-test-advanced = %{version}-%{release}
Obsoletes:      MySQL-test-advanced < %{version}-%{release}
Obsoletes:      mysql-community-test < %{version}-%{release}
%if 0%{?cluster}
Provides:       MySQL-Cluster-test-advanced = %{version}-%{release}
Obsoletes:      MySQL-Cluster-test-advanced < %{version}-%{release}
Obsoletes:      mysql-commercial-test < %{version}-%{release}
Obsoletes:      mysql-cluster-community-test < %{version}-%{release}
%endif
%endif
%if 0%{?cluster}
Provides:       MySQL-Cluster-test-gpl = %{version}-%{release}
Obsoletes:      MySQL-Cluster-test-gpl < %{version}-%{release}
%endif
Provides:       MySQL-test = %{version}-%{release}
Obsoletes:      MySQL-test < %{version}-%{release}
Obsoletes:      mysql-test < %{version}-%{release}
Obsoletes:      mariadb-test
Provides:       mysql-test = %{version}-%{release}
Conflicts:      otherproviders(mysql-test)

%description    test
This package contains the MySQL regression test suite for MySQL
database server.

%package        devel
Summary:        Development header files and libraries for MySQL database client applications
Group:          Applications/Databases
Requires:       %{name}-libs >= %{min}
%if 0%{?commercial}
Provides:       MySQL-devel-advanced = %{version}-%{release}
Obsoletes:      MySQL-devel-advanced < %{version}-%{release}
Obsoletes:      mysql-community-devel < %{version}-%{release}
%if 0%{?cluster}
Provides:       MySQL-Cluster-devel-advanced = %{version}-%{release}
Obsoletes:      MySQL-Cluster-devel-advanced < %{version}-%{release}
Obsoletes:      mysql-commercial-devel < %{version}-%{release}
Obsoletes:      mysql-cluster-community-devel < %{version}-%{release}
%endif
%endif
%if 0%{?cluster}
Provides:       MySQL-Cluster-devel-gpl = %{version}-%{release}
Obsoletes:      MySQL-Cluster-devel-gpl < %{version}-%{release}
%endif
Provides:       MySQL-devel = %{version}-%{release}
Obsoletes:      MySQL-devel < %{version}-%{release}
Obsoletes:      mysql-devel < %{version}-%{release}
Obsoletes:      mariadb-devel
Obsoletes:      libmysqlclient-devel
Obsoletes:      mysql-connector-c-devel < 6.2
Provides:       mysql-devel = %{version}-%{release}
Provides:       libmysqlclient-devel = %{version}-%{release}

%description    devel
This package contains the development header files and libraries necessary
to develop MySQL client applications.

%package        libs
Summary:        Shared libraries for MySQL database client applications
Group:          Applications/Databases
Requires:       %{name}-common >= %{min}
%if 0%{?commercial}
Provides:       MySQL-shared-advanced = %{version}-%{release}
Obsoletes:      MySQL-shared-advanced < %{version}-%{release}
Obsoletes:      mysql-community-libs < %{version}-%{release}
%if 0%{?cluster}
Provides:       MySQL-Cluster-shared-advanced = %{version}-%{release}
Obsoletes:      MySQL-Cluster-shared-advanced < %{version}-%{release}
Obsoletes:      MySQL-shared-advanced < %{version}-%{release}
Obsoletes:      mysql-cluster-community-libs < %{version}-%{release}
%endif
%endif
%if 0%{?cluster}
Provides:       MySQL-Cluster-shared-gpl = %{version}-%{release}
Obsoletes:      MySQL-Cluster-shared-gpl < %{version}-%{release}
%endif
Provides:       MySQL-shared = %{version}-%{release}
Obsoletes:      MySQL-shared < %{version}-%{release}
Obsoletes:      mysql-libs < %{version}-%{release}
Obsoletes:      mariadb-libs
Obsoletes:      libmysqlclient21 < %{version}-%{release}
Obsoletes:      mysql-connector-c-shared < 6.2
Provides:       mysql-libs = %{version}-%{release}
Provides:       libmysqlclient21 = %{version}-%{release}

%description    libs
This package contains the shared libraries for MySQL client
applications.

%if 0%{?cluster}
%package        management-server
Summary:        MySQL Cluster Management Server Daemon
Group:          Applications/Databases
%description    management-server
This package contains the MySQL Cluster Management Server Daemon,
which reads the cluster configuration file and distributes this
information to all nodes in the cluster.

%package        data-node
Summary:        MySQL Cluster Data Node Daemon
Group:          Applications/Databases
%description    data-node
This package contains MySQL Cluster Data Node Daemon, its the process
that is used to handle all the data in tables using the NDB Cluster
storage engine. It comes in two variants: ndbd and ndbmtd, the former
is single threaded while the latter is multi-threaded.

%package        auto-installer
Summary:        Web-based graphical configuration installer for MySQL Cluster
Group:          Applications/Databases
Requires:       %{name}-server%{?_isa} = %{version}-%{release}
Requires:       python-paramiko
Requires:       python-pycrypto
%description    auto-installer
This package contains the MySQL Cluster web-based graphical
configuration installer, which can be used to set up and start or stop
a MySQL Cluster on one or more host computers.

%package        ndbclient
Summary:        Shared libraries for MySQL NDB storage engine client applications
Group:          Applications/Databases
%description    ndbclient
This package contains the shared libraries for MySQL MySQL NDB storage
engine client applications.

%package        ndbclient-devel
Summary:        Development files for MySQL NDB storage engine client applications
Group:          Applications/Databases
Requires:       %{name}-devel%{?_isa} = %{version}-%{release}
Requires:       %{name}-ndbclient%{?_isa} = %{version}-%{release}
%description    ndbclient-devel
This package contains the development header files and libraries
necessary to develop client applications for MySQL NDB storage engine.

%if 0%{?ndb_nodejs_extras_path:1}
%package        nodejs
Summary:        Set of Node.js adapters for MySQL Cluster
Group:          Applications/Databases
%description    nodejs
This package contains MySQL NoSQL Connector for JavaScript, a set of
Node.js adapters for MySQL Cluster and MySQL Server, which make it
possible to write JavaScript applications for Node.js using MySQL
data.
%endif

%package        java
Summary:        MySQL Cluster Connector for Java
Group:          Applications/Databases
%description    java
This package contains MySQL Cluster Connector for Java, which includes
ClusterJ and ClusterJPA, a plugin for use with OpenJPA.

ClusterJ is a high level database API that is similar in style and
concept to object-relational mapping persistence frameworks such as
Hibernate and JPA.

ClusterJPA is an OpenJPA implementation for MySQL Cluster that
attempts to offer the best possible performance by leveraging the
strengths of both ClusterJ and JDBC.

%package        memcached
Summary:        Memcached API for MySQL Cluster implemented as a loadable storage engine for memcached
Group:          Applications/Databases
Requires:       %{name}-server%{?_isa} = %{version}-%{release}
%description    memcached
This package contains the standard memcached server and a loadable
storage engine for memcached using the Memcache API for MySQL Cluster
to provide a persistent MySQL Cluster data store.

%endif # cluster

%if 0%{?commercial}
%package        backup
Summary:        MySQL Enterprise Backup
Group:          Applications/Databases
Provides:       meb = %{version}-%{release}
Provides:       meb%{?_isa} = %{version}-%{release}
Obsoletes:      meb < %{version}-%{release}
Obsoletes:      meb%{?_isa} < %{version}-%{release}
%description    backup
Implementing proper database backup and disaster recovery plans to
protect against accidental loss of data, database corruption,
hardware/operating system crashes orany natural disasters has become
one of the most important responsibilities of the Database
Administrator (DBAs).

MySQL Enterprise Backup provides DBAs with a high-performance, online
"hot" backup solution with data compression technology to ensure your
data is protected in case of downtime or an outage. MySQL is a
trademark of %{mysql_vendor}
%endif

%prep
%setup -q -T -a 0 -a 10 -c -n %{src_dir}
pushd %{src_dir}

%build
# Fail quickly and obviously if user tries to build as root
%if 0%{?runselftest}
if [ "x$(id -u)" = "x0" ] ; then
   echo "The MySQL regression tests may fail if run as root."
   echo "If you really need to build the RPM as root, use"
   echo "--define='runselftest 0' to skip the regression tests."
   exit 1
fi
%endif

%{?sles11:export CC=/usr/bin/gcc-4.8}
%{?sles11:export CXX=/usr/bin/g++-4.8}

# Build debug versions of mysqld
mkdir debug
(
  cd debug
  # Attempt to remove any optimisation flags from the debug build
  optflags=$(echo "%{optflags}" | sed -e 's/-O2 / /' -e 's/-D_FORTIFY_SOURCE=2/ /' -e 's/-Wp, / /')
  cmake ../%{src_dir} \
           -DBUILD_CONFIG=mysql_release \
           -DINSTALL_LAYOUT=RPM \
           -DPIDFILE_RPM="/var/run/mysql/mysqld.pid" \
           -DLOGFILE_RPM="/var/log/mysql/mysqld.log" \
           -DCMAKE_BUILD_TYPE=Debug \
           -DWITH_BOOST=.. \
           -DCMAKE_C_FLAGS="$optflags" \
           -DCMAKE_CXX_FLAGS="$optflags" \
%if 0%{?systemd}
           -DWITH_SYSTEMD=1 \
           -DSYSTEMD_SERVICE_NAME="mysql" \
           -DSYSTEMD_PID_DIR="/var/run/mysql" \
%endif
%if 0%{?ndb_nodejs_path:1}
           -DNDB_NODEJS_PATH=%{ndb_nodejs_path} \
%endif
%if 0%{?ndb_nodejs_extras_path:1}
           -DNDB_NODEJS_EXTRAS_PATH=%{ndb_nodejs_extras_path} \
%endif
%if 0%{?commercial}
           -DWITH_MEB=1 \
%endif
           -DWITH_INNODB_MEMCACHED=1 \
           -DINSTALL_LIBDIR="%{_lib}/mysql" \
           -DINSTALL_PLUGINDIR="%{_lib}/mysql/plugin" \
           -DMYSQL_UNIX_ADDR="%{mysqldatadir}/mysql.sock" \
           -DMYSQLX_UNIX_ADDR="/var/run/mysql/mysqlx.sock" \
           -DFEATURE_SET="%{feature_set}" \
           -DWITH_NUMA=ON \
           %{?ssl_option} \
           %{?mecab_option} \
           %{?aws_sdk_option} \
           %{?curl_lib_option} \
           -DCOMPILATION_COMMENT="%{compilation_comment_debug}" \
           -DMYSQL_SERVER_SUFFIX="%{?server_suffix}"
  echo BEGIN_DEBUG_CONFIG ; egrep '^#define' include/config.h ; echo END_DEBUG_CONFIG
  make %{?_smp_mflags} VERBOSE=1
)

# Build full release
mkdir release
(
  cd release
  cmake ../%{src_dir} \
           -DBUILD_CONFIG=mysql_release \
           -DINSTALL_LAYOUT=RPM \
           -DPIDFILE_RPM="/var/run/mysql/mysqld.pid" \
           -DLOGFILE_RPM="/var/log/mysql/mysqld.log" \
           -DCMAKE_BUILD_TYPE=RelWithDebInfo \
           -DWITH_BOOST=.. \
           -DCMAKE_C_FLAGS="%{optflags}" \
           -DCMAKE_CXX_FLAGS="%{optflags}" \
%if 0%{?systemd}
           -DWITH_SYSTEMD=1 \
           -DSYSTEMD_SERVICE_NAME="mysql" \
           -DSYSTEMD_PID_DIR="/var/run/mysql" \
%endif
%if 0%{?ndb_nodejs_path:1}
           -DNDB_NODEJS_PATH=%{ndb_nodejs_path} \
%endif
%if 0%{?ndb_nodejs_extras_path:1}
           -DNDB_NODEJS_EXTRAS_PATH=%{ndb_nodejs_extras_path} \
%endif
%if 0%{?commercial}
           -DWITH_MEB=1 \
%endif
           -DWITH_INNODB_MEMCACHED=1 \
           -DINSTALL_LIBDIR="%{_lib}/mysql" \
           -DINSTALL_PLUGINDIR="%{_lib}/mysql/plugin" \
           -DMYSQL_UNIX_ADDR="%{mysqldatadir}/mysql.sock" \
           -DMYSQLX_UNIX_ADDR="/var/run/mysql/mysqlx.sock" \
           -DFEATURE_SET="%{feature_set}" \
           -DWITH_NUMA=ON \
           %{?ssl_option} \
           %{?mecab_option} \
           %{?aws_sdk_option} \
           %{?curl_lib_option} \
           -DCOMPILATION_COMMENT="%{compilation_comment_release}" \
           -DMYSQL_SERVER_SUFFIX="%{?server_suffix}"
  echo BEGIN_NORMAL_CONFIG ; egrep '^#define' include/config.h ; echo END_NORMAL_CONFIG
  make %{?_smp_mflags} VERBOSE=1
)

%install
MBD=$RPM_BUILD_DIR/%{src_dir}

# Ensure that needed directories exists
install -d -m 0751 %{buildroot}/var/lib/mysql
install -d -m 0755 %{buildroot}/var/run/mysql
install -d -m 0750 %{buildroot}/var/log/mysql
install -d -m 0750 %{buildroot}/var/lib/mysql-files
install -d -m 0750 %{buildroot}/var/lib/mysql-keyring


# Install all binaries
cd $MBD/release
make DESTDIR=%{buildroot} install

# Install logrotate and autostart
install -D -m 0644 packaging/rpm-common/mysql.logrotate %{buildroot}%{_sysconfdir}/logrotate.d/mysql
install -D -m 0644 packaging/rpm-common/my.cnf %{buildroot}%{_sysconfdir}/my.cnf
install -d %{buildroot}%{_sysconfdir}/my.cnf.d
%if 0%{?systemd}
%else
install -D -m 0755 packaging/rpm-sles/mysql.init %{buildroot}%{_sysconfdir}/init.d/mysql
%endif

# Make library links
install -d -m 0755 %{buildroot}%{_sysconfdir}/ld.so.conf.d
echo "%{_libdir}/mysql" > %{buildroot}%{_sysconfdir}/ld.so.conf.d/mysql-%{_arch}.conf

# Remove files pages we explicitly do not want to package
rm -rf %{buildroot}%{_infodir}/mysql.info*
rm -rf %{buildroot}%{_datadir}/mysql/mysql.server
rm -rf %{buildroot}%{_datadir}/mysql/mysqld_multi.server
rm -f %{buildroot}%{_datadir}/mysql/win_install_firewall.sql 
rm -f %{buildroot}%{_datadir}/mysql/audit_log_filter_win_install.sql

# Remove obsoleted man pages
rm -f %{buildroot}%{_mandir}/man1/mysql-stress-test.pl.1
rm -f %{buildroot}%{_mandir}/man1/mysql-test-run.pl.1
rm -f %{buildroot}%{_mandir}/man1/mysql_client_test.1
rm -f %{buildroot}%{_mandir}/man1/mysql_client_test_embedded.1
rm -f %{buildroot}%{_mandir}/man1/mysqltest.1
rm -f %{buildroot}%{_mandir}/man1/mysqltest_embedded.1

# Remove upcoming man pages, to avoid breakage when they materialize
# Keep this comment as a placeholder for future cases
# rm -f %{buildroot}%{_mandir}/man1/<manpage>.1

# Remove removed manpages here until they are removed from the docs repo
rm -f  %{buildroot}%{_mandir}/man1/mysql_plugin.1
rm -f  %{buildroot}%{_mandir}/man1/mysql_install_db.1
rm -f  %{buildroot}%{_mandir}/man1/mysql_client_test_embedded.1*
rm -f  %{buildroot}%{_mandir}/man1/mysqltest_embedded.1*

# rcmysql symlink
install -d %{buildroot}%{_sbindir}
%if 0%{?systemd}
ln -sf %{_sbindir}/service %{buildroot}%{_sbindir}/rcmysql
%else
ln -sf %{_initrddir}/mysql %{buildroot}%{_sbindir}/rcmysql
%endif

%check
%if 0%{?runselftest} || 0%{?with_unittests}
pushd release
export CTEST_OUTPUT_ON_FAILURE=1
make test || true
%endif
%if 0%{?runselftest}
export MTR_BUILD_THREAD=auto
pushd mysql-test
./mtr \
    --mem --parallel=auto --force --retry=0 \
    --mysqld=--binlog-format=mixed \
    --suite-timeout=720 --testcase-timeout=30 \
    --clean-vardir
rm -r $(readlink var) var
%endif

%pre server
/usr/sbin/groupadd -r mysql >/dev/null 2>&1 || :
/usr/sbin/useradd -g mysql -o -r -d /var/lib/mysql -s /bin/false \
    -c "MySQL Server" -u 60 mysql >/dev/null 2>&1 || :
%if 0%{?systemd}
%service_add_pre mysql.service
%endif

%post server
datadir=$(/usr/bin/my_print_defaults server mysqld | grep '^--datadir=' | sed -n 's/--datadir=//p' | tail -n 1)
/bin/chmod 0751 "$datadir"
/bin/touch /var/log/mysql/mysqld.log
/bin/chown mysql:mysql /var/log/mysql/mysqld.log >/dev/null 2>&1 || :
%if 0%{?systemd}
%service_add_post mysql.service
/usr/bin/systemd-tmpfiles --create %{_tmpfilesdir}/mysql.conf >/dev/null 2>&1 || :
/bin/systemctl enable mysql.service >/dev/null 2>&1 || :
%else
/sbin/insserv /etc/init.d/mysql
%endif
%{_sbindir}/setcap cap_sys_nice+ep %{_sbindir}/mysqld >/dev/null 2>&1 || :

%preun server
%if 0%{?systemd}
%service_del_preun mysql.service
%else
if [ "$1" -eq 0 ]; then
    /usr/sbin/rcmysql stop >/dev/null 2>&1 || :
    /sbin/insserv /etc/init.d
fi
%endif

%postun server
%if 0%{?systemd}
%service_del_postun mysql.service
%else
if [ $1 -ge 1 ]; then
    /usr/sbin/rcmysql condrestart >/dev/null 2>&1 || :
fi
%endif

%post libs -p /sbin/ldconfig

%postun libs -p /sbin/ldconfig

%if 0%{?compatlib}
%post libs-compat -p /sbin/ldconfig

%postun libs-compat -p /sbin/ldconfig
%endif

%files server
%defattr(-, root, root, -)
%doc %{?license_files_server} %{src_dir}/Docs/ChangeLog
%doc %{src_dir}/Docs/INFO_SRC*
%doc release/Docs/INFO_BIN*
%attr(644, root, root) %{_mandir}/man1/innochecksum.1*
%attr(644, root, root) %{_mandir}/man1/ibd2sdi.1*
%attr(644, root, root) %{_mandir}/man1/my_print_defaults.1*
%attr(644, root, root) %{_mandir}/man1/myisam_ftdump.1*
%attr(644, root, root) %{_mandir}/man1/myisamchk.1*
%attr(644, root, root) %{_mandir}/man1/myisamlog.1*
%attr(644, root, root) %{_mandir}/man1/myisampack.1*
%attr(644, root, root) %{_mandir}/man8/mysqld.8*
%if 0%{?systemd}
%exclude %{_mandir}/man1/mysqld_multi.1*
%exclude %{_mandir}/man1/mysqld_safe.1*
%else
%attr(644, root, root) %{_mandir}/man1/mysqld_multi.1*
%attr(644, root, root) %{_mandir}/man1/mysqld_safe.1*
%endif
%attr(644, root, root) %{_mandir}/man1/mysqldumpslow.1*
%attr(644, root, root) %{_mandir}/man1/mysql_secure_installation.1*
%attr(644, root, root) %{_mandir}/man1/mysql_upgrade.1*
%attr(644, root, root) %{_mandir}/man1/mysqlman.1*
%attr(644, root, root) %{_mandir}/man1/mysql.server.1*
%attr(644, root, root) %{_mandir}/man1/mysql_tzinfo_to_sql.1*
%attr(644, root, root) %{_mandir}/man1/perror.1*
%attr(644, root, root) %{_mandir}/man1/resolve_stack_dump.1*
%attr(644, root, root) %{_mandir}/man1/resolveip.1*
%attr(644, root, root) %{_mandir}/man1/mysql_ssl_rsa_setup.1*
%attr(644, root, root) %{_mandir}/man1/lz4_decompress.1*
%attr(644, root, root) %{_mandir}/man1/zlib_decompress.1*

%config(noreplace) %{_sysconfdir}/my.cnf
%dir %{_sysconfdir}/my.cnf.d

%attr(755, root, root) %{_bindir}/innochecksum
%attr(755, root, root) %{_bindir}/ibd2sdi
%attr(755, root, root) %{_bindir}/my_print_defaults
%attr(755, root, root) %{_bindir}/myisam_ftdump
%attr(755, root, root) %{_bindir}/myisamchk
%attr(755, root, root) %{_bindir}/myisamlog
%attr(755, root, root) %{_bindir}/myisampack
%attr(755, root, root) %{_bindir}/mysql_secure_installation
%attr(755, root, root) %{_bindir}/mysql_tzinfo_to_sql
%attr(755, root, root) %{_bindir}/mysql_upgrade
%attr(755, root, root) %{_bindir}/mysqldumpslow
%attr(755, root, root) %{_bindir}/perror
%attr(755, root, root) %{_bindir}/resolve_stack_dump
%attr(755, root, root) %{_bindir}/resolveip
%attr(755, root, root) %{_bindir}/mysql_ssl_rsa_setup
%attr(755, root, root) %{_bindir}/lz4_decompress
%attr(755, root, root) %{_bindir}/zlib_decompress
%if 0%{?systemd}
%attr(755, root, root) %{_bindir}/mysqld_pre_systemd
%else
%attr(755, root, root) %{_bindir}/mysqld_multi
%attr(755, root, root) %{_bindir}/mysqld_safe
%endif
%attr(755, root, root) %{_sbindir}/mysqld
%attr(755, root, root) %{_sbindir}/mysqld-debug
%attr(755, root, root) %{_sbindir}/rcmysql

%dir %{_libdir}/mysql/plugin
%attr(755, root, root) %{_libdir}/mysql/plugin/adt_null.so
%attr(755, root, root) %{_libdir}/mysql/plugin/auth_socket.so
%attr(755, root, root) %{_libdir}/mysql/plugin/authentication_ldap_sasl_client.so
%attr(755, root, root) %{_libdir}/mysql/plugin/group_replication.so
%attr(755, root, root) %{_libdir}/mysql/plugin/component_log_sink_syseventlog.so
%attr(755, root, root) %{_libdir}/mysql/plugin/component_log_sink_json.so
%attr(755, root, root) %{_libdir}/mysql/plugin/connection_control.so
%attr(755, root, root) %{_libdir}/mysql/plugin/ha_example.so
%attr(755, root, root) %{_libdir}/mysql/plugin/keyring_file.so
%attr(755, root, root) %{_libdir}/mysql/plugin/keyring_udf.so
%attr(755, root, root) %{_libdir}/mysql/plugin/innodb_engine.so
%attr(755, root, root) %{_libdir}/mysql/plugin/libmemcached.so
%attr(755, root, root) %{_libdir}/mysql/plugin/locking_service.so
%attr(755, root, root) %{_libdir}/mysql/plugin/mypluglib.so
%attr(755, root, root) %{_libdir}/mysql/plugin/mysql_no_login.so
%attr(755, root, root) %{_libdir}/mysql/plugin/mysqlx.so
%attr(755, root, root) %{_libdir}/mysql/plugin/rewrite_example.so
%attr(755, root, root) %{_libdir}/mysql/plugin/rewriter.so
%attr(755, root, root) %{_libdir}/mysql/plugin/semisync_master.so
%attr(755, root, root) %{_libdir}/mysql/plugin/semisync_slave.so
%attr(755, root, root) %{_libdir}/mysql/plugin/validate_password.so
%attr(755, root, root) %{_libdir}/mysql/plugin/version_token.so
%dir %{_libdir}/mysql/plugin/debug
%attr(755, root, root) %{_libdir}/mysql/plugin/debug/adt_null.so
%attr(755, root, root) %{_libdir}/mysql/plugin/debug/auth_socket.so
%attr(755, root, root) %{_libdir}/mysql/plugin/debug/authentication_ldap_sasl_client.so
%attr(755, root, root) %{_libdir}/mysql/plugin/debug/group_replication.so
%attr(755, root, root) %{_libdir}/mysql/plugin/debug/component_log_sink_syseventlog.so
%attr(755, root, root) %{_libdir}/mysql/plugin/debug/component_log_sink_json.so
%attr(755, root, root) %{_libdir}/mysql/plugin/debug/connection_control.so
%attr(755, root, root) %{_libdir}/mysql/plugin/debug/ha_example.so
%attr(755, root, root) %{_libdir}/mysql/plugin/debug/keyring_file.so
%attr(755, root, root) %{_libdir}/mysql/plugin/debug/keyring_udf.so
%attr(755, root, root) %{_libdir}/mysql/plugin/debug/innodb_engine.so
%attr(755, root, root) %{_libdir}/mysql/plugin/debug/libmemcached.so
%attr(755, root, root) %{_libdir}/mysql/plugin/debug/locking_service.so
%attr(755, root, root) %{_libdir}/mysql/plugin/debug/mypluglib.so
%attr(755, root, root) %{_libdir}/mysql/plugin/debug/mysql_no_login.so
%attr(755, root, root) %{_libdir}/mysql/plugin/debug/mysqlx.so
%attr(755, root, root) %{_libdir}/mysql/plugin/debug/rewrite_example.so
%attr(755, root, root) %{_libdir}/mysql/plugin/debug/rewriter.so
%attr(755, root, root) %{_libdir}/mysql/plugin/debug/semisync_master.so
%attr(755, root, root) %{_libdir}/mysql/plugin/debug/semisync_slave.so
%attr(755, root, root) %{_libdir}/mysql/plugin/debug/validate_password.so
%attr(755, root, root) %{_libdir}/mysql/plugin/debug/version_token.so
%if 0%{?mecab}
%{_libdir}/mysql/mecab
%attr(755, root, root) %{_libdir}/mysql/plugin/libpluginmecab.so
%attr(755, root, root) %{_libdir}/mysql/plugin/debug/libpluginmecab.so
%endif
%if 0%{?commercial}
%attr(755, root, root) %{_libdir}/mysql/plugin/audit_log.so
%attr(644, root, root) %{_datadir}/mysql/audit_log_filter_linux_install.sql
%attr(755, root, root) %{_libdir}/mysql/plugin/authentication_pam.so
%attr(755, root, root) %{_libdir}/mysql/plugin/authentication_ldap_sasl.so
%attr(755, root, root) %{_libdir}/mysql/plugin/authentication_ldap_simple.so
%attr(755, root, root) %{_libdir}/mysql/plugin/keyring_okv.so
%attr(755, root, root) %{_libdir}/mysql/plugin/mysql_clone.so
%attr(755, root, root) %{_libdir}/mysql/plugin/thread_pool.so
%attr(755, root, root) %{_libdir}/mysql/plugin/openssl_udf.so
%attr(755, root, root) %{_libdir}/mysql/plugin/firewall.so
%attr(644, root, root) %{_datadir}/mysql/linux_install_firewall.sql
%attr(755, root, root) %{_libdir}/mysql/plugin/debug/audit_log.so
%attr(755, root, root) %{_libdir}/mysql/plugin/debug/authentication_pam.so
%attr(755, root, root) %{_libdir}/mysql/plugin/debug/authentication_ldap_sasl.so
%attr(755, root, root) %{_libdir}/mysql/plugin/debug/authentication_ldap_simple.so
%attr(755, root, root) %{_libdir}/mysql/plugin/debug/keyring_okv.so
%attr(755, root, root) %{_libdir}/mysql/plugin/debug/mysql_clone.so
%attr(755, root, root) %{_libdir}/mysql/plugin/debug/thread_pool.so
%attr(755, root, root) %{_libdir}/mysql/plugin/debug/openssl_udf.so
%attr(755, root, root) %{_libdir}/mysql/plugin/debug/firewall.so
%if 0%{?aws_sdk}
%attr(755, root, root) %{_libdir}/mysql/plugin/keyring_aws.so
%attr(755, root, root) %{_libdir}/mysql/plugin/debug/keyring_aws.so
%endif
%endif
%attr(644, root, root) %{_datadir}/mysql/fill_help_tables.sql
%attr(644, root, root) %{_datadir}/mysql/mysql_sys_schema.sql
%attr(644, root, root) %{_datadir}/mysql/mysql_system_tables.sql
%attr(644, root, root) %{_datadir}/mysql/mysql_system_tables_data.sql
%attr(644, root, root) %{_datadir}/mysql/mysql_test_data_timezone.sql
%attr(644, root, root) %{_datadir}/mysql/mysql-log-rotate
%attr(644, root, root) %{_datadir}/mysql/dictionary.txt
%attr(644, root, root) %{_datadir}/mysql/innodb_memcached_config.sql
%attr(644, root, root) %{_datadir}/mysql/install_rewriter.sql
%attr(644, root, root) %{_datadir}/mysql/uninstall_rewriter.sql
%attr(644, root, root) %{_datadir}/mysql/magic
%if 0%{?systemd}
%attr(644, root, root) %{_unitdir}/mysql.service
%attr(644, root, root) %{_unitdir}/mysql@.service
%attr(644, root, root) %{_tmpfilesdir}/mysql.conf
%else
%attr(755, root, root) %{_sysconfdir}/init.d/mysql
%endif
%attr(644, root, root) %config(noreplace,missingok) %{_sysconfdir}/logrotate.d/mysql
%dir %attr(751, mysql, mysql) /var/lib/mysql
%dir %attr(755, mysql, mysql) /var/run/mysql
%dir %attr(750, mysql, mysql) /var/log/mysql
%dir %attr(750, mysql, mysql) /var/lib/mysql-files
%dir %attr(750, mysql, mysql) /var/lib/mysql-keyring

%if 0%{?cluster}
%attr(644, root, root) %{_datadir}/mysql/ndb_dist_priv.sql
%endif

%files common
%defattr(-, root, root, -)
%doc %{?license_files_server}
%{_datadir}/mysql/charsets/
%{_datadir}/mysql/errmsg-utf8.txt
%{_datadir}/mysql/bulgarian/
%{_datadir}/mysql/czech/
%{_datadir}/mysql/danish/
%{_datadir}/mysql/dutch/
%{_datadir}/mysql/english/
%{_datadir}/mysql/estonian/
%{_datadir}/mysql/french/
%{_datadir}/mysql/german/
%{_datadir}/mysql/greek/
%{_datadir}/mysql/hungarian/
%{_datadir}/mysql/italian/
%{_datadir}/mysql/japanese/
%{_datadir}/mysql/korean/
%{_datadir}/mysql/norwegian-ny/
%{_datadir}/mysql/norwegian/
%{_datadir}/mysql/polish/
%{_datadir}/mysql/portuguese/
%{_datadir}/mysql/romanian/
%{_datadir}/mysql/russian/
%{_datadir}/mysql/serbian/
%{_datadir}/mysql/slovak/
%{_datadir}/mysql/spanish/
%{_datadir}/mysql/swedish/
%{_datadir}/mysql/ukrainian/

%files client
%defattr(-, root, root, -)
%doc %{?license_files_server}
%attr(755, root, root) %{_bindir}/mysql
%attr(755, root, root) %{_bindir}/mysqladmin
%attr(755, root, root) %{_bindir}/mysqlbinlog
%attr(755, root, root) %{_bindir}/mysqlcheck
%attr(755, root, root) %{_bindir}/mysqldump
%attr(755, root, root) %{_bindir}/mysqlimport
%attr(755, root, root) %{_bindir}/mysqlpump
%attr(755, root, root) %{_bindir}/mysqlshow
%attr(755, root, root) %{_bindir}/mysqlslap
%attr(755, root, root) %{_bindir}/mysql_config_editor

%attr(644, root, root) %{_mandir}/man1/mysql.1*
%attr(644, root, root) %{_mandir}/man1/mysqladmin.1*
%attr(644, root, root) %{_mandir}/man1/mysqlbinlog.1*
%attr(644, root, root) %{_mandir}/man1/mysqlcheck.1*
%attr(644, root, root) %{_mandir}/man1/mysqldump.1*
%attr(644, root, root) %{_mandir}/man1/mysqlpump.1*
%attr(644, root, root) %{_mandir}/man1/mysqlimport.1*
%attr(644, root, root) %{_mandir}/man1/mysqlshow.1*
%attr(644, root, root) %{_mandir}/man1/mysqlslap.1*
%attr(644, root, root) %{_mandir}/man1/mysql_config_editor.1*

%if 0%{?cluster}
%attr(755, root, root) %{_bindir}/ndb_blob_tool
%attr(755, root, root) %{_bindir}/ndb_config
%attr(755, root, root) %{_bindir}/ndb_delete_all
%attr(755, root, root) %{_bindir}/ndb_desc
%attr(755, root, root) %{_bindir}/ndb_drop_index
%attr(755, root, root) %{_bindir}/ndb_drop_table
%attr(755, root, root) %{_bindir}/ndb_error_reporter
%attr(755, root, root) %{_bindir}/ndb_index_stat
%attr(755, root, root) %{_bindir}/ndb_import
%attr(755, root, root) %{_bindir}/ndb_mgm
%attr(755, root, root) %{_bindir}/ndb_move_data
%attr(755, root, root) %{_bindir}/ndb_perror
%attr(755, root, root) %{_bindir}/ndb_print_backup_file
%attr(755, root, root) %{_bindir}/ndb_print_file
%attr(755, root, root) %{_bindir}/ndb_print_frag_file
%attr(755, root, root) %{_bindir}/ndb_print_schema_file
%attr(755, root, root) %{_bindir}/ndb_print_sys_file
%attr(755, root, root) %{_bindir}/ndb_redo_log_reader
%attr(755, root, root) %{_bindir}/ndb_restore
%attr(755, root, root) %{_bindir}/ndb_select_all
%attr(755, root, root) %{_bindir}/ndb_select_count
%attr(755, root, root) %{_bindir}/ndb_setup.py
%attr(755, root, root) %{_bindir}/ndb_show_tables
%attr(755, root, root) %{_bindir}/ndb_size.pl
%attr(755, root, root) %{_bindir}/ndb_top
%attr(755, root, root) %{_bindir}/ndb_waiter
%attr(755, root, root) %{_bindir}/ndbinfo_select_all

%attr(644, root, root) %{_mandir}/man1/ndb-common-options.1*
%attr(644, root, root) %{_mandir}/man1/ndb_blob_tool.1*
%attr(644, root, root) %{_mandir}/man1/ndb_config.1*
%attr(644, root, root) %{_mandir}/man1/ndb_cpcd.1*
%attr(644, root, root) %{_mandir}/man1/ndb_delete_all.1*
%attr(644, root, root) %{_mandir}/man1/ndb_desc.1*
%attr(644, root, root) %{_mandir}/man1/ndb_drop_index.1*
%attr(644, root, root) %{_mandir}/man1/ndb_drop_table.1*
%attr(644, root, root) %{_mandir}/man1/ndb_error_reporter.1*
%attr(644, root, root) %{_mandir}/man1/ndb_import.1*
%attr(644, root, root) %{_mandir}/man1/ndb_index_stat.1*
%attr(644, root, root) %{_mandir}/man1/ndb_mgm.1*
%attr(644, root, root) %{_mandir}/man1/ndb_move_data.1*
%attr(644, root, root) %{_mandir}/man1/ndb_perror.1*
%attr(644, root, root) %{_mandir}/man1/ndb_print_backup_file.1*
%attr(644, root, root) %{_mandir}/man1/ndb_print_file.1*
%attr(644, root, root) %{_mandir}/man1/ndb_print_frag_file.1*
%attr(644, root, root) %{_mandir}/man1/ndb_print_schema_file.1*
%attr(644, root, root) %{_mandir}/man1/ndb_print_sys_file.1*
%attr(644, root, root) %{_mandir}/man1/ndb_restore.1*
%attr(644, root, root) %{_mandir}/man1/ndb_select_all.1*
%attr(644, root, root) %{_mandir}/man1/ndb_select_count.1*
%attr(644, root, root) %{_mandir}/man1/ndb_setup.py.1*
%attr(644, root, root) %{_mandir}/man1/ndb_show_tables.1*
%attr(644, root, root) %{_mandir}/man1/ndb_size.pl.1*
%attr(644, root, root) %{_mandir}/man1/ndb_top.1*
%attr(644, root, root) %{_mandir}/man1/ndb_waiter.1*
%attr(644, root, root) %{_mandir}/man1/ndb_redo_log_reader.1*
%attr(644, root, root) %{_mandir}/man1/ndbinfo_select_all.1*
%endif #cluster

%files devel
%defattr(-, root, root, -)
%doc %{?license_files_server}
%attr(644, root, root) %{_mandir}/man1/comp_err.1*
%attr(644, root, root) %{_mandir}/man1/mysql_config.1*
%attr(755, root, root) %{_bindir}/mysql_config
%{_includedir}/mysql
%{_datadir}/aclocal/mysql.m4
%{_libdir}/mysql/libmysqlclient.a
%{_libdir}/mysql/libmysqlservices.a
%{_libdir}/mysql/libmysqlclient.so
%{_libdir}/pkgconfig/mysqlclient.pc

%files libs
%defattr(-, root, root, -)
%doc %{?license_files_server}
%dir %attr(755, root, root) %{_libdir}/mysql
%attr(644, root, root) %{_sysconfdir}/ld.so.conf.d/mysql-%{_arch}.conf
%{_libdir}/mysql/libmysqlclient.so.21*

%if 0%{?compatlib}
%files libs-compat
%defattr(-, root, root, -)
%doc %{?license_files_server}
%dir %attr(755, root, root) %{_libdir}/mysql
%attr(644, root, root) %{_sysconfdir}/ld.so.conf.d/mysql-%{_arch}.conf
%{_libdir}/mysql/libmysqlclient.so.%{compatlib}
%{_libdir}/mysql/libmysqlclient.so.%{compatlib}.0.0
%{_libdir}/mysql/libmysqlclient_r.so.%{compatlib}
%{_libdir}/mysql/libmysqlclient_r.so.%{compatlib}.0.0
%endif

%files test
%defattr(-, root, root, -)
%doc %{?license_files_server}
%attr(-, root, root) %{_datadir}/mysql-test
%attr(755, root, root) %{_bindir}/mysql_client_test
%attr(755, root, root) %{_bindir}/mysqltest
%attr(755, root, root) %{_bindir}/mysqlxtest

%attr(755, root, root) %{_libdir}/mysql/plugin/auth.so
%attr(755, root, root) %{_libdir}/mysql/plugin/auth_test_plugin.so
%attr(755, root, root) %{_libdir}/mysql/plugin/component_example_component1.so
%attr(755, root, root) %{_libdir}/mysql/plugin/component_example_component2.so
%attr(755, root, root) %{_libdir}/mysql/plugin/component_example_component3.so
%attr(755, root, root) %{_libdir}/mysql/plugin/component_log_sink_test.so
%attr(755, root, root) %{_libdir}/mysql/plugin/component_test_backup_lock_service.so
%attr(755, root, root) %{_libdir}/mysql/plugin/component_test_string_service_charset.so
%attr(755, root, root) %{_libdir}/mysql/plugin/component_test_string_service_long.so
%attr(755, root, root) %{_libdir}/mysql/plugin/component_test_string_service.so
%attr(755, root, root) %{_libdir}/mysql/plugin/component_pfs_example.so
%attr(755, root, root) %{_libdir}/mysql/plugin/component_pfs_example_component_population.so
%attr(755, root, root) %{_libdir}/mysql/plugin/pfs_example_plugin_employee.so
%attr(755, root, root) %{_libdir}/mysql/plugin/component_test_pfs_notification.so
%attr(755, root, root) %{_libdir}/mysql/plugin/component_test_pfs_resource_group.so
%attr(755, root, root) %{_libdir}/mysql/plugin/component_test_udf_registration.so
%attr(755, root, root) %{_libdir}/mysql/plugin/component_udf_reg_3_func.so
%attr(755, root, root) %{_libdir}/mysql/plugin/component_udf_reg_avg_func.so
%attr(755, root, root) %{_libdir}/mysql/plugin/component_udf_reg_int_func.so
%attr(755, root, root) %{_libdir}/mysql/plugin/component_udf_reg_int_same_func.so
%attr(755, root, root) %{_libdir}/mysql/plugin/component_udf_reg_only_3_func.so
%attr(755, root, root) %{_libdir}/mysql/plugin/component_udf_reg_real_func.so
%attr(755, root, root) %{_libdir}/mysql/plugin/component_udf_unreg_3_func.so
%attr(755, root, root) %{_libdir}/mysql/plugin/component_udf_unreg_int_func.so
%attr(755, root, root) %{_libdir}/mysql/plugin/component_udf_unreg_real_func.so
%attr(755, root, root) %{_libdir}/mysql/plugin/component_test_sys_var_service_int.so
%attr(755, root, root) %{_libdir}/mysql/plugin/component_test_sys_var_service.so
%attr(755, root, root) %{_libdir}/mysql/plugin/component_test_sys_var_service_same.so
%attr(755, root, root) %{_libdir}/mysql/plugin/component_test_sys_var_service_str.so
%attr(755, root, root) %{_libdir}/mysql/plugin/component_test_status_var_service.so
%attr(755, root, root) %{_libdir}/mysql/plugin/component_test_status_var_service_int.so
%attr(755, root, root) %{_libdir}/mysql/plugin/component_test_status_var_service_reg_only.so
%attr(755, root, root) %{_libdir}/mysql/plugin/component_test_status_var_service_str.so
%attr(755, root, root) %{_libdir}/mysql/plugin/component_test_status_var_service_unreg_only.so
%attr(755, root, root) %{_libdir}/mysql/plugin/component_test_system_variable_source.so
%attr(644, root, root) %{_libdir}/mysql/plugin/daemon_example.ini
%attr(755, root, root) %{_libdir}/mysql/plugin/libdaemon_example.so
%attr(755, root, root) %{_libdir}/mysql/plugin/test_udf_services.so
%attr(755, root, root) %{_libdir}/mysql/plugin/replication_observers_example_plugin.so
%attr(755, root, root) %{_libdir}/mysql/plugin/libtest_framework.so
%attr(755, root, root) %{_libdir}/mysql/plugin/libtest_services.so
%attr(755, root, root) %{_libdir}/mysql/plugin/libtest_services_threaded.so
%attr(755, root, root) %{_libdir}/mysql/plugin/libtest_session_detach.so
%attr(755, root, root) %{_libdir}/mysql/plugin/libtest_session_in_thd.so
%attr(755, root, root) %{_libdir}/mysql/plugin/libtest_session_info.so
%attr(755, root, root) %{_libdir}/mysql/plugin/libtest_sql_2_sessions.so
%attr(755, root, root) %{_libdir}/mysql/plugin/libtest_sql_all_col_types.so
%attr(755, root, root) %{_libdir}/mysql/plugin/libtest_sql_cmds_1.so
%attr(755, root, root) %{_libdir}/mysql/plugin/libtest_sql_commit.so
%attr(755, root, root) %{_libdir}/mysql/plugin/libtest_sql_complex.so
%attr(755, root, root) %{_libdir}/mysql/plugin/libtest_sql_errors.so
%attr(755, root, root) %{_libdir}/mysql/plugin/libtest_sql_lock.so
%attr(755, root, root) %{_libdir}/mysql/plugin/libtest_sql_processlist.so
%attr(755, root, root) %{_libdir}/mysql/plugin/libtest_sql_replication.so
%attr(755, root, root) %{_libdir}/mysql/plugin/libtest_sql_shutdown.so
%attr(755, root, root) %{_libdir}/mysql/plugin/libtest_sql_stmt.so
%attr(755, root, root) %{_libdir}/mysql/plugin/libtest_sql_sqlmode.so
%attr(755, root, root) %{_libdir}/mysql/plugin/libtest_sql_stored_procedures_functions.so
%attr(755, root, root) %{_libdir}/mysql/plugin/libtest_sql_views_triggers.so
%attr(755, root, root) %{_libdir}/mysql/plugin/libtest_x_sessions_deinit.so
%attr(755, root, root) %{_libdir}/mysql/plugin/libtest_x_sessions_init.so
%attr(755, root, root) %{_libdir}/mysql/plugin/qa_auth_client.so
%attr(755, root, root) %{_libdir}/mysql/plugin/qa_auth_interface.so
%attr(755, root, root) %{_libdir}/mysql/plugin/qa_auth_server.so
%attr(755, root, root) %{_libdir}/mysql/plugin/test_security_context.so
%attr(755, root, root) %{_libdir}/mysql/plugin/test_services_plugin_registry.so
%attr(755, root, root) %{_libdir}/mysql/plugin/debug/auth.so
%attr(755, root, root) %{_libdir}/mysql/plugin/debug/auth_test_plugin.so
%attr(755, root, root) %{_libdir}/mysql/plugin/debug/component_example_component1.so
%attr(755, root, root) %{_libdir}/mysql/plugin/debug/component_example_component2.so
%attr(755, root, root) %{_libdir}/mysql/plugin/debug/component_example_component3.so
%attr(755, root, root) %{_libdir}/mysql/plugin/debug/component_log_sink_test.so
%attr(755, root, root) %{_libdir}/mysql/plugin/debug/component_test_backup_lock_service.so
%attr(755, root, root) %{_libdir}/mysql/plugin/debug/component_test_string_service_charset.so
%attr(755, root, root) %{_libdir}/mysql/plugin/debug/component_test_string_service_long.so
%attr(755, root, root) %{_libdir}/mysql/plugin/debug/component_test_string_service.so
%attr(755, root, root) %{_libdir}/mysql/plugin/debug/component_pfs_example.so
%attr(755, root, root) %{_libdir}/mysql/plugin/debug/component_pfs_example_component_population.so
%attr(755, root, root) %{_libdir}/mysql/plugin/debug/pfs_example_plugin_employee.so
%attr(755, root, root) %{_libdir}/mysql/plugin/debug/component_test_pfs_notification.so
%attr(755, root, root) %{_libdir}/mysql/plugin/debug/component_test_pfs_resource_group.so
%attr(755, root, root) %{_libdir}/mysql/plugin/debug/component_test_udf_registration.so
%attr(755, root, root) %{_libdir}/mysql/plugin/debug/component_udf_reg_3_func.so
%attr(755, root, root) %{_libdir}/mysql/plugin/debug/component_udf_reg_avg_func.so
%attr(755, root, root) %{_libdir}/mysql/plugin/debug/component_udf_reg_int_func.so
%attr(755, root, root) %{_libdir}/mysql/plugin/debug/component_udf_reg_int_same_func.so
%attr(755, root, root) %{_libdir}/mysql/plugin/debug/component_udf_reg_only_3_func.so
%attr(755, root, root) %{_libdir}/mysql/plugin/debug/component_udf_reg_real_func.so
%attr(755, root, root) %{_libdir}/mysql/plugin/debug/component_udf_unreg_3_func.so
%attr(755, root, root) %{_libdir}/mysql/plugin/debug/component_udf_unreg_int_func.so
%attr(755, root, root) %{_libdir}/mysql/plugin/debug/component_udf_unreg_real_func.so
%attr(755, root, root) %{_libdir}/mysql/plugin/debug/component_test_sys_var_service_int.so
%attr(755, root, root) %{_libdir}/mysql/plugin/debug/component_test_sys_var_service.so
%attr(755, root, root) %{_libdir}/mysql/plugin/debug/component_test_sys_var_service_same.so
%attr(755, root, root) %{_libdir}/mysql/plugin/debug/component_test_sys_var_service_str.so
%attr(755, root, root) %{_libdir}/mysql/plugin/debug/component_test_status_var_service.so
%attr(755, root, root) %{_libdir}/mysql/plugin/debug/component_test_status_var_service_int.so
%attr(755, root, root) %{_libdir}/mysql/plugin/debug/component_test_status_var_service_reg_only.so
%attr(755, root, root) %{_libdir}/mysql/plugin/debug/component_test_status_var_service_str.so
%attr(755, root, root) %{_libdir}/mysql/plugin/debug/component_test_status_var_service_unreg_only.so
%attr(755, root, root) %{_libdir}/mysql/plugin/debug/component_test_system_variable_source.so
%attr(755, root, root) %{_libdir}/mysql/plugin/debug/libdaemon_example.so
%attr(755, root, root) %{_libdir}/mysql/plugin/debug/test_udf_services.so
%attr(755, root, root) %{_libdir}/mysql/plugin/debug/replication_observers_example_plugin.so
%attr(755, root, root) %{_libdir}/mysql/plugin/debug/libtest_framework.so
%attr(755, root, root) %{_libdir}/mysql/plugin/debug/libtest_services.so
%attr(755, root, root) %{_libdir}/mysql/plugin/debug/libtest_services_threaded.so
%attr(755, root, root) %{_libdir}/mysql/plugin/debug/libtest_session_detach.so
%attr(755, root, root) %{_libdir}/mysql/plugin/debug/libtest_session_in_thd.so
%attr(755, root, root) %{_libdir}/mysql/plugin/debug/libtest_session_info.so
%attr(755, root, root) %{_libdir}/mysql/plugin/debug/libtest_sql_2_sessions.so
%attr(755, root, root) %{_libdir}/mysql/plugin/debug/libtest_sql_all_col_types.so
%attr(755, root, root) %{_libdir}/mysql/plugin/debug/libtest_sql_cmds_1.so
%attr(755, root, root) %{_libdir}/mysql/plugin/debug/libtest_sql_commit.so
%attr(755, root, root) %{_libdir}/mysql/plugin/debug/libtest_sql_complex.so
%attr(755, root, root) %{_libdir}/mysql/plugin/debug/libtest_sql_errors.so
%attr(755, root, root) %{_libdir}/mysql/plugin/debug/libtest_sql_lock.so
%attr(755, root, root) %{_libdir}/mysql/plugin/debug/libtest_sql_processlist.so
%attr(755, root, root) %{_libdir}/mysql/plugin/debug/libtest_sql_replication.so
%attr(755, root, root) %{_libdir}/mysql/plugin/debug/libtest_sql_shutdown.so
%attr(755, root, root) %{_libdir}/mysql/plugin/debug/libtest_sql_stmt.so
%attr(755, root, root) %{_libdir}/mysql/plugin/debug/libtest_sql_sqlmode.so
%attr(755, root, root) %{_libdir}/mysql/plugin/debug/libtest_sql_stored_procedures_functions.so
%attr(755, root, root) %{_libdir}/mysql/plugin/debug/libtest_sql_views_triggers.so
%attr(755, root, root) %{_libdir}/mysql/plugin/debug/libtest_x_sessions_deinit.so
%attr(755, root, root) %{_libdir}/mysql/plugin/debug/libtest_x_sessions_init.so
%attr(755, root, root) %{_libdir}/mysql/plugin/debug/qa_auth_client.so
%attr(755, root, root) %{_libdir}/mysql/plugin/debug/qa_auth_interface.so
%attr(755, root, root) %{_libdir}/mysql/plugin/debug/qa_auth_server.so
%attr(755, root, root) %{_libdir}/mysql/plugin/debug/test_security_context.so
%attr(755, root, root) %{_libdir}/mysql/plugin/debug/test_services_plugin_registry.so

<<<<<<< HEAD
%attr(644, root, root) %{_mandir}/man1/mysql_client_test.1*
%attr(644, root, root) %{_mandir}/man1/mysql-stress-test.pl.1*
%attr(644, root, root) %{_mandir}/man1/mysql-test-run.pl.1*
%attr(644, root, root) %{_mandir}/man1/mysqltest.1*
=======
%files embedded
%defattr(-, root, root, -)
%doc %{?license_files_server}
%dir %attr(755, root, root) %{_libdir}/mysql
%attr(644, root, root) %{_sysconfdir}/ld.so.conf.d/mysql-%{_arch}.conf
%attr(755, root, root) %{_libdir}/mysql/libmysqld.so.*

%files embedded-devel
%defattr(-, root, root, -)
%doc %{?license_files_server}
%attr(644, root, root) %{_libdir}/mysql/libmysqld.a
%attr(644, root, root) %{_libdir}/mysql/libmysqld-debug.a
%attr(755, root, root) %{_libdir}/mysql/libmysqld.so
>>>>>>> 6576a1d9

%if 0%{?cluster}
%files management-server
%defattr(-, root, root, -)
%doc %{?license_files_server}
%attr(755, root, root) %{_sbindir}/ndb_mgmd
%attr(644, root, root) %{_mandir}/man8/ndb_mgmd.8*

%files data-node
%defattr(-, root, root, -)
%doc %{?license_files_server}
%attr(755, root, root) %{_sbindir}/ndbd
%attr(755, root, root) %{_sbindir}/ndbmtd
%attr(644, root, root) %{_mandir}/man8/ndbd.8*
%attr(644, root, root) %{_mandir}/man8/ndbmtd.8*

%files auto-installer
%defattr(-, root, root, -)
%doc %{?license_files_server}
%attr(755, root, root) %{_bindir}/mcc_config.py
%{_datadir}/mysql/mcc/
%exclude %{_datadir}/mysql/mcc/tst/

%files memcached
%defattr(-, root, root, -)
%doc %{?license_files_server}
%attr(755, root, root) %{_bindir}/memclient
%attr(755, root, root) %{_sbindir}/memcached
%attr(755, root, root) %{_libdir}/mysql/ndb_engine.so
%{_datadir}/mysql/memcache-api/

%files ndbclient
%defattr(-, root, root, -)
%doc %{?license_files_server}
%attr(755, root, root) %{_libdir}/mysql/libndbclient.so.6.1.0

%files ndbclient-devel
%defattr(-, root, root, -)
%doc %{?license_files_server}
%attr(644, root, root) %{_libdir}/mysql/libndbclient_static.a
%{_libdir}/mysql/libndbclient.so

%if 0%{?ndb_nodejs_extras_path:1}
%files nodejs
%defattr(-, root, root, -)
%doc %{?license_files_server}
%{_datadir}/mysql/nodejs/
%endif

%files java
%defattr(-, root, root, -)
%doc %{?license_files_server}
%{_datadir}/mysql/java/
%endif # cluster

%if 0%{?commercial}
%files backup
%defattr(-, root, root, -)
%doc %{src_dir}/packaging/meb/LICENSE.meb
%doc %{src_dir}/packaging/meb/LICENSE.third_party
%attr(755, root, root) %{_bindir}/mysqlbackup
%endif

%changelog
<<<<<<< HEAD
* Mon Sep 25 2017 Balasubramanian Kandasamy <balasubramanian.kandasamy@oracle.com> - 8.0.4-0.1
- Add meb as sub package

* Wed Jul 19 2017 V S Murthy Sidagam <venkata.sidagam@oracle.com> - 8.0.3-0.1
- Updated for 8.0.3 release
- Add component_test_status_var_service plugin
=======
* Tue Oct 31 2017 Bjorn Munch <bjorn.munch@oracle.com> - 5.7.21-1
- Remove obsoleted mysqltest man pages

* Fri May 26 2017 Harin Vadodaria <harin.vadodaria@oracle.com> - 5.7.19-1
- Add keyring_aws.so plugin to commercial server subpackage
>>>>>>> 6576a1d9

* Fri May 26 2017 Harin Vadodaria <harin.vadodaria@oracle.com> - 8.0.2-0.1
- Add keyring_aws plugin and UDF components
- Add component_test_sys_var_service plugins

* Tue Sep 13 2016 Balasubramanian Kandasamy <balasubramanian.kandasamy@oracle.com> - 8.0.1-0.1
- Add test_services_plugin_registry.so plugin
- Add connection_control.so to server subpackage

* Sun Jun 05 2016 Erlend Dahl <erlend.dahl@oracle.com> - 8.0.0-0.1
- Change the version number to 8.0.0
- Add manual page for ibd2sdi utility
- Adapt MySQL server 5.7 packaging to MySQL Cluster 7.5

* Fri Jun 03 2016 Balasubramanian Kandasamy <balasubramanian.kandasamy@oracle.com> - 5.8.0-0.1
- Add example component to test package
- Add test_udf_services.so plugin
- Add keyring_udf.so plugin to server subpackage
- Add keyring_okv.so plugin to commercial server subpackage
- Purge man page for mysql_install_db in preparation for its removal
- Include mysql-keyring directory
- Provide keyring_file.so plugin

* Tue Nov 24 2015 Bjorn Munch <bjorn.munch@oracle.com> - 5.7.10-1
- Included man pages for lz4_decompress and zlib_decompress

* Thu Nov 12 2015 Bjorn Munch <bjorn.munch@oracle.com> - 5.7.10-1
- Added lines to remove man pages we are not ready to include yet

* Mon Oct 19 2015 Bharathy Satish <bharathy.x.satish@oracle.com> - 5.7.10-1
- Added new decompression utilities lz4_decompress and zlib_decompress binaries to
  client subpackage.

* Mon Oct 5 2015 Tor Didriksen <tor.didriksen@oracle.com>
- Added mysqlx.so

* Tue Sep 29 2015 Balasubramanian Kandasamy <balasubramanian.kandasamy@oracle.com> - 5.7.9-1
- Updated for 5.7.9
- Added libtest_* plugins to test subpackage
- Add mysqlpump man page
- Obsolete mysql-connector-c-shared dependencies

* Mon Jul 06 2015 Murthy Narkedimilli <murthy.narkedimilli@oracle.com> - 5.7.8-0.2.rc
- Bumped the libmysqlclient.so version from 20 -> 21.

* Thu Jun 25 2015 Balasubramanian Kandasamy <balasubramanian.kandasamy@oracle.com> - 5.7.8-0.2.rc
- Add support for pkg-config

* Wed May 20 2015 Balasubramanian Kandasamy <balasubramanian.kandasamy@oracle.com> - 5.7.8-0.2.rc
- Added libtest_framework.so, libtest_services.so, libtest_services_threaded.so plugins
- Build and ship mecab plugin

* Tue Feb 3 2015 Balasubramanian Kandasamy <balasubramanian.kandasamy@oracle.com> - 5.7.6-0.2.m16
- Include boost sources
- Add license info in each subpackage
- Soname bump
- Added mysql_ssl_rsa_setup
- Include mysql-files directory

* Thu Sep 18 2014 Balasubramanian Kandasamy <balasubramanian.kandasamy@oracle.com> - 5.7.6-0.2.m16
- Provide replication_observers_example_plugin.so plugin

* Tue Sep 02 2014 Bjorn Munch <bjorn.munch@oracle.com> - 5.7.6-0.1.m16

* Tue Sep 2 2014 Bjorn Munch <bjorn.munch@oracle.com> - 5.7.6-0.1.m16
- Updated for 5.7.6

* Mon Sep 01 2014 Balasubramanian Kandasamy <balasubramanian.kandasamy@oracle.com> - 5.7.5-0.2.m15
- Added openssl_udf.so plugin to commercial packages

* Mon Jun 30 2014 Balasubramanian Kandasamy <balasubramanian.kandasamy@oracle.com> - 5.7.5-0.1.m15
- Port to SLES

* Thu Jun 26 2014 Balasubramanian Kandasamy <balasubramanian.kandasamy@oracle.com> - 5.7.5-0.3.m15
- Resolve embedded-devel conflict issue

* Wed Jun 25 2014 Balasubramanian Kandasamy <balasubramanian.kandasamy@oracle.com> - 5.7.5-0.2.m15
- Add bench package
- Enable dtrace 

* Thu Apr 24 2014 Balasubramanian Kandasamy <balasubramanian.kandasamy@oracle.com> - 5.7.5-0.1.m15
- Updated for 5.7.5

* Mon Apr 07 2014 Balasubramanian Kandasamy <balasubramanian.kandasamy@oracle.com> - 5.7.4-0.5.m14
- Fix Cflags for el7 

* Mon Mar 31 2014 Balasubramanian Kandasamy <balasubramanian.kandasamy@oracle.com> - 5.7.4-0.4.m14
- Support for enterprise packages
- Upgrade from MySQL-* packages

* Wed Mar 12 2014 Balasubramanian Kandasamy <balasubramanian.kandasamy@oracle.com> - 5.7.4-0.3.m14
- Resolve conflict with mysql-libs-compat 

* Thu Mar 06 2014 Balasubramanian Kandasamy <balasubramanian.kandasamy@oracle.com> - 5.7.4-0.2.m14
- Resolve conflict issues during upgrade
- Add ha_example.so plugin which is now included

* Fri Feb 07 2014 Balasubramanian Kandasamy <balasubramanian.kandasamy@oracle.com> - 5.7.4-0.1.m14
- 5.7.4
- Enable shared libmysqld by cmake option
- Move mysqltest and test plugins to test subpackage

* Mon Nov 18 2013 Balasubramanian Kandasamy <balasubramanian.kandasamy@oracle.com> - 5.7.3-0.3.m13
- Fixed isa_bits error 

* Fri Oct 25 2013 Balasubramanian Kandasamy <balasubramanian.kandasamy@oracle.com> - 5.7.3-0.1.m13
- Initial 5.7 port

* Fri Oct 25 2013 Balasubramanian Kandasamy <balasubramanian.kandasamy@oracle.com> - 5.6.15-1
- Fixed uln advanced rpm libyassl.a error
- Updated to 5.6.15

* Wed Oct 16 2013 Balasubramanian Kandasamy <balasubramanian.kandasamy@oracle.com> - 5.6.14-3
- Fixed mysql_install_db usage 
- Improved handling of plugin directory 

* Fri Sep 27 2013 Balasubramanian Kandasamy <balasubramanian.kandasamy@oracle.com> - 5.6.14-2
- Refresh mysql-install patch and service renaming

* Mon Sep 16 2013 Balasubramanian Kandasamy <balasubramanian.kandasamy@oracle.com> - 5.6.14-1
- Updated to 5.6.14

* Wed Sep 04 2013 Balasubramanian Kandasamy <balasubramanian.kandasamy@oracle.com> - 5.6.13-5
- Support upgrade from 5.5 ULN packages to 5.6 

* Tue Aug 27 2013 Balasubramanian Kandasamy <balasubramanian.kandasamy@oracle.com> - 5.6.13-4
- Enhanced perl filtering 
- Added openssl-devel to buildreq 

* Wed Aug 21 2013 Balasubramanian Kandasamy <balasubramanian.kandasamy@oracle.com> - 5.6.13-3
- Removed mysql_embedded binary to resolve multilib conflict issue

* Fri Aug 16 2013 Balasubramanian Kandasamy <balasubramanian.kandasamy@oracle.com> - 5.6.13-2 
- Fixed Provides and Obsoletes issues in server, test packages 

* Wed Aug 14 2013 Balasubramanian Kandasamy <balasubramanian.kandasamy@oracle.com> - 5.6.13-1
- Updated to 5.6.13

* Mon Aug 05 2013 Balasubramanian Kandasamy <balasubramanian.kandasamy@oracle.com> - 5.6.12-9
- Added files list to embedded packages 

* Thu Aug 01 2013 Balasubramanian Kandasamy <balasubramanian.kandasamy@oracle.com> - 5.6.12-8
- Updated libmysqld.a with libmysqld.so in embedded package

* Mon Jul 29 2013 Balasubramanian Kandasamy <balasubramanian.kandasamy@oracle.com> - 5.6.12-7
- Updated test package dependency from client to server

* Wed Jul 24 2013 Balasubramanian Kandasamy <balasubramanian.kandasamy@oracle.com> - 5.6.12-6
- Added libs-compat dependency under libs package to resolve server
  installation conflicts issue.
 
* Wed Jul 17 2013 Balasubramanian Kandasamy <balasubramanian.kandasamy@oracle.com> - 5.6.12-5
- Removed libmysqlclient.so.16 from libs package
 
* Fri Jul 05 2013 Balasubramanian Kandasamy <balasubramanian.kandasamy@oracle.com> - 5.6.12-4
- Adjusted to work on OEL6

* Wed Jun 26 2013 Balasubramanian Kandasamy <balasubramanian.kandasamy@oracle.com> - 5.6.12-3
- Move libs to mysql/
- Basic multi arch support
- Fix changelog dates

* Thu Jun 20 2013 Balasubramanian Kandasamy <balasubramanian.kandasamy@oracle.com> - 5.6.12-2
- Major cleanup

* Tue Jun 04 2013 Balasubramanian Kandasamy <balasubramanian.kandasamy@oracle.com> - 5.6.12-1
- Updated to 5.6.12

* Mon Nov 05 2012 Joerg Bruehe <joerg.bruehe@oracle.com>

- Allow to override the default to use the bundled yaSSL by an option like
      --define="with_ssl /path/to/ssl"

* Wed Oct 10 2012 Bjorn Munch <bjorn.munch@oracle.com>

- Replace old my-*.cnf config file examples with template my-default.cnf

* Fri Oct 05 2012 Joerg Bruehe <joerg.bruehe@oracle.com>

- Let the installation use the new option "--random-passwords" of "mysql_install_db".
  (Bug# 12794345 Ensure root password)
- Fix an inconsistency: "new install" vs "upgrade" are told from the (non)existence
  of "$mysql_datadir/mysql" (holding table "mysql.user" and other system stuff).

* Tue Jul 24 2012 Joerg Bruehe <joerg.bruehe@oracle.com>

- Add a macro "runselftest":
  if set to 1 (default), the test suite will be run during the RPM build;
  this can be oveeridden via the command line by adding
      --define "runselftest 0"
  Failures of the test suite will NOT make the RPM build fail!

* Mon Jul 16 2012 Joerg Bruehe <joerg.bruehe@oracle.com>

- Add the man page for the "mysql_config_editor".

* Mon Jun 11 2012 Joerg Bruehe <joerg.bruehe@oracle.com>

- Make sure newly added "SPECIFIC-ULN/" directory does not disturb packaging.

* Wed Feb 29 2012 Brajmohan Saxena <brajmohan.saxena@oracle.com>

- Removal all traces of the readline library from mysql (BUG 13738013)

* Wed Sep 28 2011 Joerg Bruehe <joerg.bruehe@oracle.com>

- Fix duplicate mentioning of "mysql_plugin" and its manual page,
  it is better to keep alphabetic order in the files list (merging!).

* Wed Sep 14 2011 Joerg Bruehe <joerg.bruehe@oracle.com>

- Let the RPM capabilities ("obsoletes" etc) ensure that an upgrade may replace
  the RPMs of any configuration (of the current or the preceding release series)
  by the new ones. This is done by not using the implicitly generated capabilities
  (which include the configuration name) and relying on more generic ones which
  just list the function ("server", "client", ...).
  The implicit generation cannot be prevented, so all these capabilities must be
  explicitly listed in "Obsoletes:"

* Tue Sep 13 2011 Jonathan Perkin <jonathan.perkin@oracle.com>

- Add support for Oracle Linux 6 and Red Hat Enterprise Linux 6.  Due to
  changes in RPM behaviour ($RPM_BUILD_ROOT is removed prior to install)
  this necessitated a move of the libmygcc.a installation to the install
  phase, which is probably where it belonged in the first place.

* Tue Sep 13 2011 Joerg Bruehe <joerg.bruehe@oracle.com>

- "make_win_bin_dist" and its manual are dropped, cmake does it different.

* Thu Sep 08 2011 Daniel Fischer <daniel.fischer@oracle.com>

- Add mysql_plugin man page.

* Tue Aug 30 2011 Tor Didriksen <tor.didriksen@oracle.com>

- Set CXX=g++ by default to add a dependency on libgcc/libstdc++.
  Also, remove the use of the -fno-exceptions and -fno-rtti flags.
  TODO: update distro_buildreq/distro_requires

* Tue Aug 30 2011 Joerg Bruehe <joerg.bruehe@oracle.com>

- Add the manual page for "mysql_plugin" to the server package.

* Fri Aug 19 2011 Joerg Bruehe <joerg.bruehe@oracle.com>

- Null-upmerge the fix of bug#37165: This spec file is not affected.
- Replace "/var/lib/mysql" by the spec file variable "%%{mysqldatadir}".

* Fri Aug 12 2011 Daniel Fischer <daniel.fischer@oracle.com>

- Source plugin library files list from cmake-generated file.

* Mon Jul 25 2011 Chuck Bell <chuck.bell@oracle.com>

- Added the mysql_plugin client - enables or disables plugins.

* Thu Jul 21 2011 Sunanda Menon <sunanda.menon@oracle.com>

- Fix bug#12561297: Added the MySQL embedded binary

* Thu Jul 07 2011 Joerg Bruehe <joerg.bruehe@oracle.com>

- Fix bug#45415: "rpm upgrade recreates test database"
  Let the creation of the "test" database happen only during a new installation,
  not in an RPM upgrade.
  This affects both the "mkdir" and the call of "mysql_install_db".

* Wed Feb 09 2011 Joerg Bruehe <joerg.bruehe@oracle.com>

- Fix bug#56581: If an installation deviates from the default file locations
  ("datadir" and "pid-file"), the mechanism to detect a running server (on upgrade)
  should still work, and use these locations.
  The problem was that the fix for bug#27072 did not check for local settings.

* Mon Jan 31 2011 Joerg Bruehe <joerg.bruehe@oracle.com>

- Install the new "manifest" files: "INFO_SRC" and "INFO_BIN".

* Tue Nov 23 2010 Jonathan Perkin <jonathan.perkin@oracle.com>

- EXCEPTIONS-CLIENT has been deleted, remove it from here too
- Support MYSQL_BUILD_MAKE_JFLAG environment variable for passing
  a '-j' argument to make.

* Mon Nov 1 2010 Georgi Kodinov <georgi.godinov@oracle.com>

- Added test authentication (WL#1054) plugin binaries

* Wed Oct 6 2010 Georgi Kodinov <georgi.godinov@oracle.com>

- Added example external authentication (WL#1054) plugin binaries

* Wed Aug 11 2010 Joerg Bruehe <joerg.bruehe@oracle.com>

- With a recent spec file cleanup, names have changed: A "-community" part was dropped.
  Reflect that in the "Obsoletes" specifications.
- Add a "triggerpostun" to handle the uninstall of the "-community" server RPM.
- This fixes bug#55015 "MySQL server is not restarted properly after RPM upgrade".

* Tue Jun 15 2010 Joerg Bruehe <joerg.bruehe@sun.com>

- Change the behaviour on installation and upgrade:
  On installation, do not autostart the server.
  *Iff* the server was stopped before the upgrade is started, this is taken as a
  sign the administrator is handling that manually, and so the new server will
  not be started automatically at the end of the upgrade.
  The start/stop scripts will still be installed, so the server will be started
  on the next machine boot.
  This is the 5.5 version of fixing bug#27072 (RPM autostarting the server).

* Tue Jun 1 2010 Jonathan Perkin <jonathan.perkin@oracle.com>

- Implement SELinux checks from distribution-specific spec file.

* Wed May 12 2010 Jonathan Perkin <jonathan.perkin@oracle.com>

- Large number of changes to build using CMake
- Introduce distribution-specific RPMs
- Drop debuginfo, build all binaries with debug/symbols
- Remove __os_install_post, use native macro
- Remove _unpackaged_files_terminate_build, make it an error to have
  unpackaged files
- Remove cluster RPMs

* Wed Mar 24 2010 Joerg Bruehe <joerg.bruehe@sun.com>

- Add "--with-perfschema" to the configure options.

* Mon Mar 22 2010 Joerg Bruehe <joerg.bruehe@sun.com>

- User "usr/lib*" to allow for both "usr/lib" and "usr/lib64",
  mask "rmdir" return code 1.
- Remove "ha_example.*" files from the list, they aren't built.

* Wed Mar 17 2010 Joerg Bruehe <joerg.bruehe@sun.com>

- Fix a wrong path name in handling the debug plugins.

* Wed Mar 10 2010 Joerg Bruehe <joerg.bruehe@sun.com>

- Take the result of the debug plugin build and put it into the optimized tree,
  so that it becomes part of the final installation;
  include the files in the packlist. Part of the fixes for bug#49022.

* Mon Mar 01 2010 Joerg Bruehe <joerg.bruehe@sun.com>

- Set "Oracle and/or its affiliates" as the vendor and copyright owner,
  accept upgrading from packages showing MySQL or Sun as vendor.

* Fri Feb 12 2010 Joerg Bruehe <joerg.bruehe@sun.com>

- Formatting changes:
  Have a consistent structure of separator lines and of indentation
  (8 leading blanks => tab).
- Introduce the variable "src_dir".
- Give the environment variables "MYSQL_BUILD_CC(CXX)" precedence
  over "CC" ("CXX").
- Drop the old "with_static" argument analysis, this is not supported
  in 5.1 since ages.
- Introduce variables to control the handlers individually, as well
  as other options.
- Use the new "--with-plugin" notation for the table handlers.
- Drop handling "/etc/rc.d/init.d/mysql", the switch to "/etc/init.d/mysql"
  was done back in 2002 already.
- Make "--with-zlib-dir=bundled" the default, add an option to disable it.
- Add missing manual pages to the file list.
- Improve the runtime check for "libgcc.a", protect it against being tried
  with the Intel compiler "icc".

* Mon Jan 11 2010 Joerg Bruehe <joerg.bruehe@sun.com>

- Change RPM file naming:
  - Suffix like "-m2", "-rc" becomes part of version as "_m2", "_rc".
  - Release counts from 1, not 0.

* Wed Dec 23 2009 Joerg Bruehe <joerg.bruehe@sun.com>

- The "semisync" plugin file name has lost its introductory "lib",
  adapt the file lists for the subpackages.
  This is a part missing from the fix for bug#48351.
- Remove the "fix_privilege_tables" manual, it does not exist in 5.5
  (and likely, the whole script will go, too).

* Mon Nov 16 2009 Joerg Bruehe <joerg.bruehe@sun.com>

- Fix some problems with the directives around "tcmalloc" (experimental),
  remove erroneous traces of the InnoDB plugin (that is 5.1 only).

* Tue Oct 06 2009 Magnus Blaudd <mvensson@mysql.com>

- Removed mysql_fix_privilege_tables

* Fri Oct 02 2009 Alexander Nozdrin <alexander.nozdrin@sun.com>

- "mysqlmanager" got removed from version 5.4, all references deleted.

* Fri Aug 28 2009 Joerg Bruehe <joerg.bruehe@sun.com>

- Merge up from 5.1 to 5.4: Remove handling for the InnoDB plugin.

* Thu Aug 27 2009 Joerg Bruehe <joerg.bruehe@sun.com>

- This version does not contain the "Instance manager", "mysqlmanager":
  Remove it from the spec file so that packaging succeeds.

* Mon Aug 24 2009 Jonathan Perkin <jperkin@sun.com>

- Add conditionals for bundled zlib and innodb plugin

* Fri Aug 21 2009 Jonathan Perkin <jperkin@sun.com>

- Install plugin libraries in appropriate packages.
- Disable libdaemon_example and ftexample plugins.

* Thu Aug 20 2009 Jonathan Perkin <jperkin@sun.com>

- Update variable used for mysql-test suite location to match source.

* Fri Nov 07 2008 Joerg Bruehe <joerg@mysql.com>

- Correct yesterday's fix, so that it also works for the last flag,
  and fix a wrong quoting: un-quoted quote marks must not be escaped.

* Thu Nov 06 2008 Kent Boortz <kent.boortz@sun.com>

- Removed "mysql_upgrade_shell"
- Removed some copy/paste between debug and normal build

* Thu Nov 06 2008 Joerg Bruehe <joerg@mysql.com>

- Modify CFLAGS and CXXFLAGS such that a debug build is not optimized.
  This should cover both gcc and icc flags.  Fixes bug#40546.

* Fri Aug 29 2008 Kent Boortz <kent@mysql.com>

- Removed the "Federated" storage engine option, and enabled in all

* Tue Aug 26 2008 Joerg Bruehe <joerg@mysql.com>

- Get rid of the "warning: Installed (but unpackaged) file(s) found:"
  Some generated files aren't needed in RPMs:
  - the "sql-bench/" subdirectory
  Some files were missing:
  - /usr/share/aclocal/mysql.m4  ("devel" subpackage)
  - Manual "mysqlbug" ("server" subpackage)
  - Program "innochecksum" and its manual ("server" subpackage)
  - Manual "mysql_find_rows" ("client" subpackage)
  - Script "mysql_upgrade_shell" ("client" subpackage)
  - Program "ndb_cpcd" and its manual ("ndb-extra" subpackage)
  - Manuals "ndb_mgm" + "ndb_restore" ("ndb-tools" subpackage)

* Mon Mar 31 2008 Kent Boortz <kent@mysql.com>

- Made the "Federated" storage engine an option
- Made the "Cluster" storage engine and sub packages an option

* Wed Mar 19 2008 Joerg Bruehe <joerg@mysql.com>

- Add the man pages for "ndbd" and "ndb_mgmd".

* Mon Feb 18 2008 Timothy Smith <tim@mysql.com>

- Require a manual upgrade if the alread-installed mysql-server is
  from another vendor, or is of a different major version.

* Wed May 02 2007 Joerg Bruehe <joerg@mysql.com>

- "ndb_size.tmpl" is not needed any more,
  "man1/mysql_install_db.1" lacked the trailing '*'.

* Sat Apr 07 2007 Kent Boortz <kent@mysql.com>

- Removed man page for "mysql_create_system_tables"

* Wed Mar 21 2007 Daniel Fischer <df@mysql.com>

- Add debug server.

* Mon Mar 19 2007 Daniel Fischer <df@mysql.com>

- Remove Max RPMs; the server RPMs contain a mysqld compiled with all
  features that previously only were built into Max.

* Fri Mar 02 2007 Joerg Bruehe <joerg@mysql.com>

- Add several man pages for NDB which are now created.

* Fri Jan 05 2007 Kent Boortz <kent@mysql.com>

- Put back "libmygcc.a", found no real reason it was removed.

- Add CFLAGS to gcc call with --print-libgcc-file, to make sure the
  correct "libgcc.a" path is returned for the 32/64 bit architecture.

* Mon Dec 18 2006 Joerg Bruehe <joerg@mysql.com>

- Fix the move of "mysqlmanager" to section 8: Directory name was wrong.

* Thu Dec 14 2006 Joerg Bruehe <joerg@mysql.com>

- Include the new man pages for "my_print_defaults" and "mysql_tzinfo_to_sql"
  in the server RPM.
- The "mysqlmanager" man page got moved from section 1 to 8.

* Thu Nov 30 2006 Joerg Bruehe <joerg@mysql.com>

- Call "make install" using "benchdir_root=%%{_datadir}",
  because that is affecting the regression test suite as well.

* Thu Nov 16 2006 Joerg Bruehe <joerg@mysql.com>

- Explicitly note that the "MySQL-shared" RPMs (as built by MySQL AB)
  replace "mysql-shared" (as distributed by SuSE) to allow easy upgrading
  (bug#22081).

* Mon Nov 13 2006 Joerg Bruehe <joerg@mysql.com>

- Add "--with-partition" t 2006 Joerg Bruehe <joerg@mysql.com>

- Use the Perl script to run the tests, because it will automatically check
  whether the server is configured with SSL.

* Tue Jun 27 2006 Joerg Bruehe <joerg@mysql.com>

- move "mysqldumpslow" from the client RPM to the server RPM (bug#20216)

- Revert all previous attempts to call "mysql_upgrade" during RPM upgrade,
  there are some more aspects which need to be solved before this is possible.
  For now, just ensure the binary "mysql_upgrade" is delivered and installysql.com>

- To run "mysql_upgrade", we need a running server;
  start it in isolation and skip password checks.

* Sat May 20 2006 Kent Boortz <kent@mysql.com>

- Always compile for PIC, position independent code.

* Wed May 10 2006 Kent Boortz <kent@mysql.com>

- Use character set "all" when compiling with Cluster, to make Cluster
  nodes independent on the character set directory, and the problem
  that two RPM sub packages both wants to install this directory.

* Mon May 01 2006 Kent Boortz <kent@mysql.com>

- Use "./libtool --mode=execute" instead of searching for the
  executable in current directory and ".libs".

* Fri Apr 28 2006 Kent Boortz <kent@mysql.com>

- Install and run "mysql_upgrade"

* Wed Apr 12 2006 Jim Winstead <jimw@mysql.com>

- Remove sql-bench, and MySQL-bench RPM (will be built as an independent
  project from the mysql-bench repository)

* Tue Apr 11 2006 Jim Winstead <jimw@mysql.com>

- Remove old mysqltestmanager and related programs
* Sat Apr 01 2006 Kent Boortz <kent@mysql.com>

- Set $LDFLAGS from $MYSQL_BUILD_LDFLAGS

* Tue Mar 07 2006 Kent Boortz <kent@mysql.com>

- Changed product name from "Community Edition" to "Community Server"

* Mon Mar 06 2006 Kent Boortz <kent@mysql.com>

- Fast mutexes is now disabled by default, but should be
  used in Linux builds.

* Mon Feb 20 2006 Kent Boortz <kent@mysql.com>

- Reintroduced a max build
- Limited testing of 'debug' and 'max' servers
- Berkeley DB only in 'max'

* Mon Feb 13 2006 Joerg Bruehe <joerg@mysql.com>

- Use "-i" on "make test-force";
  this is essential for later evaluation of this log file.

* Thu Feb 09 2006 Kent Boortz <kent@mysql.com>

- Pass '-static' to libtool, link static with our own libraries, dynamic
  with system libraries.  Link with the bundled zlib.

* Wed Feb 08 2006 Kristian Nielsen <knielsen@mysql.com>

- Modified RPM spec to match new 5.1 debug+max combined community packaging.

* Sun Dec 18 2005 Kent Boortz <kent@mysql.com>

- Added "client/mysqlslap"

* Mon Dec 12 2005 Rodrigo Novo <rodrigo@mysql.com>

- Added zlib to the list of (static) libraries installed
- Added check against libtool wierdness (WRT: sql/mysqld || sql/.libs/mysqld)
- Compile MySQL with bundled zlib
- Fixed %%packager name to "MySQL Production Engineering Team"

* Mon Dec 05 2005 Joerg Bruehe <joerg@mysql.com>

- Avoid using the "bundled" zlib on "shared" builds:
  As it is not installed (on the build system), this gives dependency
  problems with "libtool" causing the build to fail.
  (Change was done on Nov 11, but left uncommented.)

* Tue Nov 22 2005 Joerg Bruehe <joerg@mysql.com>

- Extend the file existence check for "init.d/mysql" on un-install
  to also guard the call to "insserv"/"chkconfig".

* Thu Oct 27 2005 Lenz Grimmer <lenz@grimmer.com>

- added more man pages

* Wed Oct 19 2005 Kent Boortz <kent@mysql.com>

- Made yaSSL support an option (off by default)

* Wed Oct 19 2005 Kent Boortz <kent@mysql.com>

- Enabled yaSSL support

* Sat Oct 15 2005 Kent Boortz <kent@mysql.com>

- Give mode arguments the same way in all places
lenz@mysql.com>

- fixed the removing of the RPM_BUILD_ROOT in the %%clean section (the
  $RBR variable did not get expanded, thus leaving old build roots behind)

* Thu Aug 04 2005 Lenz Grimmer <lenz@mysql.com>

- Fixed the creation of the mysql user group account in the postinstall
  section (BUG 12348)
- Fixed enabling the Archive storage engine in the Max binary

* Tue Aug 02 2005 Lenz Grimmer <lenz@mysql.com>

- Fixed the Requires: tag for the server RPM (BUG 12233)

* Fri Jul 15 2005 Lenz Grimmer <lenz@mysql.com>

- create a "mysql" user group and assign the mysql user account to that group
  in the server postinstall section. (BUG 10984)

* Tue Jun 14 2005 Lenz Grimmer <lenz@mysql.com>

- Do not build statically on i386 by default, only when adding either "--with
  static" or "--define '_with_static 1'" to the RPM build options. Static
  linking really only makes sense when linking against the specially patched
  glibc 2.2.5.

* Mon Jun 06 2005 Lenz Grimmer <lenz@mysql.com>

- added mysql_client_test to the "bench" subpackage (BUG 10676)
- added the libndbclient static and shared libraries (BUG 10676)

* Wed Jun 01 2005 Lenz Grimmer <lenz@mysql.com>

- use "mysqldatadir" variable instead of hard-coding the path multiple times
- use the "mysqld_user" variable on all occasions a user name is referenced
- removed (incomplete) Brazilian translations
- removed redundant release tags from the subpackage descriptions

* Wed May 25 2005 Joerg Bruehe <joerg@mysql.com>

- Added a "make clean" between separate calls to "BuildMySQL".

* Thu May 12 2005 Guilhem Bichot <guilhem@mysql.com>

- Removed the mysql_tableinfo script made obsolete by the information schema

* Wed Apr 20 2005 Lenz Grimmer <lenz@mysql.com>

- Enabled the "blackhole" storage engine for the Max RPM

* Wed Apr 13 2005 Lenz Grimmer <lenz@mysql.com>

- removed the MySQL manual files (html/ps/texi) - they have been removed
  from the MySQL sources and are now available seperately.

* Mon Apr 4 2005 Petr Chardin <petr@mysql.com>

- old mysqlmanager, mysq* Mon Feb 7 2005 Tomas Ulin <tomas@mysql.com>

- enabled the "Ndbcluster" storage engine for the max binary
- added extra make install in ndb subdir after Max build to get ndb binaries
- added packages for ndbcluster storage engine

* Fri Jan 14 2005 Lenz Grimmer <lenz@mysql.com>

- replaced obsoleted "BuildPrereq" with "BuildRequires" instead

* Thu Jan 13 2005 Lenz Grimmer <lenz@mysql.com>

- enabled the "Federated" storage engine for the max binary

* Tue Jan 04 2005 Petr Chardin <petr@mysql.com>

- ISAM and merge storage engines were purged. As well as appropriate
  tools and manpages (isamchk and isamlog)

* Fri Dec 31 2004 Lenz Grimmer <lenz@mysql.com>

- enabled the "Archive" storage engine for the max binary
- enabled the "CSV" storage engine for the max binary
- enabled the "Example" storage engine for the max binary

* Thu Aug 26 2004 Lenz Grimmer <lenz@mysql.com>

- MySQL-Max now requires MySQL-server instead of MySQL (BUG 3860)

* Fri Aug 20 2004 Lenz Grimmer <lenz@mysql.com>

- do not link statically on IA64/AMD64 as these systems do not have
  a patched glibc installed

* Tue Aug 10 2004 Lenz Grimmer <lenz@mysql.com>

- Added libmygcc.a to the devel subpackage (required to link applications
  against the the embedded server libmysqld.a) (BUG 4921)

* Mon Aug 09 2004 Lenz Grimmer <lenz@mysql.com>

- Added EXCEPTIONS-CLIENT to the "devel" package

* Thu Jul 29 2004 Lenz Grimmer <lenz@mysql.com>

- disabled OpenSSL in the Max binaries again (the RPM packages were the
  only exception to this anyway) (BUG 1043)

* Wed Jun 30 2004 Lenz Grimmer <lenz@mysql.com>

- fixed server postinstall (mysql_install_db was called with the wrong
  parameter)

* Thu Jun 24 2004 Lenz Grimmer <lenz@mysql.com>

- added mysql_tzinfo_to_sql to the server subpackage
- run "make clean" instead of "make distclean"

* Mon Apr 05 2004 Lenz Grimmer <lenz@mysql.com>

- added ncurses-devel to the build prerequisites (BUG 3377)

* Thu Feb 12 2004 Lenz Grimmer <lenz@mysql.com>

- when using gcc, _always_ use CXX=gcc
- replaced Copyright with License field (Copyright is obsolete)

* Tue Feb 03 2004 Lenz Grimmer <lenz@mysql.com>

- added myisam_ftdump to the Server package

* Tue Jan 13 2004 Lenz Grimmer <lenz@mysql.com>

- link the mysql client against libreadline instead of libedit (BUG 2289)

* Mon Dec 22 2003 Lenz Grimmer <lenz@mysql.com>

- marked /etc/logrotate.d/mysql as a config file (BUG 2156)

* Sat Dec 13 2003 Lenz Grimmer <lenz@mysql.com>

- fixed file permissions (BUG 1672)

* Thu Dec 11 2003 Lenz Grimmer <lenz@mysql.com>

- made testing for gcc3 a bit more robust

* Fri Dec 05 2003 Lenz Grimmer <lenz@mysql.com>

- added missing file mysql_create_system_tables to the server subpackage

* Fri Nov 21 2003 Lenz Grimmer <lenz@mysql.com>

- removed dependency on MySQL-client from the MySQL-devel subpackage
  as it is not really required. (BUG 1610)

* Fri Aug 29 2003 Lenz Grimmer <lenz@mysql.com>

- Fixed BUG 1162 (removed macro names from the changelog)
- Really fixed BUG 998 (disable the checking for installed but
  unpackaged files)

* Tue Aug 05 2003 Lenz Grimmer <lenz@mysql.com>

- Fixed BUG 959 (libmysqld not being compiled properly)
- Fixed BUG 998 (RPM build errors): added missing files to the
  distribution (mysql_fix_extensions, mysql_tableinfo, mysqldumpslow,
  mysql_fix_privilege_tables.1), removed "-n" from install section.

* Wed Jul 09 2003 Lenz Grimmer <lenz@mysql.com>

- removed the GIF Icon (file was not included in the sources anyway)
- removed unused variable shared_lib_version
- do not run automake before building the standard binary
  (should not be necessary)
- add server suffix '-standard' to standard binary (to be in line
  with the binary tarball distributions)
- Use more RPM macros (_exec_prefix, _sbindir, _libdir, _sysconfdir,
  _datadir, _includedir) throughout the spec file.
- allow overriding CC and CXX (required when building with other compilers)

* Fri May 16 2003 Lenz Grimmer <lenz@mysql.com>

- re-enabled RAID again

* Wed Apr 30 2003 Lenz Grimmer <lenz@mysql.com>

- disabled MyISAM RAID (--with-raid)- it throws an assertion which
  needs to be investigated first.

* Mon Mar 10 2003 Lenz Grimmer <lenz@mysql.com>

- added missing file mysql_secure_installation to server subpackage
  (BUG 141)

* Tue Feb 11 2003 Lenz Grimmer <lenz@mysql.com>

- re-added missing pre- and post(un)install scripts to server subpackage
- added config file /etc/my.cnf to the file list (just for completeness)
- make sure to create the datadir with 755 permissions

* Mon Jan 27 2003 Lenz Grimmer <lenz@mysql.com>

- removed unusedql.com>

- Reworked the build steps a little bit: the Max binary is supposed
  to include OpenSSL, which cannot be linked statically, thus trying
  to statically link against a special glibc is futile anyway
- because of this, it is not required to make yet another build run
  just to compile the shared libs (saves a lot of time)
- updated package description of the Max subpackage
- clean up the BuildRoot directory afterwards

* Mon Jul 15 2002 Lenz Grimmer <lenz@mysql.com>

- Updated Packager information
- Fixed the build options: the regular package is supposed to
  include InnoDB and linked statically, while the Max package
  should include BDB and SSL support

* Fri May 03 2002 Lenz Grimmer <lenz@mysql.com>

- Use more RPM macros (e.g. infodir, mandir) to make the spec
  file more portable
- reorganized the installation of documentation files: let RPM
  take care of this
- reorganized the file list: actually install man pages along
  with the binaries of the respective subpackage
- do not include libmysqld.a in the devel subpackage as well, if we
  have a special "embedded" subpackage
- reworked the package descriptions

* Mon Oct  8 2001 Monty

- Added embedded server as a separate RPM

* Fri Apr 13 2001 Monty

- Added mysqld-max to the distribution

* Tue Jan 2  2001  Monty

- Added mysql-test to the bench package

* Fri Aug 18 2000 Tim Smith <tim@mysql.com>

- Added separate libmysql_r directory; now both a threaded
  and non-threaded library is shipped.

* Tue Sep 28 1999 David Axmark <davida@mysql.com>

- Added the support-files/my-example.cnf to the docs directory.

- Removed devel dependency on base since it is about client
  development.

* Wed Sep 8 1999 David Axmark <davida@mysql.com>

- Cleaned up some for 3.23.

* Thu Jul 1 1999 David Axmark <davida@mysql.com>

- Added support for shared libraries in a separate sub
  package. Original fix by David Fox (dsfox@cogsci.ucsd.edu)

- The --enable-assembler switch is now automatically disables on
  platforms there assembler code is unavailable. This should allow
  building this RPM on non i386 systems.

* Mon Feb 22 1999 David Axmark <david@detron.se>

- Removed unportable cc switches from the spec file. The defaults can
  now be overridden with environment variables. This feature is used
  to compile the official RPM with optimal (but compiler version
  specific) switches.

- Removed the repetitive description parts for the sub rpms. Maybe add
  again if RPM gets a multiline macro capability.

- Added support for a pt_BR translation. Translation contributed by
  Jorge Godoy <jorge@bestway.com.br>.

* Wed Nov 4 1998 David Axmark <david@detron.se>

- A lot of changes in all the rpm and install scripts. This may even
  be a working RPM :-)

* Sun Aug 16 1998 David Axmark <david@detron.se>

- A developers changelog for MySQL is available in the source RPM. And
  there is a history of major user visible changed in the Reference
  Manual.  Only RPM specific changes will be documented here.<|MERGE_RESOLUTION|>--- conflicted
+++ resolved
@@ -618,23 +618,15 @@
 rm -f %{buildroot}%{_datadir}/mysql/win_install_firewall.sql 
 rm -f %{buildroot}%{_datadir}/mysql/audit_log_filter_win_install.sql
 
-# Remove obsoleted man pages
+# Remove upcoming man pages, to avoid breakage when they materialize
+# Keep this comment as a placeholder for future cases
+# rm -f %{buildroot}%{_mandir}/man1/<manpage>.1
+
+# Remove removed manpages here until they are removed from the docs repo
 rm -f %{buildroot}%{_mandir}/man1/mysql-stress-test.pl.1
 rm -f %{buildroot}%{_mandir}/man1/mysql-test-run.pl.1
 rm -f %{buildroot}%{_mandir}/man1/mysql_client_test.1
-rm -f %{buildroot}%{_mandir}/man1/mysql_client_test_embedded.1
 rm -f %{buildroot}%{_mandir}/man1/mysqltest.1
-rm -f %{buildroot}%{_mandir}/man1/mysqltest_embedded.1
-
-# Remove upcoming man pages, to avoid breakage when they materialize
-# Keep this comment as a placeholder for future cases
-# rm -f %{buildroot}%{_mandir}/man1/<manpage>.1
-
-# Remove removed manpages here until they are removed from the docs repo
-rm -f  %{buildroot}%{_mandir}/man1/mysql_plugin.1
-rm -f  %{buildroot}%{_mandir}/man1/mysql_install_db.1
-rm -f  %{buildroot}%{_mandir}/man1/mysql_client_test_embedded.1*
-rm -f  %{buildroot}%{_mandir}/man1/mysqltest_embedded.1*
 
 # rcmysql symlink
 install -d %{buildroot}%{_sbindir}
@@ -1168,27 +1160,6 @@
 %attr(755, root, root) %{_libdir}/mysql/plugin/debug/test_security_context.so
 %attr(755, root, root) %{_libdir}/mysql/plugin/debug/test_services_plugin_registry.so
 
-<<<<<<< HEAD
-%attr(644, root, root) %{_mandir}/man1/mysql_client_test.1*
-%attr(644, root, root) %{_mandir}/man1/mysql-stress-test.pl.1*
-%attr(644, root, root) %{_mandir}/man1/mysql-test-run.pl.1*
-%attr(644, root, root) %{_mandir}/man1/mysqltest.1*
-=======
-%files embedded
-%defattr(-, root, root, -)
-%doc %{?license_files_server}
-%dir %attr(755, root, root) %{_libdir}/mysql
-%attr(644, root, root) %{_sysconfdir}/ld.so.conf.d/mysql-%{_arch}.conf
-%attr(755, root, root) %{_libdir}/mysql/libmysqld.so.*
-
-%files embedded-devel
-%defattr(-, root, root, -)
-%doc %{?license_files_server}
-%attr(644, root, root) %{_libdir}/mysql/libmysqld.a
-%attr(644, root, root) %{_libdir}/mysql/libmysqld-debug.a
-%attr(755, root, root) %{_libdir}/mysql/libmysqld.so
->>>>>>> 6576a1d9
-
 %if 0%{?cluster}
 %files management-server
 %defattr(-, root, root, -)
@@ -1252,20 +1223,13 @@
 %endif
 
 %changelog
-<<<<<<< HEAD
-* Mon Sep 25 2017 Balasubramanian Kandasamy <balasubramanian.kandasamy@oracle.com> - 8.0.4-0.1
+* Tue Oct 31 2017 Balasubramanian Kandasamy <balasubramanian.kandasamy@oracle.com> - 8.0.4-0.1
 - Add meb as sub package
+- Remove obsoleted mysqltest man pages
 
 * Wed Jul 19 2017 V S Murthy Sidagam <venkata.sidagam@oracle.com> - 8.0.3-0.1
 - Updated for 8.0.3 release
 - Add component_test_status_var_service plugin
-=======
-* Tue Oct 31 2017 Bjorn Munch <bjorn.munch@oracle.com> - 5.7.21-1
-- Remove obsoleted mysqltest man pages
-
-* Fri May 26 2017 Harin Vadodaria <harin.vadodaria@oracle.com> - 5.7.19-1
-- Add keyring_aws.so plugin to commercial server subpackage
->>>>>>> 6576a1d9
 
 * Fri May 26 2017 Harin Vadodaria <harin.vadodaria@oracle.com> - 8.0.2-0.1
 - Add keyring_aws plugin and UDF components
