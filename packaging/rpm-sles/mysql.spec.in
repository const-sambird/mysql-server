# Copyright (c) 2000, 2015, Oracle and/or its affiliates. All rights reserved.
#
# This program is free software; you can redistribute it and/or modify
# it under the terms of the GNU General Public License as published by
# the Free Software Foundation; version 2 of the License.
#
# This program is distributed in the hope that it will be useful,
# but WITHOUT ANY WARRANTY; without even the implied warranty of
# MERCHANTABILITY or FITNESS FOR A PARTICULAR PURPOSE.  See the
# GNU General Public License for more details.
#
# You should have received a copy of the GNU General Public License
# along with this program; see the file COPYING. If not, write to the
# Free Software Foundation, Inc., 51 Franklin St, Fifth Floor, Boston
# MA  02110-1301  USA.

%global mysql_version   @VERSION@

%global mysql_vendor    Oracle and/or its affiliates
%global mysqldatadir    /var/lib/mysql

# By default, a build will include the bundeled "yaSSL" library for SSL.
%{?with_ssl: %global ssl_option -DWITH_SSL=%{with_ssl}}

# Pass path to mecab lib
%{?with_mecab: %global mecab_option -DWITH_MECAB=%{with_mecab}}
%{?with_mecab: %global mecab 1}

# Regression tests may take a long time, override the default to skip them
%{!?runselftest:%global runselftest 0}

%{!?with_systemd:                %global systemd 0}
%{!?with_debuginfo:              %global nodebuginfo 1}
%{!?product_suffix:              %global product_suffix community}
%{!?feature_set:                 %global feature_set community}
%{!?compilation_comment_release: %global compilation_comment_release MySQL Community Server - (GPL)}
%{!?compilation_comment_debug:   %global compilation_comment_debug MySQL Community Server - Debug (GPL)}
%{!?src_base:                    %global src_base mysql}

%global src_dir               %{src_base}-%{version}

# multiarch
%global multiarchs            ppc %{power64} %{ix86} x86_64 %{sparc}

# No debuginfo for now, ships /usr/sbin/mysqld-debug and libmysqlcliet-debug.a
%if 0%{?nodebuginfo}
%global _enable_debug_package 0
%global debug_package         %{nil}
%global __os_install_post     /usr/lib/rpm/brp-compress %{nil}
%endif

%if 0%{?commercial}
%global license_files_server  %{src_dir}/LICENSE.mysql
%global license_type          Commercial
%else
%global license_files_server  %{src_dir}/COPYING %{src_dir}/README
%global license_type          GPLv2
%endif

%if 0%{?suse_version} == 1110
%global dist                  .sles11
%global sles11                1
%endif

%if 0%{?suse_version} == 1315
%global dist                  .sles12
%global sles12                1
%endif

# https://en.opensuse.org/openSUSE:Systemd_packaging_guidelines
%{?sles12:                %global systemd 1}
%{!?_tmpfilesdir:         %global _tmpfilesdir /usr/lib/tmpfiles.d}

Name:           mysql-%{product_suffix}
Summary:        A very fast and reliable SQL database server
Group:          Applications/Databases
Version:        @MYSQL_NO_DASH_VERSION@
Release:        1%{?commercial:.1}%{?dist}
License:        Copyright (c) 2000, @MYSQL_COPYRIGHT_YEAR@, %{mysql_vendor}. All rights reserved. Under %{?license_type} license as shown in the Description field.
Source0:        https://cdn.mysql.com/Downloads/MySQL-@MYSQL_BASE_VERSION@/%{src_dir}.tar.gz
URL:            http://www.mysql.com/
Packager:       MySQL Release Engineering <mysql-build@oss.oracle.com>
Vendor:         %{mysql_vendor}
Source4:        my_config.h
Source10:       http://downloads.sourceforge.net/boost/@BOOST_PACKAGE_NAME@.tar.bz2
Source90:       filter-provides.sh
Source91:       filter-requires.sh
BuildRequires:  cmake >= 2.8.2
BuildRequires:  perl
BuildRequires:  libaio-devel
BuildRequires:  libnuma-devel
BuildRequires:  ncurses-devel
BuildRequires:  openssl-devel
BuildRequires:  zlib-devel
%{?sles11:BuildRequires: gcc47 gcc47-c++}
%if 0%{?systemd}
BuildRequires:  systemd
BuildRequires:  pkgconfig(systemd)
BuildRequires:  systemd-rpm-macros
%endif
BuildRoot:      %(mktemp -ud %{_tmppath}/%{name}-%{version}-%{release}-XXXXXX)

%if 0%{?rhel} > 6
# For rpm => 4.9 only: https://fedoraproject.org/wiki/Packaging:AutoProvidesAndRequiresFiltering
%global __requires_exclude ^perl\\((GD|hostnames|lib::mtr|lib::v1|mtr_|My::)
%global __provides_exclude_from ^(/usr/share/(mysql|mysql-test)/.*|%{_libdir}/mysql/plugin/.*\\.so)$
%else
# https://fedoraproject.org/wiki/EPEL:Packaging#Generic_Filtering_on_EPEL6
%global __perl_provides %{SOURCE90}
%global __perl_requires %{SOURCE91}
%endif

%description
The MySQL(TM) software delivers a very fast, multi-threaded, multi-user,
and robust SQL (Structured Query Language) database server. MySQL Server
is intended for mission-critical, heavy-load production systems as well
as for embedding into mass-deployed software. MySQL is a trademark of
%{mysql_vendor}

The MySQL software has Dual Licensing, which means you can use the MySQL
software free of charge under the GNU General Public License
(http://www.gnu.org/licenses/). You can also purchase commercial MySQL
licenses from %{mysql_vendor} if you do not wish to be bound by the terms of
the GPL. See the chapter "Licensing and Support" in the manual for
further info.

The MySQL web site (http://www.mysql.com/) provides the latest
news and information about the MySQL software. Also please see the
documentation and the manual for more information.

%package        server
Summary:        A very fast and reliable SQL database server
Group:          Applications/Databases
Requires:       coreutils
Requires:       grep
Requires:       procps
Requires:       net-tools
Requires:       perl-base
%if 0%{?commercial}
Obsoletes:      mysql-commercial-bench < 5.7.8
Provides:       MySQL-server-advanced = %{version}-%{release}
Obsoletes:      MySQL-server-advanced < %{version}-%{release}
Obsoletes:      mysql-community-server < %{version}-%{release}
Requires:       mysql-commercial-client = %{version}-%{release}
Requires:       mysql-commercial-common = %{version}-%{release}
%else
Provides:       MySQL-server = %{version}-%{release}
Requires:       mysql-community-client = %{version}-%{release}
Requires:       mysql-community-common = %{version}-%{release}
%endif
Obsoletes:      mysql-community-bench < 5.7.8
Obsoletes:      community-mysql-bench
Obsoletes:      mysql-bench
Obsoletes:      MySQL-server < %{version}-%{release}
Obsoletes:      mysql < %{version}-%{release}
Obsoletes:      mysql-tools < %{version}-%{release}
Obsoletes:      mariadb-bench
Obsoletes:      mariadb-server
Obsoletes:      mariadb-galera-server
Provides:       mysql = %{version}-%{release}
Provides:       mysql-tools = %{version}-%{release}
%if 0%{?systemd}
%{?systemd_requires}
%else
PreReq:         insserv
%endif
PreReq:         sed
PreReq:         pwdutils
Conflicts:      otherproviders(mysql)
Conflicts:      otherproviders(mysql-debug)
Conflicts:      otherproviders(mysql-tools)

%description    server
The MySQL(TM) software delivers a very fast, multi-threaded, multi-user,
and robust SQL (Structured Query Language) database server. MySQL Server
is intended for mission-critical, heavy-load production systems as well
as for embedding into mass-deployed software. MySQL is a trademark of
%{mysql_vendor}

The MySQL software has Dual Licensing, which means you can use the MySQL
software free of charge under the GNU General Public License
(http://www.gnu.org/licenses/). You can also purchase commercial MySQL
licenses from %{mysql_vendor} if you do not wish to be bound by the terms of
the GPL. See the chapter "Licensing and Support" in the manual for
further info.

The MySQL web site (http://www.mysql.com/) provides the latest news and
information about the MySQL software.  Also please see the documentation
and the manual for more information.

This package includes the MySQL server binary as well as related utilities
to run and administer a MySQL server.

%package        client
Summary:        MySQL database client applications and tools
Group:          Applications/Databases
%if 0%{?commercial}
Provides:       MySQL-client-advanced = %{version}-%{release}
Obsoletes:      MySQL-client-advanced < %{version}-%{release}
Obsoletes:      mysql-community-client < %{version}-%{release}
Requires:       mysql-commercial-libs = %{version}-%{release}
%else
Provides:       MySQL-client = %{version}-%{release}
Requires:       mysql-community-libs = %{version}-%{release}
%endif
Obsoletes:      MySQL-client < %{version}-%{release}
Provides:       mysql-client = %{version}-%{release}
Obsoletes:      mysql-client < %{version}-%{release}
Obsoletes:      mariadb
Conflicts:      otherproviders(mysql-client)

%description    client
This package contains the standard MySQL clients and administration
tools.

%package        common
Summary:        MySQL database common files for server and client libs
Group:          Applications/Databases
%if 0%{?commercial}
Obsoletes:      mysql-community-common < %{version}-%{release}
%endif
Provides:       mysql-common = %{version}-%{release}

%description    common
This packages contains common files needed by MySQL client library,
MySQL database server, and MySQL embedded server.


%package        test
Summary:        Test suite for the MySQL database server
Group:          Applications/Databases
%if 0%{?commercial}
Provides:       MySQL-test-advanced = %{version}-%{release}
Obsoletes:      MySQL-test-advanced < %{version}-%{release}
Obsoletes:      mysql-community-test < %{version}-%{release}
Requires:       mysql-commercial-server = %{version}-%{release}
%else
Provides:       MySQL-test = %{version}-%{release}
Requires:       mysql-community-server = %{version}-%{release}
%endif
Obsoletes:      MySQL-test < %{version}-%{release}
Obsoletes:      mysql-test < %{version}-%{release}
Obsoletes:      mariadb-test
Provides:       mysql-test = %{version}-%{release}
Conflicts:      otherproviders(mysql-test)

%description    test
This package contains the MySQL regression test suite for MySQL
database server.

%package        devel
Summary:        Development header files and libraries for MySQL database client applications
Group:          Applications/Databases
%if 0%{?commercial}
Provides:       MySQL-devel-advanced = %{version}-%{release}
Obsoletes:      MySQL-devel-advanced < %{version}-%{release}
Obsoletes:      mysql-community-devel < %{version}-%{release}
Requires:       mysql-commercial-libs = %{version}-%{release}
%else
Provides:       MySQL-devel = %{version}-%{release}
Requires:       mysql-community-libs = %{version}-%{release}
%endif
Obsoletes:      MySQL-devel < %{version}-%{release}
Obsoletes:      mysql-devel < %{version}-%{release}
Obsoletes:      mariadb-devel
Obsoletes:      libmysqlclient-devel
Obsoletes:      mysql-connector-c-shared-devel < 6.2
Provides:       mysql-devel = %{version}-%{release}
Provides:       libmysqlclient-devel = %{version}-%{release}
<<<<<<< HEAD
=======
Conflicts:      mysql-connector-c-devel < 6.2
>>>>>>> ea0fe857

%description    devel
This package contains the development header files and libraries necessary
to develop MySQL client applications.

%package        libs
Summary:        Shared libraries for MySQL database client applications
Group:          Applications/Databases
%if 0%{?commercial}
Provides:       MySQL-shared-advanced = %{version}-%{release}
Obsoletes:      MySQL-shared-advanced < %{version}-%{release}
Obsoletes:      mysql-community-libs < %{version}-%{release}
Requires:       mysql-commercial-common = %{version}-%{release}
%else
Provides:       MySQL-shared = %{version}-%{release}
Requires:       mysql-community-common = %{version}-%{release}
%endif
Obsoletes:      MySQL-shared < %{version}-%{release}
Obsoletes:      mysql-libs < %{version}-%{release}
Obsoletes:      mariadb-libs
Obsoletes:      libmysqlclient20 < %{version}-%{release}
Obsoletes:      mysql-connector-c-shared < 6.2
Provides:       mysql-libs = %{version}-%{release}
Provides:       libmysqlclient20 = %{version}-%{release}

%description    libs
This package contains the shared libraries for MySQL client
applications.

%package        embedded
Summary:        MySQL embedded library
Group:          Applications/Databases
%if 0%{?commercial}
Provides:       MySQL-embedded-advanced = %{version}-%{release}
Obsoletes:      MySQL-embedded-advanced < %{version}-%{release}
Obsoletes:      mysql-community-embedded < %{version}-%{release}
Requires:       mysql-commercial-common = %{version}-%{release}
%else
Provides:       MySQL-embedded = %{version}-%{release}
Requires:       mysql-community-common = %{version}-%{release}
%endif
Obsoletes:      mariadb-embedded
Obsoletes:      MySQL-embedded < %{version}-%{release}
Obsoletes:      mysql-embedded < %{version}-%{release}
Provides:       mysql-embedded = %{version}-%{release}

%description    embedded
This package contains the MySQL server as an embedded library.

The embedded MySQL server library makes it possible to run a full-featured
MySQL server inside the client application. The main benefits are increased
speed and more simple management for embedded applications.

The API is identical for the embedded MySQL version and the
client/server version.

For a description of MySQL see the base MySQL RPM or http://www.mysql.com/

%package        embedded-devel
Summary:        Development header files and libraries for MySQL as an embeddable library
Group:          Applications/Databases
%if 0%{?commercial}
Obsoletes:      mysql-community-embedded-devel < %{version}-%{release}
Requires:       mysql-commercial-devel = %{version}-%{release}
Requires:       mysql-commercial-embedded = %{version}-%{release}
%else
Requires:       mysql-community-devel = %{version}-%{release}
Requires:       mysql-community-embedded = %{version}-%{release}
%endif
Obsoletes:      mariadb-embedded-devel
Obsoletes:      mysql-embedded-devel < %{version}-%{release}
Provides:       mysql-embedded-devel = %{version}-%{release}

%description    embedded-devel
This package contains files needed for developing applications using
the embedded version of the MySQL server.

%prep
%setup -q -T -a 0 -a 10 -c -n %{src_dir}
pushd %{src_dir}

%build
# Fail quickly and obviously if user tries to build as root
%if 0%{?runselftest}
if [ "x$(id -u)" = "x0" ] ; then
   echo "The MySQL regression tests may fail if run as root."
   echo "If you really need to build the RPM as root, use"
   echo "--define='runselftest 0' to skip the regression tests."
   exit 1
fi
%endif

%{?sles11:export CC=/usr/bin/gcc-4.7}
%{?sles11:export CXX=/usr/bin/g++-4.7}

# Build debug versions of mysqld and libmysqld.a
mkdir debug
(
  cd debug
  # Attempt to remove any optimisation flags from the debug build
  optflags=$(echo "%{optflags}" | sed -e 's/-O2 / /' -e 's/-D_FORTIFY_SOURCE=2/ /' -e 's/-Wp, / /')
  cmake ../%{src_dir} \
           -DBUILD_CONFIG=mysql_release \
           -DINSTALL_LAYOUT=RPM \
           -DCMAKE_BUILD_TYPE=Debug \
           -DWITH_BOOST=.. \
           -DCMAKE_C_FLAGS="$optflags" \
           -DCMAKE_CXX_FLAGS="$optflags" \
%if 0%{?systemd}
           -DWITH_SYSTEMD=1 \
           -DSYSTEMD_SERVICE_NAME="mysql" \
           -DSYSTEMD_PID_DIR="/var/run/mysql" \
%endif
           -DWITH_INNODB_MEMCACHED=1 \
           -DINSTALL_LIBDIR="%{_lib}/mysql" \
           -DINSTALL_PLUGINDIR="%{_lib}/mysql/plugin" \
           -DMYSQL_UNIX_ADDR="%{mysqldatadir}/mysql.sock" \
           -DFEATURE_SET="%{feature_set}" \
           -DWITH_EMBEDDED_SERVER=1 \
           -DWITH_EMBEDDED_SHARED_LIBRARY=1 \
           %{?ssl_option} \
           %{?mecab_option} \
           -DCOMPILATION_COMMENT="%{compilation_comment_debug}" \
           -DMYSQL_SERVER_SUFFIX="%{?server_suffix}"
  echo BEGIN_DEBUG_CONFIG ; egrep '^#define' include/config.h ; echo END_DEBUG_CONFIG
  make %{?_smp_mflags} VERBOSE=1
)

# Build full release
mkdir release
(
  cd release
  cmake ../%{src_dir} \
           -DBUILD_CONFIG=mysql_release \
           -DINSTALL_LAYOUT=RPM \
           -DCMAKE_BUILD_TYPE=RelWithDebInfo \
           -DWITH_BOOST=.. \
           -DCMAKE_C_FLAGS="%{optflags}" \
           -DCMAKE_CXX_FLAGS="%{optflags}" \
%if 0%{?systemd}
           -DWITH_SYSTEMD=1 \
           -DSYSTEMD_SERVICE_NAME="mysql" \
           -DSYSTEMD_PID_DIR="/var/run/mysql" \
%endif
           -DWITH_INNODB_MEMCACHED=1 \
           -DINSTALL_LIBDIR="%{_lib}/mysql" \
           -DINSTALL_PLUGINDIR="%{_lib}/mysql/plugin" \
           -DMYSQL_UNIX_ADDR="%{mysqldatadir}/mysql.sock" \
           -DFEATURE_SET="%{feature_set}" \
           -DWITH_EMBEDDED_SERVER=1 \
           -DWITH_EMBEDDED_SHARED_LIBRARY=1 \
           %{?ssl_option} \
           %{?mecab_option} \
           -DCOMPILATION_COMMENT="%{compilation_comment_release}" \
           -DMYSQL_SERVER_SUFFIX="%{?server_suffix}"
  echo BEGIN_NORMAL_CONFIG ; egrep '^#define' include/config.h ; echo END_NORMAL_CONFIG
  make %{?_smp_mflags} VERBOSE=1
)

%install
MBD=$RPM_BUILD_DIR/%{src_dir}

# Ensure that needed directories exists
install -d -m 0751 %{buildroot}/var/lib/mysql
install -d -m 0755 %{buildroot}/var/run/mysql
install -d -m 0750 %{buildroot}/var/log/mysql
install -d -m 0750 %{buildroot}/var/lib/mysql-files


# Install all binaries
cd $MBD/release
make DESTDIR=%{buildroot} install

# Install logrotate and autostart
install -D -m 0644 $MBD/release/support-files/mysql-log-rotate %{buildroot}%{_sysconfdir}/logrotate.d/mysql
install -D -m 0644 $MBD/release/packaging/rpm-sles/my.cnf %{buildroot}%{_sysconfdir}/my.cnf
install -d %{buildroot}%{_sysconfdir}/my.cnf.d
%if 0%{?systemd}
%else
install -D -m 0755 $MBD/release/packaging/rpm-sles/mysql.init %{buildroot}%{_sysconfdir}/init.d/mysql
%endif

# Make library links
install -d -m 0755 %{buildroot}%{_sysconfdir}/ld.so.conf.d
echo "%{_libdir}/mysql" > %{buildroot}%{_sysconfdir}/ld.so.conf.d/mysql-%{_arch}.conf

# multiarch support
%ifarch %{multiarchs}
mv %{buildroot}/%{_includedir}/mysql/my_config.h \
   %{buildroot}/%{_includedir}/mysql/my_config_%{_arch}.h
install -p -m 0644 %{SOURCE4} %{buildroot}/%{_includedir}/mysql/my_config.h
%endif

# Remove files pages we explicitly do not want to package
rm -rf %{buildroot}%{_infodir}/mysql.info*
rm -rf %{buildroot}%{_datadir}/mysql/mysql.server
rm -rf %{buildroot}%{_datadir}/mysql/mysqld_multi.server
rm -rf %{buildroot}%{_bindir}/mysql_embedded
rm -f %{buildroot}%{_datadir}/mysql/win_install_firewall.sql 

# rcmysql symlink
install -d %{buildroot}%{_sbindir}
%if 0%{?systemd}
ln -sf %{_sbindir}/service %{buildroot}%{_sbindir}/rcmysql
%else
ln -sf %{_initrddir}/mysql %{buildroot}%{_sbindir}/rcmysql
%endif

%check
%if 0%{?runselftest}
pushd release
make test VERBOSE=1
export MTR_BUILD_THREAD=auto
pushd mysql-test
./mtr \
    --mem --parallel=auto --force --retry=0 \
    --mysqld=--binlog-format=mixed \
    --suite-timeout=720 --testcase-timeout=30 \
    --clean-vardir
rm -r $(readlink var) var
%endif

%pre server
/usr/sbin/groupadd -r mysql >/dev/null 2>&1 || :
/usr/sbin/useradd -g mysql -o -r -d /var/lib/mysql -s /bin/false \
    -c "MySQL Server" -u 60 mysql >/dev/null 2>&1 || :
%if 0%{?systemd}
%service_add_pre mysql.service
%endif

%post server
datadir=$(/usr/bin/my_print_defaults server mysqld | grep '^--datadir=' | sed -n 's/--datadir=//p')
/bin/chmod 0751 "$datadir"
/bin/touch /var/log/mysql/mysqld.log
%if 0%{?systemd}
%service_add_post mysql.service
/usr/bin/systemd-tmpfiles --create %{_tmpfilesdir}/mysql.conf >/dev/null 2>&1 || :
/bin/systemctl enable mysql.service >/dev/null 2>&1 || :
%else
/sbin/insserv /etc/init.d/mysql
%endif

%preun server
%if 0%{?systemd}
%service_del_preun mysql.service
%else
if [ "$1" -eq 0 ]; then
    /usr/sbin/rcmysql stop >/dev/null 2>&1 || :
    /sbin/insserv /etc/init.d
fi
%endif

%postun server
%if 0%{?systemd}
%service_del_postun mysql.service
%else
if [ $1 -ge 1 ]; then
    /usr/sbin/rcmysql condrestart >/dev/null 2>&1 || :
fi
%endif

%post libs -p /sbin/ldconfig

%postun libs -p /sbin/ldconfig

%if 0%{?compatlib}
%post libs-compat -p /sbin/ldconfig

%postun libs-compat -p /sbin/ldconfig
%endif

%post embedded -p /sbin/ldconfig

%postun embedded -p /sbin/ldconfig

%files server
%defattr(-, root, root, -)
%doc %{?license_files_server} %{src_dir}/Docs/ChangeLog
%doc %{src_dir}/Docs/INFO_SRC*
%doc release/Docs/INFO_BIN*
%doc release/support-files/my-default.cnf
%attr(644, root, root) %{_mandir}/man1/innochecksum.1*
%attr(644, root, root) %{_mandir}/man1/my_print_defaults.1*
%attr(644, root, root) %{_mandir}/man1/myisam_ftdump.1*
%attr(644, root, root) %{_mandir}/man1/myisamchk.1*
%attr(644, root, root) %{_mandir}/man1/myisamlog.1*
%attr(644, root, root) %{_mandir}/man1/myisampack.1*
%attr(644, root, root) %{_mandir}/man8/mysqld.8*
%attr(644, root, root) %{_mandir}/man1/mysqld_multi.1*
%attr(644, root, root) %{_mandir}/man1/mysqld_safe.1*
%attr(644, root, root) %{_mandir}/man1/mysqldumpslow.1*
%attr(644, root, root) %{_mandir}/man1/mysql_install_db.1*
%attr(644, root, root) %{_mandir}/man1/mysql_plugin.1*
%attr(644, root, root) %{_mandir}/man1/mysql_secure_installation.1*
%attr(644, root, root) %{_mandir}/man1/mysql_upgrade.1*
%attr(644, root, root) %{_mandir}/man1/mysqlman.1*
%attr(644, root, root) %{_mandir}/man1/mysql.server.1*
%attr(644, root, root) %{_mandir}/man1/mysql_tzinfo_to_sql.1*
%attr(644, root, root) %{_mandir}/man1/perror.1*
%attr(644, root, root) %{_mandir}/man1/replace.1*
%attr(644, root, root) %{_mandir}/man1/resolve_stack_dump.1*
%attr(644, root, root) %{_mandir}/man1/resolveip.1*
%attr(644, root, root) %{_mandir}/man1/mysql_ssl_rsa_setup.1*

%config(noreplace) %{_sysconfdir}/my.cnf
%dir %{_sysconfdir}/my.cnf.d

%attr(755, root, root) %{_bindir}/innochecksum
%attr(755, root, root) %{_bindir}/my_print_defaults
%attr(755, root, root) %{_bindir}/myisam_ftdump
%attr(755, root, root) %{_bindir}/myisamchk
%attr(755, root, root) %{_bindir}/myisamlog
%attr(755, root, root) %{_bindir}/myisampack
%attr(755, root, root) %{_bindir}/mysql_install_db
%attr(755, root, root) %{_bindir}/mysql_plugin
%attr(755, root, root) %{_bindir}/mysql_secure_installation
%attr(755, root, root) %{_bindir}/mysql_tzinfo_to_sql
%attr(755, root, root) %{_bindir}/mysql_upgrade
%attr(755, root, root) %{_bindir}/mysqldumpslow
%attr(755, root, root) %{_bindir}/perror
%attr(755, root, root) %{_bindir}/replace
%attr(755, root, root) %{_bindir}/resolve_stack_dump
%attr(755, root, root) %{_bindir}/resolveip
%attr(755, root, root) %{_bindir}/mysql_ssl_rsa_setup
%attr(755, root, root) %{_bindir}/lz4_decompress
%attr(755, root, root) %{_bindir}/zlib_decompress
%if 0%{?systemd}
%attr(755, root, root) %{_bindir}/mysqld_pre_systemd
%else
%attr(755, root, root) %{_bindir}/mysqld_multi
%attr(755, root, root) %{_bindir}/mysqld_safe
%endif
%attr(755, root, root) %{_sbindir}/mysqld
%attr(755, root, root) %{_sbindir}/mysqld-debug
%attr(755, root, root) %{_sbindir}/rcmysql

%dir %{_libdir}/mysql/plugin
%attr(755, root, root) %{_libdir}/mysql/plugin/adt_null.so
%attr(755, root, root) %{_libdir}/mysql/plugin/auth_socket.so
%attr(755, root, root) %{_libdir}/mysql/plugin/ha_example.so
%attr(755, root, root) %{_libdir}/mysql/plugin/innodb_engine.so
%attr(755, root, root) %{_libdir}/mysql/plugin/libmemcached.so
%attr(755, root, root) %{_libdir}/mysql/plugin/locking_service.so
%attr(755, root, root) %{_libdir}/mysql/plugin/mypluglib.so
%attr(755, root, root) %{_libdir}/mysql/plugin/mysql_no_login.so
%attr(755, root, root) %{_libdir}/mysql/plugin/rewrite_example.so
%attr(755, root, root) %{_libdir}/mysql/plugin/rewriter.so
%attr(755, root, root) %{_libdir}/mysql/plugin/semisync_master.so
%attr(755, root, root) %{_libdir}/mysql/plugin/semisync_slave.so
%attr(755, root, root) %{_libdir}/mysql/plugin/validate_password.so
%attr(755, root, root) %{_libdir}/mysql/plugin/version_token.so
%dir %{_libdir}/mysql/plugin/debug
%attr(755, root, root) %{_libdir}/mysql/plugin/debug/adt_null.so
%attr(755, root, root) %{_libdir}/mysql/plugin/debug/auth_socket.so
%attr(755, root, root) %{_libdir}/mysql/plugin/debug/ha_example.so
%attr(755, root, root) %{_libdir}/mysql/plugin/debug/innodb_engine.so
%attr(755, root, root) %{_libdir}/mysql/plugin/debug/libmemcached.so
%attr(755, root, root) %{_libdir}/mysql/plugin/debug/locking_service.so
%attr(755, root, root) %{_libdir}/mysql/plugin/debug/mypluglib.so
%attr(755, root, root) %{_libdir}/mysql/plugin/debug/mysql_no_login.so
%attr(755, root, root) %{_libdir}/mysql/plugin/debug/rewrite_example.so
%attr(755, root, root) %{_libdir}/mysql/plugin/debug/rewriter.so
%attr(755, root, root) %{_libdir}/mysql/plugin/debug/semisync_master.so
%attr(755, root, root) %{_libdir}/mysql/plugin/debug/semisync_slave.so
%attr(755, root, root) %{_libdir}/mysql/plugin/debug/validate_password.so
%attr(755, root, root) %{_libdir}/mysql/plugin/debug/version_token.so
%if 0%{?mecab}
%{_libdir}/mysql/mecab
%attr(755, root, root) %{_libdir}/mysql/plugin/libpluginmecab.so
%attr(755, root, root) %{_libdir}/mysql/plugin/debug/libpluginmecab.so
%endif
%if 0%{?commercial}
%attr(755, root, root) %{_libdir}/mysql/plugin/audit_log.so
%attr(755, root, root) %{_libdir}/mysql/plugin/authentication_pam.so
%attr(755, root, root) %{_libdir}/mysql/plugin/thread_pool.so
%attr(755, root, root) %{_libdir}/mysql/plugin/openssl_udf.so
%attr(755, root, root) %{_libdir}/mysql/plugin/firewall.so
%attr(644, root, root) %{_datadir}/mysql/linux_install_firewall.sql
%attr(755, root, root) %{_libdir}/mysql/plugin/debug/audit_log.so
%attr(755, root, root) %{_libdir}/mysql/plugin/debug/authentication_pam.so
%attr(755, root, root) %{_libdir}/mysql/plugin/debug/thread_pool.so
%attr(755, root, root) %{_libdir}/mysql/plugin/debug/openssl_udf.so
%attr(755, root, root) %{_libdir}/mysql/plugin/debug/firewall.so
%endif
%attr(644, root, root) %{_datadir}/mysql/fill_help_tables.sql
%attr(644, root, root) %{_datadir}/mysql/mysql_sys_schema.sql
%attr(644, root, root) %{_datadir}/mysql/mysql_system_tables.sql
%attr(644, root, root) %{_datadir}/mysql/mysql_system_tables_data.sql
%attr(644, root, root) %{_datadir}/mysql/mysql_test_data_timezone.sql
%attr(644, root, root) %{_datadir}/mysql/my-*.cnf
%attr(644, root, root) %{_datadir}/mysql/mysql-log-rotate
%attr(644, root, root) %{_datadir}/mysql/mysql_security_commands.sql
%attr(644, root, root) %{_datadir}/mysql/dictionary.txt
%attr(644, root, root) %{_datadir}/mysql/innodb_memcached_config.sql
%attr(644, root, root) %{_datadir}/mysql/install_rewriter.sql
%attr(644, root, root) %{_datadir}/mysql/uninstall_rewriter.sql
%attr(644, root, root) %{_datadir}/mysql/magic
%if 0%{?systemd}
%attr(644, root, root) %{_unitdir}/mysql.service
%attr(644, root, root) %{_tmpfilesdir}/mysql.conf
%else
%attr(755, root, root) %{_sysconfdir}/init.d/mysql
%endif
%attr(644, root, root) %config(noreplace,missingok) %{_sysconfdir}/logrotate.d/mysql
%dir %attr(751, mysql, mysql) /var/lib/mysql
%dir %attr(755, mysql, mysql) /var/run/mysql
%dir %attr(750, mysql, mysql) /var/log/mysql
%dir %attr(750, mysql, mysql) /var/lib/mysql-files

%files common
%defattr(-, root, root, -)
%doc %{?license_files_server}
%{_datadir}/mysql/charsets/
%{_datadir}/mysql/errmsg-utf8.txt
%{_datadir}/mysql/bulgarian/
%{_datadir}/mysql/czech/
%{_datadir}/mysql/danish/
%{_datadir}/mysql/dutch/
%{_datadir}/mysql/english/
%{_datadir}/mysql/estonian/
%{_datadir}/mysql/french/
%{_datadir}/mysql/german/
%{_datadir}/mysql/greek/
%{_datadir}/mysql/hungarian/
%{_datadir}/mysql/italian/
%{_datadir}/mysql/japanese/
%{_datadir}/mysql/korean/
%{_datadir}/mysql/norwegian-ny/
%{_datadir}/mysql/norwegian/
%{_datadir}/mysql/polish/
%{_datadir}/mysql/portuguese/
%{_datadir}/mysql/romanian/
%{_datadir}/mysql/russian/
%{_datadir}/mysql/serbian/
%{_datadir}/mysql/slovak/
%{_datadir}/mysql/spanish/
%{_datadir}/mysql/swedish/
%{_datadir}/mysql/ukrainian/

%files client
%defattr(-, root, root, -)
%doc %{?license_files_server}
%attr(755, root, root) %{_bindir}/mysql
%attr(755, root, root) %{_bindir}/mysqladmin
%attr(755, root, root) %{_bindir}/mysqlbinlog
%attr(755, root, root) %{_bindir}/mysqlcheck
%attr(755, root, root) %{_bindir}/mysqldump
%attr(755, root, root) %{_bindir}/mysqlimport
%attr(755, root, root) %{_bindir}/mysqlpump
%attr(755, root, root) %{_bindir}/mysqlshow
%attr(755, root, root) %{_bindir}/mysqlslap
%attr(755, root, root) %{_bindir}/mysql_config
%attr(755, root, root) %{_bindir}/mysql_config_editor

%attr(644, root, root) %{_mandir}/man1/mysql.1*
%attr(644, root, root) %{_mandir}/man1/mysqladmin.1*
%attr(644, root, root) %{_mandir}/man1/mysqlbinlog.1*
%attr(644, root, root) %{_mandir}/man1/mysqlcheck.1*
%attr(644, root, root) %{_mandir}/man1/mysqldump.1*
%attr(644, root, root) %{_mandir}/man1/mysqlpump.1*
%attr(644, root, root) %{_mandir}/man1/mysqlimport.1*
%attr(644, root, root) %{_mandir}/man1/mysqlshow.1*
%attr(644, root, root) %{_mandir}/man1/mysqlslap.1*
%attr(644, root, root) %{_mandir}/man1/mysql_config_editor.1*

%files devel
%defattr(-, root, root, -)
%doc %{?license_files_server}
%attr(644, root, root) %{_mandir}/man1/comp_err.1*
%attr(644, root, root) %{_mandir}/man1/mysql_config.1*
%attr(755, root, root) %{_bindir}/mysql_config
%{_includedir}/mysql
%{_datadir}/aclocal/mysql.m4
%{_libdir}/mysql/libmysqlclient.a
%{_libdir}/mysql/libmysqlservices.a
%{_libdir}/mysql/libmysqlclient.so
%{_libdir}/pkgconfig/mysqlclient.pc

%files libs
%defattr(-, root, root, -)
%doc %{?license_files_server}
%dir %attr(755, root, root) %{_libdir}/mysql
%attr(644, root, root) %{_sysconfdir}/ld.so.conf.d/mysql-%{_arch}.conf
%{_libdir}/mysql/libmysqlclient.so.20*

%if 0%{?compatlib}
%files libs-compat
%defattr(-, root, root, -)
%doc %{?license_files_server}
%dir %attr(755, root, root) %{_libdir}/mysql
%attr(644, root, root) %{_sysconfdir}/ld.so.conf.d/mysql-%{_arch}.conf
%{_libdir}/mysql/libmysqlclient.so.%{compatlib}
%{_libdir}/mysql/libmysqlclient.so.%{compatlib}.0.0
%{_libdir}/mysql/libmysqlclient_r.so.%{compatlib}
%{_libdir}/mysql/libmysqlclient_r.so.%{compatlib}.0.0
%endif

%files test
%defattr(-, root, root, -)
%doc %{?license_files_server}
%attr(-, root, root) %{_datadir}/mysql-test
%attr(755, root, root) %{_bindir}/mysql_client_test
%attr(755, root, root) %{_bindir}/mysql_client_test_embedded
%attr(755, root, root) %{_bindir}/mysqltest
%attr(755, root, root) %{_bindir}/mysqltest_embedded

%attr(755, root, root) %{_libdir}/mysql/plugin/auth.so
%attr(755, root, root) %{_libdir}/mysql/plugin/auth_test_plugin.so
%attr(644, root, root) %{_libdir}/mysql/plugin/daemon_example.ini
%attr(755, root, root) %{_libdir}/mysql/plugin/libdaemon_example.so
%attr(755, root, root) %{_libdir}/mysql/plugin/replication_observers_example_plugin.so
%attr(755, root, root) %{_libdir}/mysql/plugin/libtest_framework.so
%attr(755, root, root) %{_libdir}/mysql/plugin/libtest_services.so
%attr(755, root, root) %{_libdir}/mysql/plugin/libtest_services_threaded.so
%attr(755, root, root) %{_libdir}/mysql/plugin/libtest_session_detach.so
%attr(755, root, root) %{_libdir}/mysql/plugin/libtest_session_in_thd.so
%attr(755, root, root) %{_libdir}/mysql/plugin/libtest_session_info.so
%attr(755, root, root) %{_libdir}/mysql/plugin/libtest_sql_2_sessions.so
%attr(755, root, root) %{_libdir}/mysql/plugin/libtest_sql_all_col_types.so
%attr(755, root, root) %{_libdir}/mysql/plugin/libtest_sql_cmds_1.so
%attr(755, root, root) %{_libdir}/mysql/plugin/libtest_sql_commit.so
%attr(755, root, root) %{_libdir}/mysql/plugin/libtest_sql_complex.so
%attr(755, root, root) %{_libdir}/mysql/plugin/libtest_sql_errors.so
%attr(755, root, root) %{_libdir}/mysql/plugin/libtest_sql_lock.so
%attr(755, root, root) %{_libdir}/mysql/plugin/libtest_sql_processlist.so
%attr(755, root, root) %{_libdir}/mysql/plugin/libtest_sql_replication.so
%attr(755, root, root) %{_libdir}/mysql/plugin/libtest_sql_shutdown.so
%attr(755, root, root) %{_libdir}/mysql/plugin/libtest_sql_sqlmode.so
%attr(755, root, root) %{_libdir}/mysql/plugin/libtest_sql_stored_procedures_functions.so
%attr(755, root, root) %{_libdir}/mysql/plugin/libtest_sql_views_triggers.so
%attr(755, root, root) %{_libdir}/mysql/plugin/libtest_x_sessions_deinit.so
%attr(755, root, root) %{_libdir}/mysql/plugin/libtest_x_sessions_init.so
%attr(755, root, root) %{_libdir}/mysql/plugin/qa_auth_client.so
%attr(755, root, root) %{_libdir}/mysql/plugin/qa_auth_interface.so
%attr(755, root, root) %{_libdir}/mysql/plugin/qa_auth_server.so
%attr(755, root, root) %{_libdir}/mysql/plugin/test_security_context.so
%attr(755, root, root) %{_libdir}/mysql/plugin/debug/auth.so
%attr(755, root, root) %{_libdir}/mysql/plugin/debug/auth_test_plugin.so
%attr(755, root, root) %{_libdir}/mysql/plugin/debug/libdaemon_example.so
%attr(755, root, root) %{_libdir}/mysql/plugin/debug/replication_observers_example_plugin.so
%attr(755, root, root) %{_libdir}/mysql/plugin/debug/libtest_framework.so
%attr(755, root, root) %{_libdir}/mysql/plugin/debug/libtest_services.so
%attr(755, root, root) %{_libdir}/mysql/plugin/debug/libtest_services_threaded.so
%attr(755, root, root) %{_libdir}/mysql/plugin/debug/libtest_session_detach.so
%attr(755, root, root) %{_libdir}/mysql/plugin/debug/libtest_session_in_thd.so
%attr(755, root, root) %{_libdir}/mysql/plugin/debug/libtest_session_info.so
%attr(755, root, root) %{_libdir}/mysql/plugin/debug/libtest_sql_2_sessions.so
%attr(755, root, root) %{_libdir}/mysql/plugin/debug/libtest_sql_all_col_types.so
%attr(755, root, root) %{_libdir}/mysql/plugin/debug/libtest_sql_cmds_1.so
%attr(755, root, root) %{_libdir}/mysql/plugin/debug/libtest_sql_commit.so
%attr(755, root, root) %{_libdir}/mysql/plugin/debug/libtest_sql_complex.so
%attr(755, root, root) %{_libdir}/mysql/plugin/debug/libtest_sql_errors.so
%attr(755, root, root) %{_libdir}/mysql/plugin/debug/libtest_sql_lock.so
%attr(755, root, root) %{_libdir}/mysql/plugin/debug/libtest_sql_processlist.so
%attr(755, root, root) %{_libdir}/mysql/plugin/debug/libtest_sql_replication.so
%attr(755, root, root) %{_libdir}/mysql/plugin/debug/libtest_sql_shutdown.so
%attr(755, root, root) %{_libdir}/mysql/plugin/debug/libtest_sql_sqlmode.so
%attr(755, root, root) %{_libdir}/mysql/plugin/debug/libtest_sql_stored_procedures_functions.so
%attr(755, root, root) %{_libdir}/mysql/plugin/debug/libtest_sql_views_triggers.so
%attr(755, root, root) %{_libdir}/mysql/plugin/debug/libtest_x_sessions_deinit.so
%attr(755, root, root) %{_libdir}/mysql/plugin/debug/libtest_x_sessions_init.so
%attr(755, root, root) %{_libdir}/mysql/plugin/debug/qa_auth_client.so
%attr(755, root, root) %{_libdir}/mysql/plugin/debug/qa_auth_interface.so
%attr(755, root, root) %{_libdir}/mysql/plugin/debug/qa_auth_server.so
%attr(755, root, root) %{_libdir}/mysql/plugin/debug/test_security_context.so

%attr(644, root, root) %{_mandir}/man1/mysql_client_test.1*
%attr(644, root, root) %{_mandir}/man1/mysql-stress-test.pl.1*
%attr(644, root, root) %{_mandir}/man1/mysql-test-run.pl.1*
%attr(644, root, root) %{_mandir}/man1/mysql_client_test_embedded.1*
%attr(644, root, root) %{_mandir}/man1/mysqltest.1*
%attr(644, root, root) %{_mandir}/man1/mysqltest_embedded.1*

%files embedded
%defattr(-, root, root, -)
%doc %{?license_files_server}
%dir %attr(755, root, root) %{_libdir}/mysql
%attr(644, root, root) %{_sysconfdir}/ld.so.conf.d/mysql-%{_arch}.conf
%attr(755, root, root) %{_libdir}/mysql/libmysqld.so.*

%files embedded-devel
%defattr(-, root, root, -)
%doc %{?license_files_server}
%attr(644, root, root) %{_libdir}/mysql/libmysqld.a
%attr(644, root, root) %{_libdir}/mysql/libmysqld-debug.a
%attr(755, root, root) %{_libdir}/mysql/libmysqld.so

%changelog
* Mon Oct 19 2015 Bharathy Satish <bharathy.x.satish@oracle.com> - 5.7.10-1
  Added new decompression utilities lz4_decompress and zlib_decompress binaries to
  client subpackage.

* Tue Sep 29 2015 Balasubramanian Kandasamy <balasubramanian.kandasamy@oracle.com> - 5.7.9-1
- Updated for 5.7.9
- Added libtest_* plugins to test package subpackage
- Add mysqlpump man page
- Obsolete mysql-connector-c-shared dependencies

* Thu Jun 25 2015 Balasubramanian Kandasamy <balasubramanian.kandasamy@oracle.com> - 5.7.8-0.2.rc
- Add support for pkg-config

* Wed May 20 2015 Balasubramanian Kandasamy <balasubramanian.kandasamy@oracle.com> - 5.7.8-0.2.rc
- Added libtest_framework.so, libtest_services.so, libtest_services_threaded.so plugins
- Build and ship mecab plugin

* Tue Feb 3 2015 Balasubramanian Kandasamy <balasubramanian.kandasamy@oracle.com> - 5.7.6-0.2.m16
- Include boost sources
- Add license info in each subpackage
- Soname bump
- Added mysql_ssl_rsa_setup
- Include mysql-files directory

* Thu Sep 18 2014 Balasubramanian Kandasamy <balasubramanian.kandasamy@oracle.com> - 5.7.6-0.2.m16
- Provide replication_observers_example_plugin.so plugin

* Tue Sep 02 2014 Bjorn Munch <bjorn.munch@oracle.com> - 5.7.6-0.1.m16

* Tue Sep 2 2014 Bjorn Munch <bjorn.munch@oracle.com> - 5.7.6-0.1.m16
- Updated for 5.7.6

* Mon Sep 01 2014 Balasubramanian Kandasamy <balasubramanian.kandasamy@oracle.com> - 5.7.5-0.2.m15
- Added openssl_udf.so plugin to commercial packages

* Mon Jun 30 2014 Balasubramanian Kandasamy <balasubramanian.kandasamy@oracle.com> - 5.7.5-0.1.m15
- Port to SLES

* Thu Jun 26 2014 Balasubramanian Kandasamy <balasubramanian.kandasamy@oracle.com> - 5.7.5-0.3.m15
- Resolve embedded-devel conflict issue

* Wed Jun 25 2014 Balasubramanian Kandasamy <balasubramanian.kandasamy@oracle.com> - 5.7.5-0.2.m15
- Add bench package
- Enable dtrace 

* Thu Apr 24 2014 Balasubramanian Kandasamy <balasubramanian.kandasamy@oracle.com> - 5.7.5-0.1.m15
- Updated for 5.7.5

* Mon Apr 07 2014 Balasubramanian Kandasamy <balasubramanian.kandasamy@oracle.com> - 5.7.4-0.5.m14
- Fix Cflags for el7 

* Mon Mar 31 2014 Balasubramanian Kandasamy <balasubramanian.kandasamy@oracle.com> - 5.7.4-0.4.m14
- Support for enterprise packages
- Upgrade from MySQL-* packages

* Wed Mar 12 2014 Balasubramanian Kandasamy <balasubramanian.kandasamy@oracle.com> - 5.7.4-0.3.m14
- Resolve conflict with mysql-libs-compat 

* Thu Mar 06 2014 Balasubramanian Kandasamy <balasubramanian.kandasamy@oracle.com> - 5.7.4-0.2.m14
- Resolve conflict issues during upgrade
- Add ha_example.so plugin which is now included

* Fri Feb 07 2014 Balasubramanian Kandasamy <balasubramanian.kandasamy@oracle.com> - 5.7.4-0.1.m14
- 5.7.4
- Enable shared libmysqld by cmake option
- Move mysqltest and test plugins to test subpackage

* Mon Nov 18 2013 Balasubramanian Kandasamy <balasubramanian.kandasamy@oracle.com> - 5.7.3-0.3.m13
- Fixed isa_bits error 

* Fri Oct 25 2013 Balasubramanian Kandasamy <balasubramanian.kandasamy@oracle.com> - 5.7.3-0.1.m13
- Initial 5.7 port

* Fri Oct 25 2013 Balasubramanian Kandasamy <balasubramanian.kandasamy@oracle.com> - 5.6.15-1
- Fixed uln advanced rpm libyassl.a error
- Updated to 5.6.15

* Wed Oct 16 2013 Balasubramanian Kandasamy <balasubramanian.kandasamy@oracle.com> - 5.6.14-3
- Fixed mysql_install_db usage 
- Improved handling of plugin directory 

* Fri Sep 27 2013 Balasubramanian Kandasamy <balasubramanian.kandasamy@oracle.com> - 5.6.14-2
- Refresh mysql-install patch and service renaming

* Mon Sep 16 2013 Balasubramanian Kandasamy <balasubramanian.kandasamy@oracle.com> - 5.6.14-1
- Updated to 5.6.14

* Wed Sep 04 2013 Balasubramanian Kandasamy <balasubramanian.kandasamy@oracle.com> - 5.6.13-5
- Support upgrade from 5.5 ULN packages to 5.6 

* Tue Aug 27 2013 Balasubramanian Kandasamy <balasubramanian.kandasamy@oracle.com> - 5.6.13-4
- Enhanced perl filtering 
- Added openssl-devel to buildreq 

* Wed Aug 21 2013 Balasubramanian Kandasamy <balasubramanian.kandasamy@oracle.com> - 5.6.13-3
- Removed mysql_embedded binary to resolve multilib conflict issue

* Fri Aug 16 2013 Balasubramanian Kandasamy <balasubramanian.kandasamy@oracle.com> - 5.6.13-2 
- Fixed Provides and Obsoletes issues in server, test packages 

* Wed Aug 14 2013 Balasubramanian Kandasamy <balasubramanian.kandasamy@oracle.com> - 5.6.13-1
- Updated to 5.6.13

* Mon Aug 05 2013 Balasubramanian Kandasamy <balasubramanian.kandasamy@oracle.com> - 5.6.12-9
- Added files list to embedded packages 

* Thu Aug 01 2013 Balasubramanian Kandasamy <balasubramanian.kandasamy@oracle.com> - 5.6.12-8
- Updated libmysqld.a with libmysqld.so in embedded package

* Mon Jul 29 2013 Balasubramanian Kandasamy <balasubramanian.kandasamy@oracle.com> - 5.6.12-7
- Updated test package dependency from client to server

* Wed Jul 24 2013 Balasubramanian Kandasamy <balasubramanian.kandasamy@oracle.com> - 5.6.12-6
- Added libs-compat dependency under libs package to resolve server
  installation conflicts issue.
 
* Wed Jul 17 2013 Balasubramanian Kandasamy <balasubramanian.kandasamy@oracle.com> - 5.6.12-5
- Removed libmysqlclient.so.16 from libs package
 
* Fri Jul 05 2013 Balasubramanian Kandasamy <balasubramanian.kandasamy@oracle.com> - 5.6.12-4
- Adjusted to work on OEL6

* Wed Jun 26 2013 Balasubramanian Kandasamy <balasubramanian.kandasamy@oracle.com> - 5.6.12-3
- Move libs to mysql/
- Basic multi arch support
- Fix changelog dates

* Thu Jun 20 2013 Balasubramanian Kandasamy <balasubramanian.kandasamy@oracle.com> - 5.6.12-2
- Major cleanup

* Tue Jun 04 2013 Balasubramanian Kandasamy <balasubramanian.kandasamy@oracle.com> - 5.6.12-1
- Updated to 5.6.12

* Mon Nov 05 2012 Joerg Bruehe <joerg.bruehe@oracle.com>

- Allow to override the default to use the bundled yaSSL by an option like
      --define="with_ssl /path/to/ssl"

* Wed Oct 10 2012 Bjorn Munch <bjorn.munch@oracle.com>

- Replace old my-*.cnf config file examples with template my-default.cnf

* Fri Oct 05 2012 Joerg Bruehe <joerg.bruehe@oracle.com>

- Let the installation use the new option "--random-passwords" of "mysql_install_db".
  (Bug# 12794345 Ensure root password)
- Fix an inconsistency: "new install" vs "upgrade" are told from the (non)existence
  of "$mysql_datadir/mysql" (holding table "mysql.user" and other system stuff).

* Tue Jul 24 2012 Joerg Bruehe <joerg.bruehe@oracle.com>

- Add a macro "runselftest":
  if set to 1 (default), the test suite will be run during the RPM build;
  this can be oveeridden via the command line by adding
      --define "runselftest 0"
  Failures of the test suite will NOT make the RPM build fail!

* Mon Jul 16 2012 Joerg Bruehe <joerg.bruehe@oracle.com>

- Add the man page for the "mysql_config_editor".

* Mon Jun 11 2012 Joerg Bruehe <joerg.bruehe@oracle.com>

- Make sure newly added "SPECIFIC-ULN/" directory does not disturb packaging.

* Wed Feb 29 2012 Brajmohan Saxena <brajmohan.saxena@oracle.com>

- Removal all traces of the readline library from mysql (BUG 13738013)

* Wed Sep 28 2011 Joerg Bruehe <joerg.bruehe@oracle.com>

- Fix duplicate mentioning of "mysql_plugin" and its manual page,
  it is better to keep alphabetic order in the files list (merging!).

* Wed Sep 14 2011 Joerg Bruehe <joerg.bruehe@oracle.com>

- Let the RPM capabilities ("obsoletes" etc) ensure that an upgrade may replace
  the RPMs of any configuration (of the current or the preceding release series)
  by the new ones. This is done by not using the implicitly generated capabilities
  (which include the configuration name) and relying on more generic ones which
  just list the function ("server", "client", ...).
  The implicit generation cannot be prevented, so all these capabilities must be
  explicitly listed in "Obsoletes:"

* Tue Sep 13 2011 Jonathan Perkin <jonathan.perkin@oracle.com>

- Add support for Oracle Linux 6 and Red Hat Enterprise Linux 6.  Due to
  changes in RPM behaviour ($RPM_BUILD_ROOT is removed prior to install)
  this necessitated a move of the libmygcc.a installation to the install
  phase, which is probably where it belonged in the first place.

* Tue Sep 13 2011 Joerg Bruehe <joerg.bruehe@oracle.com>

- "make_win_bin_dist" and its manual are dropped, cmake does it different.

* Thu Sep 08 2011 Daniel Fischer <daniel.fischer@oracle.com>

- Add mysql_plugin man page.

* Tue Aug 30 2011 Tor Didriksen <tor.didriksen@oracle.com>

- Set CXX=g++ by default to add a dependency on libgcc/libstdc++.
  Also, remove the use of the -fno-exceptions and -fno-rtti flags.
  TODO: update distro_buildreq/distro_requires

* Tue Aug 30 2011 Joerg Bruehe <joerg.bruehe@oracle.com>

- Add the manual page for "mysql_plugin" to the server package.

* Fri Aug 19 2011 Joerg Bruehe <joerg.bruehe@oracle.com>

- Null-upmerge the fix of bug#37165: This spec file is not affected.
- Replace "/var/lib/mysql" by the spec file variable "%%{mysqldatadir}".

* Fri Aug 12 2011 Daniel Fischer <daniel.fischer@oracle.com>

- Source plugin library files list from cmake-generated file.

* Mon Jul 25 2011 Chuck Bell <chuck.bell@oracle.com>

- Added the mysql_plugin client - enables or disables plugins.

* Thu Jul 21 2011 Sunanda Menon <sunanda.menon@oracle.com>

- Fix bug#12561297: Added the MySQL embedded binary

* Thu Jul 07 2011 Joerg Bruehe <joerg.bruehe@oracle.com>

- Fix bug#45415: "rpm upgrade recreates test database"
  Let the creation of the "test" database happen only during a new installation,
  not in an RPM upgrade.
  This affects both the "mkdir" and the call of "mysql_install_db".

* Wed Feb 09 2011 Joerg Bruehe <joerg.bruehe@oracle.com>

- Fix bug#56581: If an installation deviates from the default file locations
  ("datadir" and "pid-file"), the mechanism to detect a running server (on upgrade)
  should still work, and use these locations.
  The problem was that the fix for bug#27072 did not check for local settings.

* Mon Jan 31 2011 Joerg Bruehe <joerg.bruehe@oracle.com>

- Install the new "manifest" files: "INFO_SRC" and "INFO_BIN".

* Tue Nov 23 2010 Jonathan Perkin <jonathan.perkin@oracle.com>

- EXCEPTIONS-CLIENT has been deleted, remove it from here too
- Support MYSQL_BUILD_MAKE_JFLAG environment variable for passing
  a '-j' argument to make.

* Mon Nov 1 2010 Georgi Kodinov <georgi.godinov@oracle.com>

- Added test authentication (WL#1054) plugin binaries

* Wed Oct 6 2010 Georgi Kodinov <georgi.godinov@oracle.com>

- Added example external authentication (WL#1054) plugin binaries

* Wed Aug 11 2010 Joerg Bruehe <joerg.bruehe@oracle.com>

- With a recent spec file cleanup, names have changed: A "-community" part was dropped.
  Reflect that in the "Obsoletes" specifications.
- Add a "triggerpostun" to handle the uninstall of the "-community" server RPM.
- This fixes bug#55015 "MySQL server is not restarted properly after RPM upgrade".

* Tue Jun 15 2010 Joerg Bruehe <joerg.bruehe@sun.com>

- Change the behaviour on installation and upgrade:
  On installation, do not autostart the server.
  *Iff* the server was stopped before the upgrade is started, this is taken as a
  sign the administrator is handling that manually, and so the new server will
  not be started automatically at the end of the upgrade.
  The start/stop scripts will still be installed, so the server will be started
  on the next machine boot.
  This is the 5.5 version of fixing bug#27072 (RPM autostarting the server).

* Tue Jun 1 2010 Jonathan Perkin <jonathan.perkin@oracle.com>

- Implement SELinux checks from distribution-specific spec file.

* Wed May 12 2010 Jonathan Perkin <jonathan.perkin@oracle.com>

- Large number of changes to build using CMake
- Introduce distribution-specific RPMs
- Drop debuginfo, build all binaries with debug/symbols
- Remove __os_install_post, use native macro
- Remove _unpackaged_files_terminate_build, make it an error to have
  unpackaged files
- Remove cluster RPMs

* Wed Mar 24 2010 Joerg Bruehe <joerg.bruehe@sun.com>

- Add "--with-perfschema" to the configure options.

* Mon Mar 22 2010 Joerg Bruehe <joerg.bruehe@sun.com>

- User "usr/lib*" to allow for both "usr/lib" and "usr/lib64",
  mask "rmdir" return code 1.
- Remove "ha_example.*" files from the list, they aren't built.

* Wed Mar 17 2010 Joerg Bruehe <joerg.bruehe@sun.com>

- Fix a wrong path name in handling the debug plugins.

* Wed Mar 10 2010 Joerg Bruehe <joerg.bruehe@sun.com>

- Take the result of the debug plugin build and put it into the optimized tree,
  so that it becomes part of the final installation;
  include the files in the packlist. Part of the fixes for bug#49022.

* Mon Mar 01 2010 Joerg Bruehe <joerg.bruehe@sun.com>

- Set "Oracle and/or its affiliates" as the vendor and copyright owner,
  accept upgrading from packages showing MySQL or Sun as vendor.

* Fri Feb 12 2010 Joerg Bruehe <joerg.bruehe@sun.com>

- Formatting changes:
  Have a consistent structure of separator lines and of indentation
  (8 leading blanks => tab).
- Introduce the variable "src_dir".
- Give the environment variables "MYSQL_BUILD_CC(CXX)" precedence
  over "CC" ("CXX").
- Drop the old "with_static" argument analysis, this is not supported
  in 5.1 since ages.
- Introduce variables to control the handlers individually, as well
  as other options.
- Use the new "--with-plugin" notation for the table handlers.
- Drop handling "/etc/rc.d/init.d/mysql", the switch to "/etc/init.d/mysql"
  was done back in 2002 already.
- Make "--with-zlib-dir=bundled" the default, add an option to disable it.
- Add missing manual pages to the file list.
- Improve the runtime check for "libgcc.a", protect it against being tried
  with the Intel compiler "icc".

* Mon Jan 11 2010 Joerg Bruehe <joerg.bruehe@sun.com>

- Change RPM file naming:
  - Suffix like "-m2", "-rc" becomes part of version as "_m2", "_rc".
  - Release counts from 1, not 0.

* Wed Dec 23 2009 Joerg Bruehe <joerg.bruehe@sun.com>

- The "semisync" plugin file name has lost its introductory "lib",
  adapt the file lists for the subpackages.
  This is a part missing from the fix for bug#48351.
- Remove the "fix_privilege_tables" manual, it does not exist in 5.5
  (and likely, the whole script will go, too).

* Mon Nov 16 2009 Joerg Bruehe <joerg.bruehe@sun.com>

- Fix some problems with the directives around "tcmalloc" (experimental),
  remove erroneous traces of the InnoDB plugin (that is 5.1 only).

* Tue Oct 06 2009 Magnus Blaudd <mvensson@mysql.com>

- Removed mysql_fix_privilege_tables

* Fri Oct 02 2009 Alexander Nozdrin <alexander.nozdrin@sun.com>

- "mysqlmanager" got removed from version 5.4, all references deleted.

* Fri Aug 28 2009 Joerg Bruehe <joerg.bruehe@sun.com>

- Merge up from 5.1 to 5.4: Remove handling for the InnoDB plugin.

* Thu Aug 27 2009 Joerg Bruehe <joerg.bruehe@sun.com>

- This version does not contain the "Instance manager", "mysqlmanager":
  Remove it from the spec file so that packaging succeeds.

* Mon Aug 24 2009 Jonathan Perkin <jperkin@sun.com>

- Add conditionals for bundled zlib and innodb plugin

* Fri Aug 21 2009 Jonathan Perkin <jperkin@sun.com>

- Install plugin libraries in appropriate packages.
- Disable libdaemon_example and ftexample plugins.

* Thu Aug 20 2009 Jonathan Perkin <jperkin@sun.com>

- Update variable used for mysql-test suite location to match source.

* Fri Nov 07 2008 Joerg Bruehe <joerg@mysql.com>

- Correct yesterday's fix, so that it also works for the last flag,
  and fix a wrong quoting: un-quoted quote marks must not be escaped.

* Thu Nov 06 2008 Kent Boortz <kent.boortz@sun.com>

- Removed "mysql_upgrade_shell"
- Removed some copy/paste between debug and normal build

* Thu Nov 06 2008 Joerg Bruehe <joerg@mysql.com>

- Modify CFLAGS and CXXFLAGS such that a debug build is not optimized.
  This should cover both gcc and icc flags.  Fixes bug#40546.

* Fri Aug 29 2008 Kent Boortz <kent@mysql.com>

- Removed the "Federated" storage engine option, and enabled in all

* Tue Aug 26 2008 Joerg Bruehe <joerg@mysql.com>

- Get rid of the "warning: Installed (but unpackaged) file(s) found:"
  Some generated files aren't needed in RPMs:
  - the "sql-bench/" subdirectory
  Some files were missing:
  - /usr/share/aclocal/mysql.m4  ("devel" subpackage)
  - Manual "mysqlbug" ("server" subpackage)
  - Program "innochecksum" and its manual ("server" subpackage)
  - Manual "mysql_find_rows" ("client" subpackage)
  - Script "mysql_upgrade_shell" ("client" subpackage)
  - Program "ndb_cpcd" and its manual ("ndb-extra" subpackage)
  - Manuals "ndb_mgm" + "ndb_restore" ("ndb-tools" subpackage)

* Mon Mar 31 2008 Kent Boortz <kent@mysql.com>

- Made the "Federated" storage engine an option
- Made the "Cluster" storage engine and sub packages an option

* Wed Mar 19 2008 Joerg Bruehe <joerg@mysql.com>

- Add the man pages for "ndbd" and "ndb_mgmd".

* Mon Feb 18 2008 Timothy Smith <tim@mysql.com>

- Require a manual upgrade if the alread-installed mysql-server is
  from another vendor, or is of a different major version.

* Wed May 02 2007 Joerg Bruehe <joerg@mysql.com>

- "ndb_size.tmpl" is not needed any more,
  "man1/mysql_install_db.1" lacked the trailing '*'.

* Sat Apr 07 2007 Kent Boortz <kent@mysql.com>

- Removed man page for "mysql_create_system_tables"

* Wed Mar 21 2007 Daniel Fischer <df@mysql.com>

- Add debug server.

* Mon Mar 19 2007 Daniel Fischer <df@mysql.com>

- Remove Max RPMs; the server RPMs contain a mysqld compiled with all
  features that previously only were built into Max.

* Fri Mar 02 2007 Joerg Bruehe <joerg@mysql.com>

- Add several man pages for NDB which are now created.

* Fri Jan 05 2007 Kent Boortz <kent@mysql.com>

- Put back "libmygcc.a", found no real reason it was removed.

- Add CFLAGS to gcc call with --print-libgcc-file, to make sure the
  correct "libgcc.a" path is returned for the 32/64 bit architecture.

* Mon Dec 18 2006 Joerg Bruehe <joerg@mysql.com>

- Fix the move of "mysqlmanager" to section 8: Directory name was wrong.

* Thu Dec 14 2006 Joerg Bruehe <joerg@mysql.com>

- Include the new man pages for "my_print_defaults" and "mysql_tzinfo_to_sql"
  in the server RPM.
- The "mysqlmanager" man page got moved from section 1 to 8.

* Thu Nov 30 2006 Joerg Bruehe <joerg@mysql.com>

- Call "make install" using "benchdir_root=%%{_datadir}",
  because that is affecting the regression test suite as well.

* Thu Nov 16 2006 Joerg Bruehe <joerg@mysql.com>

- Explicitly note that the "MySQL-shared" RPMs (as built by MySQL AB)
  replace "mysql-shared" (as distributed by SuSE) to allow easy upgrading
  (bug#22081).

* Mon Nov 13 2006 Joerg Bruehe <joerg@mysql.com>

- Add "--with-partition" t 2006 Joerg Bruehe <joerg@mysql.com>

- Use the Perl script to run the tests, because it will automatically check
  whether the server is configured with SSL.

* Tue Jun 27 2006 Joerg Bruehe <joerg@mysql.com>

- move "mysqldumpslow" from the client RPM to the server RPM (bug#20216)

- Revert all previous attempts to call "mysql_upgrade" during RPM upgrade,
  there are some more aspects which need to be solved before this is possible.
  For now, just ensure the binary "mysql_upgrade" is delivered and installysql.com>

- To run "mysql_upgrade", we need a running server;
  start it in isolation and skip password checks.

* Sat May 20 2006 Kent Boortz <kent@mysql.com>

- Always compile for PIC, position independent code.

* Wed May 10 2006 Kent Boortz <kent@mysql.com>

- Use character set "all" when compiling with Cluster, to make Cluster
  nodes independent on the character set directory, and the problem
  that two RPM sub packages both wants to install this directory.

* Mon May 01 2006 Kent Boortz <kent@mysql.com>

- Use "./libtool --mode=execute" instead of searching for the
  executable in current directory and ".libs".

* Fri Apr 28 2006 Kent Boortz <kent@mysql.com>

- Install and run "mysql_upgrade"

* Wed Apr 12 2006 Jim Winstead <jimw@mysql.com>

- Remove sql-bench, and MySQL-bench RPM (will be built as an independent
  project from the mysql-bench repository)

* Tue Apr 11 2006 Jim Winstead <jimw@mysql.com>

- Remove old mysqltestmanager and related programs
* Sat Apr 01 2006 Kent Boortz <kent@mysql.com>

- Set $LDFLAGS from $MYSQL_BUILD_LDFLAGS

* Tue Mar 07 2006 Kent Boortz <kent@mysql.com>

- Changed product name from "Community Edition" to "Community Server"

* Mon Mar 06 2006 Kent Boortz <kent@mysql.com>

- Fast mutexes is now disabled by default, but should be
  used in Linux builds.

* Mon Feb 20 2006 Kent Boortz <kent@mysql.com>

- Reintroduced a max build
- Limited testing of 'debug' and 'max' servers
- Berkeley DB only in 'max'

* Mon Feb 13 2006 Joerg Bruehe <joerg@mysql.com>

- Use "-i" on "make test-force";
  this is essential for later evaluation of this log file.

* Thu Feb 09 2006 Kent Boortz <kent@mysql.com>

- Pass '-static' to libtool, link static with our own libraries, dynamic
  with system libraries.  Link with the bundled zlib.

* Wed Feb 08 2006 Kristian Nielsen <knielsen@mysql.com>

- Modified RPM spec to match new 5.1 debug+max combined community packaging.

* Sun Dec 18 2005 Kent Boortz <kent@mysql.com>

- Added "client/mysqlslap"

* Mon Dec 12 2005 Rodrigo Novo <rodrigo@mysql.com>

- Added zlib to the list of (static) libraries installed
- Added check against libtool wierdness (WRT: sql/mysqld || sql/.libs/mysqld)
- Compile MySQL with bundled zlib
- Fixed %%packager name to "MySQL Production Engineering Team"

* Mon Dec 05 2005 Joerg Bruehe <joerg@mysql.com>

- Avoid using the "bundled" zlib on "shared" builds:
  As it is not installed (on the build system), this gives dependency
  problems with "libtool" causing the build to fail.
  (Change was done on Nov 11, but left uncommented.)

* Tue Nov 22 2005 Joerg Bruehe <joerg@mysql.com>

- Extend the file existence check for "init.d/mysql" on un-install
  to also guard the call to "insserv"/"chkconfig".

* Thu Oct 27 2005 Lenz Grimmer <lenz@grimmer.com>

- added more man pages

* Wed Oct 19 2005 Kent Boortz <kent@mysql.com>

- Made yaSSL support an option (off by default)

* Wed Oct 19 2005 Kent Boortz <kent@mysql.com>

- Enabled yaSSL support

* Sat Oct 15 2005 Kent Boortz <kent@mysql.com>

- Give mode arguments the same way in all places
lenz@mysql.com>

- fixed the removing of the RPM_BUILD_ROOT in the %%clean section (the
  $RBR variable did not get expanded, thus leaving old build roots behind)

* Thu Aug 04 2005 Lenz Grimmer <lenz@mysql.com>

- Fixed the creation of the mysql user group account in the postinstall
  section (BUG 12348)
- Fixed enabling the Archive storage engine in the Max binary

* Tue Aug 02 2005 Lenz Grimmer <lenz@mysql.com>

- Fixed the Requires: tag for the server RPM (BUG 12233)

* Fri Jul 15 2005 Lenz Grimmer <lenz@mysql.com>

- create a "mysql" user group and assign the mysql user account to that group
  in the server postinstall section. (BUG 10984)

* Tue Jun 14 2005 Lenz Grimmer <lenz@mysql.com>

- Do not build statically on i386 by default, only when adding either "--with
  static" or "--define '_with_static 1'" to the RPM build options. Static
  linking really only makes sense when linking against the specially patched
  glibc 2.2.5.

* Mon Jun 06 2005 Lenz Grimmer <lenz@mysql.com>

- added mysql_client_test to the "bench" subpackage (BUG 10676)
- added the libndbclient static and shared libraries (BUG 10676)

* Wed Jun 01 2005 Lenz Grimmer <lenz@mysql.com>

- use "mysqldatadir" variable instead of hard-coding the path multiple times
- use the "mysqld_user" variable on all occasions a user name is referenced
- removed (incomplete) Brazilian translations
- removed redundant release tags from the subpackage descriptions

* Wed May 25 2005 Joerg Bruehe <joerg@mysql.com>

- Added a "make clean" between separate calls to "BuildMySQL".

* Thu May 12 2005 Guilhem Bichot <guilhem@mysql.com>

- Removed the mysql_tableinfo script made obsolete by the information schema

* Wed Apr 20 2005 Lenz Grimmer <lenz@mysql.com>

- Enabled the "blackhole" storage engine for the Max RPM

* Wed Apr 13 2005 Lenz Grimmer <lenz@mysql.com>

- removed the MySQL manual files (html/ps/texi) - they have been removed
  from the MySQL sources and are now available seperately.

* Mon Apr 4 2005 Petr Chardin <petr@mysql.com>

- old mysqlmanager, mysq* Mon Feb 7 2005 Tomas Ulin <tomas@mysql.com>

- enabled the "Ndbcluster" storage engine for the max binary
- added extra make install in ndb subdir after Max build to get ndb binaries
- added packages for ndbcluster storage engine

* Fri Jan 14 2005 Lenz Grimmer <lenz@mysql.com>

- replaced obsoleted "BuildPrereq" with "BuildRequires" instead

* Thu Jan 13 2005 Lenz Grimmer <lenz@mysql.com>

- enabled the "Federated" storage engine for the max binary

* Tue Jan 04 2005 Petr Chardin <petr@mysql.com>

- ISAM and merge storage engines were purged. As well as appropriate
  tools and manpages (isamchk and isamlog)

* Fri Dec 31 2004 Lenz Grimmer <lenz@mysql.com>

- enabled the "Archive" storage engine for the max binary
- enabled the "CSV" storage engine for the max binary
- enabled the "Example" storage engine for the max binary

* Thu Aug 26 2004 Lenz Grimmer <lenz@mysql.com>

- MySQL-Max now requires MySQL-server instead of MySQL (BUG 3860)

* Fri Aug 20 2004 Lenz Grimmer <lenz@mysql.com>

- do not link statically on IA64/AMD64 as these systems do not have
  a patched glibc installed

* Tue Aug 10 2004 Lenz Grimmer <lenz@mysql.com>

- Added libmygcc.a to the devel subpackage (required to link applications
  against the the embedded server libmysqld.a) (BUG 4921)

* Mon Aug 09 2004 Lenz Grimmer <lenz@mysql.com>

- Added EXCEPTIONS-CLIENT to the "devel" package

* Thu Jul 29 2004 Lenz Grimmer <lenz@mysql.com>

- disabled OpenSSL in the Max binaries again (the RPM packages were the
  only exception to this anyway) (BUG 1043)

* Wed Jun 30 2004 Lenz Grimmer <lenz@mysql.com>

- fixed server postinstall (mysql_install_db was called with the wrong
  parameter)

* Thu Jun 24 2004 Lenz Grimmer <lenz@mysql.com>

- added mysql_tzinfo_to_sql to the server subpackage
- run "make clean" instead of "make distclean"

* Mon Apr 05 2004 Lenz Grimmer <lenz@mysql.com>

- added ncurses-devel to the build prerequisites (BUG 3377)

* Thu Feb 12 2004 Lenz Grimmer <lenz@mysql.com>

- when using gcc, _always_ use CXX=gcc
- replaced Copyright with License field (Copyright is obsolete)

* Tue Feb 03 2004 Lenz Grimmer <lenz@mysql.com>

- added myisam_ftdump to the Server package

* Tue Jan 13 2004 Lenz Grimmer <lenz@mysql.com>

- link the mysql client against libreadline instead of libedit (BUG 2289)

* Mon Dec 22 2003 Lenz Grimmer <lenz@mysql.com>

- marked /etc/logrotate.d/mysql as a config file (BUG 2156)

* Sat Dec 13 2003 Lenz Grimmer <lenz@mysql.com>

- fixed file permissions (BUG 1672)

* Thu Dec 11 2003 Lenz Grimmer <lenz@mysql.com>

- made testing for gcc3 a bit more robust

* Fri Dec 05 2003 Lenz Grimmer <lenz@mysql.com>

- added missing file mysql_create_system_tables to the server subpackage

* Fri Nov 21 2003 Lenz Grimmer <lenz@mysql.com>

- removed dependency on MySQL-client from the MySQL-devel subpackage
  as it is not really required. (BUG 1610)

* Fri Aug 29 2003 Lenz Grimmer <lenz@mysql.com>

- Fixed BUG 1162 (removed macro names from the changelog)
- Really fixed BUG 998 (disable the checking for installed but
  unpackaged files)

* Tue Aug 05 2003 Lenz Grimmer <lenz@mysql.com>

- Fixed BUG 959 (libmysqld not being compiled properly)
- Fixed BUG 998 (RPM build errors): added missing files to the
  distribution (mysql_fix_extensions, mysql_tableinfo, mysqldumpslow,
  mysql_fix_privilege_tables.1), removed "-n" from install section.

* Wed Jul 09 2003 Lenz Grimmer <lenz@mysql.com>

- removed the GIF Icon (file was not included in the sources anyway)
- removed unused variable shared_lib_version
- do not run automake before building the standard binary
  (should not be necessary)
- add server suffix '-standard' to standard binary (to be in line
  with the binary tarball distributions)
- Use more RPM macros (_exec_prefix, _sbindir, _libdir, _sysconfdir,
  _datadir, _includedir) throughout the spec file.
- allow overriding CC and CXX (required when building with other compilers)

* Fri May 16 2003 Lenz Grimmer <lenz@mysql.com>

- re-enabled RAID again

* Wed Apr 30 2003 Lenz Grimmer <lenz@mysql.com>

- disabled MyISAM RAID (--with-raid)- it throws an assertion which
  needs to be investigated first.

* Mon Mar 10 2003 Lenz Grimmer <lenz@mysql.com>

- added missing file mysql_secure_installation to server subpackage
  (BUG 141)

* Tue Feb 11 2003 Lenz Grimmer <lenz@mysql.com>

- re-added missing pre- and post(un)install scripts to server subpackage
- added config file /etc/my.cnf to the file list (just for completeness)
- make sure to create the datadir with 755 permissions

* Mon Jan 27 2003 Lenz Grimmer <lenz@mysql.com>

- removed unusedql.com>

- Reworked the build steps a little bit: the Max binary is supposed
  to include OpenSSL, which cannot be linked statically, thus trying
  to statically link against a special glibc is futile anyway
- because of this, it is not required to make yet another build run
  just to compile the shared libs (saves a lot of time)
- updated package description of the Max subpackage
- clean up the BuildRoot directory afterwards

* Mon Jul 15 2002 Lenz Grimmer <lenz@mysql.com>

- Updated Packager information
- Fixed the build options: the regular package is supposed to
  include InnoDB and linked statically, while the Max package
  should include BDB and SSL support

* Fri May 03 2002 Lenz Grimmer <lenz@mysql.com>

- Use more RPM macros (e.g. infodir, mandir) to make the spec
  file more portable
- reorganized the installation of documentation files: let RPM
  take care of this
- reorganized the file list: actually install man pages along
  with the binaries of the respective subpackage
- do not include libmysqld.a in the devel subpackage as well, if we
  have a special "embedded" subpackage
- reworked the package descriptions

* Mon Oct  8 2001 Monty

- Added embedded server as a separate RPM

* Fri Apr 13 2001 Monty

- Added mysqld-max to the distribution

* Tue Jan 2  2001  Monty

- Added mysql-test to the bench package

* Fri Aug 18 2000 Tim Smith <tim@mysql.com>

- Added separate libmysql_r directory; now both a threaded
  and non-threaded library is shipped.

* Tue Sep 28 1999 David Axmark <davida@mysql.com>

- Added the support-files/my-example.cnf to the docs directory.

- Removed devel dependency on base since it is about client
  development.

* Wed Sep 8 1999 David Axmark <davida@mysql.com>

- Cleaned up some for 3.23.

* Thu Jul 1 1999 David Axmark <davida@mysql.com>

- Added support for shared libraries in a separate sub
  package. Original fix by David Fox (dsfox@cogsci.ucsd.edu)

- The --enable-assembler switch is now automatically disables on
  platforms there assembler code is unavailable. This should allow
  building this RPM on non i386 systems.

* Mon Feb 22 1999 David Axmark <david@detron.se>

- Removed unportable cc switches from the spec file. The defaults can
  now be overridden with environment variables. This feature is used
  to compile the official RPM with optimal (but compiler version
  specific) switches.

- Removed the repetitive description parts for the sub rpms. Maybe add
  again if RPM gets a multiline macro capability.

- Added support for a pt_BR translation. Translation contributed by
  Jorge Godoy <jorge@bestway.com.br>.

* Wed Nov 4 1998 David Axmark <david@detron.se>

- A lot of changes in all the rpm and install scripts. This may even
  be a working RPM :-)

* Sun Aug 16 1998 David Axmark <david@detron.se>

- A developers changelog for MySQL is available in the source RPM. And
  there is a history of major user visible changed in the Reference
  Manual.  Only RPM specific changes will be documented here.<|MERGE_RESOLUTION|>--- conflicted
+++ resolved
@@ -264,13 +264,9 @@
 Obsoletes:      mysql-devel < %{version}-%{release}
 Obsoletes:      mariadb-devel
 Obsoletes:      libmysqlclient-devel
-Obsoletes:      mysql-connector-c-shared-devel < 6.2
+Obsoletes:      mysql-connector-c-devel < 6.2
 Provides:       mysql-devel = %{version}-%{release}
 Provides:       libmysqlclient-devel = %{version}-%{release}
-<<<<<<< HEAD
-=======
-Conflicts:      mysql-connector-c-devel < 6.2
->>>>>>> ea0fe857
 
 %description    devel
 This package contains the development header files and libraries necessary
