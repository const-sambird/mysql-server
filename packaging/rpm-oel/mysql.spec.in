--- conflicted
+++ resolved
@@ -895,14 +895,7 @@
     -c "MySQL Server" -u 27 mysql >/dev/null 2>&1 || :
 
 %post server
-<<<<<<< HEAD
-datadir=$(/usr/bin/my_print_defaults server mysqld | grep '^--datadir=' | sed -n 's/--datadir=//p' | tail -n 1)
-/bin/chmod 0751 "$datadir" >/dev/null 2>&1 || :
-/bin/touch /var/log/mysqld.log >/dev/null 2>&1 || :
-/bin/chown mysql:mysql /var/log/mysqld.log >/dev/null 2>&1 || :
-=======
 [ -e /var/log/mysqld.log ] || install -m0640 -omysql -gmysql /dev/null /var/log/mysqld.log >/dev/null 2>&1 || :
->>>>>>> 8e6e6242
 %if 0%{?systemd}
 %systemd_post mysqld.service
 /usr/bin/systemctl enable mysqld >/dev/null 2>&1 || :
