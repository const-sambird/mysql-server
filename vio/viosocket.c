--- conflicted
+++ resolved
@@ -735,14 +735,10 @@
 int vio_io_wait(Vio *vio, enum enum_vio_io_event event, int timeout)
 {
   int ret;
-<<<<<<< HEAD
 #ifndef MCP_BUG22389653
   int retry_count= 0;
 #endif
-  short revents __attribute__((unused)) = 0;
-=======
   short revents MY_ATTRIBUTE((unused)) = 0;
->>>>>>> 06cd000b
   struct pollfd pfd;
   my_socket sd= mysql_socket_getfd(vio->mysql_socket);
   MYSQL_SOCKET_WAIT_VARIABLES(locker, state) /* no ';' */
