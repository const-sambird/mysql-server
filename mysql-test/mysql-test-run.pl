--- conflicted
+++ resolved
@@ -165,11 +165,7 @@
 
 # If you add a new suite, please check TEST_DIRS in Makefile.am.
 #
-<<<<<<< HEAD
 my $DEFAULT_SUITES= "main,sys_vars,binlog,binlog_gtid,binlog_nogtid,federated,gis,rpl,rpl_gtid,rpl_nogtid,innodb,innodb_gis,innodb_fts,innodb_zip,innodb_undo,perfschema,funcs_1,opt_trace,parts,auth_sec,query_rewrite_plugins,gcol,sysschema,test_service_sql_api,json,connection_control";
-=======
-my $DEFAULT_SUITES= "main,sys_vars,binlog,federated,gis,rpl,innodb,innodb_gis,innodb_fts,innodb_zip,innodb_undo,perfschema,funcs_1,opt_trace,parts,auth_sec,query_rewrite_plugins,gcol,sysschema,test_service_sql_api,json";
->>>>>>> f8d54709
 my $opt_suites;
 
 our $opt_verbose= 0;  # Verbose output, enable with --verbose
@@ -2089,7 +2085,6 @@
   # Calculate baseport
   $baseport= $build_thread * 10 + 10000;
 
-<<<<<<< HEAD
   if (lc($opt_mysqlx_baseport) eq "auto")
   {
     if ($ports_per_thread > 10)
@@ -2109,13 +2104,6 @@
   }
 
   if ($baseport < 5001 or $baseport + $ports_per_thread - 1 >= 32767)
-=======
-  my $should_generate_value= $opt_mysqlx_baseport eq "auto";
-
-  $mysqlx_baseport= $should_generate_value ? $baseport + 9 : $opt_mysqlx_baseport;
-  
-  if ( $baseport < 5001 or $baseport + 9 >= 32767)
->>>>>>> f8d54709
   {
     mtr_error("MTR_BUILD_THREAD number results in a port",
               "outside 5001 - 32767",
@@ -4064,12 +4052,9 @@
   # ----------------------------------------------------------------------
   my $bootstrap_sql_file= "$opt_vardir/tmp/bootstrap.sql";
 
-<<<<<<< HEAD
   #Add the init-file to --initialize-insecure process
   mtr_add_arg($args, "--init-file=$bootstrap_sql_file");
 
-=======
->>>>>>> f8d54709
   if ($opt_boot_gdb || $opt_manual_boot_gdb) {
     gdb_arguments(\$args, \$exe_mysqld_bootstrap, $mysqld->name(),
 		  $bootstrap_sql_file);
@@ -4151,12 +4136,9 @@
   mtr_tofile($bootstrap_sql_file,
              sql_to_bootstrap(mtr_grab_file("include/mtr_check.sql")));
 
-<<<<<<< HEAD
   # Set blacklist option early so it works during bootstrap
   $ENV{'TSAN_OPTIONS'}= "suppressions=$basedir/mysql-test/tsan.supp" if $opt_sanitize;
 
-=======
->>>>>>> f8d54709
   if ( $opt_manual_boot_gdb )
   {
     # The configuration has been set up and user has been prompted for
