--- conflicted
+++ resolved
@@ -2641,7 +2641,6 @@
 --error ER_INVALID_JSON_TEXT_IN_PARAM
 DO NULLIF(FROM_BASE64(JSON_STORAGE_FREE('') XOR ST_ASGEOJSON(POINT(-10946,-1634))), 1);
 
-<<<<<<< HEAD
 --echo #
 --echo # Bug#32047630: MISSING ERROR PROPAGATION IN JSON FUNCTIONS
 --echo #
@@ -2663,7 +2662,7 @@
 
 --error ER_INVALID_JSON_TEXT_IN_PARAM
 SELECT JSON_ARRAY(JSON_EXTRACT('{}', CAST('' AS JSON)), 1);
-=======
+
 --echo # Bug#32063203: Problem with prepared statements
 
 # MEMBER OF
@@ -2811,5 +2810,4 @@
 set @x='xyz';
 execute s using @x; # OK - returns {"a": "xyz"}
 set @x='"xyz"';
-execute s using @x; # OK - returns {"a": "\"xyz\""}
->>>>>>> d3cce84b
+execute s using @x; # OK - returns {"a": "\"xyz\""}