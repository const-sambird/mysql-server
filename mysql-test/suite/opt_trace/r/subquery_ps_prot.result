--- conflicted
+++ resolved
@@ -1696,7 +1696,6 @@
             } /* condition_processing */
           },
           {
-<<<<<<< HEAD
             "table_dependencies": [
               {
                 "table": "`t3` `sq4_alias1`",
@@ -1909,13 +1908,7 @@
             "creating_tmp_table": {
               "tmp_table_info": {
                 "table": "intermediate_tmp_table",
-                "row_length": 23,
-=======
-            "creating_tmp_table": {
-              "tmp_table_info": {
-                "table": "intermediate_tmp_table",
                 "row_length": 13,
->>>>>>> 129072f4
                 "key_length": 12,
                 "unique_constraint": false,
                 "location": "memory (heap)",
