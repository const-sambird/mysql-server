--- conflicted
+++ resolved
@@ -1148,13 +1148,9 @@
 HANDLER t OPEN;
 HANDLER t READ a NEXT;
 HANDLER t READ a PREV;
-<<<<<<< HEAD
-DROP TABLE t;
-=======
 DROP TABLE t;
 
 CREATE TABLE `%`(a TEXT, FULLTEXT INDEX(a)) ENGINE=INNODB;
 CREATE TABLE `A B`(a TEXT, FULLTEXT INDEX(a)) ENGINE=INNODB;
 DROP TABLE `%`;
-DROP TABLE `A B`;
->>>>>>> dd51801c
+DROP TABLE `A B`;