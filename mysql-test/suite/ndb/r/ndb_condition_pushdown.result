DROP TABLE IF EXISTS t1,t2,t3,t4;
CREATE TABLE t1 (
auto int(5) unsigned NOT NULL auto_increment,
string char(10),
vstring varchar(10),
bin binary(2),
vbin varbinary(7),	
tiny tinyint(4) DEFAULT '0' NOT NULL ,
short smallint(6) DEFAULT '1' NOT NULL ,
medium mediumint(8) DEFAULT '0' NOT NULL,
long_int int(11) DEFAULT '0' NOT NULL,
longlong bigint(13) DEFAULT '0' NOT NULL,
real_float float(13,1) DEFAULT 0.0 NOT NULL,
real_double double(16,4),
real_decimal decimal(16,4),
utiny tinyint(3) unsigned DEFAULT '0' NOT NULL,
ushort smallint(5) unsigned zerofill DEFAULT '00000' NOT NULL,
umedium mediumint(8) unsigned DEFAULT '0' NOT NULL,
ulong int(11) unsigned DEFAULT '0' NOT NULL,
ulonglong bigint(13) unsigned DEFAULT '0' NOT NULL,
bits bit(3),
options enum('zero','one','two','three','four') not null,
flags set('zero','one','two','three','four') not null,
date_field date,
year_field year,
time_field time,      
date_time datetime,
time_stamp timestamp,
PRIMARY KEY (auto)
) engine=ndb;
insert into t1 values 
(NULL,"aaaa","aaaa",0xAAAA,0xAAAA,-1,-1,-1,-1,-1,1.1,1.1,1.1,1,1,1,1,1, 
b'001','one','one',
'1901-01-01','1901', 
'01:01:01','1901-01-01 01:01:01',NULL),
(NULL,"bbbb","bbbb",0xBBBB,0xBBBB,-2,-2,-2,-2,-2,2.2,2.2,2.2,2,2,2,2,2,
b'010','two','one,two',
'1902-02-02','1902', 
'02:02:02','1902-02-02 02:02:02',NULL),
(NULL,"cccc","cccc",0xCCCC,0xCCCC,-3,-3,-3,-3,-3,3.3,3.3,3.3,3,3,3,3,3,
b'011','three','one,two,three',
'1903-03-03','1903', 
'03:03:03','1903-03-03 03:03:03',NULL),
(NULL,"dddd","dddd",0xDDDD,0xDDDD,-4,-4,-4,-4,-4,4.4,4.4,4.4,4,4,4,4,4,
b'100','four','one,two,three,four',
'1904-04-04','1904', 
'04:04:04','1904-04-04 04:04:04',NULL);
CREATE TABLE t2 (pk1 int unsigned NOT NULL PRIMARY KEY,   attr1 int unsigned NOT NULL,   attr2 int unsigned,   attr3 VARCHAR(10) ) ENGINE=ndbcluster;
insert into t2 values (0,0,0, "a"),(1,1,1,"b"),(2,2,NULL,NULL),(3,3,3,"d"),(4,4,4,"e"),(5,5,5,"f");
CREATE TABLE  t3 (pk1 int unsigned NOT NULL PRIMARY KEY,   attr1 int unsigned NOT NULL,   attr2 bigint unsigned, attr3 tinyint unsigned,  attr4 VARCHAR(10) ) ENGINE=ndbcluster;
insert into t3 values (0,0,0,0,"a"),(1,1,9223372036854775803,1,"b"),(2,2,9223372036854775804,2,"c"),(3,3,9223372036854775805,3,"d"),(4,4,9223372036854775806,4,"e"),(5,5,9223372036854775807,5,"f");
CREATE TABLE  t4 (pk1 int unsigned NOT NULL PRIMARY KEY,   attr1 int unsigned NOT NULL,   attr2 bigint unsigned, attr3 tinyint unsigned,  attr4 VARCHAR(10) , KEY (attr1)) ENGINE=ndbcluster;
insert into t4 values (0,0,0,0,"a"),(1,1,9223372036854775803,1,"b"),(2,2,9223372036854775804,2,"c"),(3,3,9223372036854775805,3,"d"),(4,4,9223372036854775806,4,"e"),(5,5,9223372036854775807,5,"f");
set @old_ecpd = @@session.optimizer_switch;
set @@optimizer_switch = 'engine_condition_pushdown=off';
select auto from t1 where 
string = "aaaa" and 
vstring = "aaaa" and 
bin = 0xAAAA and 
vbin = 0xAAAA and 
tiny = -1 and 
short = -1 and 
medium = -1 and 
long_int = -1 and 
longlong = -1 and 
real_float > 1.0 and real_float < 2.0 and 
real_double > 1.0 and real_double < 2.0 and
real_decimal > 1.0 and real_decimal < 2.0 and
utiny = 1 and 
ushort = 1 and 
umedium = 1 and 
ulong = 1 and 
ulonglong = 1 and 
bits = b'001' and
options = 'one' and 
flags = 'one' and 
date_field = '1901-01-01' and
year_field = '1901' and
time_field = '01:01:01' and 
date_time = '1901-01-01 01:01:01' 
order by auto;
auto
1
select auto from t1 where 
string != "aaaa" and 
vstring != "aaaa" and 
bin != 0xAAAA and 
vbin != 0xAAAA and 
tiny != -1 and 
short != -1 and 
medium != -1 and 
long_int != -1 and 
longlong != -1 and 
(real_float < 1.0 or real_float > 2.0) and 
(real_double < 1.0 or real_double > 2.0) and
(real_decimal < 1.0 or real_decimal > 2.0) and
utiny != 1 and 
ushort != 1 and 
umedium != 1 and 
ulong != 1 and 
ulonglong != 1 and 
bits != b'001' and
options != 'one' and 
flags != 'one' and 
date_field != '1901-01-01' and
year_field != '1901' and
time_field != '01:01:01' and 
date_time != '1901-01-01 01:01:01' 
order by auto;
auto
2
3
4
select auto from t1 where 
string > "aaaa" and 
vstring > "aaaa" and 
bin > 0xAAAA and 
vbin > 0xAAAA and 
tiny < -1 and 
short < -1 and 
medium < -1 and 
long_int < -1 and 
longlong < -1 and 
real_float > 1.1 and 
real_double > 1.1 and 
real_decimal > 1.1 and 
utiny > 1 and 
ushort > 1 and 
umedium > 1 and 
ulong > 1 and 
ulonglong > 1 and
bits > b'001' and
(options = 'two' or options = 'three' or options = 'four') and
(flags = 'one,two' or flags = 'one,two,three' or flags = 'one,two,three,four') and
date_field > '1901-01-01' and
year_field > '1901' and
time_field > '01:01:01' and
date_time > '1901-01-01 01:01:01'
order by auto;
auto
2
3
4
select auto from t1 where 
string >= "aaaa" and 
vstring >= "aaaa" and 
bin >= 0xAAAA and 
vbin >= 0xAAAA and 
tiny <= -1 and 
short <= -1 and 
medium <= -1 and 
long_int <= -1 and 
longlong <= -1 and 
real_float >= 1.0 and 
real_double >= 1.0 and 
real_decimal >= 1.0 and 
utiny >= 1 and 
ushort >= 1 and 
umedium >= 1 and 
ulong >= 1 and 
ulonglong >= 1 and 
bits >= b'001' and
(options = 'one' or options = 'two' or options = 'three' or options = 'four') and
(flags = 'one' or flags = 'one,two' or flags = 'one,two,three' or flags = 'one,two,three,four') and
date_field >= '1901-01-01' and
year_field >= '1901' and
time_field >= '01:01:01' and 
date_time >= '1901-01-01 01:01:01' 
order by auto;
auto
1
2
3
4
select auto from t1 where 
string < "dddd" and 
vstring < "dddd" and 
bin < 0xDDDD and 
vbin < 0xDDDD and 
tiny > -4 and 
short > -4 and 
medium > -4 and 
long_int > -4 and 
longlong > -4 and 
real_float < 4.4 and 
real_double < 4.4 and
real_decimal < 4.4 and
utiny < 4 and 
ushort < 4 and 
umedium < 4 and 
ulong < 4 and 
ulonglong < 4 and 
bits < b'100' and
(options = 'one' or options = 'two' or options = 'three') and
(flags = 'one' or flags = 'one,two' or flags = 'one,two,three') and
date_field < '1904-01-01' and
year_field < '1904' and
time_field < '04:04:04' and 
date_time < '1904-04-04 04:04:04' 
order by auto;
auto
1
2
3
select auto from t1 where 
string <= "dddd" and 
vstring <= "dddd" and 
bin <= 0xDDDD and 
vbin <= 0xDDDD and 
tiny >= -4 and 
short >= -4 and 
medium >= -4 and 
long_int >= -4 and 
longlong >= -4 and 
real_float <= 4.5 and 
real_double <= 4.5 and 
real_decimal <= 4.5 and 
utiny <= 4 and 
ushort <= 4 and 
umedium <= 4 and 
ulong <= 4 and 
ulonglong <= 4 and 
bits <= b'100' and
(options = 'one' or options = 'two' or options = 'three' or options = 'four') and 
(flags = 'one' or flags = 'one,two' or flags = 'one,two,three' or flags = 'one,two,three,four') and
date_field <= '1904-04-04' and
year_field <= '1904' and
time_field <= '04:04:04' and 
date_time <= '1904-04-04 04:04:04' 
order by auto;
auto
1
2
3
4
select auto from t1 where 
string like "b%" and
vstring like "b%" and
bin like concat(0xBB, '%') and
vbin like concat(0xBB, '%')
order by auto;
auto
2
select auto from t1 where 
string not like "b%" and
vstring not like "b%" and
bin not like concat(0xBB, '%') and
vbin not like concat(0xBB, '%')
order by auto;
auto
1
3
4
select auto from t1 where
(string between "aaaa" and "cccc") and 
(vstring between "aaaa" and "cccc") and 
(bin between 0xAAAA and 0xCCCC) and 
(vbin between 0xAAAA and 0xCCCC) and 
(tiny between -3 and -1) and 
(short between -3 and -1) and 
(medium between -3 and -1) and 
(long_int between -3 and -1) and 
(longlong between -3 and -1) and 
(utiny between 1 and 3) and 
(ushort between 1 and 3) and 
(umedium between 1 and 3) and 
(ulong between 1 and 3) and 
(ulonglong between 1 and 3) and 
(bits between b'001' and b'011') and
(options between 'one' and 'three') and 
(flags between 'one' and 'one,two,three') and 
(date_field between '1901-01-01' and '1903-03-03') and
(year_field between '1901' and '1903') and
(time_field between '01:01:01' and '03:03:03') and 
(date_time between '1901-01-01 01:01:01' and '1903-03-03 03:03:03') 
order by auto;
auto
1
3
select auto from t1 where
("aaaa" between string and string) and 
("aaaa" between vstring and vstring) and 
(0xAAAA between bin and bin) and 
(0xAAAA between vbin and vbin) and 
(-1 between tiny and tiny) and 
(-1 between short and short) and 
(-1 between medium and medium) and 
(-1 between long_int and long_int) and 
(-1 between longlong and longlong) and 
(1 between utiny and utiny) and 
(1 between ushort and ushort) and 
(1 between umedium and umedium) and 
(1 between ulong and ulong) and 
(1 between ulonglong and ulonglong) and 
(b'001' between bits and bits) and
('one' between options and options) and 
('one' between flags and flags) and 
('1901-01-01' between date_field and date_field) and
('1901' between year_field and year_field) and
('01:01:01' between time_field and time_field) and 
('1901-01-01 01:01:01' between date_time and date_time) 
order by auto;
auto
1
select auto from t1 where
(string not between "aaaa" and "cccc") and 
(vstring not between "aaaa" and "cccc") and 
(bin not between 0xAAAA and 0xCCCC) and 
(vbin not between 0xAAAA and 0xCCCC) and 
(tiny not between -3 and -1) and 
(short not between -3 and -1) and 
(medium not between -3 and -1) and 
(long_int not between -3 and -1) and 
(longlong not between -3 and -1) and 
(utiny not between 1 and 3) and 
(ushort not between 1 and 3) and 
(umedium not between 1 and 3) and 
(ulong not between 1 and 3) and 
(ulonglong not between 1 and 3) and 
(bits not between b'001' and b'011') and
(options not between 'one' and 'three') and 
(flags not between 'one' and 'one,two,three') and 
(date_field not between '1901-01-01' and '1903-03-03') and
(year_field not between '1901' and '1903') and
(time_field not between '01:01:01' and '03:03:03') and 
(date_time not between '1901-01-01 01:01:01' and '1903-03-03 03:03:03') 
order by auto;
auto
4
select auto from t1 where
("aaaa" not between string and string) and 
("aaaa" not between vstring and vstring) and 
(0xAAAA not between bin and bin) and 
(0xAAAA not between vbin and vbin) and 
(-1 not between tiny and tiny) and 
(-1 not between short and short) and 
(-1 not between medium and medium) and 
(-1 not between long_int and long_int) and 
(-1 not between longlong and longlong) and 
(1 not between utiny and utiny) and 
(1 not between ushort and ushort) and 
(1 not between umedium and umedium) and 
(1 not between ulong and ulong) and 
(1 not between ulonglong and ulonglong) and 
(b'001' not between bits and bits) and
('one' not between options and options) and 
('one' not between flags and flags) and 
('1901-01-01' not between date_field and date_field) and
('1901' not between year_field and year_field) and
('01:01:01' not between time_field and time_field) and 
('1901-01-01 01:01:01' not between date_time and date_time) 
order by auto;
auto
2
3
4
select auto from t1 where
string in("aaaa","cccc") and 
vstring in("aaaa","cccc") and 
bin in(0xAAAA,0xCCCC) and 
vbin in(0xAAAA,0xCCCC) and 
tiny in(-1,-3) and 
short in(-1,-3) and 
medium in(-1,-3) and 
long_int in(-1,-3) and 
longlong in(-1,-3) and 
utiny in(1,3) and 
ushort in(1,3) and 
umedium in(1,3) and 
ulong in(1,3) and 
ulonglong in(1,3) and 
bits in(b'001',b'011') and
options in('one','three') and 
flags in('one','one,two,three') and 
date_field in('1901-01-01','1903-03-03') and
year_field in('1901','1903') and
time_field in('01:01:01','03:03:03') and 
date_time in('1901-01-01 01:01:01','1903-03-03 03:03:03') 
order by auto;
auto
1
3
select auto from t1 where
"aaaa" in(string) and
"aaaa" in(vstring) and
0xAAAA in(bin) and 
0xAAAA in(vbin) and 
(-1 in(tiny)) and
(-1 in(short)) and
(-1 in(medium)) and
(-1 in(long_int)) and
(-1 in(longlong)) and
1 in(utiny) and 
1 in(ushort) and 
1 in(umedium) and 
1 in(ulong) and 
1 in(ulonglong) and 
b'001' in(bits) and
'one' in(options) and 
'one' in(flags) and 
'1901-01-01' in(date_field) and
'1901' in(year_field) and
'01:01:01' in(time_field) and 
'1901-01-01 01:01:01' in(date_time) 
order by auto;
auto
1
select auto from t1 where
string not in("aaaa","cccc") and 
vstring not in("aaaa","cccc") and 
bin not in(0xAAAA,0xCCCC) and 
vbin not in(0xAAAA,0xCCCC) and 
tiny not in(-1,-3) and 
short not in(-1,-3) and 
medium not in(-1,-3) and 
long_int not in(-1,-3) and 
longlong not in(-1,-3) and 
utiny not in(1,3) and 
ushort not in(1,3) and 
umedium not in(1,3) and 
ulong not in(1,3) and 
ulonglong not in(1,3) and 
bits not in(b'001',b'011') and
options not in('one','three') and 
flags not in('one','one,two,three') and 
date_field not in('1901-01-01','1903-03-03') and
year_field not in('1901','1903') and
time_field not in('01:01:01','03:03:03') and 
date_time not in('1901-01-01 01:01:01','1903-03-03 03:03:03') 
order by auto;
auto
2
4
select auto from t1 where
"aaaa" not in(string) and
"aaaa" not in(vstring) and
0xAAAA not in(bin) and 
0xAAAA not in(vbin) and 
(-1 not in(tiny)) and
(-1 not in(short)) and
(-1 not in(medium)) and
(-1 not in(long_int)) and
(-1 not in(longlong)) and
1 not in(utiny) and 
1 not in(ushort) and 
1 not in(umedium) and 
1 not in(ulong) and 
1 not in(ulonglong) and 
b'001' not in(bits) and
'one' not in(options) and 
'one' not in(flags) and 
'1901-01-01' not in(date_field) and
'1901' not in(year_field) and
'01:01:01' not in(time_field) and 
'1901-01-01 01:01:01' not in(date_time) 
order by auto;
auto
2
3
4
select * from t2 where attr3 is null or attr1 > 2 and pk1= 3 order by pk1;
pk1	attr1	attr2	attr3
2	2	NULL	NULL
3	3	3	d
select * from t2 where attr3 is not null and attr1 > 2 order by pk1;
pk1	attr1	attr2	attr3
3	3	3	d
4	4	4	e
5	5	5	f
select * from t3 where attr2 >  9223372036854775803 and attr3 != 3 order by pk1;
pk1	attr1	attr2	attr3	attr4
2	2	9223372036854775804	2	c
4	4	9223372036854775806	4	e
5	5	9223372036854775807	5	f
select * from t2,t3 where t2.attr1 < 1 and t2.attr2 = t3.attr2 and t3.attr1 < 5 order by t2.pk1;
pk1	attr1	attr2	attr3	pk1	attr1	attr2	attr3	attr4
0	0	0	a	0	0	0	0	a
select * from t4 where attr1 < 5 and attr2 > 9223372036854775803 and attr3 != 3 order by t4.pk1;
pk1	attr1	attr2	attr3	attr4
2	2	9223372036854775804	2	c
4	4	9223372036854775806	4	e
select * from t3,t4 where t4.attr1 > 1 and t4.attr2 = t3.attr2 and t4.attr3 < 5 order by t4.pk1;
pk1	attr1	attr2	attr3	attr4	pk1	attr1	attr2	attr3	attr4
2	2	9223372036854775804	2	c	2	2	9223372036854775804	2	c
3	3	9223372036854775805	3	d	3	3	9223372036854775805	3	d
4	4	9223372036854775806	4	e	4	4	9223372036854775806	4	e
set @@optimizer_switch = 'engine_condition_pushdown=on';
explain
select auto from t1 where 
string = "aaaa" and 
vstring = "aaaa" and 
bin = 0xAAAA and 
vbin = 0xAAAA and
tiny = -1 and 
short = -1 and 
medium = -1 and 
long_int = -1 and 
longlong = -1 and 
real_float > 1.0 and real_float < 2.0 and 
real_double > 1.0 and real_double < 2.0 and
real_decimal > 1.0 and real_decimal < 2.0 and
utiny = 1 and 
ushort = 1 and 
umedium = 1 and 
ulong = 1 and 
ulonglong = 1 and 
/* bits = b'001' and */
options = 'one' and 
flags = 'one' and 
date_field = '1901-01-01' and
year_field = '1901' and
time_field = '01:01:01' and 
date_time = '1901-01-01 01:01:01' 
order by auto;
id	select_type	table	type	possible_keys	key	key_len	ref	rows	Extra
1	SIMPLE	t1	index	NULL	PRIMARY	4	NULL	#	Using where with pushed condition
select auto from t1 where 
string = "aaaa" and 
vstring = "aaaa" and 
bin = 0xAAAA and 
vbin = 0xAAAA and
tiny = -1 and 
short = -1 and 
medium = -1 and 
long_int = -1 and 
longlong = -1 and 
real_float > 1.0 and real_float < 2.0 and 
real_double > 1.0 and real_double < 2.0 and
real_decimal > 1.0 and real_decimal < 2.0 and
utiny = 1 and 
ushort = 1 and 
umedium = 1 and 
ulong = 1 and 
ulonglong = 1 and 
/* bits = b'001' and */
options = 'one' and 
flags = 'one' and 
date_field = '1901-01-01' and
year_field = '1901' and
time_field = '01:01:01' and 
date_time = '1901-01-01 01:01:01' 
order by auto;
auto
1
explain
select auto from t1 where 
string != "aaaa" and 
vstring != "aaaa" and 
bin != 0xAAAA and 
vbin != 0xAAAA and
tiny != -1 and 
short != -1 and 
medium != -1 and 
long_int != -1 and 
longlong != -1 and 
(real_float < 1.0 or real_float > 2.0) and 
(real_double < 1.0 or real_double > 2.0) and
(real_decimal < 1.0 or real_decimal > 2.0) and
utiny != 1 and 
ushort != 1 and 
umedium != 1 and 
ulong != 1 and 
ulonglong != 1 and 
/* bits != b'001' and */
options != 'one' and 
flags != 'one' and 
date_field != '1901-01-01' and
year_field != '1901' and
time_field != '01:01:01' and 
date_time != '1901-01-01 01:01:01' 
order by auto;
id	select_type	table	type	possible_keys	key	key_len	ref	rows	Extra
1	SIMPLE	t1	index	NULL	PRIMARY	4	NULL	#	Using where with pushed condition
select auto from t1 where 
string != "aaaa" and 
vstring != "aaaa" and 
bin != 0xAAAA and 
vbin != 0xAAAA and
tiny != -1 and 
short != -1 and 
medium != -1 and 
long_int != -1 and 
longlong != -1 and 
(real_float < 1.0 or real_float > 2.0) and 
(real_double < 1.0 or real_double > 2.0) and
(real_decimal < 1.0 or real_decimal > 2.0) and
utiny != 1 and 
ushort != 1 and 
umedium != 1 and 
ulong != 1 and 
ulonglong != 1 and 
/* bits != b'001' and */
options != 'one' and 
flags != 'one' and 
date_field != '1901-01-01' and
year_field != '1901' and
time_field != '01:01:01' and 
date_time != '1901-01-01 01:01:01' 
order by auto;
auto
2
3
4
explain
select auto from t1 where 
string > "aaaa" and 
vstring > "aaaa" and 
bin > 0xAAAA and 
vbin > 0xAAAA and
tiny < -1 and 
short < -1 and 
medium < -1 and 
long_int < -1 and 
longlong < -1 and 
real_float > 1.1 and 
real_double > 1.1 and 
real_decimal > 1.1 and 
utiny > 1 and 
ushort > 1 and 
umedium > 1 and 
ulong > 1 and 
ulonglong > 1 and
/* bits > b'001' and */
(options = 'two' or options = 'three' or options = 'four') and
(flags = 'one,two' or flags = 'one,two,three' or flags = 'one,two,three,four') and
date_field > '1901-01-01' and
year_field > '1901' and
time_field > '01:01:01' and
date_time > '1901-01-01 01:01:01'
order by auto;
id	select_type	table	type	possible_keys	key	key_len	ref	rows	Extra
1	SIMPLE	t1	index	NULL	PRIMARY	4	NULL	#	Using where with pushed condition
select auto from t1 where 
string > "aaaa" and 
vstring > "aaaa" and 
bin > 0xAAAA and 
vbin > 0xAAAA and
tiny < -1 and 
short < -1 and 
medium < -1 and 
long_int < -1 and 
longlong < -1 and 
real_float > 1.1 and 
real_double > 1.1 and 
real_decimal > 1.1 and 
utiny > 1 and 
ushort > 1 and 
umedium > 1 and 
ulong > 1 and 
ulonglong > 1 and
/* bits > b'001' and */
(options = 'two' or options = 'three' or options = 'four') and
(flags = 'one,two' or flags = 'one,two,three' or flags = 'one,two,three,four') and
date_field > '1901-01-01' and
year_field > '1901' and
time_field > '01:01:01' and
date_time > '1901-01-01 01:01:01'
order by auto;
auto
2
3
4
explain
select auto from t1 where 
string >= "aaaa" and 
vstring >= "aaaa" and 
bin >= 0xAAAA and 
vbin >= 0xAAAA and
tiny <= -1 and 
short <= -1 and 
medium <= -1 and 
long_int <= -1 and 
longlong <= -1 and 
real_float >= 1.0 and 
real_double >= 1.0 and 
real_decimal >= 1.0 and 
utiny >= 1 and 
ushort >= 1 and 
umedium >= 1 and 
ulong >= 1 and 
ulonglong >= 1 and 
/* bits >= b'001' and */
(options = 'one' or options = 'two' or options = 'three' or options = 'four') and
(flags = 'one' or flags = 'one,two' or flags = 'one,two,three' or flags = 'one,two,three,four') and
date_field >= '1901-01-01' and
year_field >= '1901' and
time_field >= '01:01:01' and 
date_time >= '1901-01-01 01:01:01' 
order by auto;
id	select_type	table	type	possible_keys	key	key_len	ref	rows	Extra
1	SIMPLE	t1	index	NULL	PRIMARY	4	NULL	#	Using where with pushed condition
select auto from t1 where 
string >= "aaaa" and 
vstring >= "aaaa" and 
bin >= 0xAAAA and 
vbin >= 0xAAAA and
tiny <= -1 and 
short <= -1 and 
medium <= -1 and 
long_int <= -1 and 
longlong <= -1 and 
real_float >= 1.0 and 
real_double >= 1.0 and 
real_decimal >= 1.0 and 
utiny >= 1 and 
ushort >= 1 and 
umedium >= 1 and 
ulong >= 1 and 
ulonglong >= 1 and 
/* bits >= b'001' and */
(options = 'one' or options = 'two' or options = 'three' or options = 'four') and
(flags = 'one' or flags = 'one,two' or flags = 'one,two,three' or flags = 'one,two,three,four') and
date_field >= '1901-01-01' and
year_field >= '1901' and
time_field >= '01:01:01' and 
date_time >= '1901-01-01 01:01:01' 
order by auto;
auto
1
2
3
4
explain
select auto from t1 where 
string < "dddd" and 
vstring < "dddd" and 
bin < 0xDDDD and 
vbin < 0xDDDD and
tiny > -4 and 
short > -4 and 
medium > -4 and 
long_int > -4 and 
longlong > -4 and 
real_float < 4.4 and 
real_double < 4.4 and
real_decimal < 4.4 and
utiny < 4 and 
ushort < 4 and 
umedium < 4 and 
ulong < 4 and 
ulonglong < 4 and 
/* bits < b'100' and */
(options = 'one' or options = 'two' or options = 'three') and
(flags = 'one' or flags = 'one,two' or flags = 'one,two,three') and
date_field < '1904-01-01' and
year_field < '1904' and
time_field < '04:04:04' and 
date_time < '1904-04-04 04:04:04' 
order by auto;
id	select_type	table	type	possible_keys	key	key_len	ref	rows	Extra
1	SIMPLE	t1	index	NULL	PRIMARY	4	NULL	#	Using where with pushed condition
select auto from t1 where 
string < "dddd" and 
vstring < "dddd" and 
bin < 0xDDDD and 
vbin < 0xDDDD and
tiny > -4 and 
short > -4 and 
medium > -4 and 
long_int > -4 and 
longlong > -4 and 
real_float < 4.4 and 
real_double < 4.4 and
real_decimal < 4.4 and
utiny < 4 and 
ushort < 4 and 
umedium < 4 and 
ulong < 4 and 
ulonglong < 4 and 
/* bits < b'100' and */
(options = 'one' or options = 'two' or options = 'three') and
(flags = 'one' or flags = 'one,two' or flags = 'one,two,three') and
date_field < '1904-01-01' and
year_field < '1904' and
time_field < '04:04:04' and 
date_time < '1904-04-04 04:04:04' 
order by auto;
auto
1
2
3
explain
select auto from t1 where 
string <= "dddd" and 
vstring <= "dddd" and 
bin <= 0xDDDD and 
vbin <= 0xDDDD and
tiny >= -4 and 
short >= -4 and 
medium >= -4 and 
long_int >= -4 and 
longlong >= -4 and 
real_float <= 4.5 and 
real_double <= 4.5 and 
real_decimal <= 4.5 and 
utiny <= 4 - 1 + 1 and /* Checking function composition */
ushort <= 4 and 
umedium <= 4 and 
ulong <= 4 and 
ulonglong <= 4 and 
/* bits <= b'100' and */
(options = 'one' or options = 'two' or options = 'three' or options = 'four') and 
(flags = 'one' or flags = 'one,two' or flags = 'one,two,three' or flags = 'one,two,three,four') and
date_field <= '1904-04-04' and
year_field <= '1904' and
time_field <= '04:04:04' and 
date_time <= '1904-04-04 04:04:04' 
order by auto;
id	select_type	table	type	possible_keys	key	key_len	ref	rows	Extra
1	SIMPLE	t1	index	NULL	PRIMARY	4	NULL	#	Using where with pushed condition
select auto from t1 where 
string <= "dddd" and 
vstring <= "dddd" and 
bin <= 0xDDDD and 
vbin <= 0xDDDD and
tiny >= -4 and 
short >= -4 and 
medium >= -4 and 
long_int >= -4 and 
longlong >= -4 and 
real_float <= 4.5 and 
real_double <= 4.5 and 
real_decimal <= 4.5 and 
utiny <= 4 - 1 + 1 and /* Checking function composition */
ushort <= 4 and 
umedium <= 4 and 
ulong <= 4 and 
ulonglong <= 4 and 
/* bits <= b'100' and */
(options = 'one' or options = 'two' or options = 'three' or options = 'four') and 
(flags = 'one' or flags = 'one,two' or flags = 'one,two,three' or flags = 'one,two,three,four') and
date_field <= '1904-04-04' and
year_field <= '1904' and
time_field <= '04:04:04' and 
date_time <= '1904-04-04 04:04:04' 
order by auto;
auto
1
2
3
4
create index medium_index on t1(medium);
explain
select auto from t1 where 
string = "aaaa" and 
vstring = "aaaa" and 
bin = 0xAAAA and 
vbin = 0xAAAA and
tiny = -1 and 
short = -1 and 
medium = -1 and 
long_int = -1 and 
longlong = -1 and 
real_float > 1.0 and real_float < 2.0 and 
real_double > 1.0 and real_double < 2.0 and
real_decimal > 1.0 and real_decimal < 2.0 and
utiny = 1 and 
ushort = 1 and 
umedium = 1 and 
ulong = 1 and 
ulonglong = 1 and 
/* bits = b'001' and */
options = 'one' and 
flags = 'one' and 
date_field = '1901-01-01' and
year_field = '1901' and
time_field = '01:01:01' and 
date_time = '1901-01-01 01:01:01' 
order by auto;
id	select_type	table	type	possible_keys	key	key_len	ref	rows	Extra
1	SIMPLE	t1	ref	medium_index	medium_index	3	const	#	Using where with pushed condition; Using filesort
select auto from t1 where 
string = "aaaa" and 
vstring = "aaaa" and 
bin = 0xAAAA and 
vbin = 0xAAAA and
tiny = -1 and 
short = -1 and 
medium = -1 and 
long_int = -1 and 
longlong = -1 and 
real_float > 1.0 and real_float < 2.0 and 
real_double > 1.0 and real_double < 2.0 and
real_decimal > 1.0 and real_decimal < 2.0 and
utiny = 1 and 
ushort = 1 and 
umedium = 1 and 
ulong = 1 and 
ulonglong = 1 and 
/* bits = b'001' and */
options = 'one' and 
flags = 'one' and 
date_field = '1901-01-01' and
year_field = '1901' and
time_field = '01:01:01' and 
date_time = '1901-01-01 01:01:01' 
order by auto;
auto
1
explain
select auto from t1 where 
string != "aaaa" and 
vstring != "aaaa" and 
bin != 0xAAAA and 
vbin != 0xAAAA and
tiny != -1 and 
short != -1 and 
medium != -1 and 
long_int != -1 and 
longlong != -1 and 
(real_float < 1.0 or real_float > 2.0) and 
(real_double < 1.0 or real_double > 2.0) and
(real_decimal < 1.0 or real_decimal > 2.0) and
utiny != 1 and 
ushort != 1 and 
umedium != 1 and 
ulong != 1 and 
ulonglong != 1 and 
/* bits != b'001' and */
options != 'one' and 
flags != 'one' and 
date_field != '1901-01-01' and
year_field != '1901' and
time_field != '01:01:01' and 
date_time != '1901-01-01 01:01:01' 
order by auto;
id	select_type	table	type	possible_keys	key	key_len	ref	rows	Extra
1	SIMPLE	t1	index	medium_index	PRIMARY	4	NULL	#	Using where with pushed condition
select auto from t1 where 
string != "aaaa" and 
vstring != "aaaa" and 
bin != 0xAAAA and 
vbin != 0xAAAA and
tiny != -1 and 
short != -1 and 
medium != -1 and 
long_int != -1 and 
longlong != -1 and 
(real_float < 1.0 or real_float > 2.0) and 
(real_double < 1.0 or real_double > 2.0) and
(real_decimal < 1.0 or real_decimal > 2.0) and
utiny != 1 and 
ushort != 1 and 
umedium != 1 and 
ulong != 1 and 
ulonglong != 1 and 
/* bits != b'001' and */
options != 'one' and 
flags != 'one' and 
date_field != '1901-01-01' and
year_field != '1901' and
time_field != '01:01:01' and 
date_time != '1901-01-01 01:01:01' 
order by auto;
auto
2
3
4
explain
select auto from t1 where 
string > "aaaa" and 
vstring > "aaaa" and 
bin > 0xAAAA and 
vbin > 0xAAAA and
tiny < -1 and 
short < -1 and 
medium < -1 and 
long_int < -1 and 
longlong < -1 and 
real_float > 1.1 and 
real_double > 1.1 and 
real_decimal > 1.1 and 
utiny > 1 and 
ushort > 1 and 
umedium > 1 and 
ulong > 1 and 
ulonglong > 1 and
/* bits > b'001' and */
(options = 'two' or options = 'three' or options = 'four') and
(flags = 'one,two' or flags = 'one,two,three' or flags = 'one,two,three,four') and
date_field > '1901-01-01' and
year_field > '1901' and
time_field > '01:01:01' and
date_time > '1901-01-01 01:01:01'
order by auto;
id	select_type	table	type	possible_keys	key	key_len	ref	rows	Extra
1	SIMPLE	t1	index	medium_index	PRIMARY	4	NULL	#	Using where with pushed condition
select auto from t1 where 
string > "aaaa" and 
vstring > "aaaa" and 
bin > 0xAAAA and 
vbin > 0xAAAA and
tiny < -1 and 
short < -1 and 
medium < -1 and 
long_int < -1 and 
longlong < -1 and 
real_float > 1.1 and 
real_double > 1.1 and 
real_decimal > 1.1 and 
utiny > 1 and 
ushort > 1 and 
umedium > 1 and 
ulong > 1 and 
ulonglong > 1 and
/* bits > b'001' and */
(options = 'two' or options = 'three' or options = 'four') and
(flags = 'one,two' or flags = 'one,two,three' or flags = 'one,two,three,four') and
date_field > '1901-01-01' and
year_field > '1901' and
time_field > '01:01:01' and
date_time > '1901-01-01 01:01:01'
order by auto;
auto
2
3
4
explain
select auto from t1 where 
string >= "aaaa" and 
vstring >= "aaaa" and 
bin >= 0xAAAA and 
vbin >= 0xAAAA and
tiny <= -1 and 
short <= -1 and 
medium <= -1 and 
long_int <= -1 and 
longlong <= -1 and 
real_float >= 1.0 and 
real_double >= 1.0 and 
real_decimal >= 1.0 and 
utiny >= 1 and 
ushort >= 1 and 
umedium >= 1 and 
ulong >= 1 and 
ulonglong >= 1 and 
/* bits >= b'001' and */
(options = 'one' or options = 'two' or options = 'three' or options = 'four') and
(flags = 'one' or flags = 'one,two' or flags = 'one,two,three' or flags = 'one,two,three,four') and
date_field >= '1901-01-01' and
year_field >= '1901' and
time_field >= '01:01:01' and 
date_time >= '1901-01-01 01:01:01' 
order by auto;
id	select_type	table	type	possible_keys	key	key_len	ref	rows	Extra
1	SIMPLE	t1	index	medium_index	PRIMARY	4	NULL	#	Using where with pushed condition
select auto from t1 where 
string >= "aaaa" and 
vstring >= "aaaa" and 
bin >= 0xAAAA and 
vbin >= 0xAAAA and
tiny <= -1 and 
short <= -1 and 
medium <= -1 and 
long_int <= -1 and 
longlong <= -1 and 
real_float >= 1.0 and 
real_double >= 1.0 and 
real_decimal >= 1.0 and 
utiny >= 1 and 
ushort >= 1 and 
umedium >= 1 and 
ulong >= 1 and 
ulonglong >= 1 and 
/* bits >= b'001' and */
(options = 'one' or options = 'two' or options = 'three' or options = 'four') and
(flags = 'one' or flags = 'one,two' or flags = 'one,two,three' or flags = 'one,two,three,four') and
date_field >= '1901-01-01' and
year_field >= '1901' and
time_field >= '01:01:01' and 
date_time >= '1901-01-01 01:01:01' 
order by auto;
auto
1
2
3
4
explain
select auto from t1 where 
string < "dddd" and 
vstring < "dddd" and 
bin < 0xDDDD and 
vbin < 0xDDDD and
tiny > -4 and 
short > -4 and 
medium > -4 and 
long_int > -4 and 
longlong > -4 and 
real_float < 4.4 and 
real_double < 4.4 and
real_decimal < 4.4 and
utiny < 4 and 
ushort < 4 and 
umedium < 4 and 
ulong < 4 and 
ulonglong < 4 and 
/* bits < b'100' and */
(options = 'one' or options = 'two' or options = 'three') and
(flags = 'one' or flags = 'one,two' or flags = 'one,two,three') and
date_field < '1904-01-01' and
year_field < '1904' and
time_field < '04:04:04' and 
date_time < '1904-04-04 04:04:04' 
order by auto;
id	select_type	table	type	possible_keys	key	key_len	ref	rows	Extra
1	SIMPLE	t1	index	medium_index	PRIMARY	4	NULL	#	Using where with pushed condition
select auto from t1 where 
string < "dddd" and 
vstring < "dddd" and 
bin < 0xDDDD and 
vbin < 0xDDDD and
tiny > -4 and 
short > -4 and 
medium > -4 and 
long_int > -4 and 
longlong > -4 and 
real_float < 4.4 and 
real_double < 4.4 and
real_decimal < 4.4 and
utiny < 4 and 
ushort < 4 and 
umedium < 4 and 
ulong < 4 and 
ulonglong < 4 and 
/* bits < b'100' and */
(options = 'one' or options = 'two' or options = 'three') and
(flags = 'one' or flags = 'one,two' or flags = 'one,two,three') and
date_field < '1904-01-01' and
year_field < '1904' and
time_field < '04:04:04' and 
date_time < '1904-04-04 04:04:04' 
order by auto;
auto
1
2
3
explain
select auto from t1 where 
string <= "dddd" and 
vstring <= "dddd" and 
bin <= 0xDDDD and 
vbin <= 0xDDDD and
tiny >= -4 and 
short >= -4 and 
medium >= -4 and 
long_int >= -4 and 
longlong >= -4 and 
real_float <= 4.5 and 
real_double <= 4.5 and 
real_decimal <= 4.5 and 
utiny <= 4 - 1 + 1 and /* Checking function composition */
ushort <= 4 and 
umedium <= 4 and 
ulong <= 4 and 
ulonglong <= 4 and 
/* bits <= b'100' and */
(options = 'one' or options = 'two' or options = 'three' or options = 'four') and 
(flags = 'one' or flags = 'one,two' or flags = 'one,two,three' or flags = 'one,two,three,four') and
date_field <= '1904-04-04' and
year_field <= '1904' and
time_field <= '04:04:04' and 
date_time <= '1904-04-04 04:04:04' 
order by auto;
id	select_type	table	type	possible_keys	key	key_len	ref	rows	Extra
1	SIMPLE	t1	index	medium_index	PRIMARY	4	NULL	#	Using where with pushed condition
select auto from t1 where 
string <= "dddd" and 
vstring <= "dddd" and 
bin <= 0xDDDD and 
vbin <= 0xDDDD and
tiny >= -4 and 
short >= -4 and 
medium >= -4 and 
long_int >= -4 and 
longlong >= -4 and 
real_float <= 4.5 and 
real_double <= 4.5 and 
real_decimal <= 4.5 and 
utiny <= 4 - 1 + 1 and /* Checking function composition */
ushort <= 4 and 
umedium <= 4 and 
ulong <= 4 and 
ulonglong <= 4 and 
/* bits <= b'100' and */
(options = 'one' or options = 'two' or options = 'three' or options = 'four') and 
(flags = 'one' or flags = 'one,two' or flags = 'one,two,three' or flags = 'one,two,three,four') and
date_field <= '1904-04-04' and
year_field <= '1904' and
time_field <= '04:04:04' and 
date_time <= '1904-04-04 04:04:04' 
order by auto;
auto
1
2
3
4
explain
select auto from t1 where 
string like "b%" and
vstring like "b%" and
bin like concat(0xBB, '%') and
vbin like concat(0xBB, '%')
order by auto;
id	select_type	table	type	possible_keys	key	key_len	ref	rows	Extra
1	SIMPLE	t1	index	NULL	PRIMARY	4	NULL	#	Using where with pushed condition
select auto from t1 where 
string like "b%" and
vstring like "b%" and
bin like concat(0xBB, '%') and
vbin like concat(0xBB, '%')
order by auto;
auto
2
explain
select auto from t1 where 
string not like "b%" and
vstring not like "b%" and
bin not like concat(0xBB, '%') and
vbin not like concat(0xBB, '%')
order by auto;
id	select_type	table	type	possible_keys	key	key_len	ref	rows	Extra
1	SIMPLE	t1	index	NULL	PRIMARY	4	NULL	#	Using where with pushed condition
select auto from t1 where 
string not like "b%" and
vstring not like "b%" and
bin not like concat(0xBB, '%') and
vbin not like concat(0xBB, '%')
order by auto;
auto
1
3
4
explain 
select auto from t1 where
(string between "aaaa" and "cccc") and 
(vstring between "aaaa" and "cccc") and 
(bin between 0xAAAA and 0xCCCC) and 
(vbin between 0xAAAA and 0xCCCC) and 
(tiny between -3 and -1) and 
(short between -3 and -1) and 
(medium between -3 and -1) and 
(long_int between -3 and -1) and 
(longlong between -3 and -1) and 
(utiny between 1 and 3) and 
(ushort between 1 and 3) and 
(umedium between 1 and 3) and 
(ulong between 1 and 3) and 
(ulonglong between 1 and 3) and 
/* (bits between b'001' and b'011') and */
(options between 'one' and 'three') and 
(flags between 'one' and 'one,two,three') and 
(date_field between '1901-01-01' and '1903-03-03') and
(year_field between '1901' and '1903') and
(time_field between '01:01:01' and '03:03:03') and 
(date_time between '1901-01-01 01:01:01' and '1903-03-03 03:03:03') 
order by auto;
id	select_type	table	type	possible_keys	key	key_len	ref	rows	Extra
1	SIMPLE	t1	index	medium_index	PRIMARY	4	NULL	#	Using where with pushed condition
select auto from t1 where
(string between "aaaa" and "cccc") and 
(vstring between "aaaa" and "cccc") and 
(bin between 0xAAAA and 0xCCCC) and 
(vbin between 0xAAAA and 0xCCCC) and 
(tiny between -3 and -1) and 
(short between -3 and -1) and 
(medium between -3 and -1) and 
(long_int between -3 and -1) and 
(longlong between -3 and -1) and 
(utiny between 1 and 3) and 
(ushort between 1 and 3) and 
(umedium between 1 and 3) and 
(ulong between 1 and 3) and 
(ulonglong between 1 and 3) and 
/* (bits between b'001' and b'011') and */
(options between 'one' and 'three') and 
(flags between 'one' and 'one,two,three') and 
(date_field between '1901-01-01' and '1903-03-03') and
(year_field between '1901' and '1903') and
(time_field between '01:01:01' and '03:03:03') and 
(date_time between '1901-01-01 01:01:01' and '1903-03-03 03:03:03') 
order by auto;
auto
1
3
explain
select auto from t1 where
("aaaa" between string and string) and 
("aaaa" between vstring and vstring) and 
(0xAAAA between bin and bin) and 
(0xAAAA between vbin and vbin) and 
(-1 between tiny and tiny) and 
(-1 between short and short) and 
(-1 between medium and medium) and 
(-1 between long_int and long_int) and 
(-1 between longlong and longlong) and 
(1 between utiny and utiny) and 
(1 between ushort and ushort) and 
(1 between umedium and umedium) and 
(1 between ulong and ulong) and 
(1 between ulonglong and ulonglong) and 
/* (b'001' between bits and bits) and */
('one' between options and options) and 
('one' between flags and flags) and 
('1901-01-01' between date_field and date_field) and
('1901' between year_field and year_field) and
('01:01:01' between time_field and time_field) and 
('1901-01-01 01:01:01' between date_time and date_time) 
order by auto;
id	select_type	table	type	possible_keys	key	key_len	ref	rows	Extra
1	SIMPLE	t1	ref	medium_index	medium_index	3	const	#	Using where with pushed condition; Using filesort
select auto from t1 where
("aaaa" between string and string) and 
("aaaa" between vstring and vstring) and 
(0xAAAA between bin and bin) and 
(0xAAAA between vbin and vbin) and 
(-1 between tiny and tiny) and 
(-1 between short and short) and 
(-1 between medium and medium) and 
(-1 between long_int and long_int) and 
(-1 between longlong and longlong) and 
(1 between utiny and utiny) and 
(1 between ushort and ushort) and 
(1 between umedium and umedium) and 
(1 between ulong and ulong) and 
(1 between ulonglong and ulonglong) and 
/* (b'001' between bits and bits) and */
('one' between options and options) and 
('one' between flags and flags) and 
('1901-01-01' between date_field and date_field) and
('1901' between year_field and year_field) and
('01:01:01' between time_field and time_field) and 
('1901-01-01 01:01:01' between date_time and date_time) 
order by auto;
auto
1
explain 
select auto from t1 where
(string not between "aaaa" and "cccc") and 
(vstring not between "aaaa" and "cccc") and 
(bin not between 0xAAAA and 0xCCCC) and 
(vbin not between 0xAAAA and 0xCCCC) and 
(tiny not between -3 and -1) and 
(short not between -3 and -1) and 
(medium not between -3 and -1) and 
(long_int not between -3 and -1) and 
(longlong not between -3 and -1) and 
(utiny not between 1 and 3) and 
(ushort not between 1 and 3) and 
(umedium not between 1 and 3) and 
(ulong not between 1 and 3) and 
(ulonglong not between 1 and 3) and 
/* (bits not between b'001' and b'011') and */
(options not between 'one' and 'three') and 
(flags not between 'one' and 'one,two,three') and 
(date_field not between '1901-01-01' and '1903-03-03') and
(year_field not between '1901' and '1903') and
(time_field not between '01:01:01' and '03:03:03') and 
(date_time not between '1901-01-01 01:01:01' and '1903-03-03 03:03:03') 
order by auto;
id	select_type	table	type	possible_keys	key	key_len	ref	rows	Extra
1	SIMPLE	t1	index	medium_index	PRIMARY	4	NULL	#	Using where with pushed condition
select auto from t1 where
(string not between "aaaa" and "cccc") and 
(vstring not between "aaaa" and "cccc") and 
(bin not between 0xAAAA and 0xCCCC) and 
(vbin not between 0xAAAA and 0xCCCC) and 
(tiny not between -3 and -1) and 
(short not between -3 and -1) and 
(medium not between -3 and -1) and 
(long_int not between -3 and -1) and 
(longlong not between -3 and -1) and 
(utiny not between 1 and 3) and 
(ushort not between 1 and 3) and 
(umedium not between 1 and 3) and 
(ulong not between 1 and 3) and 
(ulonglong not between 1 and 3) and 
/* (bits not between b'001' and b'011') and */
(options not between 'one' and 'three') and 
(flags not between 'one' and 'one,two,three') and 
(date_field not between '1901-01-01' and '1903-03-03') and
(year_field not between '1901' and '1903') and
(time_field not between '01:01:01' and '03:03:03') and 
(date_time not between '1901-01-01 01:01:01' and '1903-03-03 03:03:03') 
order by auto;
auto
4
explain
select auto from t1 where
("aaaa" not between string and string) and 
("aaaa" not between vstring and vstring) and 
(0xAAAA not between bin and bin) and 
(0xAAAA not between vbin and vbin) and 
(-1 not between tiny and tiny) and 
(-1 not between short and short) and 
(-1 not between medium and medium) and 
(-1 not between long_int and long_int) and 
(-1 not between longlong and longlong) and 
(1 not between utiny and utiny) and 
(1 not between ushort and ushort) and 
(1 not between umedium and umedium) and 
(1 not between ulong and ulong) and 
(1 not between ulonglong and ulonglong) and 
/* (b'001' not between bits and bits) and */
('one' not between options and options) and 
('one' not between flags and flags) and 
('1901-01-01' not between date_field and date_field) and
('1901' not between year_field and year_field) and
('01:01:01' not between time_field and time_field) and 
('1901-01-01 01:01:01' not between date_time and date_time) 
order by auto;
id	select_type	table	type	possible_keys	key	key_len	ref	rows	Extra
1	SIMPLE	t1	index	medium_index	PRIMARY	4	NULL	#	Using where with pushed condition
select auto from t1 where
("aaaa" not between string and string) and 
("aaaa" not between vstring and vstring) and 
(0xAAAA not between bin and bin) and 
(0xAAAA not between vbin and vbin) and 
(-1 not between tiny and tiny) and 
(-1 not between short and short) and 
(-1 not between medium and medium) and 
(-1 not between long_int and long_int) and 
(-1 not between longlong and longlong) and 
(1 not between utiny and utiny) and 
(1 not between ushort and ushort) and 
(1 not between umedium and umedium) and 
(1 not between ulong and ulong) and 
(1 not between ulonglong and ulonglong) and 
/* (b'001' not between bits and bits) and */
('one' not between options and options) and 
('one' not between flags and flags) and 
('1901-01-01' not between date_field and date_field) and
('1901' not between year_field and year_field) and
('01:01:01' not between time_field and time_field) and 
('1901-01-01 01:01:01' not between date_time and date_time) 
order by auto;
auto
2
3
4
explain
select auto from t1 where
string in("aaaa","cccc") and 
vstring in("aaaa","cccc") and 
bin in(0xAAAA,0xCCCC) and 
vbin in(0xAAAA,0xCCCC) and 
tiny in(-1,-3) and 
short in(-1,-3) and 
medium in(-1,-3) and 
long_int in(-1,-3) and 
longlong in(-1,-3) and 
utiny in(1,3) and 
ushort in(1,3) and 
umedium in(1,3) and 
ulong in(1,3) and 
ulonglong in(1,3) and 
/* bits in(b'001',b'011') and */
options in('one','three') and 
flags in('one','one,two,three') and 
date_field in('1901-01-01','1903-03-03') and
year_field in('1901','1903') and
time_field in('01:01:01','03:03:03') and 
date_time in('1901-01-01 01:01:01','1903-03-03 03:03:03') 
order by auto;
id	select_type	table	type	possible_keys	key	key_len	ref	rows	Extra
1	SIMPLE	t1	index	medium_index	PRIMARY	4	NULL	#	Using where with pushed condition
select auto from t1 where
string in("aaaa","cccc") and 
vstring in("aaaa","cccc") and 
bin in(0xAAAA,0xCCCC) and 
vbin in(0xAAAA,0xCCCC) and 
tiny in(-1,-3) and 
short in(-1,-3) and 
medium in(-1,-3) and 
long_int in(-1,-3) and 
longlong in(-1,-3) and 
utiny in(1,3) and 
ushort in(1,3) and 
umedium in(1,3) and 
ulong in(1,3) and 
ulonglong in(1,3) and 
/* bits in(b'001',b'011') and */
options in('one','three') and 
flags in('one','one,two,three') and 
date_field in('1901-01-01','1903-03-03') and
year_field in('1901','1903') and
time_field in('01:01:01','03:03:03') and 
date_time in('1901-01-01 01:01:01','1903-03-03 03:03:03') 
order by auto;
auto
1
3
explain
select auto from t1 where
"aaaa" in(string) and 
"aaaa" in(vstring) and 
0xAAAA in(bin) and 
0xAAAA in(vbin) and 
(-1 in(tiny)) and
(-1 in (short)) and
(-1 in(medium)) and
(-1 in(long_int)) and
(-1 in(longlong)) and
1 in(utiny) and 
1 in(ushort) and 
1 in(umedium) and 
1 in(ulong) and 
1 in(ulonglong) and 
/* b'001' in(bits) and */
'one' in(options) and 
'one' in(flags) and 
'1901-01-01' in(date_field) and
'1901' in(year_field) and
'01:01:01' in(time_field) and 
'1901-01-01 01:01:01' in(date_time) 
order by auto;
id	select_type	table	type	possible_keys	key	key_len	ref	rows	Extra
1	SIMPLE	t1	ref	medium_index	medium_index	3	const	#	Using where with pushed condition; Using filesort
select auto from t1 where
"aaaa" in(string) and 
"aaaa" in(vstring) and 
0xAAAA in(bin) and 
0xAAAA in(vbin) and 
(-1 in(tiny)) and
(-1 in (short)) and
(-1 in(medium)) and
(-1 in(long_int)) and
(-1 in(longlong)) and
1 in(utiny) and 
1 in(ushort) and 
1 in(umedium) and 
1 in(ulong) and 
1 in(ulonglong) and 
/* b'001' in(bits) and */
'one' in(options) and 
'one' in(flags) and 
'1901-01-01' in(date_field) and
'1901' in(year_field) and
'01:01:01' in(time_field) and 
'1901-01-01 01:01:01' in(date_time) 
order by auto;
auto
1
explain
select auto from t1 where
string not in("aaaa","cccc") and 
vstring not in("aaaa","cccc") and 
bin not in(0xAAAA,0xCCCC) and 
vbin not in(0xAAAA,0xCCCC) and 
tiny not in(-1,-3) and 
short not in(-1,-3) and 
medium not in(-1,-3) and 
long_int not in(-1,-3) and 
longlong not in(-1,-3) and 
utiny not in(1,3) and 
ushort not in(1,3) and 
umedium not in(1,3) and 
ulong not in(1,3) and 
ulonglong not in(1,3) and 
/* bits not in(b'001',b'011') and */
options not in('one','three') and 
flags not in('one','one,two,three') and 
date_field not in('1901-01-01','1903-03-03') and
year_field not in('1901','1903') and
time_field not in('01:01:01','03:03:03') and 
date_time not in('1901-01-01 01:01:01','1903-03-03 03:03:03') 
order by auto;
id	select_type	table	type	possible_keys	key	key_len	ref	rows	Extra
1	SIMPLE	t1	index	medium_index	PRIMARY	4	NULL	#	Using where with pushed condition
select auto from t1 where
string not in("aaaa","cccc") and 
vstring not in("aaaa","cccc") and 
bin not in(0xAAAA,0xCCCC) and 
vbin not in(0xAAAA,0xCCCC) and 
tiny not in(-1,-3) and 
short not in(-1,-3) and 
medium not in(-1,-3) and 
long_int not in(-1,-3) and 
longlong not in(-1,-3) and 
utiny not in(1,3) and 
ushort not in(1,3) and 
umedium not in(1,3) and 
ulong not in(1,3) and 
ulonglong not in(1,3) and 
/* bits not in(b'001',b'011') and */
options not in('one','three') and 
flags not in('one','one,two,three') and 
date_field not in('1901-01-01','1903-03-03') and
year_field not in('1901','1903') and
time_field not in('01:01:01','03:03:03') and 
date_time not in('1901-01-01 01:01:01','1903-03-03 03:03:03') 
order by auto;
auto
2
4
explain
select auto from t1 where
"aaaa" not in(string) and 
"aaaa" not in(vstring) and 
0xAAAA not in(bin) and 
0xAAAA not in(vbin) and 
(-1 not in(tiny)) and
(-1 not in(short)) and
(-1 not in(medium)) and
(-1 not in(long_int)) and
(-1 not in(longlong)) and
1 not in(utiny) and 
1 not in(ushort) and 
1 not in(umedium) and 
1 not in(ulong) and 
1 not in(ulonglong) and 
/* b'001' not in(bits) and */
'one' not in(options) and 
'one' not in(flags) and 
'1901-01-01' not in(date_field) and
'1901' not in(year_field) and
'01:01:01' not in(time_field) and 
'1901-01-01 01:01:01' not in(date_time) 
order by auto;
id	select_type	table	type	possible_keys	key	key_len	ref	rows	Extra
1	SIMPLE	t1	index	NULL	PRIMARY	4	NULL	#	Using where with pushed condition
select auto from t1 where
"aaaa" not in(string) and 
"aaaa" not in(vstring) and 
0xAAAA not in(bin) and 
0xAAAA not in(vbin) and 
(-1 not in(tiny)) and
(-1 not in(short)) and
(-1 not in(medium)) and
(-1 not in(long_int)) and
(-1 not in(longlong)) and
1 not in(utiny) and 
1 not in(ushort) and 
1 not in(umedium) and 
1 not in(ulong) and 
1 not in(ulonglong) and 
/* b'001' not in(bits) and */
'one' not in(options) and 
'one' not in(flags) and 
'1901-01-01' not in(date_field) and
'1901' not in(year_field) and
'01:01:01' not in(time_field) and 
'1901-01-01 01:01:01' not in(date_time) 
order by auto;
auto
2
3
4
update t1
set medium = 17
where 
string = "aaaa" and 
vstring = "aaaa" and 
bin = 0xAAAA and 
vbin = 0xAAAA and
tiny = -1 and 
short = -1 and 
medium = -1 and 
long_int = -1 and 
longlong = -1 and 
real_float > 1.0 and real_float < 2.0 and 
real_double > 1.0 and real_double < 2.0 and
real_decimal > 1.0 and real_decimal < 2.0 and
utiny = 1 and 
ushort = 1 and 
umedium = 1 and 
ulong = 1 and 
ulonglong = 1 and 
/* bits = b'001' and */
options = 'one' and 
flags = 'one' and 
date_field = '1901-01-01' and
year_field = '1901' and
time_field = '01:01:01' and 
date_time = '1901-01-01 01:01:01';
delete from t1 
where
string = "aaaa" and 
vstring = "aaaa" and 
bin = 0xAAAA and 
vbin = 0xAAAA and
tiny = -1 and 
short = -1 and 
medium = 17 and 
long_int = -1 and 
longlong = -1 and 
real_float > 1.0 and real_float < 2.0 and 
real_double > 1.0 and real_double < 2.0 and
real_decimal > 1.0 and real_decimal < 2.0 and
utiny = 1 and 
ushort = 1 and 
umedium = 1 and 
ulong = 1 and 
ulonglong = 1 and 
/* bits = b'001' and */
options = 'one' and 
flags = 'one' and 
date_field = '1901-01-01' and
year_field = '1901' and
time_field = '01:01:01' and 
date_time = '1901-01-01 01:01:01';
select count(*) from t1;
count(*)
3
explain 
select * from t2 where attr3 is null or attr1 > 2 and pk1= 3 order by pk1;
id	select_type	table	type	possible_keys	key	key_len	ref	rows	Extra
1	SIMPLE	t2	index	PRIMARY	PRIMARY	4	NULL	#	Using where with pushed condition
select * from t2 where attr3 is null or attr1 > 2 and pk1= 3 order by pk1;
pk1	attr1	attr2	attr3
2	2	NULL	NULL
3	3	3	d
explain
select * from t2 where attr3 is not null and attr1 > 2 order by pk1;
id	select_type	table	type	possible_keys	key	key_len	ref	rows	Extra
1	SIMPLE	t2	index	NULL	PRIMARY	4	NULL	#	Using where with pushed condition
select * from t2 where attr3 is not null and attr1 > 2 order by pk1;
pk1	attr1	attr2	attr3
3	3	3	d
4	4	4	e
5	5	5	f
explain
select * from t3 where attr2 >  9223372036854775803 and attr3 != 3 order by pk1;
id	select_type	table	type	possible_keys	key	key_len	ref	rows	Extra
1	SIMPLE	t3	index	NULL	PRIMARY	4	NULL	#	Using where with pushed condition
select * from t3 where attr2 >  9223372036854775803 and attr3 != 3 order by pk1;
pk1	attr1	attr2	attr3	attr4
2	2	9223372036854775804	2	c
4	4	9223372036854775806	4	e
5	5	9223372036854775807	5	f
explain
select * from t2,t3 where t2.attr1 < 1 and t2.attr2 = t3.attr2 and t3.attr1 < 5 order by t2.pk1;
id	select_type	table	type	possible_keys	key	key_len	ref	rows	Extra
1	SIMPLE	t2	ALL	NULL	NULL	NULL	NULL	#	Using where with pushed condition; Using temporary; Using filesort
1	SIMPLE	t3	ALL	NULL	NULL	NULL	NULL	#	Using where with pushed condition; Using join buffer
select * from t2,t3 where t2.attr1 < 1 and t2.attr2 = t3.attr2 and t3.attr1 < 5 order by t2.pk1;
pk1	attr1	attr2	attr3	pk1	attr1	attr2	attr3	attr4
0	0	0	a	0	0	0	0	a
explain
select * from t4 where attr1 < 5 and attr2 > 9223372036854775803 and attr3 != 3 order by t4.pk1;
id	select_type	table	type	possible_keys	key	key_len	ref	rows	Extra
1	SIMPLE	t4	range	attr1	attr1	4	NULL	#	Using where with pushed condition; Using filesort
select * from t4 where attr1 < 5 and attr2 > 9223372036854775803 and attr3 != 3 order by t4.pk1;
pk1	attr1	attr2	attr3	attr4
2	2	9223372036854775804	2	c
4	4	9223372036854775806	4	e
explain
select * from t3,t4 where t4.attr1 > 1 and t4.attr2 = t3.attr2 and t4.attr3 < 5 order by t4.pk1;
id	select_type	table	type	possible_keys	key	key_len	ref	rows	Extra
1	SIMPLE	t4	range	attr1	attr1	4	NULL	#	Using where with pushed condition; Using temporary; Using filesort
1	SIMPLE	t3	ALL	NULL	NULL	NULL	NULL	#	Using where; Using join buffer
select * from t3,t4 where t4.attr1 > 1 and t4.attr2 = t3.attr2 and t4.attr3 < 5 order by t4.pk1;
pk1	attr1	attr2	attr3	attr4	pk1	attr1	attr2	attr3	attr4
2	2	9223372036854775804	2	c	2	2	9223372036854775804	2	c
3	3	9223372036854775805	3	d	3	3	9223372036854775805	3	d
4	4	9223372036854775806	4	e	4	4	9223372036854775806	4	e
explain
select auto from t1 where string = "aaaa" collate latin1_general_ci order by auto;
id	select_type	table	type	possible_keys	key	key_len	ref	rows	Extra
1	SIMPLE	t1	index	NULL	PRIMARY	4	NULL	#	Using where
explain
select * from t2 where (attr1 < 2) = (attr2 < 2) order by pk1;
id	select_type	table	type	possible_keys	key	key_len	ref	rows	Extra
1	SIMPLE	t2	index	NULL	PRIMARY	4	NULL	#	Using where
explain
select * from t3 left join t4 on t4.attr2 = t3.attr2 where t4.attr1 > 1 and t4.attr3 < 5 or t4.attr1 is null order by t4.pk1;
id	select_type	table	type	possible_keys	key	key_len	ref	rows	Extra
1	SIMPLE	t3	ALL	NULL	NULL	NULL	NULL	#	Using temporary; Using filesort
1	SIMPLE	t4	ALL	NULL	NULL	NULL	NULL	#	Using where
create table t5 (a int primary key auto_increment, b tinytext not null) 
engine = ndb;
insert into t5 (b) values ('jonas'), ('jensing'), ('johan');
set @@optimizer_switch='engine_condition_pushdown=off';
select * from t5 where b like '%jo%' order by a;
a	b
1	jonas
3	johan
set @@optimizer_switch = 'engine_condition_pushdown=on';
explain select * from t5 where b like '%jo%';
id	select_type	table	type	possible_keys	key	key_len	ref	rows	Extra
1	SIMPLE	t5	ALL	NULL	NULL	NULL	NULL	#	Using where
select * from t5 where b like '%jo%' order by a;
a	b
1	jonas
3	johan
set @@optimizer_switch='engine_condition_pushdown=off';
select auto from t1 where date_time like '1902-02-02 %' order by auto;
auto
2
select auto from t1 where date_time not like '1902-02-02 %' order by auto;
auto
3
4
set @@optimizer_switch = 'engine_condition_pushdown=on';
explain select auto from t1 where date_time like '1902-02-02 %';
id	select_type	table	type	possible_keys	key	key_len	ref	rows	Extra
1	SIMPLE	t1	ALL	NULL	NULL	NULL	NULL	#	Using where
select auto from t1 where date_time like '1902-02-02 %' order by auto;
auto
2
explain select auto from t1 where date_time not like '1902-02-02 %';
id	select_type	table	type	possible_keys	key	key_len	ref	rows	Extra
1	SIMPLE	t1	ALL	NULL	NULL	NULL	NULL	#	Using where
select auto from t1 where date_time not like '1902-02-02 %' order by auto;
auto
3
4
drop table t1;
create table t1 (a int, b varchar(3), primary key using hash(a))
engine=ndb;
insert into t1 values (1,'a'), (2,'ab'), (3,'abc');
set @@optimizer_switch='engine_condition_pushdown=off';
select * from t1 where b like 'ab';
a	b
2	ab
select * from t1 where b like 'ab' or b like 'ab';
a	b
2	ab
select * from t1 where b like 'abc';
a	b
3	abc
select * from t1 where b like 'abc' or b like 'abc';
a	b
3	abc
set @@optimizer_switch = 'engine_condition_pushdown=on';
select * from t1 where b like 'ab';
a	b
2	ab
select * from t1 where b like 'ab' or b like 'ab';
a	b
2	ab
select * from t1 where b like 'abc';
a	b
3	abc
select * from t1 where b like 'abc' or b like 'abc';
a	b
3	abc
drop table t1;
create table t1 (a int, b char(3), primary key using hash(a))
engine=ndb;
insert into t1 values (1,'a'), (2,'ab'), (3,'abc');
set @@optimizer_switch='engine_condition_pushdown=off';
select * from t1 where b like 'ab';
a	b
2	ab
select * from t1 where b like 'ab' or b like 'ab';
a	b
2	ab
select * from t1 where b like 'abc';
a	b
3	abc
select * from t1 where b like 'abc' or b like 'abc';
a	b
3	abc
set @@optimizer_switch = 'engine_condition_pushdown=on';
select * from t1 where b like 'ab';
a	b
2	ab
select * from t1 where b like 'ab' or b like 'ab';
a	b
2	ab
select * from t1 where b like 'abc';
a	b
3	abc
select * from t1 where b like 'abc' or b like 'abc';
a	b
3	abc
drop table t1;
create table  t1 ( fname varchar(255), lname varchar(255) )
engine=ndbcluster;
insert into t1 values ("Young","Foo");
set @@optimizer_switch = 'engine_condition_pushdown=off';
SELECT fname, lname FROM t1 WHERE (fname like 'Y%') or (lname like 'F%');
fname	lname
Young	Foo
set @@optimizer_switch = 'engine_condition_pushdown=on';
SELECT fname, lname FROM t1 WHERE (fname like 'Y%') or (lname like 'F%');
fname	lname
Young	Foo
insert into t1 values ("aaa", "aaa");
insert into t1 values ("bbb", "bbb");
insert into t1 values ("ccc", "ccc");
insert into t1 values ("ddd", "ddd");
set @@optimizer_switch = 'engine_condition_pushdown=off';
SELECT fname, lname FROM t1 WHERE (fname like 'Y%') or (lname like 'F%');
fname	lname
Young	Foo
set @@optimizer_switch = 'engine_condition_pushdown=on';
SELECT fname, lname FROM t1 WHERE (fname like 'Y%') or (lname like 'F%');
fname	lname
Young	Foo
drop table t1;
CREATE TABLE NodeAlias (
id int(10) unsigned NOT NULL AUTO_INCREMENT,
nodeId int(10) unsigned NOT NULL,
displayName varchar(45) DEFAULT NULL,
aliasKey varchar(45) DEFAULT NULL,
objectVersion int(10) unsigned NOT NULL DEFAULT '0',
changed timestamp NOT NULL DEFAULT CURRENT_TIMESTAMP ON UPDATE CURRENT_TIMESTAMP,
PRIMARY KEY (id),
KEY NodeAlias_identifies_1_Node (nodeId),
KEY NodeAlias_KeyIndex (aliasKey)
) engine=ndb;
insert into NodeAlias VALUES(null, 2 , '49', '49',  0,'2008-03-07 14:54:59');
insert into NodeAlias VALUES(null, 3 , '49' , '49' , 0 , '2008-03-07 14:55:24');
insert into NodeAlias VALUES(null, 4 , '49' , '49' , 0 , '2008-03-07 14:55:51');
insert into NodeAlias VALUES(null, 5 , '150' , '150' , 0 , '2008-03-10 10:48:30');
insert into NodeAlias VALUES(null, 6 , '154' , '154' , 0 , '2008-03-10 10:48:43');
insert into NodeAlias VALUES(null, 7 , '158' , '158' , 0 , '2008-03-10 10:48:57');
insert into NodeAlias VALUES(null, 8 , '491803%' , '491803%' , 0 , '2008-03-10
12:22:26');
explain select * from NodeAlias where (aliasKey LIKE '491803%');
id	select_type	table	type	possible_keys	key	key_len	ref	rows	Extra
1	SIMPLE	NodeAlias	range	NodeAlias_KeyIndex	NodeAlias_KeyIndex	48	NULL	3	Using where with pushed condition
select * from NodeAlias where (aliasKey LIKE '491803%') order by id;
id	nodeId	displayName	aliasKey	objectVersion	changed
7	8	491803%	491803%	0	2008-03-10 12:22:26
explain select * from NodeAlias where ('4918031215220' LIKE aliasKey OR aliasKey LIKE '4918031215220');
id	select_type	table	type	possible_keys	key	key_len	ref	rows	Extra
1	SIMPLE	NodeAlias	ALL	NodeAlias_KeyIndex	NULL	NULL	NULL	7	Using where
select * from NodeAlias where ('4918031215220' LIKE aliasKey OR aliasKey LIKE '4918031215220') order by id;
id	nodeId	displayName	aliasKey	objectVersion	changed
7	8	491803%	491803%	0	2008-03-10 12:22:26
drop table NodeAlias;
create table t1 (a int, b int, c int, d int, primary key using hash(a))
engine=ndbcluster;
insert into t1 values (10,1,100,0+0x1111);
insert into t1 values (20,2,200,0+0x2222);
insert into t1 values (30,3,300,0+0x3333);
insert into t1 values (40,4,400,0+0x4444);
insert into t1 values (50,5,500,0+0x5555);
set @@optimizer_switch = 'engine_condition_pushdown=on';
select a,b,d from t1
where b in (0,1,2,5)
order by b;
a	b	d
10	1	4369
20	2	8738
50	5	21845
-- big filter just below limit
a	b	d
10	1	4369
20	2	8738
50	5	21845
-- big filter just above limit
a	b	d
10	1	4369
20	2	8738
50	5	21845
Warnings:
Warning	4294	Scan filter is too large, discarded
drop table t1;
create table t1 (a int primary key, b varchar(5000) character set latin1) engine=ndb;
insert into t1 values (0, 'I just cant beg you, any-more');
select * from t1 where b="value";
a	b
drop table t1;
create table t1 (a int primary key, b varchar(5000) character set latin1) engine=ndb;
insert into t1 values(0, 'Edinburgh'),(1, 'Glasgow'),(2,'Aberdeen');
select * from t1 where b in ('0', '1', '2','3','4','5','6','7','8','9',
'10', '11', '12', '13', '14', '15', '16', '17', '18', '19', '20', 'Aberdeen');
a	b
2	Aberdeen
show warnings;
Level	Code	Message
create table balerno (a int primary key, 
b varchar(2000), 
c varchar(2000)) engine=ndb;
alter table balerno add index (b);
show warnings;
Level	Code	Message
insert into balerno values (1, repeat('BA', 1000), repeat('CA', 1000));
insert into balerno values (2, repeat('BB', 1000), repeat('CB', 1000));
insert into balerno values (3, repeat('BC', 1000), repeat('CC', 1000));
insert into balerno values (4, repeat('BD', 1000), repeat('CD', 1000));
insert into balerno values (5, repeat('BE', 1000), repeat('CE', 1000));
set @@optimizer_switch = 'engine_condition_pushdown=on';
select a from balerno where b in (
repeat('10', 1000),
repeat('11', 1000),
repeat('12', 1000),
repeat('13', 1000),
repeat('14', 1000),
repeat('15', 1000),
repeat('16', 1000),
repeat('17', 1000),
repeat('18', 1000),
repeat('19', 1000),
repeat('20', 1000),
repeat('21', 1000),
repeat('22', 1000),
repeat('23', 1000),
repeat('24', 1000),
repeat('25', 1000),
repeat('26', 1000),
repeat('27', 1000),
repeat('28', 1000),
repeat('29', 1000),
repeat('30', 1000),
repeat('31', 1000),
repeat('32', 1000),
repeat('33', 1000),
repeat('34', 1000),
repeat('35', 1000),
repeat('36', 1000),
repeat('37', 1000),
repeat('38', 1000),
repeat('BA', 1000));
a
1
show warnings;
Level	Code	Message
select a from balerno ignore index(b) where b in (
repeat('10', 1000),
repeat('11', 1000),
repeat('12', 1000),
repeat('13', 1000),
repeat('14', 1000),
repeat('15', 1000),
repeat('16', 1000),
repeat('17', 1000),
repeat('18', 1000),
repeat('19', 1000),
repeat('20', 1000),
repeat('21', 1000),
repeat('22', 1000),
repeat('23', 1000),
repeat('24', 1000),
repeat('25', 1000),
repeat('26', 1000),
repeat('27', 1000),
repeat('28', 1000),
repeat('29', 1000),
repeat('30', 1000),
repeat('31', 1000),
repeat('32', 1000),
repeat('33', 1000),
repeat('34', 1000),
repeat('35', 1000),
repeat('36', 1000),
repeat('37', 1000),
repeat('38', 1000),
repeat('BA', 1000));
a
1
show warnings;
Level	Code	Message
set @@optimizer_switch='engine_condition_pushdown=off';
select a from balerno where b in (
repeat('10', 1000),
repeat('11', 1000),
repeat('12', 1000),
repeat('13', 1000),
repeat('14', 1000),
repeat('15', 1000),
repeat('16', 1000),
repeat('17', 1000),
repeat('18', 1000),
repeat('19', 1000),
repeat('20', 1000),
repeat('21', 1000),
repeat('22', 1000),
repeat('23', 1000),
repeat('24', 1000),
repeat('25', 1000),
repeat('26', 1000),
repeat('27', 1000),
repeat('28', 1000),
repeat('29', 1000),
repeat('30', 1000),
repeat('31', 1000),
repeat('32', 1000),
repeat('33', 1000),
repeat('34', 1000),
repeat('35', 1000),
repeat('36', 1000),
repeat('37', 1000),
repeat('38', 1000),
repeat('BA', 1000));
a
1
show warnings;
Level	Code	Message
drop table balerno;
create table t (pk int primary key, x varchar(1)) engine = ndb;
insert into t values (0,"a");
set @@optimizer_switch='engine_condition_pushdown=off';
select * from t where x <> "aa";
pk	x
0	a
select * from t where "aa" <> x;
pk	x
0	a
select * from t where x between "" and "bb";
pk	x
0	a
select * from t where x not between "" and "bb";
pk	x
select * from t where x in ("","aa","b");
pk	x
select * from t where x not in ("","aa","b");
pk	x
0	a
select * from t where x like "aa?";
pk	x
set @@optimizer_switch = 'engine_condition_pushdown=on';
explain select * from t where x <> "aa";
id	select_type	table	type	possible_keys	key	key_len	ref	rows	Extra
1	SIMPLE	t	ALL	NULL	NULL	NULL	NULL	2	Using where
select * from t where x <> "aa";
pk	x
0	a
explain select * from t where "aa" <> x;
id	select_type	table	type	possible_keys	key	key_len	ref	rows	Extra
1	SIMPLE	t	ALL	NULL	NULL	NULL	NULL	2	Using where
select * from t where "aa" <> x;
pk	x
0	a
explain select * from t where x between "" and "bb";
id	select_type	table	type	possible_keys	key	key_len	ref	rows	Extra
1	SIMPLE	t	ALL	NULL	NULL	NULL	NULL	2	Using where
select * from t where x between "" and "bb";
pk	x
0	a
explain select * from t where x not between "" and "bb";
id	select_type	table	type	possible_keys	key	key_len	ref	rows	Extra
1	SIMPLE	t	ALL	NULL	NULL	NULL	NULL	2	Using where
select * from t where x not between "" and "bb";
pk	x
explain select * from t where x in ("","aa","b");
id	select_type	table	type	possible_keys	key	key_len	ref	rows	Extra
1	SIMPLE	t	ALL	NULL	NULL	NULL	NULL	2	Using where
select * from t where x in ("","aa","b");
pk	x
explain select * from t where x not in ("","aa","b");
id	select_type	table	type	possible_keys	key	key_len	ref	rows	Extra
1	SIMPLE	t	ALL	NULL	NULL	NULL	NULL	2	Using where
select * from t where x not in ("","aa","b");
pk	x
0	a
explain select * from t where x like "aa?";
id	select_type	table	type	possible_keys	key	key_len	ref	rows	Extra
1	SIMPLE	t	ALL	NULL	NULL	NULL	NULL	2	Using where with pushed condition
select * from t where x like "aa?";
pk	x
explain select * from t where x not like "aa?";
id	select_type	table	type	possible_keys	key	key_len	ref	rows	Extra
1	SIMPLE	t	ALL	NULL	NULL	NULL	NULL	2	Using where with pushed condition
select * from t where x not like "aa?";
pk	x
0	a
drop table t;
create table t (pk int primary key, x int) engine = ndb;
insert into t values (0,0),(1,1),(2,2),(3,3),(4,4),(5,5);
set @@optimizer_switch = 'engine_condition_pushdown=on';
explain select * from t where 3 between 1+1 and x order by pk;
id	select_type	table	type	possible_keys	key	key_len	ref	rows	Extra
1	SIMPLE	t	index	NULL	PRIMARY	4	NULL	6	Using where
select * from t where 3 between 1+1 and x order by pk;
pk	x
3	3
4	4
5	5
explain select * from t where 3 between -1 and x order by pk;
id	select_type	table	type	possible_keys	key	key_len	ref	rows	Extra
1	SIMPLE	t	index	NULL	PRIMARY	4	NULL	6	Using where
select * from t where 3 between -1 and x order by pk;
pk	x
3	3
4	4
5	5
drop table t;
set @@optimizer_switch = 'engine_condition_pushdown=on';
create table t (x enum ('yes','yep','no')) engine = ndb;
insert into t values ('yes'),('yep'),('no');
explain select * from t where x like 'yes' order by x;
id	select_type	table	type	possible_keys	key	key_len	ref	rows	Extra
1	SIMPLE	t	ALL	NULL	NULL	NULL	NULL	#	Using where; Using filesort
select * from t where x like 'yes' order by x;
x
yes
explain select * from t where x like 'ye%' order by x;
id	select_type	table	type	possible_keys	key	key_len	ref	rows	Extra
1	SIMPLE	t	ALL	NULL	NULL	NULL	NULL	#	Using where; Using filesort
select * from t where x like 'ye%' order by x;
x
yes
yep
explain select * from t where x not like 'ye%' order by x;
id	select_type	table	type	possible_keys	key	key_len	ref	rows	Extra
1	SIMPLE	t	ALL	NULL	NULL	NULL	NULL	#	Using where; Using filesort
select * from t where x not like 'ye%' order by x;
x
no
drop table t;
<<<<<<< HEAD
set @@optimizer_switch = 'engine_condition_pushdown=on';
=======
set engine_condition_pushdown = on;
>>>>>>> 4653ef5e
create table t (pk int, i int) engine = ndb;
insert into t values (1,3), (3,6), (6,9), (9,1);
create table subq (pk int, i int) engine = ndb;
insert into subq values (1,3), (3,6), (6,9), (9,1);
explain extended 
select * from t where exists
(select * from t as subq where subq.i=3 and t.i=3);
id	select_type	table	type	possible_keys	key	key_len	ref	rows	filtered	Extra
1	PRIMARY	t	ALL	NULL	NULL	NULL	NULL	4	100.00	Using where
2	DEPENDENT SUBQUERY	subq	ALL	NULL	NULL	NULL	NULL	4	100.00	Using where with pushed condition: (`test`.`subq`.`i` = 3)
Warnings:
Note	1276	Field or reference 'test.t.i' of SELECT #2 was resolved in SELECT #1
Note	1003	select `test`.`t`.`pk` AS `pk`,`test`.`t`.`i` AS `i` from `test`.`t` where exists(select 1 from `test`.`t` `subq` where ((`test`.`subq`.`i` = 3) and (`test`.`t`.`i` = 3)))
explain extended 
select * from t where exists
(select * from subq where subq.i=3 and t.i=3);
id	select_type	table	type	possible_keys	key	key_len	ref	rows	filtered	Extra
1	PRIMARY	t	ALL	NULL	NULL	NULL	NULL	4	100.00	Using where
2	DEPENDENT SUBQUERY	subq	ALL	NULL	NULL	NULL	NULL	4	100.00	Using where with pushed condition: (`test`.`subq`.`i` = 3)
Warnings:
Note	1276	Field or reference 'test.t.i' of SELECT #2 was resolved in SELECT #1
Note	1003	select `test`.`t`.`pk` AS `pk`,`test`.`t`.`i` AS `i` from `test`.`t` where exists(select 1 from `test`.`subq` where ((`test`.`subq`.`i` = 3) and (`test`.`t`.`i` = 3)))
select * from t where exists
(select * from t as subq where subq.i=3 and t.i=3);
pk	i
1	3
select * from t where exists
(select * from subq where subq.i=3 and t.i=3);
pk	i
1	3
drop table t,subq;
create table tx (
a int not null,
b int not null,
c int not null,
d int not null,
primary key (`a`,`b`)
) engine = ndb;
explain extended select * from tx join tx as t2 on tx.c=1 where t2.c=1;
id	select_type	table	type	possible_keys	key	key_len	ref	rows	filtered	Extra
1	SIMPLE	tx	ALL	NULL	NULL	NULL	NULL	2	100.00	Using where with pushed condition: (`test`.`tx`.`c` = 1)
1	SIMPLE	t2	ALL	NULL	NULL	NULL	NULL	2	100.00	Using where with pushed condition: (`test`.`t2`.`c` = 1); Using join buffer
Warnings:
<<<<<<< HEAD
Note	1709	Can't push table 't2' as child, 'type' must be a 'ref' access
=======
Note	9999	Can't push table 't2' as child, 'type' must be a 'ref' access
>>>>>>> 4653ef5e
Note	1003	select `test`.`tx`.`a` AS `a`,`test`.`tx`.`b` AS `b`,`test`.`tx`.`c` AS `c`,`test`.`tx`.`d` AS `d`,`test`.`t2`.`a` AS `a`,`test`.`t2`.`b` AS `b`,`test`.`t2`.`c` AS `c`,`test`.`t2`.`d` AS `d` from `test`.`tx` join `test`.`tx` `t2` where ((`test`.`tx`.`c` = 1) and (`test`.`t2`.`c` = 1))
explain extended
select straight_join *
from tx
join tx as t2 on t2.a = tx.a and t2.b = tx.b
join tx as t3 on t3.a = tx.c and t3.b = tx.d
join tx as t4 on t4.a = t3.b and t4.b = t2.c;
id	select_type	table	type	possible_keys	key	key_len	ref	rows	filtered	Extra
1	SIMPLE	tx	ALL	PRIMARY	NULL	NULL	NULL	2	100.00	Parent of 4 pushed join@1
1	SIMPLE	t2	eq_ref	PRIMARY	PRIMARY	8	test.tx.a,test.tx.b	1	100.00	Child of 'tx' in pushed join@1
1	SIMPLE	t3	eq_ref	PRIMARY	PRIMARY	8	test.tx.c,test.tx.d	1	100.00	Child of 'tx' in pushed join@1
1	SIMPLE	t4	eq_ref	PRIMARY	PRIMARY	8	test.tx.d,test.t2.c	1	100.00	Child of 't2' in pushed join@1
Warnings:
Note	1003	select straight_join `test`.`tx`.`a` AS `a`,`test`.`tx`.`b` AS `b`,`test`.`tx`.`c` AS `c`,`test`.`tx`.`d` AS `d`,`test`.`t2`.`a` AS `a`,`test`.`t2`.`b` AS `b`,`test`.`t2`.`c` AS `c`,`test`.`t2`.`d` AS `d`,`test`.`t3`.`a` AS `a`,`test`.`t3`.`b` AS `b`,`test`.`t3`.`c` AS `c`,`test`.`t3`.`d` AS `d`,`test`.`t4`.`a` AS `a`,`test`.`t4`.`b` AS `b`,`test`.`t4`.`c` AS `c`,`test`.`t4`.`d` AS `d` from `test`.`tx` join `test`.`tx` `t2` join `test`.`tx` `t3` join `test`.`tx` `t4` where ((`test`.`t2`.`b` = `test`.`tx`.`b`) and (`test`.`t2`.`a` = `test`.`tx`.`a`) and (`test`.`t3`.`a` = `test`.`tx`.`c`) and (`test`.`t4`.`b` = `test`.`t2`.`c`) and (`test`.`t3`.`b` = `test`.`tx`.`d`) and (`test`.`t4`.`a` = `test`.`tx`.`d`))
explain extended
select t2.c, count(distinct t2.a)
from tx
join tx as t2 on tx.a = t2.c and tx.b = t2.d
where t2.a = 4
group by t2.c;
id	select_type	table	type	possible_keys	key	key_len	ref	rows	filtered	Extra
1	SIMPLE	t2	ref	PRIMARY	PRIMARY	4	const	2	100.00	Using where; Using filesort
1	SIMPLE	tx	eq_ref	PRIMARY	PRIMARY	8	test.t2.c,test.t2.d	1	100.00	
Warnings:
<<<<<<< HEAD
Note	1709	Table 't2' is not pushable: GROUP BY cannot be done using index on grouped columns.
Note	1709	Table 'tx' is not pushable: GROUP BY cannot be done using index on grouped columns.
=======
Note	9999	Table 't2' is not pushable: GROUP BY cannot be done using index on grouped columns.
Note	9999	Table 'tx' is not pushable: GROUP BY cannot be done using index on grouped columns.
>>>>>>> 4653ef5e
Note	1003	select `test`.`t2`.`c` AS `c`,count(distinct `test`.`t2`.`a`) AS `count(distinct t2.a)` from `test`.`tx` join `test`.`tx` `t2` where ((`test`.`tx`.`b` = `test`.`t2`.`d`) and (`test`.`tx`.`a` = `test`.`t2`.`c`) and (`test`.`t2`.`a` = 4)) group by `test`.`t2`.`c`
explain extended select * from tx join tx as t2 on tx.c=1 where t2.c=1;
id	select_type	table	type	possible_keys	key	key_len	ref	rows	filtered	Extra
1	SIMPLE	tx	ALL	NULL	NULL	NULL	NULL	2	100.00	Using where with pushed condition: (`test`.`tx`.`c` = 1)
1	SIMPLE	t2	ALL	NULL	NULL	NULL	NULL	2	100.00	Using where with pushed condition: (`test`.`t2`.`c` = 1); Using join buffer
Warnings:
<<<<<<< HEAD
Note	1709	Can't push table 't2' as child, 'type' must be a 'ref' access
=======
Note	9999	Can't push table 't2' as child, 'type' must be a 'ref' access
>>>>>>> 4653ef5e
Note	1003	select `test`.`tx`.`a` AS `a`,`test`.`tx`.`b` AS `b`,`test`.`tx`.`c` AS `c`,`test`.`tx`.`d` AS `d`,`test`.`t2`.`a` AS `a`,`test`.`t2`.`b` AS `b`,`test`.`t2`.`c` AS `c`,`test`.`t2`.`d` AS `d` from `test`.`tx` join `test`.`tx` `t2` where ((`test`.`tx`.`c` = 1) and (`test`.`t2`.`c` = 1))
explain extended
select t2.c, count(distinct t2.a)
from tx
join tx as t2 on tx.a = t2.c and tx.b = t2.d
where t2.a = 4
group by t2.c;
id	select_type	table	type	possible_keys	key	key_len	ref	rows	filtered	Extra
1	SIMPLE	t2	ref	PRIMARY	PRIMARY	4	const	2	100.00	Using where; Using filesort
1	SIMPLE	tx	eq_ref	PRIMARY	PRIMARY	8	test.t2.c,test.t2.d	1	100.00	
Warnings:
<<<<<<< HEAD
Note	1709	Table 't2' is not pushable: GROUP BY cannot be done using index on grouped columns.
Note	1709	Table 'tx' is not pushable: GROUP BY cannot be done using index on grouped columns.
=======
Note	9999	Table 't2' is not pushable: GROUP BY cannot be done using index on grouped columns.
Note	9999	Table 'tx' is not pushable: GROUP BY cannot be done using index on grouped columns.
>>>>>>> 4653ef5e
Note	1003	select `test`.`t2`.`c` AS `c`,count(distinct `test`.`t2`.`a`) AS `count(distinct t2.a)` from `test`.`tx` join `test`.`tx` `t2` where ((`test`.`tx`.`b` = `test`.`t2`.`d`) and (`test`.`tx`.`a` = `test`.`t2`.`c`) and (`test`.`t2`.`a` = 4)) group by `test`.`t2`.`c`
drop table tx;
create table t (pk1 int, pk2 int, primary key(pk1,pk2)) engine = ndb;
insert into t values (1,0), (2,0), (3,0), (4,0);
<<<<<<< HEAD
set @@optimizer_switch='engine_condition_pushdown=on';
=======
set engine_condition_pushdown=1;
>>>>>>> 4653ef5e
select table1.pk1, table2.pk1, table1.pk2, table2.pk2
from t as table1, t as table2
where table2.pk1 in (0,3) and
(table1.pk1 = 7 or table2.pk1 = 3);
pk1	pk1	pk2	pk2
1	3	0	0
2	3	0	0
3	3	0	0
4	3	0	0
drop table t;
<<<<<<< HEAD
set @@optimizer_switch = 'engine_condition_pushdown=on';
=======
set engine_condition_pushdown = on;
>>>>>>> 4653ef5e
create table t (pk int, i int) engine = ndb;
insert into t values (1,3), (3,6), (6,9), (9,1);
create table subq (pk int, i int) engine = ndb;
insert into subq values (1,3), (3,6), (6,9), (9,1);
explain extended 
select * from t where exists
(select * from t as subq where subq.i=3 and t.i=3);
id	select_type	table	type	possible_keys	key	key_len	ref	rows	filtered	Extra
1	PRIMARY	t	ALL	NULL	NULL	NULL	NULL	4	100.00	Using where
2	DEPENDENT SUBQUERY	subq	ALL	NULL	NULL	NULL	NULL	4	100.00	Using where with pushed condition: (`test`.`subq`.`i` = 3)
Warnings:
Note	1276	Field or reference 'test.t.i' of SELECT #2 was resolved in SELECT #1
Note	1003	select `test`.`t`.`pk` AS `pk`,`test`.`t`.`i` AS `i` from `test`.`t` where exists(select 1 from `test`.`t` `subq` where ((`test`.`subq`.`i` = 3) and (`test`.`t`.`i` = 3)))
explain extended 
select * from t where exists
(select * from subq where subq.i=3 and t.i=3);
id	select_type	table	type	possible_keys	key	key_len	ref	rows	filtered	Extra
1	PRIMARY	t	ALL	NULL	NULL	NULL	NULL	4	100.00	Using where
2	DEPENDENT SUBQUERY	subq	ALL	NULL	NULL	NULL	NULL	4	100.00	Using where with pushed condition: (`test`.`subq`.`i` = 3)
Warnings:
Note	1276	Field or reference 'test.t.i' of SELECT #2 was resolved in SELECT #1
Note	1003	select `test`.`t`.`pk` AS `pk`,`test`.`t`.`i` AS `i` from `test`.`t` where exists(select 1 from `test`.`subq` where ((`test`.`subq`.`i` = 3) and (`test`.`t`.`i` = 3)))
select * from t where exists
(select * from t as subq where subq.i=3 and t.i=3);
pk	i
1	3
select * from t where exists
(select * from subq where subq.i=3 and t.i=3);
pk	i
1	3
explain extended
select * from t
where i = (select max(i) from t);
id	select_type	table	type	possible_keys	key	key_len	ref	rows	filtered	Extra
1	PRIMARY	t	ALL	NULL	NULL	NULL	NULL	4	100.00	Using where
2	SUBQUERY	t	ALL	NULL	NULL	NULL	NULL	4	100.00	
Warnings:
Note	1003	select `test`.`t`.`pk` AS `pk`,`test`.`t`.`i` AS `i` from `test`.`t` where (`test`.`t`.`i` = (select max(`test`.`t`.`i`) from `test`.`t`))
drop table t,subq;
<<<<<<< HEAD
set @@session.optimizer_switch = @old_ecpd;
=======
set engine_condition_pushdown = @old_ecpd;
>>>>>>> 4653ef5e
DROP TABLE t1,t2,t3,t4,t5;<|MERGE_RESOLUTION|>--- conflicted
+++ resolved
@@ -2192,11 +2192,7 @@
 x
 no
 drop table t;
-<<<<<<< HEAD
 set @@optimizer_switch = 'engine_condition_pushdown=on';
-=======
-set engine_condition_pushdown = on;
->>>>>>> 4653ef5e
 create table t (pk int, i int) engine = ndb;
 insert into t values (1,3), (3,6), (6,9), (9,1);
 create table subq (pk int, i int) engine = ndb;
@@ -2240,11 +2236,7 @@
 1	SIMPLE	tx	ALL	NULL	NULL	NULL	NULL	2	100.00	Using where with pushed condition: (`test`.`tx`.`c` = 1)
 1	SIMPLE	t2	ALL	NULL	NULL	NULL	NULL	2	100.00	Using where with pushed condition: (`test`.`t2`.`c` = 1); Using join buffer
 Warnings:
-<<<<<<< HEAD
-Note	1709	Can't push table 't2' as child, 'type' must be a 'ref' access
-=======
 Note	9999	Can't push table 't2' as child, 'type' must be a 'ref' access
->>>>>>> 4653ef5e
 Note	1003	select `test`.`tx`.`a` AS `a`,`test`.`tx`.`b` AS `b`,`test`.`tx`.`c` AS `c`,`test`.`tx`.`d` AS `d`,`test`.`t2`.`a` AS `a`,`test`.`t2`.`b` AS `b`,`test`.`t2`.`c` AS `c`,`test`.`t2`.`d` AS `d` from `test`.`tx` join `test`.`tx` `t2` where ((`test`.`tx`.`c` = 1) and (`test`.`t2`.`c` = 1))
 explain extended
 select straight_join *
@@ -2269,24 +2261,15 @@
 1	SIMPLE	t2	ref	PRIMARY	PRIMARY	4	const	2	100.00	Using where; Using filesort
 1	SIMPLE	tx	eq_ref	PRIMARY	PRIMARY	8	test.t2.c,test.t2.d	1	100.00	
 Warnings:
-<<<<<<< HEAD
-Note	1709	Table 't2' is not pushable: GROUP BY cannot be done using index on grouped columns.
-Note	1709	Table 'tx' is not pushable: GROUP BY cannot be done using index on grouped columns.
-=======
 Note	9999	Table 't2' is not pushable: GROUP BY cannot be done using index on grouped columns.
 Note	9999	Table 'tx' is not pushable: GROUP BY cannot be done using index on grouped columns.
->>>>>>> 4653ef5e
 Note	1003	select `test`.`t2`.`c` AS `c`,count(distinct `test`.`t2`.`a`) AS `count(distinct t2.a)` from `test`.`tx` join `test`.`tx` `t2` where ((`test`.`tx`.`b` = `test`.`t2`.`d`) and (`test`.`tx`.`a` = `test`.`t2`.`c`) and (`test`.`t2`.`a` = 4)) group by `test`.`t2`.`c`
 explain extended select * from tx join tx as t2 on tx.c=1 where t2.c=1;
 id	select_type	table	type	possible_keys	key	key_len	ref	rows	filtered	Extra
 1	SIMPLE	tx	ALL	NULL	NULL	NULL	NULL	2	100.00	Using where with pushed condition: (`test`.`tx`.`c` = 1)
 1	SIMPLE	t2	ALL	NULL	NULL	NULL	NULL	2	100.00	Using where with pushed condition: (`test`.`t2`.`c` = 1); Using join buffer
 Warnings:
-<<<<<<< HEAD
-Note	1709	Can't push table 't2' as child, 'type' must be a 'ref' access
-=======
 Note	9999	Can't push table 't2' as child, 'type' must be a 'ref' access
->>>>>>> 4653ef5e
 Note	1003	select `test`.`tx`.`a` AS `a`,`test`.`tx`.`b` AS `b`,`test`.`tx`.`c` AS `c`,`test`.`tx`.`d` AS `d`,`test`.`t2`.`a` AS `a`,`test`.`t2`.`b` AS `b`,`test`.`t2`.`c` AS `c`,`test`.`t2`.`d` AS `d` from `test`.`tx` join `test`.`tx` `t2` where ((`test`.`tx`.`c` = 1) and (`test`.`t2`.`c` = 1))
 explain extended
 select t2.c, count(distinct t2.a)
@@ -2298,22 +2281,13 @@
 1	SIMPLE	t2	ref	PRIMARY	PRIMARY	4	const	2	100.00	Using where; Using filesort
 1	SIMPLE	tx	eq_ref	PRIMARY	PRIMARY	8	test.t2.c,test.t2.d	1	100.00	
 Warnings:
-<<<<<<< HEAD
-Note	1709	Table 't2' is not pushable: GROUP BY cannot be done using index on grouped columns.
-Note	1709	Table 'tx' is not pushable: GROUP BY cannot be done using index on grouped columns.
-=======
 Note	9999	Table 't2' is not pushable: GROUP BY cannot be done using index on grouped columns.
 Note	9999	Table 'tx' is not pushable: GROUP BY cannot be done using index on grouped columns.
->>>>>>> 4653ef5e
 Note	1003	select `test`.`t2`.`c` AS `c`,count(distinct `test`.`t2`.`a`) AS `count(distinct t2.a)` from `test`.`tx` join `test`.`tx` `t2` where ((`test`.`tx`.`b` = `test`.`t2`.`d`) and (`test`.`tx`.`a` = `test`.`t2`.`c`) and (`test`.`t2`.`a` = 4)) group by `test`.`t2`.`c`
 drop table tx;
 create table t (pk1 int, pk2 int, primary key(pk1,pk2)) engine = ndb;
 insert into t values (1,0), (2,0), (3,0), (4,0);
-<<<<<<< HEAD
 set @@optimizer_switch='engine_condition_pushdown=on';
-=======
-set engine_condition_pushdown=1;
->>>>>>> 4653ef5e
 select table1.pk1, table2.pk1, table1.pk2, table2.pk2
 from t as table1, t as table2
 where table2.pk1 in (0,3) and
@@ -2324,11 +2298,7 @@
 3	3	0	0
 4	3	0	0
 drop table t;
-<<<<<<< HEAD
 set @@optimizer_switch = 'engine_condition_pushdown=on';
-=======
-set engine_condition_pushdown = on;
->>>>>>> 4653ef5e
 create table t (pk int, i int) engine = ndb;
 insert into t values (1,3), (3,6), (6,9), (9,1);
 create table subq (pk int, i int) engine = ndb;
@@ -2368,9 +2338,5 @@
 Warnings:
 Note	1003	select `test`.`t`.`pk` AS `pk`,`test`.`t`.`i` AS `i` from `test`.`t` where (`test`.`t`.`i` = (select max(`test`.`t`.`i`) from `test`.`t`))
 drop table t,subq;
-<<<<<<< HEAD
 set @@session.optimizer_switch = @old_ecpd;
-=======
-set engine_condition_pushdown = @old_ecpd;
->>>>>>> 4653ef5e
 DROP TABLE t1,t2,t3,t4,t5;