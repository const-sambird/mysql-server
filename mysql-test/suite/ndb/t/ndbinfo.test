--result_format 2
--source include/have_ndb.inc

SELECT PLUGIN_NAME,PLUGIN_VERSION,PLUGIN_STATUS,PLUGIN_TYPE,
       PLUGIN_LIBRARY,PLUGIN_LIBRARY_VERSION,PLUGIN_AUTHOR,PLUGIN_DESCRIPTION
FROM information_schema.plugins WHERE PLUGIN_NAME = 'ndbinfo';

## Creation of temporary tables should not be supported by NDBINFO engine
--error ER_ILLEGAL_HA_CREATE_OPTION
CREATE TEMPORARY TABLE `t1` (
  `dummy` INT UNSIGNED
) ENGINE=NDBINFO;

USE ndbinfo;

# Current usage may vary. Therefor the test only checks that if falls in the 
# <0%,5%> range.
SELECT node_id, memory_type, used>0 AND used < total/20 AS used_ok, 
  used_pages>0 AND used_pages < total_pages/20 AS used_pages_ok, 
  total, total_pages 
  FROM ndbinfo.memoryusage WHERE memory_type="Long message buffer"
  ORDER BY node_id;

# Current usage may vary. Therefor the test only checks that if falls in the 
# <0%,5%> range.
SELECT node_id, block_number, block_instance, pool_name, 
  used>0 AND used < total/20 AS used_ok, 
  total, high>=used AND high < total/20 AS high_ok, entry_size, config_param1, 
  config_param2, config_param3, config_param4  
  FROM ndbinfo.ndb$pools WHERE pool_name="Long message buffer"
  ORDER BY node_id;

SHOW CREATE TABLE ndb$tables;

SELECT * FROM ndb$tables;
SELECT COUNT(*) FROM ndb$tables;
SELECT * FROM ndb$tables WHERE table_id = 2;
SELECT * FROM ndb$tables WHERE table_id > 5;
SELECT * FROM ndb$tables WHERE table_name = 'LOGDESTINATION';
# Show a simple join is working
SELECT COUNT(*) FROM ndb$tables t, ndb$columns c
  WHERE t.table_id = c.table_id AND
    t.table_id in (1,2,3,4,5,6);

SELECT table_id, table_name, comment from ndb$tables
  WHERE table_id > 2 AND table_id <= 5 ORDER BY table_id;
SELECT table_id FROM ndb$tables  WHERE table_id = 2 ORDER BY table_name;
SELECT table_id, table_name FROM ndb$tables ORDER BY table_name;

SELECT table_id, column_id, column_name FROM ndb$columns LIMIT 7;

--error ER_OPEN_AS_READONLY
UPDATE ndb$tables SET table_id=2 WHERE table_id=3;

--error ER_OPEN_AS_READONLY
UPDATE ndb$tables SET table_id=9 WHERE 1=0;

--error ER_OPEN_AS_READONLY
UPDATE ndb$tables SET table_id=9 WHERE table_id > 1;

--error ER_OPEN_AS_READONLY
DELETE FROM ndb$tables WHERE table_id=3;

--error ER_OPEN_AS_READONLY
DELETE FROM ndb$tables WHERE 1=0;

--error ER_OPEN_AS_READONLY
DELETE FROM ndb$tables WHERE table_id > 1;

--error ER_ILLEGAL_HA
ALTER TABLE ndb$test ADD COLUMN another_col varchar(255);

FLUSH TABLES;
SELECT table_id FROM ndb$tables;

--error ER_OPEN_AS_READONLY
TRUNCATE ndb$tables;

## Variables and status
SHOW GLOBAL STATUS LIKE 'ndbinfo\_%';
let $current_version = `select @@ndbinfo_version`;
--replace_result $current_version NDB_VERSION_D
SHOW GLOBAL VARIABLES LIKE 'ndbinfo\_%';

SELECT counter, HEX(counter2) FROM ndb$test LIMIT 10;

# All tables that contain data are hidden by default
# and becomes visible with ndbinfo_show_hidden
SHOW TABLES LIKE 'ndb$te%';
set @@ndbinfo_show_hidden=TRUE;
SHOW TABLES LIKE 'ndb$te%';
set @@ndbinfo_show_hidden=default;

# Check that ndbinfo_table_prefix is readonly
--error ER_INCORRECT_GLOBAL_LOCAL_VAR
set @@ndbinfo_table_prefix="somethingelse";

# Check that ndbinfo_database is readonly
--error ER_INCORRECT_GLOBAL_LOCAL_VAR
set @@ndbinfo_database="somethingelse";

# Check that block table has been created and contain data
SELECT count(*) >= 20 FROM blocks;

# Test incompatible table definition between NDB and MySQL Server
# using the ndb$test table which originally looks like
show create table ndb$test;
# CREATE TABLE `ndb$test` (
#   `node_id` int unsigned DEFAULT NULL,
#   `block_number` int unsigned DEFAULT NULL,
#   `block_instance` int unsigned DEFAULT NULL,
#   `counter` int unsigned DEFAULT NULL,
#   `counter2` bigint unsigned DEFAULT NULL
# ) ENGINE=NDBINFO COMMENT='for testing'

## 1) More columns in NDB -> allowed, with warning
DROP TABLE ndb$test;
CREATE TABLE ndb$test (node_id int unsigned) ENGINE = ndbinfo;
SELECT node_id != 0 FROM ndb$test LIMIT 1;
DROP TABLE ndb$test;

## 2) Column does not exist in NDB -> allowed, with warning, non existing
##    column(s) return NULL
## 2a) Extra column at end
CREATE TABLE ndb$test (node_id int, non_existing int) ENGINE = ndbinfo;
SELECT DISTINCT node_id, non_existing FROM ndb$test;
DROP TABLE ndb$test;

## 2b) Extra column(s) in middle
CREATE TABLE ndb$test (
  node_id int unsigned,
  non_existing int unsigned,
  block_number int unsigned,
  block_instance int unsigned,
  counter int unsigned,
  counter2 bigint unsigned
) ENGINE = ndbinfo;
SELECT DISTINCT node_id, non_existing, block_number FROM ndb$test;
DROP TABLE ndb$test;

## 2c) Extra column first
CREATE TABLE ndb$test (non_existing int, node_id int) ENGINE = ndbinfo;
SELECT DISTINCT node_id, non_existing FROM ndb$test;
SELECT DISTINCT non_existing, node_id FROM ndb$test;
DROP TABLE ndb$test;

## 3) Incompatible column type -> error, with warning
## 3a) int instead of bigint
CREATE TABLE ndb$test (counter2 int) ENGINE = ndbinfo;
--error ER_GET_ERRMSG
SELECT * FROM ndb$test;
SHOW WARNINGS;
## 3b) bigint instead of int
DROP TABLE ndb$test;
CREATE TABLE ndb$test (node_id bigint) ENGINE = ndbinfo;
--error ER_GET_ERRMSG
SELECT * FROM ndb$test;
SHOW WARNINGS;
## 3c) varchar instead of int
DROP TABLE ndb$test;
CREATE TABLE ndb$test (node_id varchar(255)) ENGINE = ndbinfo;
--error ER_GET_ERRMSG
SELECT * FROM ndb$test;
SHOW WARNINGS;
DROP TABLE ndb$test;
## 3d) column which is NOT NULL
CREATE TABLE ndb$test (node_id int unsigned NOT NULL) ENGINE = ndbinfo;
--error ER_GET_ERRMSG
SELECT * FROM ndb$test;
SHOW WARNINGS;
DROP TABLE ndb$test;
## 3e) non existing column which is NOT NULL
CREATE TABLE ndb$test (
  block_number int unsigned,
  non_existing int NOT NULL) ENGINE = ndbinfo;
--error ER_GET_ERRMSG
SELECT * FROM ndb$test;
SHOW WARNINGS;
DROP TABLE ndb$test;


## 4) Table with primary key/indexes not supported
--error ER_TOO_MANY_KEYS
CREATE TABLE ndb$test (node_id int, block_number int PRIMARY KEY) ENGINE = ndbinfo;

## 5) Table with blobs not supported
--error ER_TABLE_CANT_HANDLE_BLOB
CREATE TABLE ndb$test (node_id int, block_number blob) ENGINE = ndbinfo;

## 6) Table with autoincrement not supported
--error ER_TABLE_CANT_HANDLE_AUTO_INCREMENT
CREATE TABLE ndb$test (node_id int AUTO_INCREMENT) ENGINE = ndbinfo;

## Restore original ndb$test table to avoid test side-effects
CREATE TABLE ndb$test (
  node_id int(10) unsigned DEFAULT NULL,
  block_number int(10) unsigned DEFAULT NULL,
  block_instance int(10) unsigned DEFAULT NULL,
  counter int(10) unsigned DEFAULT NULL,
  counter2 bigint(20) unsigned DEFAULT NULL
) ENGINE=NDBINFO DEFAULT CHARSET=latin1 COMMENT='for testing';


# wl#5567 - exercise table...
#   only node_id is guranteed to be same...
#   (unless we change cluster config for test)
# but this will anyway pull results from datanode...
#
--sorted_result
select distinct node_id
from ndbinfo.diskpagebuffer;


#
# BUG#11885602
# - It was allowed to CREATE TABLE which was not in NDB, but
#   creating a view on that table failed. Implement ndbinfo_offline
#   mode which allows tables to be created and opened although they
#   don't exists or have different table definition.
#   This is exactly the same behaviour as when NDBCLUSTER
#   is disabled
#

# Check ndbinfo_offline is GLOBAL variable
--error ER_GLOBAL_VARIABLE
set @@ndbinfo_offline=1;

# Query used to check that open tables are closed
# when offline mode is turned on and off
let $q1 = SELECT DISTINCT(node_id) FROM ndbinfo.counters ORDER BY node_id;
eval $q1;

# new views
desc threadblocks;
select distinct block_name from threadblocks order by 1;
desc threadstat;
select count(*) > 0 block_name from threadstat;

desc disk_write_speed_aggregate;
select count(*) from disk_write_speed_aggregate;

desc disk_write_speed_base;
select node_id from disk_write_speed_base group by node_id, thr_no;

select count(*) from disk_write_speed_aggregate_node;

desc restart_info;
select * from restart_info where node_restart_status <> 'Restart completed';

desc tc_time_track_stats;
select distinct node_id from tc_time_track_stats;

desc threads;

desc cluster_transactions;
desc server_transactions;
desc cluster_operations;
desc server_operations;

select count(*) from table_distribution_status;
select count(*) from ndb$table_distribution_status_all;
select count(*) from table_fragments;
select count(*) from ndb$table_fragments_all;
select count(*) from table_replicas;
select count(*) from ndb$table_replicas_all;

# DESCRIBE columns of the views
desc table_distribution_status;
desc table_fragments;
desc table_replicas;

# DESCRIBE columns of the hidden table
# (turn show_hidden on since otherwise columns
#  of the table is supposed to be hidden)
set @@ndbinfo_show_hidden=TRUE;
desc ndb$table_distribution_status_all;
desc ndb$table_fragments_all;
desc ndb$table_replicas_all;
set @@ndbinfo_show_hidden=default;

create table t1 (a int primary key) engine = ndb;
begin;
insert into t1 values (1);
select state, count_operations, outstanding_operations,
IF(client_node_id <= 255, "<client_node_id>", "<incorrect node id>") 
  client_node_id
from server_transactions;
select node_id, operation_type, state,
IF(tc_node_id <= 48, "<tc_node_id>", "<incorrect nodeid>") tc_node_id,
IF(client_node_id <= 255, "<client_node_id>", "<incorrect node id>") 
  client_node_id
from server_operations
order by 1;

--sorted_result
select st.state, st.count_operations, st.outstanding_operations,
       so.node_id, so.state, so.operation_type
from server_transactions st,
     server_operations so
where st.transid = so.transid
  and so.tc_node_id = st.node_id
  and so.tc_block_instance = st.block_instance
  and so.client_node_id = st.client_node_id
  and so.client_block_ref = st.client_block_ref; 
rollback;
drop table t1;

#
select distinct resource_name
from resources
order by 1;

select distinct counter_name
from counters
order by 1;

# Turn on ndbinfo_offline
set @@global.ndbinfo_offline=TRUE;
select @@ndbinfo_offline;

CREATE TABLE ndb$does_not_exist_in_ndb(
  node_id int,
  message varchar(255)
) ENGINE = ndbinfo CHARACTER SET latin1;

CREATE VIEW view_on_table_which_does_not_exist_in_ndb AS
  SELECT node_id, message
  FROM ndbinfo.ndb$does_not_exist_in_ndb;

SHOW CREATE TABLE ndb$does_not_exist_in_ndb;

# SELECTs return no rows in offline mode
SELECT * FROM view_on_table_which_does_not_exist_in_ndb;
SELECT * FROM ndb$does_not_exist_in_ndb;
eval $q1;

DROP VIEW view_on_table_which_does_not_exist_in_ndb;
DROP TABLE ndb$does_not_exist_in_ndb;

# Restore original value
set @@global.ndbinfo_offline = FALSE;

eval $q1;

#
# Bug#17018500 BOGUS DEFINER VALUE FOR NDBINFO VIEWS REPORTED
#              IN INFORMATION_SCHEMA.VIEW
#
--echo Verify there are no ndbinfo views without 'root@localhost' as definer
select table_schema, table_name, definer from information_schema.views
  where table_schema = 'ndbinfo' and
        definer != 'root@localhost';


#
# Test buffered joining
#
# BUG#20075747 RND_INIT() ON AN OPEN SCAN IS USED TO REPOSITION THE CURSOR
# - rnd_init() on an open scan is used to reposition the "cursor"
#   back to first row
#
set @@optimizer_switch='block_nested_loop=off';


--disable_result_log

select @a:=0;

select
  @a:=@a+1,
  a.node_id, b.node_id,
  a.block_name, b.block_name,
  a.block_instance, b.block_instance,
  a.counter_id, b.counter_id,
  a.counter_name, b.counter_name,
  a.val, b.val
from
  ndbinfo.counters a join
  ndbinfo.counters b
on
  a.node_id = b.node_id;

select @b:=0;

select
  @b:=@b+1,
  a.node_id, b.node_id,
  a.block_name, b.block_name,
  a.block_instance, b.block_instance,
  a.counter_id, b.counter_id,
  a.counter_name, b.counter_name,
  a.val, b.val
from
  ndbinfo.counters a join
  ndbinfo.counters b
on
  a.node_id = b.node_id;

--enable_result_log

--echo Expect both joins to give same row count
--echo (0 diff)
select @a - @b;


create temporary table old_count
       select counter_name, sum(val) as val
       from ndbinfo.counters
       where block_name='DBSPJ'
       group by counter_name;
drop table old_count;
set @@optimizer_switch=default;

# ################################
# Test memory_per_fragment table.
# ################################

# A helper table for populating t1.
create table numbers(
  i int
); 

insert into numbers values (0),(1),(2),(3),(4),(5),(6),(7),(8),(9);

create table t1(
  a int not null primary key,
  b int not null,
  c1 char(255),
  vc1 varchar(1024),
  tx1 text
)engine=ndbcluster character set latin1;

# Popultate t1 with 1000 rows, including som sizable varsize data.
insert into t1 select x1.i+x2.i*10+x3.i*100, x1.i-x2.i*10-x3.i*100, repeat('x', 1+x1.i), repeat('y', 1000+x1.i), repeat('z', x1.i*100) from numbers as x1, numbers as x2, numbers as x3;

drop table numbers;

# Create some extra indexes to test different schema object types.
create index ix1 on t1(c1);
create unique index ix2 on t1(b) using hash;

# The table id of 't1' may vary from run to run. We need to make sure that the
# output from the subsequent tests does not depend on the numrical value of 
# that table id.
set @t1_id = (select cast(id as signed integer) from ndbinfo.ndb$dict_obj_info where fq_name REGEXP "def/t1$");


<<<<<<< HEAD
# Test the dict_obj_info table by showing t1 and it's four releated objects.
# Replace table id of t1 in 'fq_name' values that contain it (index and blob
# table names do), since the table id may vary between runs.
select type, state, parent_obj_type,
  replace(fq_name, cast(@t1_id as char(10)), "<t1 id>") as fq_name,
  if(parent_obj_id=@t1_id, "child_of_t1",
    if(parent_obj_id=0, "root", "error!")) as  nesting
  from ndbinfo.ndb$dict_obj_info
  where id >= @t1_id and id < @t1_id + 5 and type <= 6
  order by type, id;
=======
# Test the dict_obj_info table. Replace table id of t1 in 'fq_name' values that
# contain it (index and blob table names do), since the table id may vary 
# between runs.
select type, state, parent_obj_type,
  replace(replace(fq_name,
                  concat("/", cast(@t1_id as char(10)), "/"), "/<t1 id>/"),
          concat("_", cast(@t1_id as char(10)), "_"), "_<t1 id>_") as fq_name,
  if(parent_obj_id=@t1_id, "child_of_t1",
    if(parent_obj_id=0, "root", "error!")) as  nesting
  from ndbinfo.ndb$dict_obj_info
  where type <= 6
  and (id = @t1_id or
       instr(fq_name, concat("/", cast(@t1_id as char(10)), "/")) or
       instr(fq_name, concat("_", cast(@t1_id as char(10)), "_")))
  order by type, state, parent_obj_type;
>>>>>>> 957f3204

# Disable query log while defining the view below, since view definition
# conatins the table id of t1, which may vary between runs.
disable_query_log;
let $t1_id = query_get_value(select @t1_id as id, id, 1);

# Create som views that we reuse after modifying t1 below.
# This one sums usage counts for all fragments of each table.
# Some values, such as fixed_elem_free_count and fixed_elem_count for ordered 
# indexes may vary depending on the number of fragments and other factors. 
# These are therefore not returned directly, but used in calculations that 
# should provide stable results.
# Observe that memory_per_fragment.fq_name, parent_fq_name, type are all
# functionally dependent on 'table_id', but since this cannot be deduced from
# the schema, they are all included in the 'group by' clause.
eval create view sum_per_tab as 
select replace(fq_name, cast($t1_id as char(10)), "<t1 id>") as fq_name, 
parent_fq_name, type, 
if (type="Ordered index", 
-(round(sum(fixed_elem_count)/165)), 
    sum(fixed_elem_count)) as fixed_elem_count,
max(fixed_elem_size_bytes) as fixed_elem_size_bytes,
round(sum(fixed_elem_alloc_bytes/fixed_elem_size_bytes)
  /sum(fixed_elem_count+fixed_elem_free_count),1) as fixed_elem_alloc_ok,
sum(fixed_elem_free_bytes/fixed_elem_size_bytes) = 
   sum(fixed_elem_free_count) as fixed_elem_free_bytes_ok,
sum(var_elem_count) as var_elem_count,
sum(var_elem_alloc_bytes) >= sum(var_elem_free_bytes) as var_bytes_ok
from ndbinfo.memory_per_fragment mpf
where not fq_name like "mysql/%" and
      (parent_fq_name is null or not parent_fq_name like "mysql/%")
group by table_id, mpf.fq_name, parent_fq_name, type
order by ifnull(parent_fq_name, mpf.fq_name), mpf.fq_name, type;

enable_query_log;


# Sum usage counts for all fragments of all tables.
create view frag_sum as 
select 
sum(fixed_elem_alloc_bytes) as fixed_elem_alloc_bytes,
sum(var_elem_alloc_bytes) as var_elem_alloc_bytes,
sum(hash_index_alloc_bytes) as hash_index_alloc_bytes
from ndbinfo.memory_per_fragment;

# Sum pool values across all block instances.
# 'Data memory' appears twice in 'pools' therefore a 'where' clause is needed.
create view pool_sum as
select pool_name, block_number, max(entry_size) * sum(used) as used_bytes 
from  ndbinfo.ndb$pools where pool_name <> "Data memory" 
or block_number=249 group by pool_name, block_number;

# Check that the combined size of all L2PMap nodes equals the total size
# of the allocated L2PMap pages minus a small (<1%) page overhead.
create view check_l2pmap_pools as 
select min(floor(1000*nodes.total*nodes.entry_size/
           (pages.used*pages.entry_size))) as l2pmap_ratio 
from ndbinfo.ndb$pools as pages join ndbinfo.ndb$pools as nodes 
where pages.node_id=nodes.node_id 
and pages.block_instance=nodes.block_instance 
and pages.block_number=nodes.block_number
and pages.pool_name="L2PMap pages" 
and nodes.pool_name="L2PMap nodes";

create view l2p_frag_sum as
select sum(tuple_l2pmap_alloc_bytes) as l2p_sum, 'TUP' as block 
from ndbinfo.ndb$frag_mem_use 
union 
select sum(hash_index_l2pmap_alloc_bytes) as l2p_sum, 'ACC' as block 
from ndbinfo.ndb$frag_mem_use;

# Check that we get the same result from the common pool as when we add up
# the values for each fragment.

select used_bytes - hash_index_alloc_bytes from pool_sum, frag_sum 
where pool_name='Index memory';

select used_bytes - fixed_elem_alloc_bytes - var_elem_alloc_bytes
  from pool_sum, frag_sum 
  where pool_name='Data memory';

select l2p_sum-used_bytes from l2p_frag_sum, pool_sum 
  where pool_name='L2PMap nodes' and ((block='ACC' and block_number=248) or 
                                      (block='TUP' and block_number=249));

select * from check_l2pmap_pools;

select * from sum_per_tab;

# Now delete som scattered rows and check memory usage again.
delete from t1 where a%10=0;

select used_bytes - hash_index_alloc_bytes from pool_sum, frag_sum 
where pool_name='Index memory';

select used_bytes - fixed_elem_alloc_bytes - var_elem_alloc_bytes
  from pool_sum, frag_sum 
  where pool_name='Data memory';

select l2p_sum-used_bytes from l2p_frag_sum, pool_sum 
  where pool_name='L2PMap nodes' and ((block='ACC' and block_number=248) or 
                                      (block='TUP' and block_number=249));

select * from check_l2pmap_pools;

select * from sum_per_tab;

# Now update some var-sized fields and check memory usage again.
update t1 set vc1=repeat('x', a%300), tx1=repeat('y', a*2);

select used_bytes - hash_index_alloc_bytes from pool_sum, frag_sum 
where pool_name='Index memory';

select used_bytes - fixed_elem_alloc_bytes - var_elem_alloc_bytes
  from pool_sum, frag_sum 
  where pool_name='Data memory';

select l2p_sum-used_bytes from l2p_frag_sum, pool_sum 
  where pool_name='L2PMap nodes' and ((block='ACC' and block_number=248) or 
                                      (block='TUP' and block_number=249));

select * from check_l2pmap_pools;

select * from sum_per_tab;

drop table t1;
drop view l2p_frag_sum;
drop view check_l2pmap_pools;
drop view sum_per_tab;
drop view pool_sum;
drop view frag_sum; 

# ################################
# Test operations_per_fragment table.
# ################################

# Create a view that sums counters across all fragments, so that results
# will not depend on endianness.
# Observe that operations_per_fragment.fq_name, parent_fq_name, type are all
# functionally dependent on 'table_id', but since this cannot be deduced from
# the schema, they are all included in the 'group by' clause.
create view frag_ops as select 
  if(type in ('Ordered index', 'Unique hash index'), 
    substring(fq_name from 1+locate('/', fq_name, 9)), 
    if(fq_name like '%BLOB%', left(fq_name, locate('_', fq_name)), fq_name)) 
    as fq_name,
  parent_fq_name,
  type,
  count(fragment_num) as frag_count,
  sum(tot_key_reads) as tot_key_reads, 
  sum(tot_key_inserts) as tot_key_inserts, 
  sum(tot_key_updates) as tot_key_updates, 
  sum(tot_key_writes) as tot_key_writes, 
  sum(tot_key_deletes) as tot_key_deletes, 
  sum(tot_key_refs) as tot_key_refs,
  round(log2(1+sum(tot_key_attrinfo_bytes))) as log_tot_key_attrinfo_bytes,
  sum(tot_key_keyinfo_bytes) as tot_key_keyinfo_bytes,
  sum(tot_key_prog_bytes) as tot_key_prog_bytes,
  sum(tot_key_inst_exec) as tot_key_inst_exec,
  sum(tot_key_bytes_returned) as tot_key_bytes_returned,
  sum(tot_frag_scans) as tot_frag_scans, 
  sum(tot_scan_rows_examined) as tot_scan_rows_examined, 
  sum(tot_scan_rows_returned) as tot_scan_rows_returned, 
  sum(tot_scan_bytes_returned) as tot_scan_bytes_returned, 
  sum(tot_scan_prog_bytes) as tot_scan_prog_bytes,
  sum(tot_scan_bound_bytes) as tot_scan_bound_bytes,
  sum(tot_scan_inst_exec) as tot_scan_inst_exec,
  # Ignore concurrent frag_scans, as all tests below expect them to be 0
  # but this is not stable as LCP scans are counted as concurrent
  # frag scans while they are running (but not counted as tot_frag_scans
  # when they complete).
  # Arguably it is useful to see a live LCP scan, and this test has no
  # use for conc_frag_scans!=0, so avoid looking at it for determinism
  #sum(conc_frag_scans) as conc_frag_scans,
  sum(conc_qd_frag_scans) as conc_qd_frag_scans, 
  sum(tot_commits) as tot_commits
  from ndbinfo.operations_per_fragment opf
  where fq_name like 'ndbinfo%' or parent_fq_name like 'ndbinfo%'
  group by table_id, type, opf.fq_name, parent_fq_name
  order by ifnull(parent_fq_name, opf.fq_name), opf.fq_name;


# Create and populate test tables.
create table t1 (
  a int not null,
  b int not null,
  c int not null,
  d int not null,
  t text not null,
  primary key (b,a)
) engine=ndbcluster
partition by key(b,a) partitions 8;

create unique index ix1 on t1(d) using hash;


# A helper table for populating t1.
create table numbers(
  i int
); 

insert into numbers values (0),(1),(2),(3),(4),(5),(6),(7),(8),(9);

insert into t1 select x1.i+x2.i*10, 1, 1+x1.i+x2.i*10, 1+x1.i+x2.i*10,
  repeat('x', 512)
  from numbers as x1, numbers as x2;

drop table numbers;

create table t2 (
  a int, 
  b int, 
  primary key(a) using hash)
engine = ndb 
partition by key(a) partitions 8;

insert into t2 values (1, 2);
insert into t2 values (2, 3);
insert into t2 values (3, 1);

# Check counters before the test queries.
--query_vertical select * from frag_ops;

# Do a table scan with a pushed condition.
--replace_column 4 #
explain select count(*) from t1 where d<10;
select count(*) from t1 where d<10;

# Do an index scan.
--replace_column 4 #
explain select count(*) from t1 where b=1 and a<10;
select count(*) from t1 where b=1 and a<10;

# Do a PK read.
--replace_column 4 #
explain select * from t1 where b=1 and a = -5;
select * from t1 where b=1 and a = -5;

# Try to insert a duplicate key.
--error ER_DUP_ENTRY
insert into t1 values (1,1,1,1,'');

# Use replace to generate PK write operations.
replace t1 values (-1,-1,-1,-1,'');
replace t1 values (1,1,5,500,'');

# Do update and delete.
update t1 set d = -d, t = repeat('a', 300) where b=1 and a > 90;

delete from t1 where a%30=0;

# This error insert causes the next index scan from SPJ to be queued on node 2.
# This command may fail if error inserts is not available on this build,
# therefore we permit return code 255.
--error 0,255
--exec $NDB_MGM --no-defaults --ndb-connectstring="$NDB_CONNECTSTRING" -e "2 error 5084" >> $NDB_TOOLS_OUTPUT

# Do a pushed query that starts multiple index scans on each t1 fragment.
# That way the first scan (on node 2) will be queued until the next finishes.
--replace_column 4 #
explain select count(*) from t1 as x1 join t1 as x2 on x1.c=x2.b;
select count(*) from t1 as x1 join t1 as x2 on x1.c=x2.b;

# Check number of queued scans. Test for debug build
# to handle builds without error inserts (i.e. non-debug builds).
select 
  if ((select version() like '%debug'),
      sum(tot_qd_frag_scans),
      4) as tot_qd_frag_scans
  from ndbinfo.operations_per_fragment
  where fq_name like 'ndbinfo%' or parent_fq_name like 'ndbinfo%';

# Check how these operations changed the counters. 
--query_vertical select * from frag_ops;

# This query should give PK read operations with an interpreted program.
# (Multi-range read mapped to PK reads.)
--replace_column 4 #
explain select count(*)
from t2 as tx, t2 as ty
where tx.a in (1,3,5)
and ty.a = tx.b;

# The 'explain' above triggers an implicit 'analyze table'. That increments
# operations_per_fragment counters in a way that is endian-dependent.
# We therefore save the current values of the counters to isolate the 
# effect of the query below.
create table save_counters as select * from frag_ops;

select count(*)
from t2 as tx, t2 as ty
where tx.a in (1,3,5)
and ty.a = tx.b;

create view changes as select 
new.fq_name,
new.parent_fq_name,
new.type,
new.frag_count,
new.tot_key_reads - old.tot_key_reads,
new.tot_key_inserts - old.tot_key_inserts,
new.tot_key_updates - old.tot_key_updates,
new.tot_key_writes - old.tot_key_writes,
new.tot_key_deletes - old.tot_key_deletes,
new.tot_key_refs - old.tot_key_refs,
new.log_tot_key_attrinfo_bytes - old.log_tot_key_attrinfo_bytes,
new.tot_key_keyinfo_bytes - old.tot_key_keyinfo_bytes,
new.tot_key_prog_bytes - old.tot_key_prog_bytes,
new.tot_key_inst_exec - old.tot_key_inst_exec,
new.tot_key_bytes_returned - old.tot_key_bytes_returned,
new.tot_frag_scans - old.tot_frag_scans,
new.tot_scan_rows_examined - old.tot_scan_rows_examined,
new.tot_scan_rows_returned - old.tot_scan_rows_returned,
new.tot_scan_bytes_returned - old.tot_scan_bytes_returned,
new.tot_scan_prog_bytes - old.tot_scan_prog_bytes,
new.tot_scan_bound_bytes - old.tot_scan_bound_bytes,
new.tot_scan_inst_exec - old.tot_scan_inst_exec,
new.tot_commits  - old.tot_commits
from frag_ops as new, save_counters as old
where new.fq_name=old.fq_name and new.fq_name like '%t2';

--query_vertical select * from changes



# Drop test views and tables.
drop view changes;
drop table save_counters;
drop view frag_ops;
drop table t1;
drop table t2;



#
# WL#7575 Remove ndbinfo's usage of other engine
# - the five lookup tables which resided in another engine
#   was converted to virtual(aka. hardcoded) tables inside ha_ndbinfo
# - three new views was added to preserve backwards compatibility
#   for those tabes which was changed to prefix ndb$

## Check that the new tables return data and exists.
select count(*) > 10 from ndb$blocks;
select param_number, param_name, param_description, param_default,
       param_min, param_max from ndb$config_params
  where param_name = "DataMemory";
select * from ndb$dict_obj_types where type_id < 3;
--disable_result_log
select * from ndb$dbtc_apiconnect_state;
select * from ndb$dblqh_tcconnect_state;
--enable_result_log

## Check that the new views return data and exists.
select block_number from blocks where block_name = "DBTC";
select param_name from config_params where param_number = 101;
select type_name from ndb$dict_obj_types where type_id = 3;

## All tables in ndbinfo/ should now be using engine=NDBINFO
select count(*) from information_schema.tables
  where table_schema = 'ndbinfo' and engine != 'ndbinfo';

#
# Bug#16731538 MYSQLD CRITICAL FAILURE DURING ORDERED SELECT FROM NDBINFO.CLUSTER_OPERATIONS
#  - ha_ndbinfo::estimate_rows_upper_bound() returned 0 rows
#
--disable_result_log
select * from ndbinfo.config_params order by param_number;
--enable_result_log

#
# Bug#11762750 TABLE NDBINFO.CONFIG_PARAMS SHOULD BE READ-ONLY (FOR NOW)
#
#
# Checking the table
--error ER_OPEN_AS_READONLY
UPDATE ndb$config_params SET param_number=1 WHERE param_name = "NoOfReplicas";

# Checking the view
--error ER_OPEN_AS_READONLY
UPDATE config_params SET param_number=1 WHERE param_name = "NoOfReplicas";


#
# WL#8703 ndbinfo config parameter tables
#
select node_id, param_name, config_param, config_value
  from ndbinfo.config_values cv, ndbinfo.config_params cp
  where cv.config_param = cp.param_number and
        cp.param_name = 'MaxNoOfConcurrentTransactions'
  order by node_id;

select node_id, param_name, config_value
  from ndbinfo.config_values cv, ndbinfo.config_params cp
  where cv.config_param = cp.param_number and
        cp.param_name = 'NodeId'
  order by node_id;

select node_id, concat(config_value / 1024 / 1024, 'M') as DataMemory
  from ndbinfo.config_values
  where config_param = 112 /* DataMemory */
  order by node_id;

#
# wl#9819 ndbinfo.processes
#
# Because port number and host address vary in the test environment,
# we can not test the content of the service_URI column.

# (A) Normative tests of table and view definition
# (turn show_hidden on since otherwise columns
#  of the table is supposed to be hidden)
set @@ndbinfo_show_hidden=TRUE;
desc ndb$processes;
set @@ndbinfo_show_hidden=default;
show create table processes;

# (B) Tests of table content.
# These results will change if the cluster config used when running
# this test case changes.

# Query the base table
SELECT reporting_node_id, node_id, node_type,
replace(replace(process_name,"-debug",""),".exe","") AS process_name
FROM ndb$processes
ORDER BY reporting_node_id, node_id;

# Query the view
SELECT node_id,
node_type,
replace(replace(process_name,"-debug",""),".exe","") AS process_name,
if(process_id is null, "null", "not_null") as proc_id,
if(angel_process_id is null, "null", "not_null") as angel_proc_id
FROM processes
ORDER BY node_id;

#
# wl#10147 ndbinfo.config_nodes
#
# (A) Normative tests of table and view definition
# (turn show_hidden on since otherwise columns
#  of the table is supposed to be hidden)
set @@ndbinfo_show_hidden=TRUE;
desc ndb$config_nodes;
set @@ndbinfo_show_hidden=default;
select view_definition, is_updatable, security_type
  FROM information_schema.views
  WHERE table_schema = 'ndbinfo' AND table_name = 'config_nodes';

# (B) Tests of table content.
# These results will change if the cluster config used when running
# this test case changes.
SELECT * from ndb$config_nodes order by reporting_node_id, node_id;

# (C) Tests of view: SELECT DISTINCT, removing reporting_node_id
SELECT node_type, count(*),
 GROUP_CONCAT(node_id order by 1 asc separator " ") ids
 FROM config_nodes group by node_type order by node_type;



--echo #
--echo # Bug#26048272  IMPLEMENT NDBINFO TABLE FOR LOOKUP OF ERROR CODES AND MESSAGES
--echo #

# Check that row is returned for NDB error 920
select *
  from ndbinfo.error_messages
  where error_code = 920;


# Check that row is returned for NDB exit code 2304
select *
  from ndbinfo.error_messages
  where error_code = 2304;

# Check that row is returned for MgmApi error code 5001
select *
  from ndbinfo.error_messages
  where error_code = 5001;

# Check that there are at last 700 rows in the error_message table, don't
# use a hard limit as it will grow when someone add a new error message
select count(*) > 700
  from ndbinfo.error_messages;<|MERGE_RESOLUTION|>--- conflicted
+++ resolved
@@ -445,21 +445,9 @@
 set @t1_id = (select cast(id as signed integer) from ndbinfo.ndb$dict_obj_info where fq_name REGEXP "def/t1$");
 
 
-<<<<<<< HEAD
 # Test the dict_obj_info table by showing t1 and it's four releated objects.
 # Replace table id of t1 in 'fq_name' values that contain it (index and blob
 # table names do), since the table id may vary between runs.
-select type, state, parent_obj_type,
-  replace(fq_name, cast(@t1_id as char(10)), "<t1 id>") as fq_name,
-  if(parent_obj_id=@t1_id, "child_of_t1",
-    if(parent_obj_id=0, "root", "error!")) as  nesting
-  from ndbinfo.ndb$dict_obj_info
-  where id >= @t1_id and id < @t1_id + 5 and type <= 6
-  order by type, id;
-=======
-# Test the dict_obj_info table. Replace table id of t1 in 'fq_name' values that
-# contain it (index and blob table names do), since the table id may vary 
-# between runs.
 select type, state, parent_obj_type,
   replace(replace(fq_name,
                   concat("/", cast(@t1_id as char(10)), "/"), "/<t1 id>/"),
@@ -472,7 +460,6 @@
        instr(fq_name, concat("/", cast(@t1_id as char(10)), "/")) or
        instr(fq_name, concat("_", cast(@t1_id as char(10)), "_")))
   order by type, state, parent_obj_type;
->>>>>>> 957f3204
 
 # Disable query log while defining the view below, since view definition
 # conatins the table id of t1, which may vary between runs.
