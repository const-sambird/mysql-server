--result_format 2
--source include/have_ndb.inc

SELECT PLUGIN_NAME,PLUGIN_VERSION,PLUGIN_STATUS,PLUGIN_TYPE,
       PLUGIN_LIBRARY,PLUGIN_LIBRARY_VERSION,PLUGIN_AUTHOR,PLUGIN_DESCRIPTION
FROM information_schema.plugins WHERE PLUGIN_NAME = 'ndbinfo';

## Creation of temporary tables should not be supported by NDBINFO engine
--error ER_ILLEGAL_HA_CREATE_OPTION
CREATE TEMPORARY TABLE `t1` (
  `dummy` INT UNSIGNED
) ENGINE=NDBINFO;

USE ndbinfo;

# Current usage may vary. Therefor the test only checks that if falls in the 
# <0%,5%> range.
SELECT node_id, memory_type, used>0 AND used < total/20 AS used_ok, 
  used_pages>0 AND used_pages < total_pages/20 AS used_pages_ok, 
  total, total_pages 
  FROM ndbinfo.memoryusage WHERE memory_type="Long message buffer"
  ORDER BY node_id;

# Current usage may vary. Therefor the test only checks that if falls in the 
# <0%,5%> range.
SELECT node_id, block_number, block_instance, pool_name, 
  used>0 AND used < total/20 AS used_ok, 
  total, high>=used AND high < total/20 AS high_ok, entry_size, config_param1, 
  config_param2, config_param3, config_param4  
  FROM ndbinfo.ndb$pools WHERE pool_name="Long message buffer"
  ORDER BY node_id;

SHOW CREATE TABLE ndb$tables;

SELECT * FROM ndb$tables;
SELECT COUNT(*) FROM ndb$tables;
SELECT * FROM ndb$tables WHERE table_id = 2;
SELECT * FROM ndb$tables WHERE table_id > 5;
SELECT * FROM ndb$tables WHERE table_name = 'LOGDESTINATION';
# Show a simple join is working
SELECT COUNT(*) FROM ndb$tables t, ndb$columns c
  WHERE t.table_id = c.table_id AND
    t.table_id in (1,2,3,4,5,6);

SELECT table_id, table_name, comment from ndb$tables
  WHERE table_id > 2 AND table_id <= 5 ORDER BY table_id;
SELECT table_id FROM ndb$tables  WHERE table_id = 2 ORDER BY table_name;
SELECT table_id, table_name FROM ndb$tables ORDER BY table_name;

SELECT table_id, column_id, column_name FROM ndb$columns LIMIT 7;

--error ER_OPEN_AS_READONLY
UPDATE ndb$tables SET table_id=2 WHERE table_id=3;

--error ER_OPEN_AS_READONLY
UPDATE ndb$tables SET table_id=9 WHERE 1=0;

--error ER_OPEN_AS_READONLY
UPDATE ndb$tables SET table_id=9 WHERE table_id > 1;

--error ER_OPEN_AS_READONLY
DELETE FROM ndb$tables WHERE table_id=3;

--error ER_OPEN_AS_READONLY
DELETE FROM ndb$tables WHERE 1=0;

--error ER_OPEN_AS_READONLY
DELETE FROM ndb$tables WHERE table_id > 1;

--error ER_ILLEGAL_HA
ALTER TABLE ndb$test ADD COLUMN another_col varchar(255);

FLUSH TABLES;
SELECT table_id FROM ndb$tables;

--error ER_OPEN_AS_READONLY
TRUNCATE ndb$tables;

## Variables and status
SHOW GLOBAL STATUS LIKE 'ndbinfo\_%';
let $current_version = `select @@ndbinfo_version`;
--replace_result $current_version NDB_VERSION_D
SHOW GLOBAL VARIABLES LIKE 'ndbinfo\_%';

SELECT counter, HEX(counter2) FROM ndb$test LIMIT 10;

# All tables that contain data are hidden by default
# and becomes visible with ndbinfo_show_hidden
SHOW TABLES LIKE 'ndb$te%';
set @@ndbinfo_show_hidden=TRUE;
SHOW TABLES LIKE 'ndb$te%';
set @@ndbinfo_show_hidden=default;

# Check that ndbinfo_table_prefix is readonly
--error ER_INCORRECT_GLOBAL_LOCAL_VAR
set @@ndbinfo_table_prefix="somethingelse";

# Check that ndbinfo_database is readonly
--error ER_INCORRECT_GLOBAL_LOCAL_VAR
set @@ndbinfo_database="somethingelse";

# Check that block table has been created and contain data
SELECT count(*) >= 20 FROM blocks;

# Test incompatible table definition between NDB and MySQL Server
# using the ndb$test table which originally looks like
show create table ndb$test;
# CREATE TABLE `ndb$test` (
#   `node_id` int unsigned DEFAULT NULL,
#   `block_number` int unsigned DEFAULT NULL,
#   `block_instance` int unsigned DEFAULT NULL,
#   `counter` int unsigned DEFAULT NULL,
#   `counter2` bigint unsigned DEFAULT NULL
# ) ENGINE=NDBINFO COMMENT='for testing'

## 1) More columns in NDB -> allowed, with warning
DROP TABLE ndb$test;
CREATE TABLE ndb$test (node_id int unsigned) ENGINE = ndbinfo;
SELECT node_id != 0 FROM ndb$test LIMIT 1;
DROP TABLE ndb$test;

## 2) Column does not exist in NDB -> allowed, with warning, non existing
##    column(s) return NULL
## 2a) Extra column at end
CREATE TABLE ndb$test (node_id int, non_existing int) ENGINE = ndbinfo;
SELECT DISTINCT node_id, non_existing FROM ndb$test;
DROP TABLE ndb$test;

## 2b) Extra column(s) in middle
CREATE TABLE ndb$test (
  node_id int unsigned,
  non_existing int unsigned,
  block_number int unsigned,
  block_instance int unsigned,
  counter int unsigned,
  counter2 bigint unsigned
) ENGINE = ndbinfo;
SELECT DISTINCT node_id, non_existing, block_number FROM ndb$test;
DROP TABLE ndb$test;

## 2c) Extra column first
CREATE TABLE ndb$test (non_existing int, node_id int) ENGINE = ndbinfo;
SELECT DISTINCT node_id, non_existing FROM ndb$test;
SELECT DISTINCT non_existing, node_id FROM ndb$test;
DROP TABLE ndb$test;

## 3) Incompatible column type -> error, with warning
## 3a) int instead of bigint
CREATE TABLE ndb$test (counter2 int) ENGINE = ndbinfo;
--error ER_GET_ERRMSG
SELECT * FROM ndb$test;
SHOW WARNINGS;
## 3b) bigint instead of int
DROP TABLE ndb$test;
CREATE TABLE ndb$test (node_id bigint) ENGINE = ndbinfo;
--error ER_GET_ERRMSG
SELECT * FROM ndb$test;
SHOW WARNINGS;
## 3c) varchar instead of int
DROP TABLE ndb$test;
CREATE TABLE ndb$test (node_id varchar(255)) ENGINE = ndbinfo;
--error ER_GET_ERRMSG
SELECT * FROM ndb$test;
SHOW WARNINGS;
DROP TABLE ndb$test;
## 3d) column which is NOT NULL
CREATE TABLE ndb$test (node_id int unsigned NOT NULL) ENGINE = ndbinfo;
--error ER_GET_ERRMSG
SELECT * FROM ndb$test;
SHOW WARNINGS;
DROP TABLE ndb$test;
## 3e) non existing column which is NOT NULL
CREATE TABLE ndb$test (
  block_number int unsigned,
  non_existing int NOT NULL) ENGINE = ndbinfo;
--error ER_GET_ERRMSG
SELECT * FROM ndb$test;
SHOW WARNINGS;
DROP TABLE ndb$test;


## 4) Table with primary key/indexes not supported
--error ER_TOO_MANY_KEYS
CREATE TABLE ndb$test (node_id int, block_number int PRIMARY KEY) ENGINE = ndbinfo;

## 5) Table with blobs not supported
--error ER_TABLE_CANT_HANDLE_BLOB
CREATE TABLE ndb$test (node_id int, block_number blob) ENGINE = ndbinfo;

## 6) Table with autoincrement not supported
--error ER_TABLE_CANT_HANDLE_AUTO_INCREMENT
CREATE TABLE ndb$test (node_id int AUTO_INCREMENT) ENGINE = ndbinfo;

## Restore original ndb$test table to avoid test side-effects
CREATE TABLE ndb$test (
  node_id int(10) unsigned DEFAULT NULL,
  block_number int(10) unsigned DEFAULT NULL,
  block_instance int(10) unsigned DEFAULT NULL,
  counter int(10) unsigned DEFAULT NULL,
  counter2 bigint(20) unsigned DEFAULT NULL
) ENGINE=NDBINFO DEFAULT CHARSET=latin1 COMMENT='for testing';


# wl#5567 - exercise table...
#   only node_id is guranteed to be same...
#   (unless we change cluster config for test)
# but this will anyway pull results from datanode...
#
--sorted_result
select distinct node_id
from ndbinfo.diskpagebuffer;


#
# BUG#11885602
# - It was allowed to CREATE TABLE which was not in NDB, but
#   creating a view on that table failed. Implement ndbinfo_offline
#   mode which allows tables to be created and opened although they
#   don't exists or have different table definition.
#   This is exactly the same behaviour as when NDBCLUSTER
#   is disabled
#

# Check ndbinfo_offline is GLOBAL variable
--error ER_GLOBAL_VARIABLE
set @@ndbinfo_offline=1;

# Query used to check that open tables are closed
# when offline mode is turned on and off
let $q1 = SELECT DISTINCT(node_id) FROM ndbinfo.counters ORDER BY node_id;
eval $q1;

# new views
desc threadblocks;
select distinct block_name from threadblocks order by 1;
desc threadstat;
select count(*) > 0 block_name from threadstat;

desc disk_write_speed_aggregate;
select count(*) from disk_write_speed_aggregate;

desc disk_write_speed_base;
select node_id from disk_write_speed_base group by node_id, thr_no;

select count(*) from disk_write_speed_aggregate_node;

desc restart_info;
select * from restart_info;

desc tc_time_track_stats;
select distinct node_id from tc_time_track_stats;

desc threads;

desc cluster_transactions;
desc server_transactions;
desc cluster_operations;
desc server_operations;

select count(*) from table_distribution_status;
select count(*) from ndb$table_distribution_status_all;
select count(*) from table_fragments;
select count(*) from ndb$table_fragments_all;
select count(*) from table_replicas;
select count(*) from ndb$table_replicas_all;
<<<<<<< HEAD

# DESCRIBE columns of the views
desc table_distribution_status;
desc table_fragments;
desc table_replicas;

# DESCRIBE columns of the hidden table
# (turn show_hidden on since otherwise columns
#  of the table is supposed to be hidden)
set @@ndbinfo_show_hidden=TRUE;
desc ndb$table_distribution_status_all;
desc ndb$table_fragments_all;
desc ndb$table_replicas_all;
set @@ndbinfo_show_hidden=default;
=======
desc table_distribution_status;
desc ndb$table_distribution_status_all;
desc table_fragments;
desc ndb$table_fragments_all;
desc table_replicas;
desc ndb$table_replicas_all;
>>>>>>> ee0adc2a

create table t1 (a int primary key) engine = ndb;
begin;
insert into t1 values (1);
select state, count_operations, outstanding_operations,
IF(client_node_id <= 255, "<client_node_id>", "<incorrect node id>") 
  client_node_id
from server_transactions;
select node_id, operation_type, state,
IF(tc_node_id <= 48, "<tc_node_id>", "<incorrect nodeid>") tc_node_id,
IF(client_node_id <= 255, "<client_node_id>", "<incorrect node id>") 
  client_node_id
from server_operations
order by 1;

--sorted_result
select st.state, st.count_operations, st.outstanding_operations,
       so.node_id, so.state, so.operation_type
from server_transactions st,
     server_operations so
where st.transid = so.transid
  and so.tc_node_id = st.node_id
  and so.tc_block_instance = st.block_instance
  and so.client_node_id = st.client_node_id
  and so.client_block_ref = st.client_block_ref; 
rollback;
drop table t1;

#
select distinct resource_name
from resources
order by 1;

select distinct counter_name
from counters
order by 1;

# Turn on ndbinfo_offline
set @@global.ndbinfo_offline=TRUE;
select @@ndbinfo_offline;

CREATE TABLE ndb$does_not_exist_in_ndb(
  node_id int,
  message varchar(255)
) ENGINE = ndbinfo CHARACTER SET latin1;

CREATE VIEW view_on_table_which_does_not_exist_in_ndb AS
  SELECT node_id, message
  FROM ndbinfo.ndb$does_not_exist_in_ndb;

SHOW CREATE TABLE ndb$does_not_exist_in_ndb;

# SELECTs return no rows in offline mode
SELECT * FROM view_on_table_which_does_not_exist_in_ndb;
SELECT * FROM ndb$does_not_exist_in_ndb;
eval $q1;

DROP VIEW view_on_table_which_does_not_exist_in_ndb;
DROP TABLE ndb$does_not_exist_in_ndb;

# Restore original value
set @@global.ndbinfo_offline = FALSE;

eval $q1;

#
# Bug#17018500 BOGUS DEFINER VALUE FOR NDBINFO VIEWS REPORTED
#              IN INFORMATION_SCHEMA.VIEW
#
--echo Verify there are no ndbinfo views without 'root@localhost' as definer
select table_schema, table_name, definer from information_schema.views
  where table_schema = 'ndbinfo' and
        definer != 'root@localhost';


#
# Test buffered joining
#
# BUG#20075747 RND_INIT() ON AN OPEN SCAN IS USED TO REPOSITION THE CURSOR
# - rnd_init() on an open scan is used to reposition the "cursor"
#   back to first row
#
set @@optimizer_switch='block_nested_loop=off';


--disable_result_log

select @a:=0;

select
  @a:=@a+1,
  a.node_id, b.node_id,
  a.block_name, b.block_name,
  a.block_instance, b.block_instance,
  a.counter_id, b.counter_id,
  a.counter_name, b.counter_name,
  a.val, b.val
from
  ndbinfo.counters a join
  ndbinfo.counters b
on
  a.node_id = b.node_id;

select @b:=0;

select
  @b:=@b+1,
  a.node_id, b.node_id,
  a.block_name, b.block_name,
  a.block_instance, b.block_instance,
  a.counter_id, b.counter_id,
  a.counter_name, b.counter_name,
  a.val, b.val
from
  ndbinfo.counters a join
  ndbinfo.counters b
on
  a.node_id = b.node_id;

--enable_result_log

--echo Expect both joins to give same row count
--echo (0 diff)
select @a - @b;


create temporary table old_count
       select counter_name, sum(val) as val
       from ndbinfo.counters
       where block_name='DBSPJ'
       group by counter_name;
drop table old_count;
set @@optimizer_switch=default;

# ################################
# Test memory_per_fragment table.
# ################################

# A helper table for populating t1.
create table numbers(
  i int
); 

insert into numbers values (0),(1),(2),(3),(4),(5),(6),(7),(8),(9);

create table t1(
  a int not null primary key,
  b int not null,
  c1 char(255),
  vc1 varchar(1024),
  tx1 text
)engine=ndbcluster character set latin1;

# Popultate t1 with 1000 rows, including som sizable varsize data.
insert into t1 select x1.i+x2.i*10+x3.i*100, x1.i-x2.i*10-x3.i*100, repeat('x', 1+x1.i), repeat('y', 1000+x1.i), repeat('z', x1.i*100) from numbers as x1, numbers as x2, numbers as x3;

drop table numbers;

# Create some extra indexes to test different schema object types.
create index ix1 on t1(c1);
create unique index ix2 on t1(b) using hash;

# The table id of 't1' may vary from run to run. We need to make sure that the
# output from the subsequent tests does not depend on the numrical value of 
# that table id.
set @t1_id = (select cast(id as signed integer) from ndbinfo.ndb$dict_obj_info where fq_name REGEXP "def/t1$");


# Test the dict_obj_info table. Replace table id of t1 in 'fq_name' values that
# contain it (index and blob table names do), since the table id may vary 
# between runs.
select type, state, parent_obj_type, replace(fq_name, cast(@t1_id as char(10)), "<t1 id>") as fq_name, if(parent_obj_id=@t1_id, "child_of_t1", if(parent_obj_id=0, "root", "error!")) as  nesting from ndbinfo.ndb$dict_obj_info where id >= @t1_id and type <= 6 order by type, id;

# Disable query log while defining the view below, since view definition
# conatins the table id of t1, which may vary between runs.
disable_query_log;
let $t1_id = query_get_value(select @t1_id as id, id, 1);

# Create som views that we reuse after modifying t1 below.
# This one sums usage counts for all fragments of each table.
# Some values, such as fixed_elem_free_count and fixed_elem_count for ordered 
# indexes may vary depending on the number of fragments and other factors. 
# These are therefore not returned directly, but used in calculations that 
# should provide stable results.
# Observe that memory_per_fragment.fq_name, parent_fq_name, type are all
# functionally dependent on 'table_id', but since this cannot be deduced from
# the schema, they are all included in the 'group by' clause.
eval create view sum_per_tab as 
select replace(fq_name, cast($t1_id as char(10)), "<t1 id>") as fq_name, 
parent_fq_name, type, 
if (type="Ordered index", 
-(round(sum(fixed_elem_count)/165)), 
    sum(fixed_elem_count)) as fixed_elem_count,
max(fixed_elem_size_bytes) as fixed_elem_size_bytes,
round(sum(fixed_elem_alloc_bytes/fixed_elem_size_bytes)
  /sum(fixed_elem_count+fixed_elem_free_count),1) as fixed_elem_alloc_ok,
sum(fixed_elem_free_bytes/fixed_elem_size_bytes) = 
   sum(fixed_elem_free_count) as fixed_elem_free_bytes_ok,
sum(var_elem_count) as var_elem_count,
sum(var_elem_alloc_bytes) >= sum(var_elem_free_bytes) as var_bytes_ok
from ndbinfo.memory_per_fragment
where table_id >= $t1_id
group by table_id, memory_per_fragment.fq_name, parent_fq_name, type
order by table_id;

enable_query_log;


# Sum usage counts for all fragments of all tables.
create view frag_sum as 
select 
sum(fixed_elem_alloc_bytes) as fixed_elem_alloc_bytes,
sum(var_elem_alloc_bytes) as var_elem_alloc_bytes,
sum(hash_index_alloc_bytes) as hash_index_alloc_bytes
from ndbinfo.memory_per_fragment;

# Sum pool values across all block instances.
# 'Data memory' appears twice in 'pools' therefore a 'where' clause is needed.
create view pool_sum as
select pool_name, block_number, max(entry_size) * sum(used) as used_bytes 
from  ndbinfo.ndb$pools where pool_name <> "Data memory" 
or block_number=249 group by pool_name, block_number;

# Check that the combined size of all L2PMap nodes equals the total size
# of the allocated L2PMap pages minus a small (<1%) page overhead.
create view check_l2pmap_pools as 
select min(floor(1000*nodes.total*nodes.entry_size/
           (pages.used*pages.entry_size))) as l2pmap_ratio 
from ndbinfo.ndb$pools as pages join ndbinfo.ndb$pools as nodes 
where pages.node_id=nodes.node_id 
and pages.block_instance=nodes.block_instance 
and pages.block_number=nodes.block_number
and pages.pool_name="L2PMap pages" 
and nodes.pool_name="L2PMap nodes";

create view l2p_frag_sum as
select sum(tuple_l2pmap_alloc_bytes) as l2p_sum, 'TUP' as block 
from ndbinfo.ndb$frag_mem_use 
union 
select sum(hash_index_l2pmap_alloc_bytes) as l2p_sum, 'ACC' as block 
from ndbinfo.ndb$frag_mem_use;

# Check that we get the same result from the common pool as when we add up
# the values for each fragment.

select used_bytes - hash_index_alloc_bytes from pool_sum, frag_sum 
where pool_name='Index memory';

select used_bytes - fixed_elem_alloc_bytes - var_elem_alloc_bytes
  from pool_sum, frag_sum 
  where pool_name='Data memory';

select l2p_sum-used_bytes from l2p_frag_sum, pool_sum 
  where pool_name='L2PMap nodes' and ((block='ACC' and block_number=248) or 
                                      (block='TUP' and block_number=249));

select * from check_l2pmap_pools;

select * from sum_per_tab;

# Now delete som scattered rows and check memory usage again.
delete from t1 where a%10=0;

select used_bytes - hash_index_alloc_bytes from pool_sum, frag_sum 
where pool_name='Index memory';

select used_bytes - fixed_elem_alloc_bytes - var_elem_alloc_bytes
  from pool_sum, frag_sum 
  where pool_name='Data memory';

select l2p_sum-used_bytes from l2p_frag_sum, pool_sum 
  where pool_name='L2PMap nodes' and ((block='ACC' and block_number=248) or 
                                      (block='TUP' and block_number=249));

select * from check_l2pmap_pools;

select * from sum_per_tab;

# Now update some var-sized fields and check memory usage again.
update t1 set vc1=repeat('x', a%300), tx1=repeat('y', a*2);

select used_bytes - hash_index_alloc_bytes from pool_sum, frag_sum 
where pool_name='Index memory';

select used_bytes - fixed_elem_alloc_bytes - var_elem_alloc_bytes
  from pool_sum, frag_sum 
  where pool_name='Data memory';

select l2p_sum-used_bytes from l2p_frag_sum, pool_sum 
  where pool_name='L2PMap nodes' and ((block='ACC' and block_number=248) or 
                                      (block='TUP' and block_number=249));

select * from check_l2pmap_pools;

select * from sum_per_tab;

drop table t1;
drop view l2p_frag_sum;
drop view check_l2pmap_pools;
drop view sum_per_tab;
drop view pool_sum;
drop view frag_sum; 

# ################################
# Test operations_per_fragment table.
# ################################

# Create a view that sums counters across all fragments, so that results
# will not depend on endianness.
# Observe that operations_per_fragment.fq_name, parent_fq_name, type are all
# functionally dependent on 'table_id', but since this cannot be deduced from
# the schema, they are all included in the 'group by' clause.
create view frag_ops as select 
  if(type in ('Ordered index', 'Unique hash index'), 
    substring(fq_name from 1+locate('/', fq_name, 9)), 
    if(fq_name like '%BLOB%', left(fq_name, locate('_', fq_name)), fq_name)) 
    as fq_name,
  parent_fq_name,
  type,
  count(fragment_num) as frag_count,
  sum(tot_key_reads) as tot_key_reads, 
  sum(tot_key_inserts) as tot_key_inserts, 
  sum(tot_key_updates) as tot_key_updates, 
  sum(tot_key_writes) as tot_key_writes, 
  sum(tot_key_deletes) as tot_key_deletes, 
  sum(tot_key_refs) as tot_key_refs,
  round(log2(1+sum(tot_key_attrinfo_bytes))) as log_tot_key_attrinfo_bytes,
  sum(tot_key_keyinfo_bytes) as tot_key_keyinfo_bytes,
  sum(tot_key_prog_bytes) as tot_key_prog_bytes,
  sum(tot_key_inst_exec) as tot_key_inst_exec,
  sum(tot_key_bytes_returned) as tot_key_bytes_returned,
  sum(tot_frag_scans) as tot_frag_scans, 
  sum(tot_scan_rows_examined) as tot_scan_rows_examined, 
  sum(tot_scan_rows_returned) as tot_scan_rows_returned, 
  sum(tot_scan_bytes_returned) as tot_scan_bytes_returned, 
  sum(tot_scan_prog_bytes) as tot_scan_prog_bytes,
  sum(tot_scan_bound_bytes) as tot_scan_bound_bytes,
  sum(tot_scan_inst_exec) as tot_scan_inst_exec,
  # Ignore concurrent frag_scans, as all tests below expect them to be 0
  # but this is not stable as LCP scans are counted as concurrent
  # frag scans while they are running (but not counted as tot_frag_scans
  # when they complete).
  # Arguably it is useful to see a live LCP scan, and this test has no
  # use for conc_frag_scans!=0, so avoid looking at it for determinism
  #sum(conc_frag_scans) as conc_frag_scans,
  sum(conc_qd_frag_scans) as conc_qd_frag_scans, 
  sum(tot_commits) as tot_commits
  from ndbinfo.operations_per_fragment
  where fq_name like 'ndbinfo%' or parent_fq_name like 'ndbinfo%'
  group by table_id, type, operations_per_fragment.fq_name, parent_fq_name
  order by table_id;


# Create and populate test tables.
create table t1 (
  a int not null,
  b int not null,
  c int not null,
  d int not null,
  t text not null,
  primary key (b,a)
) engine=ndbcluster
partition by key(b,a) partitions 8;

create unique index ix1 on t1(d) using hash;


# A helper table for populating t1.
create table numbers(
  i int
); 

insert into numbers values (0),(1),(2),(3),(4),(5),(6),(7),(8),(9);

insert into t1 select x1.i+x2.i*10, 1, 1+x1.i+x2.i*10, 1+x1.i+x2.i*10,
  repeat('x', 512)
  from numbers as x1, numbers as x2;

drop table numbers;

create table t2 (
  a int, 
  b int, 
  primary key(a) using hash)
engine = ndb 
partition by key(a) partitions 8;

insert into t2 values (1, 2);
insert into t2 values (2, 3);
insert into t2 values (3, 1);

# Check counters before the test queries.
--query_vertical select * from frag_ops;

# Do a table scan with a pushed condition.
--replace_column 4 #
explain select count(*) from t1 where d<10;
select count(*) from t1 where d<10;

# Do an index scan.
--replace_column 4 #
explain select count(*) from t1 where b=1 and a<10;
select count(*) from t1 where b=1 and a<10;

# Do a PK read.
--replace_column 4 #
explain select * from t1 where b=1 and a = -5;
select * from t1 where b=1 and a = -5;

# Try to insert a duplicate key.
--error ER_DUP_ENTRY
insert into t1 values (1,1,1,1,'');

# Use replace to generate PK write operations.
replace t1 values (-1,-1,-1,-1,'');
replace t1 values (1,1,5,500,'');

# Do update and delete.
update t1 set d = -d, t = repeat('a', 300) where b=1 and a > 90;

delete from t1 where a%30=0;

# This error insert causes the next index scan from SPJ to be queued on node 2.
# This command may fail if error inserts is not available on this build,
# therefore we permit return code 255.
--error 0,255
--exec $NDB_MGM --no-defaults --ndb-connectstring="$NDB_CONNECTSTRING" -e "2 error 5084" >> $NDB_TOOLS_OUTPUT

# Do a pushed query that starts multiple index scans on each t1 fragment.
# That way the first scan (on node 2) will be queued until the next finishes.
--replace_column 4 #
explain select count(*) from t1 as x1 join t1 as x2 on x1.c=x2.b;
select count(*) from t1 as x1 join t1 as x2 on x1.c=x2.b;

# Check number of queued scans. Test for debug build
# to handle builds without error inserts (i.e. non-debug builds).
select 
  if ((select version() like '%debug'),
      sum(tot_qd_frag_scans),
      4) as tot_qd_frag_scans
  from ndbinfo.operations_per_fragment
  where fq_name like 'ndbinfo%' or parent_fq_name like 'ndbinfo%';

# Check how these operations changed the counters. 
--query_vertical select * from frag_ops;

# This query should give PK read operations with an interpreted program.
# (Multi-range read mapped to PK reads.)
--replace_column 4 #
explain select count(*)
from t2 as tx, t2 as ty
where tx.a in (1,3,5)
and ty.a = tx.b;

# The 'explain' above triggers an implicit 'analyze table'. That increments
# operations_per_fragment counters in a way that is endian-dependent.
# We therefore save the current values of the counters to isolate the 
# effect of the query below.
create table save_counters as select * from frag_ops;

select count(*)
from t2 as tx, t2 as ty
where tx.a in (1,3,5)
and ty.a = tx.b;

create view changes as select 
new.fq_name,
new.parent_fq_name,
new.type,
new.frag_count,
new.tot_key_reads - old.tot_key_reads,
new.tot_key_inserts - old.tot_key_inserts,
new.tot_key_updates - old.tot_key_updates,
new.tot_key_writes - old.tot_key_writes,
new.tot_key_deletes - old.tot_key_deletes,
new.tot_key_refs - old.tot_key_refs,
new.log_tot_key_attrinfo_bytes - old.log_tot_key_attrinfo_bytes,
new.tot_key_keyinfo_bytes - old.tot_key_keyinfo_bytes,
new.tot_key_prog_bytes - old.tot_key_prog_bytes,
new.tot_key_inst_exec - old.tot_key_inst_exec,
new.tot_key_bytes_returned - old.tot_key_bytes_returned,
new.tot_frag_scans - old.tot_frag_scans,
new.tot_scan_rows_examined - old.tot_scan_rows_examined,
new.tot_scan_rows_returned - old.tot_scan_rows_returned,
new.tot_scan_bytes_returned - old.tot_scan_bytes_returned,
new.tot_scan_prog_bytes - old.tot_scan_prog_bytes,
new.tot_scan_bound_bytes - old.tot_scan_bound_bytes,
new.tot_scan_inst_exec - old.tot_scan_inst_exec,
new.tot_commits  - old.tot_commits
from frag_ops as new, save_counters as old
where new.fq_name=old.fq_name and new.fq_name like '%t2';

--query_vertical select * from changes



# Drop test views and tables.
drop view changes;
drop table save_counters;
drop view frag_ops;
drop table t1;
drop table t2;



#
# WL#7575 Remove ndbinfo's usage of other engine
# - the five lookup tables which resided in another engine
#   was converted to virtual(aka. hardcoded) tables inside ha_ndbinfo
# - three new views was added to preserve backwards compatibility
#   for those tabes which was changed to prefix ndb$

## Check that the new tables return data and exists.
select count(*) > 10 from ndb$blocks;
select param_number, param_name, param_description, param_default,
       param_min, param_max from ndb$config_params
  where param_name = "DataMemory";
select * from ndb$dict_obj_types where type_id < 3;
--disable_result_log
select * from ndb$dbtc_apiconnect_state;
select * from ndb$dblqh_tcconnect_state;
--enable_result_log

## Check that the new views return data and exists.
select block_number from blocks where block_name = "DBTC";
select param_name from config_params where param_number = 101;
select type_name from ndb$dict_obj_types where type_id = 3;

## All tables in ndbinfo/ should now be using engine=NDBINFO
select count(*) from information_schema.tables
  where table_schema = 'ndbinfo' and engine != 'ndbinfo';

#
# Bug#16731538 MYSQLD CRITICAL FAILURE DURING ORDERED SELECT FROM NDBINFO.CLUSTER_OPERATIONS
#  - ha_ndbinfo::estimate_rows_upper_bound() returned 0 rows
#
--disable_result_log
select * from ndbinfo.config_params order by param_number;
--enable_result_log

#
# Bug#11762750 TABLE NDBINFO.CONFIG_PARAMS SHOULD BE READ-ONLY (FOR NOW)
#
#
# Checking the table
--error ER_OPEN_AS_READONLY
UPDATE ndb$config_params SET param_number=1 WHERE param_name = "NoOfReplicas";

# Checking the view
--error ER_OPEN_AS_READONLY
UPDATE config_params SET param_number=1 WHERE param_name = "NoOfReplicas";


#
# WL#8703 ndbinfo config parameter tables
#
select node_id, param_name, config_param, config_value
  from ndbinfo.config_values cv, ndbinfo.config_params cp
  where cv.config_param = cp.param_number and
        cp.param_name = 'MaxNoOfConcurrentTransactions'
  order by node_id;

select node_id, param_name, config_value
  from ndbinfo.config_values cv, ndbinfo.config_params cp
  where cv.config_param = cp.param_number and
        cp.param_name = 'NodeId'
  order by node_id;

select node_id, concat(config_value / 1024 / 1024, 'M') as DataMemory
  from ndbinfo.config_values
  where config_param = 112 /* DataMemory */
  order by node_id;

#
<<<<<<< HEAD
=======
# No tests after this point will run in embedded server testing:
--source include/not_embedded.inc

#
>>>>>>> ee0adc2a
# wl#9819 ndbinfo.processes
#
# Because port number and host address vary in the test environment,
# we can not test the content of the service_URI column.

# (A) Normative tests of table and view definition
<<<<<<< HEAD
# (turn show_hidden on since otherwise columns
#  of the table is supposed to be hidden)
set @@ndbinfo_show_hidden=TRUE;
desc ndb$processes;
set @@ndbinfo_show_hidden=default;
=======
desc ndb$processes;
>>>>>>> ee0adc2a
show create table processes;

# (B) Tests of table content.
# These results will change if the cluster config used when running
# this test case changes.

# Query the base table
SELECT reporting_node_id, node_id, node_type,
replace(replace(process_name,"-debug",""),".exe","") AS process_name
FROM ndb$processes
ORDER BY reporting_node_id, node_id;

# Query the view
SELECT node_id,
node_type,
replace(replace(process_name,"-debug",""),".exe","") AS process_name,
if(process_id is null, "null", "not_null") as proc_id,
if(angel_process_id is null, "null", "not_null") as angel_proc_id
FROM processes
ORDER BY node_id;

#
# wl#10147 ndbinfo.config_nodes
#
# (A) Normative tests of table and view definition
<<<<<<< HEAD
# (turn show_hidden on since otherwise columns
#  of the table is supposed to be hidden)
set @@ndbinfo_show_hidden=TRUE;
desc ndb$config_nodes;
set @@ndbinfo_show_hidden=default;
=======
desc ndb$config_nodes;
>>>>>>> ee0adc2a
select view_definition, is_updatable, security_type
  FROM information_schema.views
  WHERE table_schema = 'ndbinfo' AND table_name = 'config_nodes';

# (B) Tests of table content.
# These results will change if the cluster config used when running
# this test case changes.
SELECT * from ndb$config_nodes order by reporting_node_id, node_id;

# (C) Tests of view: SELECT DISTINCT, removing reporting_node_id
SELECT node_type, count(*),
 GROUP_CONCAT(node_id order by 1 asc separator " ") ids
 FROM config_nodes group by node_type order by node_type;
<<<<<<< HEAD
=======



--echo #
--echo # Bug#26048272  IMPLEMENT NDBINFO TABLE FOR LOOKUP OF ERROR CODES AND MESSAGES
--echo #

# Check that row is returned for NDB error 920
select *
  from ndbinfo.error_messages
  where error_code = 920;


# Check that row is returned for NDB exit code 2304
select *
  from ndbinfo.error_messages
  where error_code = 2304;

# Check that row is returned for MgmApi error code 5001
select *
  from ndbinfo.error_messages
  where error_code = 5001;

# Check that there are at last 700 rows in the error_message table, don't
# use a hard limit as it will grow when someone add a new error message
select count(*) > 700
  from ndbinfo.error_messages;
>>>>>>> ee0adc2a
<|MERGE_RESOLUTION|>--- conflicted
+++ resolved
@@ -263,7 +263,6 @@
 select count(*) from ndb$table_fragments_all;
 select count(*) from table_replicas;
 select count(*) from ndb$table_replicas_all;
-<<<<<<< HEAD
 
 # DESCRIBE columns of the views
 desc table_distribution_status;
@@ -278,14 +277,6 @@
 desc ndb$table_fragments_all;
 desc ndb$table_replicas_all;
 set @@ndbinfo_show_hidden=default;
-=======
-desc table_distribution_status;
-desc ndb$table_distribution_status_all;
-desc table_fragments;
-desc ndb$table_fragments_all;
-desc table_replicas;
-desc ndb$table_replicas_all;
->>>>>>> ee0adc2a
 
 create table t1 (a int primary key) engine = ndb;
 begin;
@@ -860,28 +851,17 @@
   order by node_id;
 
 #
-<<<<<<< HEAD
-=======
-# No tests after this point will run in embedded server testing:
---source include/not_embedded.inc
-
-#
->>>>>>> ee0adc2a
 # wl#9819 ndbinfo.processes
 #
 # Because port number and host address vary in the test environment,
 # we can not test the content of the service_URI column.
 
 # (A) Normative tests of table and view definition
-<<<<<<< HEAD
 # (turn show_hidden on since otherwise columns
 #  of the table is supposed to be hidden)
 set @@ndbinfo_show_hidden=TRUE;
 desc ndb$processes;
 set @@ndbinfo_show_hidden=default;
-=======
-desc ndb$processes;
->>>>>>> ee0adc2a
 show create table processes;
 
 # (B) Tests of table content.
@@ -907,15 +887,11 @@
 # wl#10147 ndbinfo.config_nodes
 #
 # (A) Normative tests of table and view definition
-<<<<<<< HEAD
 # (turn show_hidden on since otherwise columns
 #  of the table is supposed to be hidden)
 set @@ndbinfo_show_hidden=TRUE;
 desc ndb$config_nodes;
 set @@ndbinfo_show_hidden=default;
-=======
-desc ndb$config_nodes;
->>>>>>> ee0adc2a
 select view_definition, is_updatable, security_type
   FROM information_schema.views
   WHERE table_schema = 'ndbinfo' AND table_name = 'config_nodes';
@@ -929,8 +905,6 @@
 SELECT node_type, count(*),
  GROUP_CONCAT(node_id order by 1 asc separator " ") ids
  FROM config_nodes group by node_type order by node_type;
-<<<<<<< HEAD
-=======
 
 
 
@@ -957,5 +931,4 @@
 # Check that there are at last 700 rows in the error_message table, don't
 # use a hard limit as it will grow when someone add a new error message
 select count(*) > 700
-  from ndbinfo.error_messages;
->>>>>>> ee0adc2a
+  from ndbinfo.error_messages;