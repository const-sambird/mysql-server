-- source include/have_ndb.inc

--disable_warnings
DROP TABLE IF EXISTS t1,t2,t3,t4;
--enable_warnings

#
# Test of condition pushdown to storage engine
#
CREATE TABLE t1 (
  auto int(5) unsigned NOT NULL auto_increment,
  string char(10),
  vstring varchar(10),
  bin binary(2),
  vbin varbinary(7),	
  tiny tinyint(4) DEFAULT '0' NOT NULL ,
  short smallint(6) DEFAULT '1' NOT NULL ,
  medium mediumint(8) DEFAULT '0' NOT NULL,
  long_int int(11) DEFAULT '0' NOT NULL,
  longlong bigint(13) DEFAULT '0' NOT NULL,
  real_float float(13,1) DEFAULT 0.0 NOT NULL,
  real_double double(16,4),
  real_decimal decimal(16,4),
  utiny tinyint(3) unsigned DEFAULT '0' NOT NULL,
  ushort smallint(5) unsigned zerofill DEFAULT '00000' NOT NULL,
  umedium mediumint(8) unsigned DEFAULT '0' NOT NULL,
  ulong int(11) unsigned DEFAULT '0' NOT NULL,
  ulonglong bigint(13) unsigned DEFAULT '0' NOT NULL,
  bits bit(3),
  options enum('zero','one','two','three','four') not null,
  flags set('zero','one','two','three','four') not null,
  date_field date,
  year_field year,
  time_field time,      
  date_time datetime,
  time_stamp timestamp,
  PRIMARY KEY (auto)
) engine=ndb;

insert into t1 values 
(NULL,"aaaa","aaaa",0xAAAA,0xAAAA,-1,-1,-1,-1,-1,1.1,1.1,1.1,1,1,1,1,1, 
 b'001','one','one',
 '1901-01-01','1901', 
'01:01:01','1901-01-01 01:01:01',NULL),
(NULL,"bbbb","bbbb",0xBBBB,0xBBBB,-2,-2,-2,-2,-2,2.2,2.2,2.2,2,2,2,2,2,
 b'010','two','one,two',
 '1902-02-02','1902', 
'02:02:02','1902-02-02 02:02:02',NULL),
(NULL,"cccc","cccc",0xCCCC,0xCCCC,-3,-3,-3,-3,-3,3.3,3.3,3.3,3,3,3,3,3,
 b'011','three','one,two,three',
 '1903-03-03','1903', 
'03:03:03','1903-03-03 03:03:03',NULL),
(NULL,"dddd","dddd",0xDDDD,0xDDDD,-4,-4,-4,-4,-4,4.4,4.4,4.4,4,4,4,4,4,
 b'100','four','one,two,three,four',
 '1904-04-04','1904', 
'04:04:04','1904-04-04 04:04:04',NULL);

CREATE TABLE t2 (pk1 int unsigned NOT NULL PRIMARY KEY,   attr1 int unsigned NOT NULL,   attr2 int unsigned,   attr3 VARCHAR(10) ) ENGINE=ndbcluster;

insert into t2 values (0,0,0, "a"),(1,1,1,"b"),(2,2,NULL,NULL),(3,3,3,"d"),(4,4,4,"e"),(5,5,5,"f");

CREATE TABLE  t3 (pk1 int unsigned NOT NULL PRIMARY KEY,   attr1 int unsigned NOT NULL,   attr2 bigint unsigned, attr3 tinyint unsigned,  attr4 VARCHAR(10) ) ENGINE=ndbcluster;

insert into t3 values (0,0,0,0,"a"),(1,1,9223372036854775803,1,"b"),(2,2,9223372036854775804,2,"c"),(3,3,9223372036854775805,3,"d"),(4,4,9223372036854775806,4,"e"),(5,5,9223372036854775807,5,"f");

CREATE TABLE  t4 (pk1 int unsigned NOT NULL PRIMARY KEY,   attr1 int unsigned NOT NULL,   attr2 bigint unsigned, attr3 tinyint unsigned,  attr4 VARCHAR(10) , KEY (attr1)) ENGINE=ndbcluster;

insert into t4 values (0,0,0,0,"a"),(1,1,9223372036854775803,1,"b"),(2,2,9223372036854775804,2,"c"),(3,3,9223372036854775805,3,"d"),(4,4,9223372036854775806,4,"e"),(5,5,9223372036854775807,5,"f");

set @old_ecpd = @@session.engine_condition_pushdown;
set engine_condition_pushdown = off;

# Test all types and compare operators
select auto from t1 where 
string = "aaaa" and 
vstring = "aaaa" and 
bin = 0xAAAA and 
vbin = 0xAAAA and 
tiny = -1 and 
short = -1 and 
medium = -1 and 
long_int = -1 and 
longlong = -1 and 
real_float > 1.0 and real_float < 2.0 and 
real_double > 1.0 and real_double < 2.0 and
real_decimal > 1.0 and real_decimal < 2.0 and
utiny = 1 and 
ushort = 1 and 
umedium = 1 and 
ulong = 1 and 
ulonglong = 1 and 
bits = b'001' and
options = 'one' and 
flags = 'one' and 
date_field = '1901-01-01' and
year_field = '1901' and
time_field = '01:01:01' and 
date_time = '1901-01-01 01:01:01' 
order by auto;

select auto from t1 where 
string != "aaaa" and 
vstring != "aaaa" and 
bin != 0xAAAA and 
vbin != 0xAAAA and 
tiny != -1 and 
short != -1 and 
medium != -1 and 
long_int != -1 and 
longlong != -1 and 
(real_float < 1.0 or real_float > 2.0) and 
(real_double < 1.0 or real_double > 2.0) and
(real_decimal < 1.0 or real_decimal > 2.0) and
utiny != 1 and 
ushort != 1 and 
umedium != 1 and 
ulong != 1 and 
ulonglong != 1 and 
bits != b'001' and
options != 'one' and 
flags != 'one' and 
date_field != '1901-01-01' and
year_field != '1901' and
time_field != '01:01:01' and 
date_time != '1901-01-01 01:01:01' 
order by auto;

select auto from t1 where 
string > "aaaa" and 
vstring > "aaaa" and 
bin > 0xAAAA and 
vbin > 0xAAAA and 
tiny < -1 and 
short < -1 and 
medium < -1 and 
long_int < -1 and 
longlong < -1 and 
real_float > 1.1 and 
real_double > 1.1 and 
real_decimal > 1.1 and 
utiny > 1 and 
ushort > 1 and 
umedium > 1 and 
ulong > 1 and 
ulonglong > 1 and
bits > b'001' and
(options = 'two' or options = 'three' or options = 'four') and
(flags = 'one,two' or flags = 'one,two,three' or flags = 'one,two,three,four') and
date_field > '1901-01-01' and
year_field > '1901' and
time_field > '01:01:01' and
date_time > '1901-01-01 01:01:01'
order by auto;

select auto from t1 where 
string >= "aaaa" and 
vstring >= "aaaa" and 
bin >= 0xAAAA and 
vbin >= 0xAAAA and 
tiny <= -1 and 
short <= -1 and 
medium <= -1 and 
long_int <= -1 and 
longlong <= -1 and 
real_float >= 1.0 and 
real_double >= 1.0 and 
real_decimal >= 1.0 and 
utiny >= 1 and 
ushort >= 1 and 
umedium >= 1 and 
ulong >= 1 and 
ulonglong >= 1 and 
bits >= b'001' and
(options = 'one' or options = 'two' or options = 'three' or options = 'four') and
(flags = 'one' or flags = 'one,two' or flags = 'one,two,three' or flags = 'one,two,three,four') and
date_field >= '1901-01-01' and
year_field >= '1901' and
time_field >= '01:01:01' and 
date_time >= '1901-01-01 01:01:01' 
order by auto;

select auto from t1 where 
string < "dddd" and 
vstring < "dddd" and 
bin < 0xDDDD and 
vbin < 0xDDDD and 
tiny > -4 and 
short > -4 and 
medium > -4 and 
long_int > -4 and 
longlong > -4 and 
real_float < 4.4 and 
real_double < 4.4 and
real_decimal < 4.4 and
utiny < 4 and 
ushort < 4 and 
umedium < 4 and 
ulong < 4 and 
ulonglong < 4 and 
bits < b'100' and
(options = 'one' or options = 'two' or options = 'three') and
(flags = 'one' or flags = 'one,two' or flags = 'one,two,three') and
date_field < '1904-01-01' and
year_field < '1904' and
time_field < '04:04:04' and 
date_time < '1904-04-04 04:04:04' 
order by auto;

select auto from t1 where 
string <= "dddd" and 
vstring <= "dddd" and 
bin <= 0xDDDD and 
vbin <= 0xDDDD and 
tiny >= -4 and 
short >= -4 and 
medium >= -4 and 
long_int >= -4 and 
longlong >= -4 and 
real_float <= 4.5 and 
real_double <= 4.5 and 
real_decimal <= 4.5 and 
utiny <= 4 and 
ushort <= 4 and 
umedium <= 4 and 
ulong <= 4 and 
ulonglong <= 4 and 
bits <= b'100' and
(options = 'one' or options = 'two' or options = 'three' or options = 'four') and 
(flags = 'one' or flags = 'one,two' or flags = 'one,two,three' or flags = 'one,two,three,four') and
date_field <= '1904-04-04' and
year_field <= '1904' and
time_field <= '04:04:04' and 
date_time <= '1904-04-04 04:04:04' 
order by auto;

# Test LIKE/NOT LIKE
select auto from t1 where 
string like "b%" and
vstring like "b%" and
bin like concat(0xBB, '%') and
vbin like concat(0xBB, '%')
order by auto;

select auto from t1 where 
string not like "b%" and
vstring not like "b%" and
bin not like concat(0xBB, '%') and
vbin not like concat(0xBB, '%')
order by auto;

# BETWEEN
select auto from t1 where
(string between "aaaa" and "cccc") and 
(vstring between "aaaa" and "cccc") and 
(bin between 0xAAAA and 0xCCCC) and 
(vbin between 0xAAAA and 0xCCCC) and 
(tiny between -3 and -1) and 
(short between -3 and -1) and 
(medium between -3 and -1) and 
(long_int between -3 and -1) and 
(longlong between -3 and -1) and 
(utiny between 1 and 3) and 
(ushort between 1 and 3) and 
(umedium between 1 and 3) and 
(ulong between 1 and 3) and 
(ulonglong between 1 and 3) and 
(bits between b'001' and b'011') and
(options between 'one' and 'three') and 
(flags between 'one' and 'one,two,three') and 
(date_field between '1901-01-01' and '1903-03-03') and
(year_field between '1901' and '1903') and
(time_field between '01:01:01' and '03:03:03') and 
(date_time between '1901-01-01 01:01:01' and '1903-03-03 03:03:03') 
order by auto;

select auto from t1 where
("aaaa" between string and string) and 
("aaaa" between vstring and vstring) and 
(0xAAAA between bin and bin) and 
(0xAAAA between vbin and vbin) and 
(-1 between tiny and tiny) and 
(-1 between short and short) and 
(-1 between medium and medium) and 
(-1 between long_int and long_int) and 
(-1 between longlong and longlong) and 
(1 between utiny and utiny) and 
(1 between ushort and ushort) and 
(1 between umedium and umedium) and 
(1 between ulong and ulong) and 
(1 between ulonglong and ulonglong) and 
(b'001' between bits and bits) and
('one' between options and options) and 
('one' between flags and flags) and 
('1901-01-01' between date_field and date_field) and
('1901' between year_field and year_field) and
('01:01:01' between time_field and time_field) and 
('1901-01-01 01:01:01' between date_time and date_time) 
order by auto;

# NOT BETWEEN
select auto from t1 where
(string not between "aaaa" and "cccc") and 
(vstring not between "aaaa" and "cccc") and 
(bin not between 0xAAAA and 0xCCCC) and 
(vbin not between 0xAAAA and 0xCCCC) and 
(tiny not between -3 and -1) and 
(short not between -3 and -1) and 
(medium not between -3 and -1) and 
(long_int not between -3 and -1) and 
(longlong not between -3 and -1) and 
(utiny not between 1 and 3) and 
(ushort not between 1 and 3) and 
(umedium not between 1 and 3) and 
(ulong not between 1 and 3) and 
(ulonglong not between 1 and 3) and 
(bits not between b'001' and b'011') and
(options not between 'one' and 'three') and 
(flags not between 'one' and 'one,two,three') and 
(date_field not between '1901-01-01' and '1903-03-03') and
(year_field not between '1901' and '1903') and
(time_field not between '01:01:01' and '03:03:03') and 
(date_time not between '1901-01-01 01:01:01' and '1903-03-03 03:03:03') 
order by auto;

select auto from t1 where
("aaaa" not between string and string) and 
("aaaa" not between vstring and vstring) and 
(0xAAAA not between bin and bin) and 
(0xAAAA not between vbin and vbin) and 
(-1 not between tiny and tiny) and 
(-1 not between short and short) and 
(-1 not between medium and medium) and 
(-1 not between long_int and long_int) and 
(-1 not between longlong and longlong) and 
(1 not between utiny and utiny) and 
(1 not between ushort and ushort) and 
(1 not between umedium and umedium) and 
(1 not between ulong and ulong) and 
(1 not between ulonglong and ulonglong) and 
(b'001' not between bits and bits) and
('one' not between options and options) and 
('one' not between flags and flags) and 
('1901-01-01' not between date_field and date_field) and
('1901' not between year_field and year_field) and
('01:01:01' not between time_field and time_field) and 
('1901-01-01 01:01:01' not between date_time and date_time) 
order by auto;

# IN
select auto from t1 where
string in("aaaa","cccc") and 
vstring in("aaaa","cccc") and 
bin in(0xAAAA,0xCCCC) and 
vbin in(0xAAAA,0xCCCC) and 
tiny in(-1,-3) and 
short in(-1,-3) and 
medium in(-1,-3) and 
long_int in(-1,-3) and 
longlong in(-1,-3) and 
utiny in(1,3) and 
ushort in(1,3) and 
umedium in(1,3) and 
ulong in(1,3) and 
ulonglong in(1,3) and 
bits in(b'001',b'011') and
options in('one','three') and 
flags in('one','one,two,three') and 
date_field in('1901-01-01','1903-03-03') and
year_field in('1901','1903') and
time_field in('01:01:01','03:03:03') and 
date_time in('1901-01-01 01:01:01','1903-03-03 03:03:03') 
order by auto;

select auto from t1 where
"aaaa" in(string) and
"aaaa" in(vstring) and
0xAAAA in(bin) and 
0xAAAA in(vbin) and 
(-1 in(tiny)) and
(-1 in(short)) and
(-1 in(medium)) and
(-1 in(long_int)) and
(-1 in(longlong)) and
1 in(utiny) and 
1 in(ushort) and 
1 in(umedium) and 
1 in(ulong) and 
1 in(ulonglong) and 
b'001' in(bits) and
'one' in(options) and 
'one' in(flags) and 
'1901-01-01' in(date_field) and
'1901' in(year_field) and
'01:01:01' in(time_field) and 
'1901-01-01 01:01:01' in(date_time) 
order by auto;

# NOT IN
select auto from t1 where
string not in("aaaa","cccc") and 
vstring not in("aaaa","cccc") and 
bin not in(0xAAAA,0xCCCC) and 
vbin not in(0xAAAA,0xCCCC) and 
tiny not in(-1,-3) and 
short not in(-1,-3) and 
medium not in(-1,-3) and 
long_int not in(-1,-3) and 
longlong not in(-1,-3) and 
utiny not in(1,3) and 
ushort not in(1,3) and 
umedium not in(1,3) and 
ulong not in(1,3) and 
ulonglong not in(1,3) and 
bits not in(b'001',b'011') and
options not in('one','three') and 
flags not in('one','one,two,three') and 
date_field not in('1901-01-01','1903-03-03') and
year_field not in('1901','1903') and
time_field not in('01:01:01','03:03:03') and 
date_time not in('1901-01-01 01:01:01','1903-03-03 03:03:03') 
order by auto;

select auto from t1 where
"aaaa" not in(string) and
"aaaa" not in(vstring) and
0xAAAA not in(bin) and 
0xAAAA not in(vbin) and 
(-1 not in(tiny)) and
(-1 not in(short)) and
(-1 not in(medium)) and
(-1 not in(long_int)) and
(-1 not in(longlong)) and
1 not in(utiny) and 
1 not in(ushort) and 
1 not in(umedium) and 
1 not in(ulong) and 
1 not in(ulonglong) and 
b'001' not in(bits) and
'one' not in(options) and 
'one' not in(flags) and 
'1901-01-01' not in(date_field) and
'1901' not in(year_field) and
'01:01:01' not in(time_field) and 
'1901-01-01 01:01:01' not in(date_time) 
order by auto;

# Various tests 
select * from t2 where attr3 is null or attr1 > 2 and pk1= 3 order by pk1;
select * from t2 where attr3 is not null and attr1 > 2 order by pk1;
select * from t3 where attr2 >  9223372036854775803 and attr3 != 3 order by pk1;
select * from t2,t3 where t2.attr1 < 1 and t2.attr2 = t3.attr2 and t3.attr1 < 5 order by t2.pk1;
select * from t4 where attr1 < 5 and attr2 > 9223372036854775803 and attr3 != 3 order by t4.pk1;
select * from t3,t4 where t4.attr1 > 1 and t4.attr2 = t3.attr2 and t4.attr3 < 5 order by t4.pk1;

set engine_condition_pushdown = on;

# Test all types and compare operators
--replace_column 9 #
explain
select auto from t1 where 
string = "aaaa" and 
vstring = "aaaa" and 
bin = 0xAAAA and 
vbin = 0xAAAA and
tiny = -1 and 
short = -1 and 
medium = -1 and 
long_int = -1 and 
longlong = -1 and 
real_float > 1.0 and real_float < 2.0 and 
real_double > 1.0 and real_double < 2.0 and
real_decimal > 1.0 and real_decimal < 2.0 and
utiny = 1 and 
ushort = 1 and 
umedium = 1 and 
ulong = 1 and 
ulonglong = 1 and 
/* bits = b'001' and */
options = 'one' and 
flags = 'one' and 
date_field = '1901-01-01' and
year_field = '1901' and
time_field = '01:01:01' and 
date_time = '1901-01-01 01:01:01' 
order by auto;

select auto from t1 where 
string = "aaaa" and 
vstring = "aaaa" and 
bin = 0xAAAA and 
vbin = 0xAAAA and
tiny = -1 and 
short = -1 and 
medium = -1 and 
long_int = -1 and 
longlong = -1 and 
real_float > 1.0 and real_float < 2.0 and 
real_double > 1.0 and real_double < 2.0 and
real_decimal > 1.0 and real_decimal < 2.0 and
utiny = 1 and 
ushort = 1 and 
umedium = 1 and 
ulong = 1 and 
ulonglong = 1 and 
/* bits = b'001' and */
options = 'one' and 
flags = 'one' and 
date_field = '1901-01-01' and
year_field = '1901' and
time_field = '01:01:01' and 
date_time = '1901-01-01 01:01:01' 
order by auto;

--replace_column 9 #
explain
select auto from t1 where 
string != "aaaa" and 
vstring != "aaaa" and 
bin != 0xAAAA and 
vbin != 0xAAAA and
tiny != -1 and 
short != -1 and 
medium != -1 and 
long_int != -1 and 
longlong != -1 and 
(real_float < 1.0 or real_float > 2.0) and 
(real_double < 1.0 or real_double > 2.0) and
(real_decimal < 1.0 or real_decimal > 2.0) and
utiny != 1 and 
ushort != 1 and 
umedium != 1 and 
ulong != 1 and 
ulonglong != 1 and 
/* bits != b'001' and */
options != 'one' and 
flags != 'one' and 
date_field != '1901-01-01' and
year_field != '1901' and
time_field != '01:01:01' and 
date_time != '1901-01-01 01:01:01' 
order by auto;

select auto from t1 where 
string != "aaaa" and 
vstring != "aaaa" and 
bin != 0xAAAA and 
vbin != 0xAAAA and
tiny != -1 and 
short != -1 and 
medium != -1 and 
long_int != -1 and 
longlong != -1 and 
(real_float < 1.0 or real_float > 2.0) and 
(real_double < 1.0 or real_double > 2.0) and
(real_decimal < 1.0 or real_decimal > 2.0) and
utiny != 1 and 
ushort != 1 and 
umedium != 1 and 
ulong != 1 and 
ulonglong != 1 and 
/* bits != b'001' and */
options != 'one' and 
flags != 'one' and 
date_field != '1901-01-01' and
year_field != '1901' and
time_field != '01:01:01' and 
date_time != '1901-01-01 01:01:01' 
order by auto;

--replace_column 9 #
explain
select auto from t1 where 
string > "aaaa" and 
vstring > "aaaa" and 
bin > 0xAAAA and 
vbin > 0xAAAA and
tiny < -1 and 
short < -1 and 
medium < -1 and 
long_int < -1 and 
longlong < -1 and 
real_float > 1.1 and 
real_double > 1.1 and 
real_decimal > 1.1 and 
utiny > 1 and 
ushort > 1 and 
umedium > 1 and 
ulong > 1 and 
ulonglong > 1 and
/* bits > b'001' and */
(options = 'two' or options = 'three' or options = 'four') and
(flags = 'one,two' or flags = 'one,two,three' or flags = 'one,two,three,four') and
date_field > '1901-01-01' and
year_field > '1901' and
time_field > '01:01:01' and
date_time > '1901-01-01 01:01:01'
order by auto;

select auto from t1 where 
string > "aaaa" and 
vstring > "aaaa" and 
bin > 0xAAAA and 
vbin > 0xAAAA and
tiny < -1 and 
short < -1 and 
medium < -1 and 
long_int < -1 and 
longlong < -1 and 
real_float > 1.1 and 
real_double > 1.1 and 
real_decimal > 1.1 and 
utiny > 1 and 
ushort > 1 and 
umedium > 1 and 
ulong > 1 and 
ulonglong > 1 and
/* bits > b'001' and */
(options = 'two' or options = 'three' or options = 'four') and
(flags = 'one,two' or flags = 'one,two,three' or flags = 'one,two,three,four') and
date_field > '1901-01-01' and
year_field > '1901' and
time_field > '01:01:01' and
date_time > '1901-01-01 01:01:01'
order by auto;

--replace_column 9 #
explain
select auto from t1 where 
string >= "aaaa" and 
vstring >= "aaaa" and 
bin >= 0xAAAA and 
vbin >= 0xAAAA and
tiny <= -1 and 
short <= -1 and 
medium <= -1 and 
long_int <= -1 and 
longlong <= -1 and 
real_float >= 1.0 and 
real_double >= 1.0 and 
real_decimal >= 1.0 and 
utiny >= 1 and 
ushort >= 1 and 
umedium >= 1 and 
ulong >= 1 and 
ulonglong >= 1 and 
/* bits >= b'001' and */
(options = 'one' or options = 'two' or options = 'three' or options = 'four') and
(flags = 'one' or flags = 'one,two' or flags = 'one,two,three' or flags = 'one,two,three,four') and
date_field >= '1901-01-01' and
year_field >= '1901' and
time_field >= '01:01:01' and 
date_time >= '1901-01-01 01:01:01' 
order by auto;

select auto from t1 where 
string >= "aaaa" and 
vstring >= "aaaa" and 
bin >= 0xAAAA and 
vbin >= 0xAAAA and
tiny <= -1 and 
short <= -1 and 
medium <= -1 and 
long_int <= -1 and 
longlong <= -1 and 
real_float >= 1.0 and 
real_double >= 1.0 and 
real_decimal >= 1.0 and 
utiny >= 1 and 
ushort >= 1 and 
umedium >= 1 and 
ulong >= 1 and 
ulonglong >= 1 and 
/* bits >= b'001' and */
(options = 'one' or options = 'two' or options = 'three' or options = 'four') and
(flags = 'one' or flags = 'one,two' or flags = 'one,two,three' or flags = 'one,two,three,four') and
date_field >= '1901-01-01' and
year_field >= '1901' and
time_field >= '01:01:01' and 
date_time >= '1901-01-01 01:01:01' 
order by auto;

--replace_column 9 #
explain
select auto from t1 where 
string < "dddd" and 
vstring < "dddd" and 
bin < 0xDDDD and 
vbin < 0xDDDD and
tiny > -4 and 
short > -4 and 
medium > -4 and 
long_int > -4 and 
longlong > -4 and 
real_float < 4.4 and 
real_double < 4.4 and
real_decimal < 4.4 and
utiny < 4 and 
ushort < 4 and 
umedium < 4 and 
ulong < 4 and 
ulonglong < 4 and 
/* bits < b'100' and */
(options = 'one' or options = 'two' or options = 'three') and
(flags = 'one' or flags = 'one,two' or flags = 'one,two,three') and
date_field < '1904-01-01' and
year_field < '1904' and
time_field < '04:04:04' and 
date_time < '1904-04-04 04:04:04' 
order by auto;

select auto from t1 where 
string < "dddd" and 
vstring < "dddd" and 
bin < 0xDDDD and 
vbin < 0xDDDD and
tiny > -4 and 
short > -4 and 
medium > -4 and 
long_int > -4 and 
longlong > -4 and 
real_float < 4.4 and 
real_double < 4.4 and
real_decimal < 4.4 and
utiny < 4 and 
ushort < 4 and 
umedium < 4 and 
ulong < 4 and 
ulonglong < 4 and 
/* bits < b'100' and */
(options = 'one' or options = 'two' or options = 'three') and
(flags = 'one' or flags = 'one,two' or flags = 'one,two,three') and
date_field < '1904-01-01' and
year_field < '1904' and
time_field < '04:04:04' and 
date_time < '1904-04-04 04:04:04' 
order by auto;

--replace_column 9 #
explain
select auto from t1 where 
string <= "dddd" and 
vstring <= "dddd" and 
bin <= 0xDDDD and 
vbin <= 0xDDDD and
tiny >= -4 and 
short >= -4 and 
medium >= -4 and 
long_int >= -4 and 
longlong >= -4 and 
real_float <= 4.5 and 
real_double <= 4.5 and 
real_decimal <= 4.5 and 
utiny <= 4 - 1 + 1 and /* Checking function composition */
ushort <= 4 and 
umedium <= 4 and 
ulong <= 4 and 
ulonglong <= 4 and 
/* bits <= b'100' and */
(options = 'one' or options = 'two' or options = 'three' or options = 'four') and 
(flags = 'one' or flags = 'one,two' or flags = 'one,two,three' or flags = 'one,two,three,four') and
date_field <= '1904-04-04' and
year_field <= '1904' and
time_field <= '04:04:04' and 
date_time <= '1904-04-04 04:04:04' 
order by auto;

select auto from t1 where 
string <= "dddd" and 
vstring <= "dddd" and 
bin <= 0xDDDD and 
vbin <= 0xDDDD and
tiny >= -4 and 
short >= -4 and 
medium >= -4 and 
long_int >= -4 and 
longlong >= -4 and 
real_float <= 4.5 and 
real_double <= 4.5 and 
real_decimal <= 4.5 and 
utiny <= 4 - 1 + 1 and /* Checking function composition */
ushort <= 4 and 
umedium <= 4 and 
ulong <= 4 and 
ulonglong <= 4 and 
/* bits <= b'100' and */
(options = 'one' or options = 'two' or options = 'three' or options = 'four') and 
(flags = 'one' or flags = 'one,two' or flags = 'one,two,three' or flags = 'one,two,three,four') and
date_field <= '1904-04-04' and
year_field <= '1904' and
time_field <= '04:04:04' and 
date_time <= '1904-04-04 04:04:04' 
order by auto;

# Test index scan with filter
create index medium_index on t1(medium);

# Test all types and compare operators
--replace_column 9 #
explain
select auto from t1 where 
string = "aaaa" and 
vstring = "aaaa" and 
bin = 0xAAAA and 
vbin = 0xAAAA and
tiny = -1 and 
short = -1 and 
medium = -1 and 
long_int = -1 and 
longlong = -1 and 
real_float > 1.0 and real_float < 2.0 and 
real_double > 1.0 and real_double < 2.0 and
real_decimal > 1.0 and real_decimal < 2.0 and
utiny = 1 and 
ushort = 1 and 
umedium = 1 and 
ulong = 1 and 
ulonglong = 1 and 
/* bits = b'001' and */
options = 'one' and 
flags = 'one' and 
date_field = '1901-01-01' and
year_field = '1901' and
time_field = '01:01:01' and 
date_time = '1901-01-01 01:01:01' 
order by auto;

select auto from t1 where 
string = "aaaa" and 
vstring = "aaaa" and 
bin = 0xAAAA and 
vbin = 0xAAAA and
tiny = -1 and 
short = -1 and 
medium = -1 and 
long_int = -1 and 
longlong = -1 and 
real_float > 1.0 and real_float < 2.0 and 
real_double > 1.0 and real_double < 2.0 and
real_decimal > 1.0 and real_decimal < 2.0 and
utiny = 1 and 
ushort = 1 and 
umedium = 1 and 
ulong = 1 and 
ulonglong = 1 and 
/* bits = b'001' and */
options = 'one' and 
flags = 'one' and 
date_field = '1901-01-01' and
year_field = '1901' and
time_field = '01:01:01' and 
date_time = '1901-01-01 01:01:01' 
order by auto;

--replace_column 9 #
explain
select auto from t1 where 
string != "aaaa" and 
vstring != "aaaa" and 
bin != 0xAAAA and 
vbin != 0xAAAA and
tiny != -1 and 
short != -1 and 
medium != -1 and 
long_int != -1 and 
longlong != -1 and 
(real_float < 1.0 or real_float > 2.0) and 
(real_double < 1.0 or real_double > 2.0) and
(real_decimal < 1.0 or real_decimal > 2.0) and
utiny != 1 and 
ushort != 1 and 
umedium != 1 and 
ulong != 1 and 
ulonglong != 1 and 
/* bits != b'001' and */
options != 'one' and 
flags != 'one' and 
date_field != '1901-01-01' and
year_field != '1901' and
time_field != '01:01:01' and 
date_time != '1901-01-01 01:01:01' 
order by auto;

select auto from t1 where 
string != "aaaa" and 
vstring != "aaaa" and 
bin != 0xAAAA and 
vbin != 0xAAAA and
tiny != -1 and 
short != -1 and 
medium != -1 and 
long_int != -1 and 
longlong != -1 and 
(real_float < 1.0 or real_float > 2.0) and 
(real_double < 1.0 or real_double > 2.0) and
(real_decimal < 1.0 or real_decimal > 2.0) and
utiny != 1 and 
ushort != 1 and 
umedium != 1 and 
ulong != 1 and 
ulonglong != 1 and 
/* bits != b'001' and */
options != 'one' and 
flags != 'one' and 
date_field != '1901-01-01' and
year_field != '1901' and
time_field != '01:01:01' and 
date_time != '1901-01-01 01:01:01' 
order by auto;

--replace_column 9 #
explain
select auto from t1 where 
string > "aaaa" and 
vstring > "aaaa" and 
bin > 0xAAAA and 
vbin > 0xAAAA and
tiny < -1 and 
short < -1 and 
medium < -1 and 
long_int < -1 and 
longlong < -1 and 
real_float > 1.1 and 
real_double > 1.1 and 
real_decimal > 1.1 and 
utiny > 1 and 
ushort > 1 and 
umedium > 1 and 
ulong > 1 and 
ulonglong > 1 and
/* bits > b'001' and */
(options = 'two' or options = 'three' or options = 'four') and
(flags = 'one,two' or flags = 'one,two,three' or flags = 'one,two,three,four') and
date_field > '1901-01-01' and
year_field > '1901' and
time_field > '01:01:01' and
date_time > '1901-01-01 01:01:01'
order by auto;

select auto from t1 where 
string > "aaaa" and 
vstring > "aaaa" and 
bin > 0xAAAA and 
vbin > 0xAAAA and
tiny < -1 and 
short < -1 and 
medium < -1 and 
long_int < -1 and 
longlong < -1 and 
real_float > 1.1 and 
real_double > 1.1 and 
real_decimal > 1.1 and 
utiny > 1 and 
ushort > 1 and 
umedium > 1 and 
ulong > 1 and 
ulonglong > 1 and
/* bits > b'001' and */
(options = 'two' or options = 'three' or options = 'four') and
(flags = 'one,two' or flags = 'one,two,three' or flags = 'one,two,three,four') and
date_field > '1901-01-01' and
year_field > '1901' and
time_field > '01:01:01' and
date_time > '1901-01-01 01:01:01'
order by auto;

--replace_column 9 #
explain
select auto from t1 where 
string >= "aaaa" and 
vstring >= "aaaa" and 
bin >= 0xAAAA and 
vbin >= 0xAAAA and
tiny <= -1 and 
short <= -1 and 
medium <= -1 and 
long_int <= -1 and 
longlong <= -1 and 
real_float >= 1.0 and 
real_double >= 1.0 and 
real_decimal >= 1.0 and 
utiny >= 1 and 
ushort >= 1 and 
umedium >= 1 and 
ulong >= 1 and 
ulonglong >= 1 and 
/* bits >= b'001' and */
(options = 'one' or options = 'two' or options = 'three' or options = 'four') and
(flags = 'one' or flags = 'one,two' or flags = 'one,two,three' or flags = 'one,two,three,four') and
date_field >= '1901-01-01' and
year_field >= '1901' and
time_field >= '01:01:01' and 
date_time >= '1901-01-01 01:01:01' 
order by auto;

select auto from t1 where 
string >= "aaaa" and 
vstring >= "aaaa" and 
bin >= 0xAAAA and 
vbin >= 0xAAAA and
tiny <= -1 and 
short <= -1 and 
medium <= -1 and 
long_int <= -1 and 
longlong <= -1 and 
real_float >= 1.0 and 
real_double >= 1.0 and 
real_decimal >= 1.0 and 
utiny >= 1 and 
ushort >= 1 and 
umedium >= 1 and 
ulong >= 1 and 
ulonglong >= 1 and 
/* bits >= b'001' and */
(options = 'one' or options = 'two' or options = 'three' or options = 'four') and
(flags = 'one' or flags = 'one,two' or flags = 'one,two,three' or flags = 'one,two,three,four') and
date_field >= '1901-01-01' and
year_field >= '1901' and
time_field >= '01:01:01' and 
date_time >= '1901-01-01 01:01:01' 
order by auto;

--replace_column 9 #
explain
select auto from t1 where 
string < "dddd" and 
vstring < "dddd" and 
bin < 0xDDDD and 
vbin < 0xDDDD and
tiny > -4 and 
short > -4 and 
medium > -4 and 
long_int > -4 and 
longlong > -4 and 
real_float < 4.4 and 
real_double < 4.4 and
real_decimal < 4.4 and
utiny < 4 and 
ushort < 4 and 
umedium < 4 and 
ulong < 4 and 
ulonglong < 4 and 
/* bits < b'100' and */
(options = 'one' or options = 'two' or options = 'three') and
(flags = 'one' or flags = 'one,two' or flags = 'one,two,three') and
date_field < '1904-01-01' and
year_field < '1904' and
time_field < '04:04:04' and 
date_time < '1904-04-04 04:04:04' 
order by auto;

select auto from t1 where 
string < "dddd" and 
vstring < "dddd" and 
bin < 0xDDDD and 
vbin < 0xDDDD and
tiny > -4 and 
short > -4 and 
medium > -4 and 
long_int > -4 and 
longlong > -4 and 
real_float < 4.4 and 
real_double < 4.4 and
real_decimal < 4.4 and
utiny < 4 and 
ushort < 4 and 
umedium < 4 and 
ulong < 4 and 
ulonglong < 4 and 
/* bits < b'100' and */
(options = 'one' or options = 'two' or options = 'three') and
(flags = 'one' or flags = 'one,two' or flags = 'one,two,three') and
date_field < '1904-01-01' and
year_field < '1904' and
time_field < '04:04:04' and 
date_time < '1904-04-04 04:04:04' 
order by auto;

--replace_column 9 #
explain
select auto from t1 where 
string <= "dddd" and 
vstring <= "dddd" and 
bin <= 0xDDDD and 
vbin <= 0xDDDD and
tiny >= -4 and 
short >= -4 and 
medium >= -4 and 
long_int >= -4 and 
longlong >= -4 and 
real_float <= 4.5 and 
real_double <= 4.5 and 
real_decimal <= 4.5 and 
utiny <= 4 - 1 + 1 and /* Checking function composition */
ushort <= 4 and 
umedium <= 4 and 
ulong <= 4 and 
ulonglong <= 4 and 
/* bits <= b'100' and */
(options = 'one' or options = 'two' or options = 'three' or options = 'four') and 
(flags = 'one' or flags = 'one,two' or flags = 'one,two,three' or flags = 'one,two,three,four') and
date_field <= '1904-04-04' and
year_field <= '1904' and
time_field <= '04:04:04' and 
date_time <= '1904-04-04 04:04:04' 
order by auto;

select auto from t1 where 
string <= "dddd" and 
vstring <= "dddd" and 
bin <= 0xDDDD and 
vbin <= 0xDDDD and
tiny >= -4 and 
short >= -4 and 
medium >= -4 and 
long_int >= -4 and 
longlong >= -4 and 
real_float <= 4.5 and 
real_double <= 4.5 and 
real_decimal <= 4.5 and 
utiny <= 4 - 1 + 1 and /* Checking function composition */
ushort <= 4 and 
umedium <= 4 and 
ulong <= 4 and 
ulonglong <= 4 and 
/* bits <= b'100' and */
(options = 'one' or options = 'two' or options = 'three' or options = 'four') and 
(flags = 'one' or flags = 'one,two' or flags = 'one,two,three' or flags = 'one,two,three,four') and
date_field <= '1904-04-04' and
year_field <= '1904' and
time_field <= '04:04:04' and 
date_time <= '1904-04-04 04:04:04' 
order by auto;

# Test LIKE/NOT LIKE
--replace_column 9 #
explain
select auto from t1 where 
string like "b%" and
vstring like "b%" and
bin like concat(0xBB, '%') and
vbin like concat(0xBB, '%')
order by auto;

select auto from t1 where 
string like "b%" and
vstring like "b%" and
bin like concat(0xBB, '%') and
vbin like concat(0xBB, '%')
order by auto;

--replace_column 9 #
explain
select auto from t1 where 
string not like "b%" and
vstring not like "b%" and
bin not like concat(0xBB, '%') and
vbin not like concat(0xBB, '%')
order by auto;

select auto from t1 where 
string not like "b%" and
vstring not like "b%" and
bin not like concat(0xBB, '%') and
vbin not like concat(0xBB, '%')
order by auto;

# BETWEEN
--replace_column 9 #
explain 
select auto from t1 where
(string between "aaaa" and "cccc") and 
(vstring between "aaaa" and "cccc") and 
(bin between 0xAAAA and 0xCCCC) and 
(vbin between 0xAAAA and 0xCCCC) and 
(tiny between -3 and -1) and 
(short between -3 and -1) and 
(medium between -3 and -1) and 
(long_int between -3 and -1) and 
(longlong between -3 and -1) and 
(utiny between 1 and 3) and 
(ushort between 1 and 3) and 
(umedium between 1 and 3) and 
(ulong between 1 and 3) and 
(ulonglong between 1 and 3) and 
/* (bits between b'001' and b'011') and */
(options between 'one' and 'three') and 
(flags between 'one' and 'one,two,three') and 
(date_field between '1901-01-01' and '1903-03-03') and
(year_field between '1901' and '1903') and
(time_field between '01:01:01' and '03:03:03') and 
(date_time between '1901-01-01 01:01:01' and '1903-03-03 03:03:03') 
order by auto;

select auto from t1 where
(string between "aaaa" and "cccc") and 
(vstring between "aaaa" and "cccc") and 
(bin between 0xAAAA and 0xCCCC) and 
(vbin between 0xAAAA and 0xCCCC) and 
(tiny between -3 and -1) and 
(short between -3 and -1) and 
(medium between -3 and -1) and 
(long_int between -3 and -1) and 
(longlong between -3 and -1) and 
(utiny between 1 and 3) and 
(ushort between 1 and 3) and 
(umedium between 1 and 3) and 
(ulong between 1 and 3) and 
(ulonglong between 1 and 3) and 
/* (bits between b'001' and b'011') and */
(options between 'one' and 'three') and 
(flags between 'one' and 'one,two,three') and 
(date_field between '1901-01-01' and '1903-03-03') and
(year_field between '1901' and '1903') and
(time_field between '01:01:01' and '03:03:03') and 
(date_time between '1901-01-01 01:01:01' and '1903-03-03 03:03:03') 
order by auto;

--replace_column 9 #
explain
select auto from t1 where
("aaaa" between string and string) and 
("aaaa" between vstring and vstring) and 
(0xAAAA between bin and bin) and 
(0xAAAA between vbin and vbin) and 
(-1 between tiny and tiny) and 
(-1 between short and short) and 
(-1 between medium and medium) and 
(-1 between long_int and long_int) and 
(-1 between longlong and longlong) and 
(1 between utiny and utiny) and 
(1 between ushort and ushort) and 
(1 between umedium and umedium) and 
(1 between ulong and ulong) and 
(1 between ulonglong and ulonglong) and 
/* (b'001' between bits and bits) and */
('one' between options and options) and 
('one' between flags and flags) and 
('1901-01-01' between date_field and date_field) and
('1901' between year_field and year_field) and
('01:01:01' between time_field and time_field) and 
('1901-01-01 01:01:01' between date_time and date_time) 
order by auto;

select auto from t1 where
("aaaa" between string and string) and 
("aaaa" between vstring and vstring) and 
(0xAAAA between bin and bin) and 
(0xAAAA between vbin and vbin) and 
(-1 between tiny and tiny) and 
(-1 between short and short) and 
(-1 between medium and medium) and 
(-1 between long_int and long_int) and 
(-1 between longlong and longlong) and 
(1 between utiny and utiny) and 
(1 between ushort and ushort) and 
(1 between umedium and umedium) and 
(1 between ulong and ulong) and 
(1 between ulonglong and ulonglong) and 
/* (b'001' between bits and bits) and */
('one' between options and options) and 
('one' between flags and flags) and 
('1901-01-01' between date_field and date_field) and
('1901' between year_field and year_field) and
('01:01:01' between time_field and time_field) and 
('1901-01-01 01:01:01' between date_time and date_time) 
order by auto;

# NOT BETWEEN
--replace_column 9 #
explain 
select auto from t1 where
(string not between "aaaa" and "cccc") and 
(vstring not between "aaaa" and "cccc") and 
(bin not between 0xAAAA and 0xCCCC) and 
(vbin not between 0xAAAA and 0xCCCC) and 
(tiny not between -3 and -1) and 
(short not between -3 and -1) and 
(medium not between -3 and -1) and 
(long_int not between -3 and -1) and 
(longlong not between -3 and -1) and 
(utiny not between 1 and 3) and 
(ushort not between 1 and 3) and 
(umedium not between 1 and 3) and 
(ulong not between 1 and 3) and 
(ulonglong not between 1 and 3) and 
/* (bits not between b'001' and b'011') and */
(options not between 'one' and 'three') and 
(flags not between 'one' and 'one,two,three') and 
(date_field not between '1901-01-01' and '1903-03-03') and
(year_field not between '1901' and '1903') and
(time_field not between '01:01:01' and '03:03:03') and 
(date_time not between '1901-01-01 01:01:01' and '1903-03-03 03:03:03') 
order by auto;

select auto from t1 where
(string not between "aaaa" and "cccc") and 
(vstring not between "aaaa" and "cccc") and 
(bin not between 0xAAAA and 0xCCCC) and 
(vbin not between 0xAAAA and 0xCCCC) and 
(tiny not between -3 and -1) and 
(short not between -3 and -1) and 
(medium not between -3 and -1) and 
(long_int not between -3 and -1) and 
(longlong not between -3 and -1) and 
(utiny not between 1 and 3) and 
(ushort not between 1 and 3) and 
(umedium not between 1 and 3) and 
(ulong not between 1 and 3) and 
(ulonglong not between 1 and 3) and 
/* (bits not between b'001' and b'011') and */
(options not between 'one' and 'three') and 
(flags not between 'one' and 'one,two,three') and 
(date_field not between '1901-01-01' and '1903-03-03') and
(year_field not between '1901' and '1903') and
(time_field not between '01:01:01' and '03:03:03') and 
(date_time not between '1901-01-01 01:01:01' and '1903-03-03 03:03:03') 
order by auto;

--replace_column 9 #
explain
select auto from t1 where
("aaaa" not between string and string) and 
("aaaa" not between vstring and vstring) and 
(0xAAAA not between bin and bin) and 
(0xAAAA not between vbin and vbin) and 
(-1 not between tiny and tiny) and 
(-1 not between short and short) and 
(-1 not between medium and medium) and 
(-1 not between long_int and long_int) and 
(-1 not between longlong and longlong) and 
(1 not between utiny and utiny) and 
(1 not between ushort and ushort) and 
(1 not between umedium and umedium) and 
(1 not between ulong and ulong) and 
(1 not between ulonglong and ulonglong) and 
/* (b'001' not between bits and bits) and */
('one' not between options and options) and 
('one' not between flags and flags) and 
('1901-01-01' not between date_field and date_field) and
('1901' not between year_field and year_field) and
('01:01:01' not between time_field and time_field) and 
('1901-01-01 01:01:01' not between date_time and date_time) 
order by auto;

select auto from t1 where
("aaaa" not between string and string) and 
("aaaa" not between vstring and vstring) and 
(0xAAAA not between bin and bin) and 
(0xAAAA not between vbin and vbin) and 
(-1 not between tiny and tiny) and 
(-1 not between short and short) and 
(-1 not between medium and medium) and 
(-1 not between long_int and long_int) and 
(-1 not between longlong and longlong) and 
(1 not between utiny and utiny) and 
(1 not between ushort and ushort) and 
(1 not between umedium and umedium) and 
(1 not between ulong and ulong) and 
(1 not between ulonglong and ulonglong) and 
/* (b'001' not between bits and bits) and */
('one' not between options and options) and 
('one' not between flags and flags) and 
('1901-01-01' not between date_field and date_field) and
('1901' not between year_field and year_field) and
('01:01:01' not between time_field and time_field) and 
('1901-01-01 01:01:01' not between date_time and date_time) 
order by auto;

# IN
--replace_column 9 #
explain
select auto from t1 where
string in("aaaa","cccc") and 
vstring in("aaaa","cccc") and 
bin in(0xAAAA,0xCCCC) and 
vbin in(0xAAAA,0xCCCC) and 
tiny in(-1,-3) and 
short in(-1,-3) and 
medium in(-1,-3) and 
long_int in(-1,-3) and 
longlong in(-1,-3) and 
utiny in(1,3) and 
ushort in(1,3) and 
umedium in(1,3) and 
ulong in(1,3) and 
ulonglong in(1,3) and 
/* bits in(b'001',b'011') and */
options in('one','three') and 
flags in('one','one,two,three') and 
date_field in('1901-01-01','1903-03-03') and
year_field in('1901','1903') and
time_field in('01:01:01','03:03:03') and 
date_time in('1901-01-01 01:01:01','1903-03-03 03:03:03') 
order by auto;

select auto from t1 where
string in("aaaa","cccc") and 
vstring in("aaaa","cccc") and 
bin in(0xAAAA,0xCCCC) and 
vbin in(0xAAAA,0xCCCC) and 
tiny in(-1,-3) and 
short in(-1,-3) and 
medium in(-1,-3) and 
long_int in(-1,-3) and 
longlong in(-1,-3) and 
utiny in(1,3) and 
ushort in(1,3) and 
umedium in(1,3) and 
ulong in(1,3) and 
ulonglong in(1,3) and 
/* bits in(b'001',b'011') and */
options in('one','three') and 
flags in('one','one,two,three') and 
date_field in('1901-01-01','1903-03-03') and
year_field in('1901','1903') and
time_field in('01:01:01','03:03:03') and 
date_time in('1901-01-01 01:01:01','1903-03-03 03:03:03') 
order by auto;

--replace_column 9 #
explain
select auto from t1 where
"aaaa" in(string) and 
"aaaa" in(vstring) and 
0xAAAA in(bin) and 
0xAAAA in(vbin) and 
(-1 in(tiny)) and
(-1 in (short)) and
(-1 in(medium)) and
(-1 in(long_int)) and
(-1 in(longlong)) and
1 in(utiny) and 
1 in(ushort) and 
1 in(umedium) and 
1 in(ulong) and 
1 in(ulonglong) and 
/* b'001' in(bits) and */
'one' in(options) and 
'one' in(flags) and 
'1901-01-01' in(date_field) and
'1901' in(year_field) and
'01:01:01' in(time_field) and 
'1901-01-01 01:01:01' in(date_time) 
order by auto;

select auto from t1 where
"aaaa" in(string) and 
"aaaa" in(vstring) and 
0xAAAA in(bin) and 
0xAAAA in(vbin) and 
(-1 in(tiny)) and
(-1 in (short)) and
(-1 in(medium)) and
(-1 in(long_int)) and
(-1 in(longlong)) and
1 in(utiny) and 
1 in(ushort) and 
1 in(umedium) and 
1 in(ulong) and 
1 in(ulonglong) and 
/* b'001' in(bits) and */
'one' in(options) and 
'one' in(flags) and 
'1901-01-01' in(date_field) and
'1901' in(year_field) and
'01:01:01' in(time_field) and 
'1901-01-01 01:01:01' in(date_time) 
order by auto;

# NOT IN
--replace_column 9 #
explain
select auto from t1 where
string not in("aaaa","cccc") and 
vstring not in("aaaa","cccc") and 
bin not in(0xAAAA,0xCCCC) and 
vbin not in(0xAAAA,0xCCCC) and 
tiny not in(-1,-3) and 
short not in(-1,-3) and 
medium not in(-1,-3) and 
long_int not in(-1,-3) and 
longlong not in(-1,-3) and 
utiny not in(1,3) and 
ushort not in(1,3) and 
umedium not in(1,3) and 
ulong not in(1,3) and 
ulonglong not in(1,3) and 
/* bits not in(b'001',b'011') and */
options not in('one','three') and 
flags not in('one','one,two,three') and 
date_field not in('1901-01-01','1903-03-03') and
year_field not in('1901','1903') and
time_field not in('01:01:01','03:03:03') and 
date_time not in('1901-01-01 01:01:01','1903-03-03 03:03:03') 
order by auto;

select auto from t1 where
string not in("aaaa","cccc") and 
vstring not in("aaaa","cccc") and 
bin not in(0xAAAA,0xCCCC) and 
vbin not in(0xAAAA,0xCCCC) and 
tiny not in(-1,-3) and 
short not in(-1,-3) and 
medium not in(-1,-3) and 
long_int not in(-1,-3) and 
longlong not in(-1,-3) and 
utiny not in(1,3) and 
ushort not in(1,3) and 
umedium not in(1,3) and 
ulong not in(1,3) and 
ulonglong not in(1,3) and 
/* bits not in(b'001',b'011') and */
options not in('one','three') and 
flags not in('one','one,two,three') and 
date_field not in('1901-01-01','1903-03-03') and
year_field not in('1901','1903') and
time_field not in('01:01:01','03:03:03') and 
date_time not in('1901-01-01 01:01:01','1903-03-03 03:03:03') 
order by auto;

--replace_column 9 #
explain
select auto from t1 where
"aaaa" not in(string) and 
"aaaa" not in(vstring) and 
0xAAAA not in(bin) and 
0xAAAA not in(vbin) and 
(-1 not in(tiny)) and
(-1 not in(short)) and
(-1 not in(medium)) and
(-1 not in(long_int)) and
(-1 not in(longlong)) and
1 not in(utiny) and 
1 not in(ushort) and 
1 not in(umedium) and 
1 not in(ulong) and 
1 not in(ulonglong) and 
/* b'001' not in(bits) and */
'one' not in(options) and 
'one' not in(flags) and 
'1901-01-01' not in(date_field) and
'1901' not in(year_field) and
'01:01:01' not in(time_field) and 
'1901-01-01 01:01:01' not in(date_time) 
order by auto;

select auto from t1 where
"aaaa" not in(string) and 
"aaaa" not in(vstring) and 
0xAAAA not in(bin) and 
0xAAAA not in(vbin) and 
(-1 not in(tiny)) and
(-1 not in(short)) and
(-1 not in(medium)) and
(-1 not in(long_int)) and
(-1 not in(longlong)) and
1 not in(utiny) and 
1 not in(ushort) and 
1 not in(umedium) and 
1 not in(ulong) and 
1 not in(ulonglong) and 
/* b'001' not in(bits) and */
'one' not in(options) and 
'one' not in(flags) and 
'1901-01-01' not in(date_field) and
'1901' not in(year_field) and
'01:01:01' not in(time_field) and 
'1901-01-01 01:01:01' not in(date_time) 
order by auto;

# Update test
update t1
set medium = 17
where 
string = "aaaa" and 
vstring = "aaaa" and 
bin = 0xAAAA and 
vbin = 0xAAAA and
tiny = -1 and 
short = -1 and 
medium = -1 and 
long_int = -1 and 
longlong = -1 and 
real_float > 1.0 and real_float < 2.0 and 
real_double > 1.0 and real_double < 2.0 and
real_decimal > 1.0 and real_decimal < 2.0 and
utiny = 1 and 
ushort = 1 and 
umedium = 1 and 
ulong = 1 and 
ulonglong = 1 and 
/* bits = b'001' and */
options = 'one' and 
flags = 'one' and 
date_field = '1901-01-01' and
year_field = '1901' and
time_field = '01:01:01' and 
date_time = '1901-01-01 01:01:01';

# Delete test
delete from t1 
where
string = "aaaa" and 
vstring = "aaaa" and 
bin = 0xAAAA and 
vbin = 0xAAAA and
tiny = -1 and 
short = -1 and 
medium = 17 and 
long_int = -1 and 
longlong = -1 and 
real_float > 1.0 and real_float < 2.0 and 
real_double > 1.0 and real_double < 2.0 and
real_decimal > 1.0 and real_decimal < 2.0 and
utiny = 1 and 
ushort = 1 and 
umedium = 1 and 
ulong = 1 and 
ulonglong = 1 and 
/* bits = b'001' and */
options = 'one' and 
flags = 'one' and 
date_field = '1901-01-01' and
year_field = '1901' and
time_field = '01:01:01' and 
date_time = '1901-01-01 01:01:01';

select count(*) from t1;

# Various tests 
--replace_column 9 #
explain 
select * from t2 where attr3 is null or attr1 > 2 and pk1= 3 order by pk1;
select * from t2 where attr3 is null or attr1 > 2 and pk1= 3 order by pk1;

--replace_column 9 #
explain
select * from t2 where attr3 is not null and attr1 > 2 order by pk1;
select * from t2 where attr3 is not null and attr1 > 2 order by pk1;

--replace_column 9 #
explain
select * from t3 where attr2 >  9223372036854775803 and attr3 != 3 order by pk1;
select * from t3 where attr2 >  9223372036854775803 and attr3 != 3 order by pk1;

--replace_column 9 #
explain
select * from t2,t3 where t2.attr1 < 1 and t2.attr2 = t3.attr2 and t3.attr1 < 5 order by t2.pk1;
select * from t2,t3 where t2.attr1 < 1 and t2.attr2 = t3.attr2 and t3.attr1 < 5 order by t2.pk1;

--replace_column 9 #
explain
select * from t4 where attr1 < 5 and attr2 > 9223372036854775803 and attr3 != 3 order by t4.pk1;
select * from t4 where attr1 < 5 and attr2 > 9223372036854775803 and attr3 != 3 order by t4.pk1;

--replace_column 9 #
explain
select * from t3,t4 where t4.attr1 > 1 and t4.attr2 = t3.attr2 and t4.attr3 < 5 order by t4.pk1;
select * from t3,t4 where t4.attr1 > 1 and t4.attr2 = t3.attr2 and t4.attr3 < 5 order by t4.pk1;

# Some tests that are currently not supported and should not push condition
--replace_column 9 #
explain
select auto from t1 where string = "aaaa" collate latin1_general_ci order by auto;
--replace_column 9 #
explain
select * from t2 where (attr1 < 2) = (attr2 < 2) order by pk1;
--replace_column 9 #
explain
select * from t3 left join t4 on t4.attr2 = t3.attr2 where t4.attr1 > 1 and t4.attr3 < 5 or t4.attr1 is null order by t4.pk1;

# bug#15722
create table t5 (a int primary key auto_increment, b tinytext not null) 
engine = ndb;
insert into t5 (b) values ('jonas'), ('jensing'), ('johan');
set engine_condition_pushdown = off;
select * from t5 where b like '%jo%' order by a;
set engine_condition_pushdown = on;
--replace_column 9 #
explain select * from t5 where b like '%jo%';
select * from t5 where b like '%jo%' order by a;

# bug#21056  	ndb pushdown equal/setValue error on datetime
set engine_condition_pushdown = off;
select auto from t1 where date_time like '1902-02-02 %' order by auto;
select auto from t1 where date_time not like '1902-02-02 %' order by auto;
set engine_condition_pushdown = on;
--replace_column 9 #
explain select auto from t1 where date_time like '1902-02-02 %';
select auto from t1 where date_time like '1902-02-02 %' order by auto;
--replace_column 9 #
explain select auto from t1 where date_time not like '1902-02-02 %';
select auto from t1 where date_time not like '1902-02-02 %' order by auto;

# bug#17421 -1
drop table t1;
create table t1 (a int, b varchar(3), primary key using hash(a))
engine=ndb;
insert into t1 values (1,'a'), (2,'ab'), (3,'abc');
# in TUP the constants 'ab' 'abc' were expected in varchar format
# "like" returned error which became "false"
# scan filter negates "or" which exposes the bug
set engine_condition_pushdown = off;
select * from t1 where b like 'ab';
select * from t1 where b like 'ab' or b like 'ab';
select * from t1 where b like 'abc';
select * from t1 where b like 'abc' or b like 'abc';
set engine_condition_pushdown = on;
select * from t1 where b like 'ab';
select * from t1 where b like 'ab' or b like 'ab';
select * from t1 where b like 'abc';
select * from t1 where b like 'abc' or b like 'abc';

# bug#17421 -2
drop table t1;
create table t1 (a int, b char(3), primary key using hash(a))
engine=ndb;
insert into t1 values (1,'a'), (2,'ab'), (3,'abc');
# test that incorrect MySQL behaviour is preserved
# 'ab ' LIKE 'ab' is true in MySQL
set engine_condition_pushdown = off;
select * from t1 where b like 'ab';
select * from t1 where b like 'ab' or b like 'ab';
select * from t1 where b like 'abc';
select * from t1 where b like 'abc' or b like 'abc';
set engine_condition_pushdown = on;
select * from t1 where b like 'ab';
select * from t1 where b like 'ab' or b like 'ab';
select * from t1 where b like 'abc';
select * from t1 where b like 'abc' or b like 'abc';

# bug#20406 (maybe same as bug#17421 -1, not seen on 32-bit x86)
drop table t1;
create table  t1 ( fname varchar(255), lname varchar(255) )
engine=ndbcluster;
insert into t1 values ("Young","Foo");

set engine_condition_pushdown = 0;
SELECT fname, lname FROM t1 WHERE (fname like 'Y%') or (lname like 'F%');
set engine_condition_pushdown = 1;
SELECT fname, lname FROM t1 WHERE (fname like 'Y%') or (lname like 'F%');

# make sure optimizer does not do some crazy shortcut
insert into t1 values ("aaa", "aaa");
insert into t1 values ("bbb", "bbb");
insert into t1 values ("ccc", "ccc");
insert into t1 values ("ddd", "ddd");

set engine_condition_pushdown = 0;
SELECT fname, lname FROM t1 WHERE (fname like 'Y%') or (lname like 'F%');
set engine_condition_pushdown = 1;
SELECT fname, lname FROM t1 WHERE (fname like 'Y%') or (lname like 'F%');

# bug#29390 (scan filter is too large, discarded)
# bug#34107 (previous limit was too large for TUP)

drop table t1;

# bug#35185  SELECT LIKE gives wrong results when ndbcluster engine is used
 
CREATE TABLE NodeAlias (
id int(10) unsigned NOT NULL AUTO_INCREMENT,
nodeId int(10) unsigned NOT NULL,
displayName varchar(45) DEFAULT NULL,
aliasKey varchar(45) DEFAULT NULL,
objectVersion int(10) unsigned NOT NULL DEFAULT '0',
changed timestamp NOT NULL DEFAULT CURRENT_TIMESTAMP ON UPDATE CURRENT_TIMESTAMP,
PRIMARY KEY (id),
KEY NodeAlias_identifies_1_Node (nodeId),
KEY NodeAlias_KeyIndex (aliasKey)
) engine=ndb;

insert into NodeAlias VALUES(null, 2 , '49', '49',  0,'2008-03-07 14:54:59');
insert into NodeAlias VALUES(null, 3 , '49' , '49' , 0 , '2008-03-07 14:55:24');
insert into NodeAlias VALUES(null, 4 , '49' , '49' , 0 , '2008-03-07 14:55:51');
insert into NodeAlias VALUES(null, 5 , '150' , '150' , 0 , '2008-03-10 10:48:30');
insert into NodeAlias VALUES(null, 6 , '154' , '154' , 0 , '2008-03-10 10:48:43');
insert into NodeAlias VALUES(null, 7 , '158' , '158' , 0 , '2008-03-10 10:48:57');
insert into NodeAlias VALUES(null, 8 , '491803%' , '491803%' , 0 , '2008-03-10
12:22:26');

explain select * from NodeAlias where (aliasKey LIKE '491803%'); 
select * from NodeAlias where (aliasKey LIKE '491803%') order by id; 

explain select * from NodeAlias where ('4918031215220' LIKE aliasKey OR aliasKey LIKE '4918031215220'); 
select * from NodeAlias where ('4918031215220' LIKE aliasKey OR aliasKey LIKE '4918031215220') order by id; 

drop table NodeAlias;

create table t1 (a int, b int, c int, d int, primary key using hash(a))
    engine=ndbcluster;

insert into t1 values (10,1,100,0+0x1111);
insert into t1 values (20,2,200,0+0x2222);
insert into t1 values (30,3,300,0+0x3333);
insert into t1 values (40,4,400,0+0x4444);
insert into t1 values (50,5,500,0+0x5555);

set engine_condition_pushdown = on;

select a,b,d from t1
    where b in (0,1,2,5)
    order by b;

--echo -- big filter just below limit
--disable_query_log
select a,b,d from t1
    where b in (
0,1,2,5,0,1,2,5,0,1,
0,1,2,5,0,1,2,5,0,1,2,5,0,1,2,5,0,1,2,5,0,1,2,5,0,1,2,5,0,1,2,5,0,1,2,5,0,1,2,
0,1,2,5,0,1,2,5,0,1,2,5,0,1,2,5,0,1,2,5,0,1,2,5,0,1,2,5,0,1,2,5,0,1,2,5,0,1,2,
0,1,2,5,0,1,2,5,0,1,2,5,0,1,2,5,0,1,2,5,0,1,2,5,0,1,2,5,0,1,2,5,0,1,2,5,0,1,2,
0,1,2,5,0,1,2,5,0,1,2,5,0,1,2,5,0,1,2,5,0,1,2,5,0,1,2,5,0,1,2,5,0,1,2,5,0,1,2,
0,1,2,5,0,1,2,5,0,1,2,5,0,1,2,5,0,1,2,5,0,1,2,5,0,1,2,5,0,1,2,5,0,1,2,5,0,1,2,
0,1,2,5,0,1,2,5,0,1,2,5,0,1,2,5,0,1,2,5,0,1,2,5,0,1,2,5,0,1,2,5,0,1,2,5,0,1,2,
0,1,2,5,0,1,2,5,0,1,2,5,0,1,2,5,0,1,2,5,0,1,2,5,0,1,2,5,0,1,2,5,0,1,2,5,0,1,2,
0,1,2,5,0,1,2,5,0,1,2,5,0,1,2,5,0,1,2,5,0,1,2,5,0,1,2,5,0,1,2,5,0,1,2,5,0,1,2,
0,1,2,5,0,1,2,5,0,1,2,5,0,1,2,5,0,1,2,5,0,1,2,5,0,1,2,5,0,1,2,5,0,1,2,5,0,1,2,
0,1,2,5,0,1,2,5,0,1,2,5,0,1,2,5,0,1,2,5,0,1,2,5,0,1,2,5,0,1,2,5,0,1,2,5,0,1,2,
0,1,2,5,0,1,2,5,0,1,2,5,0,1,2,5,0,1,2,5,0,1,2,5,0,1,2,5,0,1,2,5,0,1,2,5,0,1,2,
0,1,2,5,0,1,2,5,0,1,2,5,0,1,2,5,0,1,2,5,0,1,2,5,0,1,2,5,0,1,2,5,0,1,2,5,0,1,2,
0,1,2,5,0,1,2,5,0,1,2,5,0,1,2,5,0,1,2,5,0,1,2,5,0,1,2,5,0,1,2,5,0,1,2,5,0,1,2,
0,1,2,5,0,1,2,5,0,1,2,5,0,1,2,5,0,1,2,5,0,1,2,5,0,1,2,5,0,1,2,5,0,1,2,5,0,1,2,
0,1,2,5,0,1,2,5,0,1,2,5,0,1,2,5,0,1,2,5,0,1,2,5,0,1,2,5,0,1,2,5,0,1,2,5,0,1,2,
0,1,2,5,0,1,2,5,0,1,2,5,0,1,2,5,0,1,2,5,0,1,2,5,0,1,2,5,0,1,2,5,0,1,2,5,0,1,2,
0,1,2,5,0,1,2,5,0,1,2,5,0,1,2,5,0,1,2,5,0,1,2,5,0,1,2,5,0,1,2,5,0,1,2,5,0,1,2,
0,1,2,5,0,1,2,5,0,1,2,5,0,1,2,5,0,1,2,5,0,1,2,5,0,1,2,5,0,1,2,5,0,1,2,5,0,1,2,
0,1,2,5,0,1,2,5,0,1,2,5,0,1,2,5,0,1,2,5,0,1,2,5,0,1,2,5,0,1,2,5,0,1,2,5,0,1,2,
0,1,2,5,0,1,2,5,0,1,2,5,0,1,2,5,0,1,2,5,0,1,2,5,0,1,2,5,0,1,2,5,0,1,2,5,0,1,2,
0,1,2,5,0,1,2,5,0,1,2,5,0,1,2,5,0,1,2,5,0,1,2,5,0,1,2,5,0,1,2,5,0,1,2,5,0,1,2,
0,1,2,5,0,1,2,5,0,1,2,5,0,1,2,5,0,1,2,5,0,1,2,5,0,1,2,5,0,1,2,5,0,1,2,5,0,1,2,
0,1,2,5,0,1,2,5,0,1,2,5,0,1,2,5,0,1,2,5,0,1,2,5,0,1,2,5,0,1,2,5,0,1,2,5,0,1,2,
0,1,2,5,0,1,2,5,0,1,2,5,0,1,2,5,0,1,2,5,0,1,2,5,0,1,2,5,0,1,2,5,0,1,2,5,0,1,2,
0,1,2,5,0,1,2,5,0,1,2,5,0,1,2,5,0,1,2,5,0,1,2,5,0,1,2,5,0,1,2,5,0,1,2,5,0,1,2,
0,1,2,5,0,1,2,5,0,1,2,5,0,1,2,5,0,1,2,5,0,1,2,5,0,1,2,5,0,1,2,5,0,1,2,5,0,1,2,
0,1,2,5,0,1,2,5,0,1,2,5,0,1,2,5,0,1,2,5,0,1,2,5,0,1,2,5,0,1,2,5,0,1,2,5,0,1,2,
0,1,2,5,0,1,2,5,0,1,2,5,0,1,2,5,0,1,2,5,0,1,2,5,0,1,2,5,0,1,2,5,0,1,2,5,0,1,2,
0,1,2,5,0,1,2,5,0,1,2,5,0,1,2,5,0,1,2,5,0,1,2,5,0,1,2,5,0,1,2,5,0,1,2,5,0,1,2,
0,1,2,5,0,1,2,5,0,1,2,5,0,1,2,5,0,1,2,5,0,1,2,5,0,1,2,5,0,1,2,5,0,1,2,5,0,1,2,
0,1,2,5,0,1,2,5,0,1,2,5,0,1,2,5,0,1,2,5,0,1,2,5,0,1,2,5,0,1,2,5,0,1,2,5,0,1,2,
0,1,2,5,0,1,2,5,0,1,2,5,0,1,2,5,0,1,2,5,0,1,2,5,0,1,2,5,0,1,2,5,0,1,2,5,0,1,2,
0,1,2,5,0,1,2,5,0,1,2,5,0,1,2,5,0,1,2,5,0,1,2,5,0,1,2,5,0,1,2,5,0,1,2,5,0,1,2,
0,1,2,5,0,1,2,5,0,1,2,5,0,1,2,5,0,1,2,5,0,1,2,5,0,1,2,5,0,1,2,5,0,1,2,5,0,1,2,
0,1,2,5,0,1,2,5,0,1,2,5,0,1,2,5,0,1,2,5,0,1,2,5,0,1,2,5,0,1,2,5,0,1,2,5,0,1,2,
0,1,2,5,0,1,2,5,0,1,2,5,0,1,2,5,0,1,2,5,0,1,2,5,0,1,2,5,0,1,2,5,0,1,2,5,0,1,2,
0,1,2,5,0,1,2,5,0,1,2,5,0,1,2,5,0,1,2,5,0,1,2,5,0,1,2,5,0,1,2,5,0,1,2,5,0,1,2,
0,1,2,5,0,1,2,5,0,1,2,5,0,1,2,5,0,1,2,5,0,1,2,5,0,1,2,5,0,1,2,5,0,1,2,5,0,1,2,
0,1,2,5,0,1,2,5,0,1,2,5,0,1,2,5,0,1,2,5,0,1,2,5,0,1,2,5,0,1,2,5,0,1,2,5,0,1,2,
0,1,2,5,0,1,2,5,0,1,2,5,0,1,2,5,0,1,2,5,0,1,2,5,0,1,2,5,0,1,2,5,0,1,2,5,0,1,2,
0,1,2,5,0,1,2,5,0,1,2,5,0,1,2,5,0,1,2,5,0,1,2,5,0,1,2,5,0,1,2,5,0,1,2,5,0,1,2,
0,1,2,5,0,1,2,5,0,1,2,5,0,1,2,5,0,1,2,5,0,1,2,5,0,1,2,5,0,1,2,5,0,1,2,5,0,1,2,
0,1,2,5,0,1,2,5,0,1,2,5,0,1,2,5,0,1,2,5,0,1,2,5,0,1,2,5,0,1,2,5,0,1,2,5,0,1,2,
0,1,2,5,0,1,2,5,0,1,2,5,0,1,2,5,0,1,2,5,0,1,2,5,0,1,2,5,0,1,2,5,0,1,2,5,0,1,2,
0,1,2,5,0,1,2,5,0,1,2,5,0,1,2,5,0,1,2,5,0,1,2,5,0,1,2,5,0,1,2,5,0,1,2,5,0,1,2,
0,1,2,5,0,1,2,5,0,1,2,5,0,1,2,5,0,1,2,5,0,1,2,5,0,1,2,5,0,1,2,5,0,1,2,5,0,1,2,
0,1,2,5,0,1,2,5,0,1,2,5,0,1,2,5,0,1,2,5,0,1,2,5,0,1,2,5,0,1,2,5,0,1,2,5,0,1,2,
0,1,2,5,0,1,2,5,0,1,2,5,0,1,2,5,0,1,2,5,0,1,2,5,0,1,2,5,0,1,2,5,0,1,2,5,0,1,2,
0,1,2,5,0,1,2,5,0,1,2,5,0,1,2,5,0,1,2,5,0,1,2,5,0,1,2,5,0,1,2,5,0,1,2,5,0,1,2,
0,1,2,5,0,1,2,5,0,1,2,5,0,1,2,5,0,1,2,5,0,1,2,5,0,1,2,5,0,1,2,5,0,1,2,5,0,1,2,
0,1,2,5,0,1,2,5,0,1,2,5,0,1,2,5,0,1,2,5,0,1,2,5,0,1,2,5,0,1,2,5,0,1,2,5,0,1,2,
0,1,2,5,0,1,2,5,0,1,2,5,0,1,2,5,0,1,2,5,0,1,2,5,0,1,2,5,0,1,2,5,0,1,2,5,0,1,2,
0,1,2,5,0,1,2,5,0,1,2,5,0,1,2,5,0,1,2,5,0,1,2,5,0,1,2,5,0,1,2,5,0,1,2,5,0,1,2,
0,1,2,5,0,1,2,5,0,1,2,5,0,1,2,5,0,1,2,5,0,1,2,5,0,1,2,5,0,1,2,5,0,1,2,5,0,1,2,
0,1,2,5,0,1,2,5,0,1,2,5,0,1,2,5,0,1,2,5,0,1,2,5,0,1,2,5,0,1,2,5,0,1,2,5,0,1,2,
0,1,2,5,0,1,2,5,0,1,2,5,0,1,2,5,0,1,2,5,0,1,2,5,0,1,2,5,0,1,2,5,0,1,2,5,0,1,2,
0,1,2,5,0,1,2,5,0,1,2,5,0,1,2,5,0,1,2,5,0,1,2,5,0,1,2,5,0,1,2,5,0,1,2,5,0,1,2,
0,1,2,5,0,1,2,5,0,1,2,5,0,1,2,5,0,1,2,5,0,1,2,5,0,1,2,5,0,1,2,5,0,1,2,5,0,1,2,
0,1,2,5,0,1,2,5,0,1,2,5,0,1,2,5,0,1,2,5,0,1,2,5,0,1,2,5,0,1,2,5,0,1,2,5,0,1,2,
0,1,2,5,0,1,2,5,0,1,2,5,0,1,2,5,0,1,2,5,0,1,2,5,0,1,2,5,0,1,2,5,0,1,2,5,0,1,2,
0,1,2,5,0,1,2,5,0,1,2,5,0,1,2,5,0,1,2,5,0,1,2,5,0,1,2,5,0,1,2,5,0,1,2,5,0,1,2,
0,1,2,5,0,1,2,5,0,1,2,5,0,1,2,5,0,1,2,5,0,1,2,5,0,1,2,5,0,1,2,5,0,1,2,5,0,1,2,
0,1,2,5,0,1,2,5,0,1,2,5,0,1,2,5,0,1,2,5,0,1,2,5,0,1,2,5,0,1,2,5,0,1,2,5,0,1,2,
0,1,2,5,0,1,2,5,0,1,2,5,0,1,2,5,0,1,2,5,0,1,2,5,0,1,2,5,0,1,2,5,0,1,2,5,0,1,2,
0,1,2,5,0,1,2,5,0,1,2,5,0,1,2,5,0,1,2,5,0,1,2,5,0,1,2,5,0,1,2,5,0,1,2,5,0,1,2,
0,1,2,5,0,1,2,5,0,1,2,5,0,1,2,5,0,1,2,5,0,1,2,5,0,1,2,5,0,1,2,5,0,1,2,5,0,1,2,
0,1,2,5,0,1,2,5,0,1,2,5,0,1,2,5,0,1,2,5,0,1,2,5,0,1,2,5,0,1,2,5,0,1,2,5,0,1,2,
0,1,2,5,0,1,2,5,0,1,2,5,0,1,2,5,0,1,2,5,0,1,2,5,0,1,2,5,0,1,2,5,0,1,2,5,0,1,2,
0,1,2,5,0,1,2,5,0,1,2,5,0,1,2,5,0,1,2,5,0,1,2,5,0,1,2,5,0,1,2,5,0,1,2,5,0,1,2,
0,1,2,5,0,1,2,5,0,1,2,5,0,1,2,5,0,1,2,5,0,1,2,5,0,1,2,5,0,1,2,5,0,1,2,5,0,1,2,
0,1,2,5,0,1,2,5,0,1,2,5,0,1,2,5,0,1,2,5,0,1,2,5,0,1,2,5,0,1,2,5,0,1,2,5,0,1,2,
0,1,2,5,0,1,2,5,0,1,2,5,0,1,2,5,0,1,2,5,0,1,2,5,0,1,2,5,0,1,2,5,0,1,2,5,0,1,2,
0,1,2,5,0,1,2,5,0,1,2,5,0,1,2,5,0,1,2,5,0,1,2,5,0,1,2,5,0,1,2,5,0,1,2,5,0,1,2,
0,1,2,5,0,1,2,5,0,1,2,5,0,1,2,5,0,1,2,5,0,1,2,5,0,1,2,5,0,1,2,5,0,1,2,5,0,1,2,
0,1,2,5,0,1,2,5,0,1,2,5,0,1,2,5,0,1,2,5,0,1,2,5,0,1,2,5,0,1,2,5,0,1,2,5,0,1,2,
0,1,2,5,0,1,2,5,0,1,2,5,0,1,2,5,0,1,2,5,0,1,2,5,0,1,2,5,0,1,2,5,0,1,2,5,0,1,2,
0,1,2,5,0,1,2,5,0,1,2,5,0,1,2,5,0,1,2,5,0,1,2,5,0,1,2,5,0,1,2,5,0,1,2,5,0,1,2,
0,1,2,5,0,1,2,5,0,1,2,5,0,1,2,5,0,1,2,5,0,1,2,5,0,1,2,5,0,1,2,5,0,1,2,5,0,1,2,
0,1,2,5,0,1,2,5,0,1,2,5,0,1,2,5,0,1,2,5,0,1,2,5,0,1,2,5,0,1,2,5,0,1,2,5,0,1,2,
0,1,2,5,0,1,2,5,0,1,2,5,0,1,2,5,0,1,2,5,0,1,2,5,0,1,2,5,0,1,2,5,0,1,2,5,0,1,2,
0,1,2,5,0,1,2,5,0,1,2,5,0,1,2,5,0,1,2,5,0,1,2,5,0,1,2,5,0,1,2,5,0,1,2,5,0,1,2,
0,1,2,5,0,1,2,5,0,1,2,5,0,1,2,5,0,1,2,5,0,1,2,5,0,1,2,5,0,1,2,5,0,1,2,5,0,1,2,
0,1,2,5,0,1,2,5,0,1,2,5,0,1,2,5,0,1,2,5,0,1,2,5,0,1,2,5,0,1,2,5,0,1,2,5,0,1,2,
0,1,2,5,0,1,2,5,0,1,2,5,0,1,2,5,0,1,2,5,0,1,2,5,0,1,2,5,0,1,2,5,0,1,2,5,0,1,2,
0,1,2,5,0,1,2,5,0,1,2,5,0,1,2,5,0,1,2,5,0,1,2,5,0,1,2,5,0,1,2,5,0,1,2,5,0,1,2,
0,1,2,5,0,1,2,5,0,1,2,5,0,1,2,5,0,1,2,5,0,1,2,5,0,1,2,5,0,1,2,5,0,1,2,5,0,1,2,
0,1,2,5,0,1,2,5,0,1,2,5,0,1,2,5,0,1,2,5,0,1,2,5,0,1,2,5,0,1,2,5,0,1,2,5,0,1,2,
0,1,2,5,0,1,2,5,0,1,2,5,0,1,2,5,0,1,2,5,0,1,2,5,0,1,2,5,0,1,2,5,0,1,2,5,0,1,2,
0,1,2,5,0,1,2,5,0,1,2,5,0,1,2,5,0,1,2,5,0,1,2,5,0,1,2,5,0,1,2,5,0,1,2,5,0,1,2,
0,1,2,5,0,1,2,5,0,1,2,5,0,1,2,5,0,1,2,5,0,1,2,5,0,1,2,5,0,1,2,5,0,1,2,5,0,1,2,
0,1,2,5,0,1,2,5,0,1,2,5,0,1,2,5,0,1,2,5,0,1,2,5,0,1,2,5,0,1,2,5,0,1,2,5,0,1,2,
0,1,2,5,0,1,2,5,0,1,2,5,0,1,2,5,0,1,2,5,0,1,2,5,0,1,2,5,0,1,2,5,0,1,2,5,0,1,2,
0,1,2,5,0,1,2,5,0,1,2,5,0,1,2,5,0,1,2,5,0,1,2,5,0,1,2,5,0,1,2,5,0,1,2,5,0,1,2,
0,1,2,5,0,1,2,5,0,1,2,5,0,1,2,5,0,1,2,5,0,1,2,5,0,1,2,5,0,1,2,5,0,1,2,5,0,1,2,
0,1,2,5,0,1,2,5,0,1,2,5,0,1,2,5,0,1,2,5,0,1,2,5,0,1,2,5,0,1,2,5,0,1,2,5,0,1,2,
0,1,2,5,0,1,2,5,0,1,2,5,0,1,2,5,0,1,2,5,0,1,2,5,0,1,2,5,0,1,2,5,0,1,2,5,0,1,2,
0,1,2,5,0,1,2,5,0,1,2,5,0,1,2,5,0,1,2,5,0,1,2,5,0,1,2,5,0,1,2,5,0,1,2,5,0,1,2,
0,1,2,5,0,1,2,5,0,1,2,5,0,1,2,5,0,1,2,5,0,1,2,5,0,1,2,5,0,1,2,5,0,1,2,5,0,1,2,
0,1,2,5,0,1,2,5,0,1,2,5,0,1,2,5,0,1,2,5,0,1,2,5,0,1,2,5,0,1,2,5,0,1,2,5,0,1,2,
0,1,2,5,0,1,2,5,0,1,2,5,0,1,2,5,0,1,2,5,0,1,2,5,0,1,2,5,0,1,2,5,0,1,2,5,0,1,2,
0,1,2,5,0,1,2,5,0,1,2,5,0,1,2,5,0,1,2,5,0,1,2,5,0,1,2,5,0,1,2,5,0,1,2,5,0,1,2,
0,1,2,5,0,1,2,5,0,1,2,5,0,1,2,5,0,1,2,5,0,1,2,5,0,1,2,5,0,1,2,5,0,1,2,5,0,1,2,
0,1,2,5,0,1,2,5,0,1,2,5,0,1,2,5,0,1,2,5,0,1,2,5,0,1,2,5,0,1,2,5,0,1,2,5,0,1,2,
0,1,2,5,0,1,2,5,0,1,2,5,0,1,2,5,0,1,2,5,0,1,2,5,0,1,2,5,0,1,2,5,0,1,2,5,0,1,2,
0,1,2,5,0,1,2,5,0,1,2,5,0,1,2,5,0,1,2,5,0,1,2,5,0,1,2,5,0,1,2,5,0,1,2,5,0,1,2,
0,1,2,5,0,1,2,5,0,1,2,5,0,1,2,5,0,1,2,5,0,1,2,5,0,1,2,5,0,1,2,5,0,1,2,5,0,1,2,
0,1,2,5,0,1,2,5,0,1,2,5,0,1,2,5,0,1,2,5,0,1,2,5,0,1,2,5,0,1,2,5,0,1,2,5,0,1,2,
0,1,2,5,0,1,2,5,0,1,2,5,0,1,2,5,0,1,2,5,0,1,2,5,0,1,2,5,0,1,2,5,0,1,2,5,0,1,2,
0,1,2,5,0,1,2,5,0,1,2,5,0,1,2,5,0,1,2,5,0,1,2,5,0,1,2,5,0,1,2,5,0,1,2,5,0,1,2,
0,1,2,5,0,1,2,5,0,1,2,5,0,1,2,5,0,1,2,5,0,1,2,5,0,1,2,5,0,1,2,5,0,1,2,5,0,1,2,
0,1,2,5,0,1,2,5,0,1,2,5,0,1,2,5,0,1,2,5,0,1,2,5,0,1,2,5,0,1,2,5,0,1,2,5,0,1,2,
0,1,2,5,0,1,2,5,0,1,2,5,0,1,2,5,0,1,2,5,0,1,2,5,0,1,2,5,0,1,2,5,0,1,2,5,0,1,2,
0,1,2,5,0,1,2,5,0,1,2,5,0,1,2,5,0,1,2,5,0,1,2,5,0,1,2,5,0,1,2,5,0,1,2,5,0,1,2,
0,1,2,5,0,1,2,5,0,1,2,5,0,1,2,5,0,1,2,5,0,1,2,5,0,1,2,5,0,1,2,5,0,1,2,5,0,1,2,
0,1,2,5,0,1,2,5,0,1,2,5,0,1,2,5,0,1,2,5,0,1,2,5,0,1,2,5,0,1,2,5,0,1,2,5,0,1,2,
0,1,2,5,0,1,2,5,0,1,2,5,0,1,2,5,0,1,2,5,0,1,2,5,0,1,2,5,0,1,2,5,0,1,2,5,0,1,2,
0,1,2,5,0,1,2,5,0,1,2,5,0,1,2,5,0,1,2,5,0,1,2,5,0,1,2,5,0,1,2,5,0,1,2,5,0,1,2,
0,1,2,5,0,1,2,5,0,1,2,5,0,1,2,5,0,1,2,5,0,1,2,5,0,1,2,5,0,1,2,5,0,1,2,5,0,1,2,
0,1,2,5,0,1,2,5,0,1,2,5,0,1,2,5,0,1,2,5,0,1,2,5,0,1,2,5,0,1,2,5,0,1,2,5,0,1,2,
0,1,2,5,0,1,2,5,0,1,2,5,0,1,2,5,0,1,2,5,0,1,2,5,0,1,2,5,0,1,2,5,0,1,2,5,0,1,2,
0,1,2,5,0,1,2,5,0,1,2,5,0,1,2,5,0,1,2,5,0,1,2,5,0,1,2,5,0,1,2,5,0,1,2,5,0,1,2,
0,1,2,5,0,1,2,5,0,1,2,5,0,1,2,5,0,1,2,5,0,1,2,5,0,1,2,5,0,1,2,5,0,1,2,5,0,1,2,
0,1,2,5,0,1,2,5,0,1,2,5,0,1,2,5,0,1,2,5,0,1,2,5,0,1,2,5,0,1,2,5,0,1,2,5,0,1,2,
0,1,2,5,0,1,2,5,0,1,2,5,0,1,2,5,0,1,2,5,0,1,2,5,0,1,2,5,0,1,2,5,0,1,2,5,0,1,2,
0,1,2,5,0,1,2,5,0,1,2,5,0,1,2,5,0,1,2,5,0,1,2,5,0,1,2,5,0,1,2,5,0,1,2,5,0,1,2,
0,1,2,5,0,1,2,5,0,1,2,5,0,1,2,5,0,1,2,5,0,1,2,5,0,1,2,5,0,1,2,5,0,1,2,5,0,1,2,
0,1,2,5,0,1,2,5,0,1,2,5,0,1,2,5,0,1,2,5,0,1,2,5,0,1,2,5,0,1,2,5,0,1,2,5,0,1,2,
0,1,2,5,0,1,2,5,0,1,2,5,0,1,2,5,0,1,2,5,0,1,2,5,0,1,2,5,0,1,2,5,0,1,2,5,0,1,2,
0,1,2,5,0,1,2,5,0,1,2,5,0,1,2,5,0,1,2,5,0,1,2,5,0,1,2,5,0,1,2,5,0,1,2,5,0,1,2,
0,1,2,5,0,1,2,5,0,1,2,5,0,1,2,5,0,1,2,5,0,1,2,5,0,1,2,5,0,1,2,5,0,1,2,5,0,1,2,
0,1,2,5,0,1,2,5,0,1,2,5,0,1,2,5,0,1,2,5,0,1,2,5,0,1,2,5,0,1,2,5,0,1,2,5,0,1)
    order by b;
--enable_query_log

--echo -- big filter just above limit
--disable_query_log
select a,b,d from t1
    where b in (
0,1,2,5,0,1,2,5,0,1,2,
0,1,2,5,0,1,2,5,0,1,2,5,0,1,2,5,0,1,2,5,0,1,2,5,0,1,2,5,0,1,2,5,0,1,2,5,0,1,2,
0,1,2,5,0,1,2,5,0,1,2,5,0,1,2,5,0,1,2,5,0,1,2,5,0,1,2,5,0,1,2,5,0,1,2,5,0,1,2,
0,1,2,5,0,1,2,5,0,1,2,5,0,1,2,5,0,1,2,5,0,1,2,5,0,1,2,5,0,1,2,5,0,1,2,5,0,1,2,
0,1,2,5,0,1,2,5,0,1,2,5,0,1,2,5,0,1,2,5,0,1,2,5,0,1,2,5,0,1,2,5,0,1,2,5,0,1,2,
0,1,2,5,0,1,2,5,0,1,2,5,0,1,2,5,0,1,2,5,0,1,2,5,0,1,2,5,0,1,2,5,0,1,2,5,0,1,2,
0,1,2,5,0,1,2,5,0,1,2,5,0,1,2,5,0,1,2,5,0,1,2,5,0,1,2,5,0,1,2,5,0,1,2,5,0,1,2,
0,1,2,5,0,1,2,5,0,1,2,5,0,1,2,5,0,1,2,5,0,1,2,5,0,1,2,5,0,1,2,5,0,1,2,5,0,1,2,
0,1,2,5,0,1,2,5,0,1,2,5,0,1,2,5,0,1,2,5,0,1,2,5,0,1,2,5,0,1,2,5,0,1,2,5,0,1,2,
0,1,2,5,0,1,2,5,0,1,2,5,0,1,2,5,0,1,2,5,0,1,2,5,0,1,2,5,0,1,2,5,0,1,2,5,0,1,2,
0,1,2,5,0,1,2,5,0,1,2,5,0,1,2,5,0,1,2,5,0,1,2,5,0,1,2,5,0,1,2,5,0,1,2,5,0,1,2,
0,1,2,5,0,1,2,5,0,1,2,5,0,1,2,5,0,1,2,5,0,1,2,5,0,1,2,5,0,1,2,5,0,1,2,5,0,1,2,
0,1,2,5,0,1,2,5,0,1,2,5,0,1,2,5,0,1,2,5,0,1,2,5,0,1,2,5,0,1,2,5,0,1,2,5,0,1,2,
0,1,2,5,0,1,2,5,0,1,2,5,0,1,2,5,0,1,2,5,0,1,2,5,0,1,2,5,0,1,2,5,0,1,2,5,0,1,2,
0,1,2,5,0,1,2,5,0,1,2,5,0,1,2,5,0,1,2,5,0,1,2,5,0,1,2,5,0,1,2,5,0,1,2,5,0,1,2,
0,1,2,5,0,1,2,5,0,1,2,5,0,1,2,5,0,1,2,5,0,1,2,5,0,1,2,5,0,1,2,5,0,1,2,5,0,1,2,
0,1,2,5,0,1,2,5,0,1,2,5,0,1,2,5,0,1,2,5,0,1,2,5,0,1,2,5,0,1,2,5,0,1,2,5,0,1,2,
0,1,2,5,0,1,2,5,0,1,2,5,0,1,2,5,0,1,2,5,0,1,2,5,0,1,2,5,0,1,2,5,0,1,2,5,0,1,2,
0,1,2,5,0,1,2,5,0,1,2,5,0,1,2,5,0,1,2,5,0,1,2,5,0,1,2,5,0,1,2,5,0,1,2,5,0,1,2,
0,1,2,5,0,1,2,5,0,1,2,5,0,1,2,5,0,1,2,5,0,1,2,5,0,1,2,5,0,1,2,5,0,1,2,5,0,1,2,
0,1,2,5,0,1,2,5,0,1,2,5,0,1,2,5,0,1,2,5,0,1,2,5,0,1,2,5,0,1,2,5,0,1,2,5,0,1,2,
0,1,2,5,0,1,2,5,0,1,2,5,0,1,2,5,0,1,2,5,0,1,2,5,0,1,2,5,0,1,2,5,0,1,2,5,0,1,2,
0,1,2,5,0,1,2,5,0,1,2,5,0,1,2,5,0,1,2,5,0,1,2,5,0,1,2,5,0,1,2,5,0,1,2,5,0,1,2,
0,1,2,5,0,1,2,5,0,1,2,5,0,1,2,5,0,1,2,5,0,1,2,5,0,1,2,5,0,1,2,5,0,1,2,5,0,1,2,
0,1,2,5,0,1,2,5,0,1,2,5,0,1,2,5,0,1,2,5,0,1,2,5,0,1,2,5,0,1,2,5,0,1,2,5,0,1,2,
0,1,2,5,0,1,2,5,0,1,2,5,0,1,2,5,0,1,2,5,0,1,2,5,0,1,2,5,0,1,2,5,0,1,2,5,0,1,2,
0,1,2,5,0,1,2,5,0,1,2,5,0,1,2,5,0,1,2,5,0,1,2,5,0,1,2,5,0,1,2,5,0,1,2,5,0,1,2,
0,1,2,5,0,1,2,5,0,1,2,5,0,1,2,5,0,1,2,5,0,1,2,5,0,1,2,5,0,1,2,5,0,1,2,5,0,1,2,
0,1,2,5,0,1,2,5,0,1,2,5,0,1,2,5,0,1,2,5,0,1,2,5,0,1,2,5,0,1,2,5,0,1,2,5,0,1,2,
0,1,2,5,0,1,2,5,0,1,2,5,0,1,2,5,0,1,2,5,0,1,2,5,0,1,2,5,0,1,2,5,0,1,2,5,0,1,2,
0,1,2,5,0,1,2,5,0,1,2,5,0,1,2,5,0,1,2,5,0,1,2,5,0,1,2,5,0,1,2,5,0,1,2,5,0,1,2,
0,1,2,5,0,1,2,5,0,1,2,5,0,1,2,5,0,1,2,5,0,1,2,5,0,1,2,5,0,1,2,5,0,1,2,5,0,1,2,
0,1,2,5,0,1,2,5,0,1,2,5,0,1,2,5,0,1,2,5,0,1,2,5,0,1,2,5,0,1,2,5,0,1,2,5,0,1,2,
0,1,2,5,0,1,2,5,0,1,2,5,0,1,2,5,0,1,2,5,0,1,2,5,0,1,2,5,0,1,2,5,0,1,2,5,0,1,2,
0,1,2,5,0,1,2,5,0,1,2,5,0,1,2,5,0,1,2,5,0,1,2,5,0,1,2,5,0,1,2,5,0,1,2,5,0,1,2,
0,1,2,5,0,1,2,5,0,1,2,5,0,1,2,5,0,1,2,5,0,1,2,5,0,1,2,5,0,1,2,5,0,1,2,5,0,1,2,
0,1,2,5,0,1,2,5,0,1,2,5,0,1,2,5,0,1,2,5,0,1,2,5,0,1,2,5,0,1,2,5,0,1,2,5,0,1,2,
0,1,2,5,0,1,2,5,0,1,2,5,0,1,2,5,0,1,2,5,0,1,2,5,0,1,2,5,0,1,2,5,0,1,2,5,0,1,2,
0,1,2,5,0,1,2,5,0,1,2,5,0,1,2,5,0,1,2,5,0,1,2,5,0,1,2,5,0,1,2,5,0,1,2,5,0,1,2,
0,1,2,5,0,1,2,5,0,1,2,5,0,1,2,5,0,1,2,5,0,1,2,5,0,1,2,5,0,1,2,5,0,1,2,5,0,1,2,
0,1,2,5,0,1,2,5,0,1,2,5,0,1,2,5,0,1,2,5,0,1,2,5,0,1,2,5,0,1,2,5,0,1,2,5,0,1,2,
0,1,2,5,0,1,2,5,0,1,2,5,0,1,2,5,0,1,2,5,0,1,2,5,0,1,2,5,0,1,2,5,0,1,2,5,0,1,2,
0,1,2,5,0,1,2,5,0,1,2,5,0,1,2,5,0,1,2,5,0,1,2,5,0,1,2,5,0,1,2,5,0,1,2,5,0,1,2,
0,1,2,5,0,1,2,5,0,1,2,5,0,1,2,5,0,1,2,5,0,1,2,5,0,1,2,5,0,1,2,5,0,1,2,5,0,1,2,
0,1,2,5,0,1,2,5,0,1,2,5,0,1,2,5,0,1,2,5,0,1,2,5,0,1,2,5,0,1,2,5,0,1,2,5,0,1,2,
0,1,2,5,0,1,2,5,0,1,2,5,0,1,2,5,0,1,2,5,0,1,2,5,0,1,2,5,0,1,2,5,0,1,2,5,0,1,2,
0,1,2,5,0,1,2,5,0,1,2,5,0,1,2,5,0,1,2,5,0,1,2,5,0,1,2,5,0,1,2,5,0,1,2,5,0,1,2,
0,1,2,5,0,1,2,5,0,1,2,5,0,1,2,5,0,1,2,5,0,1,2,5,0,1,2,5,0,1,2,5,0,1,2,5,0,1,2,
0,1,2,5,0,1,2,5,0,1,2,5,0,1,2,5,0,1,2,5,0,1,2,5,0,1,2,5,0,1,2,5,0,1,2,5,0,1,2,
0,1,2,5,0,1,2,5,0,1,2,5,0,1,2,5,0,1,2,5,0,1,2,5,0,1,2,5,0,1,2,5,0,1,2,5,0,1,2,
0,1,2,5,0,1,2,5,0,1,2,5,0,1,2,5,0,1,2,5,0,1,2,5,0,1,2,5,0,1,2,5,0,1,2,5,0,1,2,
0,1,2,5,0,1,2,5,0,1,2,5,0,1,2,5,0,1,2,5,0,1,2,5,0,1,2,5,0,1,2,5,0,1,2,5,0,1,2,
0,1,2,5,0,1,2,5,0,1,2,5,0,1,2,5,0,1,2,5,0,1,2,5,0,1,2,5,0,1,2,5,0,1,2,5,0,1,2,
0,1,2,5,0,1,2,5,0,1,2,5,0,1,2,5,0,1,2,5,0,1,2,5,0,1,2,5,0,1,2,5,0,1,2,5,0,1,2,
0,1,2,5,0,1,2,5,0,1,2,5,0,1,2,5,0,1,2,5,0,1,2,5,0,1,2,5,0,1,2,5,0,1,2,5,0,1,2,
0,1,2,5,0,1,2,5,0,1,2,5,0,1,2,5,0,1,2,5,0,1,2,5,0,1,2,5,0,1,2,5,0,1,2,5,0,1,2,
0,1,2,5,0,1,2,5,0,1,2,5,0,1,2,5,0,1,2,5,0,1,2,5,0,1,2,5,0,1,2,5,0,1,2,5,0,1,2,
0,1,2,5,0,1,2,5,0,1,2,5,0,1,2,5,0,1,2,5,0,1,2,5,0,1,2,5,0,1,2,5,0,1,2,5,0,1,2,
0,1,2,5,0,1,2,5,0,1,2,5,0,1,2,5,0,1,2,5,0,1,2,5,0,1,2,5,0,1,2,5,0,1,2,5,0,1,2,
0,1,2,5,0,1,2,5,0,1,2,5,0,1,2,5,0,1,2,5,0,1,2,5,0,1,2,5,0,1,2,5,0,1,2,5,0,1,2,
0,1,2,5,0,1,2,5,0,1,2,5,0,1,2,5,0,1,2,5,0,1,2,5,0,1,2,5,0,1,2,5,0,1,2,5,0,1,2,
0,1,2,5,0,1,2,5,0,1,2,5,0,1,2,5,0,1,2,5,0,1,2,5,0,1,2,5,0,1,2,5,0,1,2,5,0,1,2,
0,1,2,5,0,1,2,5,0,1,2,5,0,1,2,5,0,1,2,5,0,1,2,5,0,1,2,5,0,1,2,5,0,1,2,5,0,1,2,
0,1,2,5,0,1,2,5,0,1,2,5,0,1,2,5,0,1,2,5,0,1,2,5,0,1,2,5,0,1,2,5,0,1,2,5,0,1,2,
0,1,2,5,0,1,2,5,0,1,2,5,0,1,2,5,0,1,2,5,0,1,2,5,0,1,2,5,0,1,2,5,0,1,2,5,0,1,2,
0,1,2,5,0,1,2,5,0,1,2,5,0,1,2,5,0,1,2,5,0,1,2,5,0,1,2,5,0,1,2,5,0,1,2,5,0,1,2,
0,1,2,5,0,1,2,5,0,1,2,5,0,1,2,5,0,1,2,5,0,1,2,5,0,1,2,5,0,1,2,5,0,1,2,5,0,1,2,
0,1,2,5,0,1,2,5,0,1,2,5,0,1,2,5,0,1,2,5,0,1,2,5,0,1,2,5,0,1,2,5,0,1,2,5,0,1,2,
0,1,2,5,0,1,2,5,0,1,2,5,0,1,2,5,0,1,2,5,0,1,2,5,0,1,2,5,0,1,2,5,0,1,2,5,0,1,2,
0,1,2,5,0,1,2,5,0,1,2,5,0,1,2,5,0,1,2,5,0,1,2,5,0,1,2,5,0,1,2,5,0,1,2,5,0,1,2,
0,1,2,5,0,1,2,5,0,1,2,5,0,1,2,5,0,1,2,5,0,1,2,5,0,1,2,5,0,1,2,5,0,1,2,5,0,1,2,
0,1,2,5,0,1,2,5,0,1,2,5,0,1,2,5,0,1,2,5,0,1,2,5,0,1,2,5,0,1,2,5,0,1,2,5,0,1,2,
0,1,2,5,0,1,2,5,0,1,2,5,0,1,2,5,0,1,2,5,0,1,2,5,0,1,2,5,0,1,2,5,0,1,2,5,0,1,2,
0,1,2,5,0,1,2,5,0,1,2,5,0,1,2,5,0,1,2,5,0,1,2,5,0,1,2,5,0,1,2,5,0,1,2,5,0,1,2,
0,1,2,5,0,1,2,5,0,1,2,5,0,1,2,5,0,1,2,5,0,1,2,5,0,1,2,5,0,1,2,5,0,1,2,5,0,1,2,
0,1,2,5,0,1,2,5,0,1,2,5,0,1,2,5,0,1,2,5,0,1,2,5,0,1,2,5,0,1,2,5,0,1,2,5,0,1,2,
0,1,2,5,0,1,2,5,0,1,2,5,0,1,2,5,0,1,2,5,0,1,2,5,0,1,2,5,0,1,2,5,0,1,2,5,0,1,2,
0,1,2,5,0,1,2,5,0,1,2,5,0,1,2,5,0,1,2,5,0,1,2,5,0,1,2,5,0,1,2,5,0,1,2,5,0,1,2,
0,1,2,5,0,1,2,5,0,1,2,5,0,1,2,5,0,1,2,5,0,1,2,5,0,1,2,5,0,1,2,5,0,1,2,5,0,1,2,
0,1,2,5,0,1,2,5,0,1,2,5,0,1,2,5,0,1,2,5,0,1,2,5,0,1,2,5,0,1,2,5,0,1,2,5,0,1,2,
0,1,2,5,0,1,2,5,0,1,2,5,0,1,2,5,0,1,2,5,0,1,2,5,0,1,2,5,0,1,2,5,0,1,2,5,0,1,2,
0,1,2,5,0,1,2,5,0,1,2,5,0,1,2,5,0,1,2,5,0,1,2,5,0,1,2,5,0,1,2,5,0,1,2,5,0,1,2,
0,1,2,5,0,1,2,5,0,1,2,5,0,1,2,5,0,1,2,5,0,1,2,5,0,1,2,5,0,1,2,5,0,1,2,5,0,1,2,
0,1,2,5,0,1,2,5,0,1,2,5,0,1,2,5,0,1,2,5,0,1,2,5,0,1,2,5,0,1,2,5,0,1,2,5,0,1,2,
0,1,2,5,0,1,2,5,0,1,2,5,0,1,2,5,0,1,2,5,0,1,2,5,0,1,2,5,0,1,2,5,0,1,2,5,0,1,2,
0,1,2,5,0,1,2,5,0,1,2,5,0,1,2,5,0,1,2,5,0,1,2,5,0,1,2,5,0,1,2,5,0,1,2,5,0,1,2,
0,1,2,5,0,1,2,5,0,1,2,5,0,1,2,5,0,1,2,5,0,1,2,5,0,1,2,5,0,1,2,5,0,1,2,5,0,1,2,
0,1,2,5,0,1,2,5,0,1,2,5,0,1,2,5,0,1,2,5,0,1,2,5,0,1,2,5,0,1,2,5,0,1,2,5,0,1,2,
0,1,2,5,0,1,2,5,0,1,2,5,0,1,2,5,0,1,2,5,0,1,2,5,0,1,2,5,0,1,2,5,0,1,2,5,0,1,2,
0,1,2,5,0,1,2,5,0,1,2,5,0,1,2,5,0,1,2,5,0,1,2,5,0,1,2,5,0,1,2,5,0,1,2,5,0,1,2,
0,1,2,5,0,1,2,5,0,1,2,5,0,1,2,5,0,1,2,5,0,1,2,5,0,1,2,5,0,1,2,5,0,1,2,5,0,1,2,
0,1,2,5,0,1,2,5,0,1,2,5,0,1,2,5,0,1,2,5,0,1,2,5,0,1,2,5,0,1,2,5,0,1,2,5,0,1,2,
0,1,2,5,0,1,2,5,0,1,2,5,0,1,2,5,0,1,2,5,0,1,2,5,0,1,2,5,0,1,2,5,0,1,2,5,0,1,2,
0,1,2,5,0,1,2,5,0,1,2,5,0,1,2,5,0,1,2,5,0,1,2,5,0,1,2,5,0,1,2,5,0,1,2,5,0,1,2,
0,1,2,5,0,1,2,5,0,1,2,5,0,1,2,5,0,1,2,5,0,1,2,5,0,1,2,5,0,1,2,5,0,1,2,5,0,1,2,
0,1,2,5,0,1,2,5,0,1,2,5,0,1,2,5,0,1,2,5,0,1,2,5,0,1,2,5,0,1,2,5,0,1,2,5,0,1,2,
0,1,2,5,0,1,2,5,0,1,2,5,0,1,2,5,0,1,2,5,0,1,2,5,0,1,2,5,0,1,2,5,0,1,2,5,0,1,2,
0,1,2,5,0,1,2,5,0,1,2,5,0,1,2,5,0,1,2,5,0,1,2,5,0,1,2,5,0,1,2,5,0,1,2,5,0,1,2,
0,1,2,5,0,1,2,5,0,1,2,5,0,1,2,5,0,1,2,5,0,1,2,5,0,1,2,5,0,1,2,5,0,1,2,5,0,1,2,
0,1,2,5,0,1,2,5,0,1,2,5,0,1,2,5,0,1,2,5,0,1,2,5,0,1,2,5,0,1,2,5,0,1,2,5,0,1,2,
0,1,2,5,0,1,2,5,0,1,2,5,0,1,2,5,0,1,2,5,0,1,2,5,0,1,2,5,0,1,2,5,0,1,2,5,0,1,2,
0,1,2,5,0,1,2,5,0,1,2,5,0,1,2,5,0,1,2,5,0,1,2,5,0,1,2,5,0,1,2,5,0,1,2,5,0,1,2,
0,1,2,5,0,1,2,5,0,1,2,5,0,1,2,5,0,1,2,5,0,1,2,5,0,1,2,5,0,1,2,5,0,1,2,5,0,1,2,
0,1,2,5,0,1,2,5,0,1,2,5,0,1,2,5,0,1,2,5,0,1,2,5,0,1,2,5,0,1,2,5,0,1,2,5,0,1,2,
0,1,2,5,0,1,2,5,0,1,2,5,0,1,2,5,0,1,2,5,0,1,2,5,0,1,2,5,0,1,2,5,0,1,2,5,0,1,2,
0,1,2,5,0,1,2,5,0,1,2,5,0,1,2,5,0,1,2,5,0,1,2,5,0,1,2,5,0,1,2,5,0,1,2,5,0,1,2,
0,1,2,5,0,1,2,5,0,1,2,5,0,1,2,5,0,1,2,5,0,1,2,5,0,1,2,5,0,1,2,5,0,1,2,5,0,1,2,
0,1,2,5,0,1,2,5,0,1,2,5,0,1,2,5,0,1,2,5,0,1,2,5,0,1,2,5,0,1,2,5,0,1,2,5,0,1,2,
0,1,2,5,0,1,2,5,0,1,2,5,0,1,2,5,0,1,2,5,0,1,2,5,0,1,2,5,0,1,2,5,0,1,2,5,0,1,2,
0,1,2,5,0,1,2,5,0,1,2,5,0,1,2,5,0,1,2,5,0,1,2,5,0,1,2,5,0,1,2,5,0,1,2,5,0,1,2,
0,1,2,5,0,1,2,5,0,1,2,5,0,1,2,5,0,1,2,5,0,1,2,5,0,1,2,5,0,1,2,5,0,1,2,5,0,1,2,
0,1,2,5,0,1,2,5,0,1,2,5,0,1,2,5,0,1,2,5,0,1,2,5,0,1,2,5,0,1,2,5,0,1,2,5,0,1,2,
0,1,2,5,0,1,2,5,0,1,2,5,0,1,2,5,0,1,2,5,0,1,2,5,0,1,2,5,0,1,2,5,0,1,2,5,0,1,2,
0,1,2,5,0,1,2,5,0,1,2,5,0,1,2,5,0,1,2,5,0,1,2,5,0,1,2,5,0,1,2,5,0,1,2,5,0,1,2,
0,1,2,5,0,1,2,5,0,1,2,5,0,1,2,5,0,1,2,5,0,1,2,5,0,1,2,5,0,1,2,5,0,1,2,5,0,1,2,
0,1,2,5,0,1,2,5,0,1,2,5,0,1,2,5,0,1,2,5,0,1,2,5,0,1,2,5,0,1,2,5,0,1,2,5,0,1,2,
0,1,2,5,0,1,2,5,0,1,2,5,0,1,2,5,0,1,2,5,0,1,2,5,0,1,2,5,0,1,2,5,0,1,2,5,0,1,2,
0,1,2,5,0,1,2,5,0,1,2,5,0,1,2,5,0,1,2,5,0,1,2,5,0,1,2,5,0,1,2,5,0,1,2,5,0,1,2,
0,1,2,5,0,1,2,5,0,1,2,5,0,1,2,5,0,1,2,5,0,1,2,5,0,1,2,5,0,1,2,5,0,1,2,5,0,1,2,
0,1,2,5,0,1,2,5,0,1,2,5,0,1,2,5,0,1,2,5,0,1,2,5,0,1,2,5,0,1,2,5,0,1,2,5,0,1,2,
0,1,2,5,0,1,2,5,0,1,2,5,0,1,2,5,0,1,2,5,0,1,2,5,0,1,2,5,0,1,2,5,0,1,2,5,0,1,2,
0,1,2,5,0,1,2,5,0,1,2,5,0,1,2,5,0,1,2,5,0,1,2,5,0,1,2,5,0,1,2,5,0,1,2,5,0,1,2,
0,1,2,5,0,1,2,5,0,1,2,5,0,1,2,5,0,1,2,5,0,1,2,5,0,1,2,5,0,1,2,5,0,1,2,5,0,1,2,
0,1,2,5,0,1,2,5,0,1,2,5,0,1,2,5,0,1,2,5,0,1,2,5,0,1,2,5,0,1,2,5,0,1,2,5,0,1,2,
0,1,2,5,0,1,2,5,0,1,2,5,0,1,2,5,0,1,2,5,0,1,2,5,0,1,2,5,0,1,2,5,0,1,2,5,0,1,2,
0,1,2,5,0,1,2,5,0,1,2,5,0,1,2,5,0,1,2,5,0,1,2,5,0,1,2,5,0,1,2,5,0,1,2,5,0,1,2,
0,1,2,5,0,1,2,5,0,1,2,5,0,1,2,5,0,1,2,5,0,1,2,5,0,1,2,5,0,1,2,5,0,1,2,5,0,1,2,
0,1,2,5,0,1,2,5,0,1,2,5,0,1,2,5,0,1,2,5,0,1,2,5,0,1,2,5,0,1,2,5,0,1,2,5,0,1,2,
0,1,2,5,0,1,2,5,0,1,2,5,0,1,2,5,0,1,2,5,0,1,2,5,0,1,2,5,0,1,2,5,0,1,2,5,0,1,2,
0,1,2,5,0,1,2,5,0,1,2,5,0,1,2,5,0,1,2,5,0,1,2,5,0,1,2,5,0,1,2,5,0,1,2,5,0,1,2,
0,1,2,5,0,1,2,5,0,1,2,5,0,1,2,5,0,1,2,5,0,1,2,5,0,1,2,5,0,1,2,5,0,1,2,5,0,1,2,
0,1,2,5,0,1,2,5,0,1,2,5,0,1,2,5,0,1,2,5,0,1,2,5,0,1,2,5,0,1,2,5,0,1,2,5,0,1,2)
    order by b;
--enable_query_log


# Bug 35413, NdbInterpretedCode buffer extension problem
drop table t1;

create table t1 (a int primary key, b varchar(5000) character set latin1) engine=ndb;
insert into t1 values (0, 'I just cant beg you, any-more');
select * from t1 where b="value";

# Bug 35393, Sending irrelevant data for var length comparison
drop table t1;

create table t1 (a int primary key, b varchar(5000) character set latin1) engine=ndb;
insert into t1 values(0, 'Edinburgh'),(1, 'Glasgow'),(2,'Aberdeen');
select * from t1 where b in ('0', '1', '2','3','4','5','6','7','8','9',
'10', '11', '12', '13', '14', '15', '16', '17', '18', '19', '20', 'Aberdeen');

show warnings;

<<<<<<< HEAD
# Test large SCANTABREQ
create table balerno (a int primary key, 
                      b varchar(2000), 
                      c varchar(2000)) engine=ndb;

alter table balerno add index (b);

show warnings;

insert into balerno values (1, repeat('BA', 1000), repeat('CA', 1000));
insert into balerno values (2, repeat('BB', 1000), repeat('CB', 1000));
insert into balerno values (3, repeat('BC', 1000), repeat('CC', 1000));
insert into balerno values (4, repeat('BD', 1000), repeat('CD', 1000));
insert into balerno values (5, repeat('BE', 1000), repeat('CE', 1000));

# Large query with potential to generate large ATTRINFO from 
# ScanFilter and large KEYINFO from index bounds with matching
# condition at end of candidates.
#
# Use bounds + ScanFilter to select
set engine_condition_pushdown = on;

select a from balerno where b in (
  repeat('10', 1000),
  repeat('11', 1000),
  repeat('12', 1000),
  repeat('13', 1000),
  repeat('14', 1000),
  repeat('15', 1000),
  repeat('16', 1000),
  repeat('17', 1000),
  repeat('18', 1000),
  repeat('19', 1000),
  repeat('20', 1000),
  repeat('21', 1000),
  repeat('22', 1000),
  repeat('23', 1000),
  repeat('24', 1000),
  repeat('25', 1000),
  repeat('26', 1000),
  repeat('27', 1000),
  repeat('28', 1000),
  repeat('29', 1000),
  repeat('30', 1000),
  repeat('31', 1000),
  repeat('32', 1000),
  repeat('33', 1000),
  repeat('34', 1000),
  repeat('35', 1000),
  repeat('36', 1000),
  repeat('37', 1000),
  repeat('38', 1000),
  repeat('BA', 1000));

show warnings;

# Just use ScanFilter to select

select a from balerno ignore index(b) where b in (
  repeat('10', 1000),
  repeat('11', 1000),
  repeat('12', 1000),
  repeat('13', 1000),
  repeat('14', 1000),
  repeat('15', 1000),
  repeat('16', 1000),
  repeat('17', 1000),
  repeat('18', 1000),
  repeat('19', 1000),
  repeat('20', 1000),
  repeat('21', 1000),
  repeat('22', 1000),
  repeat('23', 1000),
  repeat('24', 1000),
  repeat('25', 1000),
  repeat('26', 1000),
  repeat('27', 1000),
  repeat('28', 1000),
  repeat('29', 1000),
  repeat('30', 1000),
  repeat('31', 1000),
  repeat('32', 1000),
  repeat('33', 1000),
  repeat('34', 1000),
  repeat('35', 1000),
  repeat('36', 1000),
  repeat('37', 1000),
  repeat('38', 1000),
  repeat('BA', 1000));

show warnings;

set engine_condition_pushdown = off;

# Just use Index bounds to select
select a from balerno where b in (
  repeat('10', 1000),
  repeat('11', 1000),
  repeat('12', 1000),
  repeat('13', 1000),
  repeat('14', 1000),
  repeat('15', 1000),
  repeat('16', 1000),
  repeat('17', 1000),
  repeat('18', 1000),
  repeat('19', 1000),
  repeat('20', 1000),
  repeat('21', 1000),
  repeat('22', 1000),
  repeat('23', 1000),
  repeat('24', 1000),
  repeat('25', 1000),
  repeat('26', 1000),
  repeat('27', 1000),
  repeat('28', 1000),
  repeat('29', 1000),
  repeat('30', 1000),
  repeat('31', 1000),
  repeat('32', 1000),
  repeat('33', 1000),
  repeat('34', 1000),
  repeat('35', 1000),
  repeat('36', 1000),
  repeat('37', 1000),
  repeat('38', 1000),
  repeat('BA', 1000));

show warnings;

drop table balerno;


=======
# bug#49459 Incorrect handling of too long string in condition pushdown
create table t (pk int primary key, x varchar(1)) engine = ndb;
insert into t values (0,"a");
set engine_condition_pushdown = off;
select * from t where x <> "aa";
select * from t where "aa" <> x;
select * from t where x between "" and "bb";
select * from t where x not between "" and "bb";
select * from t where x in ("","aa","b");
select * from t where x not in ("","aa","b");
select * from t where x like "aa?";
set engine_condition_pushdown = on;
explain select * from t where x <> "aa";
select * from t where x <> "aa";
explain select * from t where "aa" <> x;
select * from t where "aa" <> x;
explain select * from t where x between "" and "bb";
select * from t where x between "" and "bb";
explain select * from t where x not between "" and "bb";
select * from t where x not between "" and "bb";
explain select * from t where x in ("","aa","b");
select * from t where x in ("","aa","b");
explain select * from t where x not in ("","aa","b");
select * from t where x not in ("","aa","b");
explain select * from t where x like "aa?";
select * from t where x like "aa?";
explain select * from t where x not like "aa?";
select * from t where x not like "aa?";
drop table t;
>>>>>>> 69c20c98

set engine_condition_pushdown = @old_ecpd;
DROP TABLE t1,t2,t3,t4,t5;
<|MERGE_RESOLUTION|>--- conflicted
+++ resolved
@@ -2098,7 +2098,6 @@
 
 show warnings;
 
-<<<<<<< HEAD
 # Test large SCANTABREQ
 create table balerno (a int primary key, 
                       b varchar(2000), 
@@ -2230,8 +2229,6 @@
 
 drop table balerno;
 
-
-=======
 # bug#49459 Incorrect handling of too long string in condition pushdown
 create table t (pk int primary key, x varchar(1)) engine = ndb;
 insert into t values (0,"a");
@@ -2261,7 +2258,6 @@
 explain select * from t where x not like "aa?";
 select * from t where x not like "aa?";
 drop table t;
->>>>>>> 69c20c98
 
 set engine_condition_pushdown = @old_ecpd;
 DROP TABLE t1,t2,t3,t4,t5;
