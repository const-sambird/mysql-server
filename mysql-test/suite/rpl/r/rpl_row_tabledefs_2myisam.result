include/master-slave.inc
Warnings:
Note	####	Sending passwords in plain text without SSL/TLS is extremely insecure.
<<<<<<< HEAD
Note	####	Storing MySQL user name or password information in the master.info repository is not secure and is therefore not recommended. Please see the MySQL Manual for more about this issue and possible alternatives.
=======
Note	####	Storing MySQL user name or password information in the master info repository is not secure and is therefore not recommended. Please consider using the USER and PASSWORD connection options for START SLAVE; see the 'START SLAVE Syntax' in the MySQL Manual for more information.
>>>>>>> db310f06
[connection master]
STOP SLAVE;
SET @my_sql_mode= @@global.sql_mode;
SET GLOBAL SQL_MODE='STRICT_ALL_TABLES';
START SLAVE;
CREATE TABLE t1_int (a INT PRIMARY KEY, b INT) ENGINE='MyISAM';
CREATE TABLE t1_bit (a INT PRIMARY KEY, b INT) ENGINE='MyISAM';
CREATE TABLE t1_char (a INT PRIMARY KEY, b INT) ENGINE='MyISAM';
CREATE TABLE t1_nodef (a INT PRIMARY KEY, b INT) ENGINE='MyISAM';
CREATE TABLE t2 (a INT PRIMARY KEY, b INT) ENGINE='MyISAM';
CREATE TABLE t3 (a INT PRIMARY KEY, b INT) ENGINE='MyISAM';
CREATE TABLE t4 (a INT) ENGINE='MyISAM';
CREATE TABLE t5 (a INT, b INT, c INT) ENGINE='MyISAM';
CREATE TABLE t6 (a INT, b INT, c INT) ENGINE='MyISAM';
CREATE TABLE t7 (a INT NOT NULL) ENGINE='MyISAM';
CREATE TABLE t8 (a INT NOT NULL) ENGINE='MyISAM';
CREATE TABLE t9 (a INT) ENGINE='MyISAM';
ALTER TABLE t1_int ADD x INT DEFAULT 42;
ALTER TABLE t1_bit
ADD x BIT(3) DEFAULT b'011',
ADD y BIT(5) DEFAULT b'10101',
ADD z BIT(2) DEFAULT b'10';
ALTER TABLE t1_char ADD x CHAR(20) DEFAULT 'Just a test';
ALTER TABLE t1_nodef ADD x INT NOT NULL, ADD y INT NOT NULL, ADD z INT NOT NULL;
ALTER TABLE t2 DROP b;
ALTER TABLE t4 MODIFY a FLOAT;
ALTER TABLE t5 MODIFY b FLOAT;
ALTER TABLE t6 MODIFY c FLOAT;
ALTER TABLE t7 ADD e1 INT, ADD e2 INT, ADD e3 INT, ADD e4 INT,
ADD e5 INT, ADD e6 INT, ADD e7 INT, ADD e8 INT;
ALTER TABLE t8 ADD e1 INT NOT NULL DEFAULT 0, ADD e2 INT NOT NULL DEFAULT 0,
ADD e3 INT NOT NULL DEFAULT 0, ADD e4 INT NOT NULL DEFAULT 0,
ADD e5 INT NOT NULL DEFAULT 0, ADD e6 INT NOT NULL DEFAULT 0,
ADD e7 INT NOT NULL DEFAULT 0, ADD e8 INT NOT NULL DEFAULT 0;
set @@global.slave_exec_mode= 'IDEMPOTENT';
INSERT INTO t1_int  VALUES (2, 4, 4711);
INSERT INTO t1_char VALUES (2, 4, 'Foo is a bar');
INSERT INTO t1_bit  VALUES (2, 4, b'101', b'11100', b'01');
**** On Master ****
INSERT INTO t1_int VALUES (1,2);
INSERT INTO t1_int VALUES (2,5);
INSERT INTO t1_bit VALUES (1,2);
INSERT INTO t1_bit VALUES (2,5);
INSERT INTO t1_char VALUES (1,2);
INSERT INTO t1_char VALUES (2,5);
SELECT * FROM t1_int ORDER BY a;
a	b
1	2
2	5
SELECT * FROM t1_bit ORDER BY a;
a	b
1	2
2	5
SELECT * FROM t1_char ORDER BY a;
a	b
1	2
2	5
**** On Slave ****
set @@global.slave_exec_mode= default;
SELECT a,b,x FROM t1_int ORDER BY a;
a	b	x
1	2	42
2	5	4711
SELECT a,b,HEX(x),HEX(y),HEX(z) FROM t1_bit ORDER BY a;
a	b	HEX(x)	HEX(y)	HEX(z)
1	2	3	15	2
2	5	5	1C	1
SELECT a,b,x FROM t1_char ORDER BY a;
a	b	x
1	2	Just a test
2	5	Foo is a bar
**** On Master ****
UPDATE t1_int  SET b=2*b WHERE a=2;
UPDATE t1_char SET b=2*b WHERE a=2;
UPDATE t1_bit  SET b=2*b WHERE a=2;
SELECT * FROM t1_int ORDER BY a;
a	b
1	2
2	10
SELECT * FROM t1_bit ORDER BY a;
a	b
1	2
2	10
SELECT * FROM t1_char ORDER BY a;
a	b
1	2
2	10
**** On Slave ****
SELECT a,b,x FROM t1_int ORDER BY a;
a	b	x
1	2	42
2	10	4711
SELECT a,b,HEX(x),HEX(y),HEX(z) FROM t1_bit ORDER BY a;
a	b	HEX(x)	HEX(y)	HEX(z)
1	2	3	15	2
2	10	5	1C	1
SELECT a,b,x FROM t1_char ORDER BY a;
a	b	x
1	2	Just a test
2	10	Foo is a bar
INSERT INTO t9 VALUES (2);
INSERT INTO t1_nodef VALUES (1,2);
select count(*) from t1_nodef;
count(*)
1
INSERT INTO t9 VALUES (2);
**** On Master ****
INSERT INTO t2 VALUES (2,4);
SELECT * FROM t2;
a	b
2	4
**** On Slave ****
SELECT * FROM t2;
a
2
include/check_slave_is_running.inc
INSERT INTO t9 VALUES (4);
INSERT INTO t4 VALUES (4);
call mtr.add_suppression("Slave SQL.*Table definition on master and slave does not match: Column [012] type mismatch.* Error_code: 1535");
call mtr.add_suppression("Slave SQL.*Column [0-9] of table .test.t[0-9]. cannot be converted from type.* Error_code: 1677");
call mtr.add_suppression("The slave coordinator and worker threads are stopped, possibly leaving data in inconsistent state");
include/wait_for_slave_sql_error_and_skip.inc [errno=1677]
<<<<<<< HEAD
Last_SQL_Error = 'Column 0 of table 'test.t4' cannot be converted from type 'int' to type 'float''
INSERT INTO t9 VALUES (5);
INSERT INTO t5 VALUES (5,10,25);
include/wait_for_slave_sql_error_and_skip.inc [errno=1677]
Last_SQL_Error = 'Column 1 of table 'test.t5' cannot be converted from type 'int' to type 'float''
INSERT INTO t9 VALUES (6);
INSERT INTO t6 VALUES (6,12,36);
include/wait_for_slave_sql_error_and_skip.inc [errno=1677]
Last_SQL_Error = 'Column 2 of table 'test.t6' cannot be converted from type 'int' to type 'float''
=======
INSERT INTO t9 VALUES (5);
INSERT INTO t5 VALUES (5,10,25);
include/wait_for_slave_sql_error_and_skip.inc [errno=1677]
INSERT INTO t9 VALUES (6);
INSERT INTO t6 VALUES (6,12,36);
include/wait_for_slave_sql_error_and_skip.inc [errno=1677]
>>>>>>> db310f06
INSERT INTO t9 VALUES (6);
include/check_slave_is_running.inc
INSERT INTO t7 VALUES (1),(2),(3);
INSERT INTO t8 VALUES (1),(2),(3);
SELECT * FROM t7 ORDER BY a;
a
1
2
3
SELECT * FROM t8 ORDER BY a;
a
1
2
3
SELECT * FROM t7 ORDER BY a;
a	e1	e2	e3	e4	e5	e6	e7	e8
1	NULL	NULL	NULL	NULL	NULL	NULL	NULL	NULL
2	NULL	NULL	NULL	NULL	NULL	NULL	NULL	NULL
3	NULL	NULL	NULL	NULL	NULL	NULL	NULL	NULL
SELECT * FROM t8 ORDER BY a;
a	e1	e2	e3	e4	e5	e6	e7	e8
1	0	0	0	0	0	0	0	0
2	0	0	0	0	0	0	0	0
3	0	0	0	0	0	0	0	0
**** On Master ****
TRUNCATE t1_nodef;
SET SQL_LOG_BIN=0;
INSERT INTO t1_nodef VALUES (1,2);
INSERT INTO t1_nodef VALUES (2,4);
SET SQL_LOG_BIN=1;
**** On Slave ****
INSERT INTO t1_nodef VALUES (1,2,3,4,5);
INSERT INTO t1_nodef VALUES (2,4,6,8,10);
**** On Master ****
UPDATE t1_nodef SET b=2*b WHERE a=1;
SELECT * FROM t1_nodef ORDER BY a;
a	b
1	4
2	4
**** On Slave ****
SELECT * FROM t1_nodef ORDER BY a;
a	b	x	y	z
1	4	3	4	5
2	4	6	8	10
**** On Master ****
DELETE FROM t1_nodef WHERE a=2;
SELECT * FROM t1_nodef ORDER BY a;
a	b
1	4
**** On Slave ****
SELECT * FROM t1_nodef ORDER BY a;
a	b	x	y	z
1	4	3	4	5
**** Cleanup ****
DROP TABLE IF EXISTS t1_int,t1_bit,t1_char,t1_nodef;
DROP TABLE IF EXISTS t2,t3,t4,t5,t6,t7,t8,t9;
SET @@global.sql_mode= @my_sql_mode;
include/rpl_end.inc<|MERGE_RESOLUTION|>--- conflicted
+++ resolved
@@ -1,11 +1,7 @@
 include/master-slave.inc
 Warnings:
 Note	####	Sending passwords in plain text without SSL/TLS is extremely insecure.
-<<<<<<< HEAD
-Note	####	Storing MySQL user name or password information in the master.info repository is not secure and is therefore not recommended. Please see the MySQL Manual for more about this issue and possible alternatives.
-=======
 Note	####	Storing MySQL user name or password information in the master info repository is not secure and is therefore not recommended. Please consider using the USER and PASSWORD connection options for START SLAVE; see the 'START SLAVE Syntax' in the MySQL Manual for more information.
->>>>>>> db310f06
 [connection master]
 STOP SLAVE;
 SET @my_sql_mode= @@global.sql_mode;
@@ -128,24 +124,12 @@
 call mtr.add_suppression("Slave SQL.*Column [0-9] of table .test.t[0-9]. cannot be converted from type.* Error_code: 1677");
 call mtr.add_suppression("The slave coordinator and worker threads are stopped, possibly leaving data in inconsistent state");
 include/wait_for_slave_sql_error_and_skip.inc [errno=1677]
-<<<<<<< HEAD
-Last_SQL_Error = 'Column 0 of table 'test.t4' cannot be converted from type 'int' to type 'float''
-INSERT INTO t9 VALUES (5);
-INSERT INTO t5 VALUES (5,10,25);
-include/wait_for_slave_sql_error_and_skip.inc [errno=1677]
-Last_SQL_Error = 'Column 1 of table 'test.t5' cannot be converted from type 'int' to type 'float''
-INSERT INTO t9 VALUES (6);
-INSERT INTO t6 VALUES (6,12,36);
-include/wait_for_slave_sql_error_and_skip.inc [errno=1677]
-Last_SQL_Error = 'Column 2 of table 'test.t6' cannot be converted from type 'int' to type 'float''
-=======
 INSERT INTO t9 VALUES (5);
 INSERT INTO t5 VALUES (5,10,25);
 include/wait_for_slave_sql_error_and_skip.inc [errno=1677]
 INSERT INTO t9 VALUES (6);
 INSERT INTO t6 VALUES (6,12,36);
 include/wait_for_slave_sql_error_and_skip.inc [errno=1677]
->>>>>>> db310f06
 INSERT INTO t9 VALUES (6);
 include/check_slave_is_running.inc
 INSERT INTO t7 VALUES (1),(2),(3);
