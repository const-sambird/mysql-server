drop table if exists t1,t2;
set @a := foo;
ERROR 42S22: Unknown column 'foo' in 'field list'
set @a := connection_id() + 3;
select @a - connection_id();
@a - connection_id()
3
set @b := 1;
select @b;
@b
1
CREATE TABLE t1 ( i int not null, v int not null,index (i));
insert into t1 values (1,1),(1,3),(2,1);
create table t2 (i int not null, unique (i));
insert into t2 select distinct i from t1;
select * from t2;
i
1
2
select distinct t2.i,@vv1:=if(sv1.i,1,0),@vv2:=if(sv2.i,1,0),@vv3:=if(sv3.i,1,0), @vv1+@vv2+@vv3 from t2 left join t1 as sv1 on sv1.i=t2.i and sv1.v=1 left join t1 as sv2 on sv2.i=t2.i and sv2.v=2 left join t1 as sv3 on sv3.i=t2.i and sv3.v=3;
i	@vv1:=if(sv1.i,1,0)	@vv2:=if(sv2.i,1,0)	@vv3:=if(sv3.i,1,0)	@vv1+@vv2+@vv3
1	1	0	1	2
2	1	0	0	1
explain select * from t1 where i=@vv1;
id	select_type	table	type	possible_keys	key	key_len	ref	rows	Extra
1	SIMPLE	t1	ref	i	i	4	const	1	
select @vv1,i,v from t1 where i=@vv1;
@vv1	i	v
1	1	1
1	1	3
explain select * from t1 where @vv1:=@vv1+1 and i=@vv1;
id	select_type	table	type	possible_keys	key	key_len	ref	rows	Extra
1	SIMPLE	t1	ALL	NULL	NULL	NULL	NULL	3	Using where
explain select @vv1:=i from t1 where i=@vv1;
id	select_type	table	type	possible_keys	key	key_len	ref	rows	Extra
1	SIMPLE	t1	index	NULL	i	4	NULL	3	Using where; Using index
explain select * from t1 where i=@vv1;
id	select_type	table	type	possible_keys	key	key_len	ref	rows	Extra
1	SIMPLE	t1	ref	i	i	4	const	1	
drop table t1,t2;
set @a=0,@b=0;
select @a:=10,   @b:=1,   @a > @b, @a < @b;
@a:=10	@b:=1	@a > @b	@a < @b
10	1	1	0
select @a:="10", @b:="1", @a > @b, @a < @b;
@a:="10"	@b:="1"	@a > @b	@a < @b
10	1	1	0
select @a:=10,   @b:=2,   @a > @b, @a < @b;
@a:=10	@b:=2	@a > @b	@a < @b
10	2	0	1
select @a:="10", @b:="2", @a > @b, @a < @b;
@a:="10"	@b:="2"	@a > @b	@a < @b
10	2	1	0
select @a:=1;
@a:=1
1
select @a, @a:=1;
@a	@a:=1
1	1
create table t1 (id int, d double, c char(10));
insert into t1 values (1,2.0, "test");
select @c:=0;
@c:=0
0
update t1 SET id=(@c:=@c+1);
select @c;
@c
1
select @c:=0;
@c:=0
0
update t1 set id=(@c:=@c+1);
select @c;
@c
1
select @c:=0;
@c:=0
0
select @c:=@c+1;
@c:=@c+1
1
select @d,(@d:=id),@d from t1;
@d	(@d:=id)	@d
NULL	1	1
select @e,(@e:=d),@e from t1;
@e	(@e:=d)	@e
NULL	2	2
select @f,(@f:=c),@f from t1;
@f	(@f:=c)	@f
NULL	test	test
set @g=1;
select @g,(@g:=c),@g from t1;
@g	(@g:=c)	@g
1	test	test
select @c, @d, @e, @f;
@c	@d	@e	@f
1	1	2	test
select @d:=id, @e:=id, @f:=id, @g:=@id from t1;
@d:=id	@e:=id	@f:=id	@g:=@id
1	1	1	NULL
select @c, @d, @e, @f, @g;
@c	@d	@e	@f	@g
1	1	1	1	NULL
drop table t1;
select @a:=10, @b:=2, @a>@b, @a:="10", @b:="2", @a>@b, @a:=10, @b:=2, @a>@b, @a:="10", @b:="2", @a>@b;
@a:=10	@b:=2	@a>@b	@a:="10"	@b:="2"	@a>@b	@a:=10	@b:=2	@a>@b	@a:="10"	@b:="2"	@a>@b
10	2	1	10	2	1	10	2	1	10	2	1
create table t1 (i int not null);
insert t1 values (1),(2),(2),(3),(3),(3);
select @a:=0;
@a:=0
0
select @a, @a:=@a+count(*), count(*), @a from t1 group by i;
@a	@a:=@a+count(*)	count(*)	@a
0	1	1	0
0	2	2	0
0	3	3	0
select @a:=0;
@a:=0
0
select @a+0, @a:=@a+0+count(*), count(*), @a+0 from t1 group by i;
@a+0	@a:=@a+0+count(*)	count(*)	@a+0
0	1	1	0
1	3	2	0
3	6	3	0
drop table t1;
set @a=_latin2'test';
select charset(@a),collation(@a),coercibility(@a);
charset(@a)	collation(@a)	coercibility(@a)
latin2	latin2_general_ci	2
select @a=_latin2'TEST';
@a=_latin2'TEST'
1
select @a=_latin2'TEST' collate latin2_bin;
@a=_latin2'TEST' collate latin2_bin
0
set @a=_latin2'test' collate latin2_general_ci;
select charset(@a),collation(@a),coercibility(@a);
charset(@a)	collation(@a)	coercibility(@a)
latin2	latin2_general_ci	2
select @a=_latin2'TEST';
@a=_latin2'TEST'
1
select @a=_latin2'TEST' collate latin2_bin;
@a=_latin2'TEST' collate latin2_bin
0
select charset(@a:=_latin2'test');
charset(@a:=_latin2'test')
latin2
select collation(@a:=_latin2'test');
collation(@a:=_latin2'test')
latin2_general_ci
select coercibility(@a:=_latin2'test');
coercibility(@a:=_latin2'test')
2
select collation(@a:=_latin2'test' collate latin2_bin);
collation(@a:=_latin2'test' collate latin2_bin)
latin2_bin
select coercibility(@a:=_latin2'test' collate latin2_bin);
coercibility(@a:=_latin2'test' collate latin2_bin)
2
select (@a:=_latin2'test' collate latin2_bin) = _latin2'TEST';
(@a:=_latin2'test' collate latin2_bin) = _latin2'TEST'
0
select charset(@a),collation(@a),coercibility(@a);
charset(@a)	collation(@a)	coercibility(@a)
latin2	latin2_bin	2
select (@a:=_latin2'test' collate latin2_bin) = _latin2'TEST' collate latin2_general_ci;
(@a:=_latin2'test' collate latin2_bin) = _latin2'TEST' collate latin2_general_ci
1
set @var= NULL ;
select FIELD( @var,'1it','Hit') as my_column;
my_column
0
select @v, coercibility(@v);
@v	coercibility(@v)
NULL	2
set @v1=null, @v2=1, @v3=1.1, @v4=now();
select coercibility(@v1),coercibility(@v2),coercibility(@v3),coercibility(@v4);
coercibility(@v1)	coercibility(@v2)	coercibility(@v3)	coercibility(@v4)
2	2	2	2
set session @honk=99;
ERROR 42000: You have an error in your SQL syntax; check the manual that corresponds to your MySQL server version for the right syntax to use near '@honk=99' at line 1
set one_shot @honk=99;
<<<<<<< HEAD
ERROR HY000: The 'SET ONE_SHOT' syntax is reserved for purposes internal to the MySQL server
set @first_var= NULL;
create table t1 select @first_var;
show create table t1;
Table	Create Table
t1	CREATE TABLE `t1` (
  `@first_var` longblob
) ENGINE=MyISAM DEFAULT CHARSET=latin1
drop table t1;
set @first_var= cast(NULL as signed integer);
create table t1 select @first_var;
show create table t1;
Table	Create Table
t1	CREATE TABLE `t1` (
  `@first_var` bigint(20) default NULL
) ENGINE=MyISAM DEFAULT CHARSET=latin1
drop table t1;
set @first_var= NULL;
create table t1 select @first_var;
show create table t1;
Table	Create Table
t1	CREATE TABLE `t1` (
  `@first_var` bigint(20) default NULL
) ENGINE=MyISAM DEFAULT CHARSET=latin1
drop table t1;
set @first_var= concat(NULL);
create table t1 select @first_var;
show create table t1;
Table	Create Table
t1	CREATE TABLE `t1` (
  `@first_var` longblob
) ENGINE=MyISAM DEFAULT CHARSET=latin1
drop table t1;
set @first_var=1;
set @first_var= cast(NULL as CHAR);
create table t1 select @first_var;
show create table t1;
Table	Create Table
t1	CREATE TABLE `t1` (
  `@first_var` longtext
) ENGINE=MyISAM DEFAULT CHARSET=latin1
drop table t1;
=======
ERROR HY000: The SET ONE_SHOT syntax is reserved for purposes internal to the MySQL server
select @@local.max_allowed_packet;
@@local.max_allowed_packet
#
select @@session.max_allowed_packet;
@@session.max_allowed_packet
#
select @@global.max_allowed_packet;
@@global.max_allowed_packet
#
select @@max_allowed_packet;
@@max_allowed_packet
#
select @@Max_Allowed_Packet;
@@Max_Allowed_Packet
#
select @@version;
@@version
#
select @@global.version;
@@global.version
#
select @@session.VERSION;
@@session.VERSION
#
>>>>>>> ca568830
<|MERGE_RESOLUTION|>--- conflicted
+++ resolved
@@ -182,7 +182,6 @@
 set session @honk=99;
 ERROR 42000: You have an error in your SQL syntax; check the manual that corresponds to your MySQL server version for the right syntax to use near '@honk=99' at line 1
 set one_shot @honk=99;
-<<<<<<< HEAD
 ERROR HY000: The 'SET ONE_SHOT' syntax is reserved for purposes internal to the MySQL server
 set @first_var= NULL;
 create table t1 select @first_var;
@@ -225,8 +224,6 @@
   `@first_var` longtext
 ) ENGINE=MyISAM DEFAULT CHARSET=latin1
 drop table t1;
-=======
-ERROR HY000: The SET ONE_SHOT syntax is reserved for purposes internal to the MySQL server
 select @@local.max_allowed_packet;
 @@local.max_allowed_packet
 #
@@ -250,5 +247,4 @@
 #
 select @@session.VERSION;
 @@session.VERSION
-#
->>>>>>> ca568830
+#