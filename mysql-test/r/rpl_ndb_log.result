stop slave;
drop table if exists t1,t2,t3,t4,t5,t6,t7,t8,t9;
reset master;
reset slave;
drop table if exists t1,t2,t3,t4,t5,t6,t7,t8,t9;
start slave;
stop slave;
reset master;
reset slave;
reset master;
create table t1(n int not null auto_increment primary key)ENGINE=NDB;
insert into t1 values (NULL);
drop table t1;
create table t1 (word char(20) not null)ENGINE=NDB;
load data infile '../std_data_ln/words.dat' into table t1 ignore 1 lines;
select count(*) from t1;
count(*)
69
show binlog events;
Log_name	Pos	Event_type	Server_id	End_log_pos	Info
master-bin.000001	#	Format_desc	1	#	Server ver: VERSION, Binlog ver: 4
master-bin.000001	#	Query	1	#	use `test`; create table t1(n int not null auto_increment primary key)ENGINE=NDB
master-bin.000001	#	Query	1	#	BEGIN
master-bin.000001	#	Table_map	1	#	table_id: # (test.t1)
master-bin.000001	#	Table_map	1	#	table_id: # (mysql.ndb_apply_status)
master-bin.000001	#	Write_rows	1	#	table_id: #
master-bin.000001	#	Write_rows	1	#	table_id: # flags: STMT_END_F
master-bin.000001	#	Query	1	#	COMMIT
master-bin.000001	#	Query	1	#	use `test`; drop table t1
master-bin.000001	#	Query	1	#	use `test`; create table t1 (word char(20) not null)ENGINE=NDB
master-bin.000001	#	Query	1	#	BEGIN
master-bin.000001	#	Table_map	1	#	table_id: # (test.t1)
master-bin.000001	#	Table_map	1	#	table_id: # (mysql.ndb_apply_status)
master-bin.000001	#	Write_rows	1	#	table_id: #
master-bin.000001	#	Write_rows	1	#	table_id: #
master-bin.000001	#	Write_rows	1	#	table_id: # flags: STMT_END_F
master-bin.000001	#	Query	1	#	COMMIT
show binlog events from 106 limit 1;
Log_name	Pos	Event_type	Server_id	End_log_pos	Info
master-bin.000001	#	Query	1	#	use `test`; create table t1(n int not null auto_increment primary key)ENGINE=NDB
show binlog events from 106 limit 2;
Log_name	Pos	Event_type	Server_id	End_log_pos	Info
master-bin.000001	#	Query	1	#	use `test`; create table t1(n int not null auto_increment primary key)ENGINE=NDB
master-bin.000001	#	Query	1	#	BEGIN
show binlog events from 106 limit 2,1;
Log_name	Pos	Event_type	Server_id	End_log_pos	Info
master-bin.000001	#	Table_map	1	#	table_id: # (test.t1)
flush logs;
create table t3 (a int)ENGINE=NDB;
start slave;

let $result_pattern= '%127.0.0.1%root%master-bin.000002%slave-relay-bin.000005%Yes%Yes%0%0%None%' ;

--source include/wait_slave_status.inc
flush logs;
stop slave;
create table t2 (n int)ENGINE=NDB;
insert into t2 values (1);
show binlog events from <binlog_start>;
Log_name	Pos	Event_type	Server_id	End_log_pos	Info
master-bin.000001	#	Query	#	#	use `test`; create table t1(n int not null auto_increment primary key)ENGINE=NDB
master-bin.000001	#	Query	#	#	BEGIN
master-bin.000001	#	Table_map	#	#	table_id: # (test.t1)
master-bin.000001	#	Table_map	#	#	table_id: # (mysql.ndb_apply_status)
master-bin.000001	#	Write_rows	#	#	table_id: #
master-bin.000001	#	Write_rows	#	#	table_id: # flags: STMT_END_F
master-bin.000001	#	Query	#	#	COMMIT
master-bin.000001	#	Query	#	#	use `test`; drop table t1
master-bin.000001	#	Query	#	#	use `test`; create table t1 (word char(20) not null)ENGINE=NDB
master-bin.000001	#	Query	#	#	BEGIN
master-bin.000001	#	Table_map	#	#	table_id: # (test.t1)
master-bin.000001	#	Table_map	#	#	table_id: # (mysql.ndb_apply_status)
master-bin.000001	#	Write_rows	#	#	table_id: #
master-bin.000001	#	Write_rows	#	#	table_id: #
master-bin.000001	#	Write_rows	#	#	table_id: # flags: STMT_END_F
master-bin.000001	#	Query	#	#	COMMIT
master-bin.000001	#	Rotate	#	#	master-bin.000002;pos=4
show binlog events in 'master-bin.000002';
Log_name	Pos	Event_type	Server_id	End_log_pos	Info
master-bin.000002	#	Format_desc	1	#	Server ver: VERSION, Binlog ver: 4
master-bin.000002	#	Query	1	#	use `test`; create table t3 (a int)ENGINE=NDB
master-bin.000002	#	Query	1	#	use `test`; create table t2 (n int)ENGINE=NDB
master-bin.000002	#	Query	1	#	BEGIN
master-bin.000002	#	Table_map	1	#	table_id: # (test.t2)
master-bin.000002	#	Table_map	1	#	table_id: # (mysql.ndb_apply_status)
master-bin.000002	#	Write_rows	1	#	table_id: #
master-bin.000002	#	Write_rows	1	#	table_id: # flags: STMT_END_F
master-bin.000002	#	Query	1	#	COMMIT
show binary logs;
Log_name	File_size
master-bin.000001	1789
master-bin.000002	623
start slave;
show binary logs;
Log_name	File_size
slave-bin.000001	1884
slave-bin.000002	202
show binlog events in 'slave-bin.000001' from 4;
Log_name	Pos	Event_type	Server_id	End_log_pos	Info
slave-bin.000001	#	Format_desc	2	#	Server ver: VERSION, Binlog ver: 4
slave-bin.000001	#	Query	1	#	use `test`; create table t1(n int not null auto_increment primary key)ENGINE=NDB
slave-bin.000001	#	Query	2	#	BEGIN
slave-bin.000001	#	Table_map	2	#	table_id: # (test.t1)
slave-bin.000001	#	Table_map	2	#	table_id: # (mysql.ndb_apply_status)
slave-bin.000001	#	Write_rows	2	#	table_id: #
slave-bin.000001	#	Write_rows	1	#	table_id: # flags: STMT_END_F
slave-bin.000001	#	Query	2	#	COMMIT
slave-bin.000001	#	Query	1	#	use `test`; drop table t1
slave-bin.000001	#	Query	1	#	use `test`; create table t1 (word char(20) not null)ENGINE=NDB
slave-bin.000001	#	Query	2	#	BEGIN
slave-bin.000001	#	Table_map	2	#	table_id: # (test.t1)
slave-bin.000001	#	Table_map	2	#	table_id: # (mysql.ndb_apply_status)
slave-bin.000001	#	Write_rows	2	#	table_id: #
slave-bin.000001	#	Write_rows	1	#	table_id: #
slave-bin.000001	#	Write_rows	1	#	table_id: # flags: STMT_END_F
slave-bin.000001	#	Query	2	#	COMMIT
slave-bin.000001	#	Query	1	#	use `test`; create table t3 (a int)ENGINE=NDB
slave-bin.000001	#	Rotate	2	#	slave-bin.000002;pos=4
show binlog events in 'slave-bin.000002' from 4;
Log_name	Pos	Event_type	Server_id	End_log_pos	Info
slave-bin.000002	#	Format_desc	2	#	Server ver: VERSION, Binlog ver: 4
slave-bin.000002	#	Query	1	#	use `test`; create table t2 (n int)ENGINE=NDB
slave-bin.000002	#	Query	2	#	BEGIN
slave-bin.000002	#	Table_map	2	#	table_id: # (test.t2)
slave-bin.000002	#	Table_map	2	#	table_id: # (mysql.ndb_apply_status)
slave-bin.000002	#	Write_rows	2	#	table_id: #
slave-bin.000002	#	Write_rows	1	#	table_id: # flags: STMT_END_F
slave-bin.000002	#	Query	2	#	COMMIT
<<<<<<< HEAD
show slave status;
Slave_IO_State	Master_Host	Master_User	Master_Port	Connect_Retry	Master_Log_File	Read_Master_Log_Pos	Relay_Log_File	Relay_Log_Pos	Relay_Master_Log_File	Slave_IO_Running	Slave_SQL_Running	Replicate_Do_DB	Replicate_Ignore_DB	Replicate_Do_Table	Replicate_Ignore_Table	Replicate_Wild_Do_Table	Replicate_Wild_Ignore_Table	Last_Errno	Last_Error	Skip_Counter	Exec_Master_Log_Pos	Relay_Log_Space	Until_Condition	Until_Log_File	Until_Log_Pos	Master_SSL_Allowed	Master_SSL_CA_File	Master_SSL_CA_Path	Master_SSL_Cert	Master_SSL_Cipher	Master_SSL_Key	Seconds_Behind_Master	Master_SSL_Verify_Server_Cert
#	127.0.0.1	root	MASTER_PORT	1	master-bin.000002	623	#	#	master-bin.000002	Yes	Yes				#			0		0	623	#	None		0	No						#	No
=======
show slave status;;
Slave_IO_State	#
Master_Host	127.0.0.1
Master_User	root
Master_Port	MASTER_PORT
Connect_Retry	1
Master_Log_File	master-bin.000002
Read_Master_Log_Pos	623
Relay_Log_File	#
Relay_Log_Pos	#
Relay_Master_Log_File	master-bin.000002
Slave_IO_Running	Yes
Slave_SQL_Running	Yes
Replicate_Do_DB	
Replicate_Ignore_DB	
Replicate_Do_Table	
Replicate_Ignore_Table	#
Replicate_Wild_Do_Table	
Replicate_Wild_Ignore_Table	
Last_Errno	0
Last_Error	
Skip_Counter	0
Exec_Master_Log_Pos	623
Relay_Log_Space	#
Until_Condition	None
Until_Log_File	
Until_Log_Pos	0
Master_SSL_Allowed	No
Master_SSL_CA_File	
Master_SSL_CA_Path	
Master_SSL_Cert	
Master_SSL_Cipher	
Master_SSL_Key	
Seconds_Behind_Master	#
Master_SSL_Verify_Server_Cert	No
>>>>>>> 17c2da8c
show binlog events in 'slave-bin.000005' from 4;
ERROR HY000: Error when executing command SHOW BINLOG EVENTS: Could not find target log
DROP TABLE t1;
DROP TABLE t2;
DROP TABLE t3;
create table t1(a int auto_increment primary key, b int);
insert into t1 values (NULL, 1);
reset master;
set insert_id=5;
insert into t1 values (NULL, last_insert_id()), (NULL, last_insert_id());
show binlog events from <binlog_start>;
Log_name	Pos	Event_type	Server_id	End_log_pos	Info
master-bin.000001	#	Table_map	#	#	table_id: # (test.t1)
master-bin.000001	#	Write_rows	#	#	table_id: # flags: STMT_END_F
select * from t1;
a	b
1	1
5	1
6	1
drop table t1;<|MERGE_RESOLUTION|>--- conflicted
+++ resolved
@@ -126,11 +126,6 @@
 slave-bin.000002	#	Write_rows	2	#	table_id: #
 slave-bin.000002	#	Write_rows	1	#	table_id: # flags: STMT_END_F
 slave-bin.000002	#	Query	2	#	COMMIT
-<<<<<<< HEAD
-show slave status;
-Slave_IO_State	Master_Host	Master_User	Master_Port	Connect_Retry	Master_Log_File	Read_Master_Log_Pos	Relay_Log_File	Relay_Log_Pos	Relay_Master_Log_File	Slave_IO_Running	Slave_SQL_Running	Replicate_Do_DB	Replicate_Ignore_DB	Replicate_Do_Table	Replicate_Ignore_Table	Replicate_Wild_Do_Table	Replicate_Wild_Ignore_Table	Last_Errno	Last_Error	Skip_Counter	Exec_Master_Log_Pos	Relay_Log_Space	Until_Condition	Until_Log_File	Until_Log_Pos	Master_SSL_Allowed	Master_SSL_CA_File	Master_SSL_CA_Path	Master_SSL_Cert	Master_SSL_Cipher	Master_SSL_Key	Seconds_Behind_Master	Master_SSL_Verify_Server_Cert
-#	127.0.0.1	root	MASTER_PORT	1	master-bin.000002	623	#	#	master-bin.000002	Yes	Yes				#			0		0	623	#	None		0	No						#	No
-=======
 show slave status;;
 Slave_IO_State	#
 Master_Host	127.0.0.1
@@ -166,7 +161,6 @@
 Master_SSL_Key	
 Seconds_Behind_Master	#
 Master_SSL_Verify_Server_Cert	No
->>>>>>> 17c2da8c
 show binlog events in 'slave-bin.000005' from 4;
 ERROR HY000: Error when executing command SHOW BINLOG EVENTS: Could not find target log
 DROP TABLE t1;
