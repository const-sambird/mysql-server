--- conflicted
+++ resolved
@@ -1,11 +1,8 @@
-<<<<<<< HEAD
 # The include statement below is a temp one for tests that are yet to
 #be ported to run with InnoDB,
 #but needs to be kept for tests that would need MyISAM in future.
+--source include/have_plugin_auth.inc
 --source include/force_myisam_default.inc
-=======
---source include/have_plugin_auth.inc
->>>>>>> cf36cc4c
 --source include/not_embedded.inc
 
 --echo #
