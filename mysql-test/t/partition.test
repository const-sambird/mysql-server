--- conflicted
+++ resolved
@@ -2528,7 +2528,6 @@
 DROP TABLE t1;
 
 --echo #
-<<<<<<< HEAD
 --echo # Bug#19584181: CRASH AFTER DDL RETURNS WARNINGS - CORRUPT ERROR_HANDLER
 --echo #
 
@@ -2551,7 +2550,8 @@
 --error ER_DATA_OUT_OF_RANGE
 SELECT 1 FROM t1 WHERE EXP(10000);
 DROP TABLE t1;
-=======
+
+--echo #
 --echo # Bug#28573894 ALTER PARTITIONED TABLE ADD AUTO_INCREMENT DIFF RESULT
 --echo #
 CREATE TABLE t (a VARCHAR(10) NOT NULL,b INT,PRIMARY KEY (b)) ENGINE=INNODB
@@ -2567,5 +2567,4 @@
 ALTER TABLE t ADD COLUMN r INT UNSIGNED NOT NULL AUTO_INCREMENT, ADD UNIQUE
 KEY (r,b), ALGORITHM=INPLACE, LOCK=SHARED;
 SELECT * FROM t;
-DROP TABLE t;
->>>>>>> aaba359c
+DROP TABLE t;