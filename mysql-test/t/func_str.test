# Description
# -----------
# Testing string functions

--disable_warnings
drop table if exists t1,t2;
--enable_warnings

set names latin1;

select 'hello',"'hello'",'""hello""','''h''e''l''l''o''',"hel""lo",'hel\'lo';
select 'hello' 'monty';
select length('\n\t\r\b\0\_\%\\');
select bit_length('\n\t\r\b\0\_\%\\');
select char_length('\n\t\r\b\0\_\%\\');
select length(_latin1'\n\t\n\b\0\\_\\%\\');
select concat('monty',' was here ','again'),length('hello'),char(ascii('h')),ord('h');
select hex(char(256));
select locate('he','hello'),locate('he','hello',2),locate('lo','hello',2) ;
select instr('hello','HE'), instr('hello',binary 'HE'), instr(binary 'hello','HE'); 
select position(binary 'll' in 'hello'),position('a' in binary 'hello');
#
# Bug#11728 string function LEFT,
# strange undocumented behaviour, strict mode
#
select left('hello',null), right('hello',null);
select left('hello',2),right('hello',2),substring('hello',2,2),mid('hello',1,5) ;
select concat('',left(right(concat('what ',concat('is ','happening')),9),4),'',substring('monty',5,1)) ;
select substring_index('www.tcx.se','.',-2),substring_index('www.tcx.se','.',1);
select substring_index('www.tcx.se','tcx',1),substring_index('www.tcx.se','tcx',-1);
select substring_index('.tcx.se','.',-2),substring_index('.tcx.se','.tcx',-1);
select substring_index('aaaaaaaaa1','a',1);
select substring_index('aaaaaaaaa1','aa',1);
select substring_index('aaaaaaaaa1','aa',2);
select substring_index('aaaaaaaaa1','aa',3);
select substring_index('aaaaaaaaa1','aa',4);
select substring_index('aaaaaaaaa1','aa',5);
select substring_index('aaaaaaaaa1','aaa',1);
select substring_index('aaaaaaaaa1','aaa',2);
select substring_index('aaaaaaaaa1','aaa',3);
select substring_index('aaaaaaaaa1','aaa',4);
select substring_index('aaaaaaaaa1','aaaa',1);
select substring_index('aaaaaaaaa1','aaaa',2);
select substring_index('aaaaaaaaa1','1',1);
select substring_index('aaaaaaaaa1','a',-1);
select substring_index('aaaaaaaaa1','aa',-1);
select substring_index('aaaaaaaaa1','aa',-2);
select substring_index('aaaaaaaaa1','aa',-3);
select substring_index('aaaaaaaaa1','aa',-4);
select substring_index('aaaaaaaaa1','aa',-5);
select substring_index('aaaaaaaaa1','aaa',-1);
select substring_index('aaaaaaaaa1','aaa',-2);
select substring_index('aaaaaaaaa1','aaa',-3);
select substring_index('aaaaaaaaa1','aaa',-4);
select substring_index('the king of thethe hill','the',-2);
select substring_index('the king of the the hill','the',-2);
select substring_index('the king of the  the hill','the',-2);
select substring_index('the king of the  the hill',' the ',-1);
select substring_index('the king of the  the hill',' the ',-2);
select substring_index('the king of the  the hill',' ',-1);
select substring_index('the king of the  the hill',' ',-2);
select substring_index('the king of the  the hill',' ',-3);
select substring_index('the king of the  the hill',' ',-4);
select substring_index('the king of the  the hill',' ',-5);
select substring_index('the king of the.the hill','the',-2);
select substring_index('the king of thethethe.the hill','the',-3);
select substring_index('the king of thethethe.the hill','the',-1);
select substring_index('the king of the the hill','the',1);
select substring_index('the king of the the hill','the',2);
select substring_index('the king of the the hill','the',3);

select concat(':',ltrim('  left  '),':',rtrim('  right  '),':');
select concat(':',trim(leading from '  left  '),':',trim(trailing from '  right  '),':');
select concat(':',trim(LEADING FROM ' left'),':',trim(TRAILING FROM ' right '),':');
select concat(':',trim(' m '),':',trim(BOTH FROM ' y '),':',trim('*' FROM '*s*'),':');
select concat(':',trim(BOTH 'ab' FROM 'ababmyabab'),':',trim(BOTH '*' FROM '***sql'),':');
select concat(':',trim(LEADING '.*' FROM '.*my'),':',trim(TRAILING '.*' FROM 'sql.*.*'),':');
select TRIM("foo" FROM "foo"), TRIM("foo" FROM "foook"), TRIM("foo" FROM "okfoo");

select concat_ws(', ','monty','was here','again');
select concat_ws(NULL,'a'),concat_ws(',',NULL,'');
select concat_ws(',','',NULL,'a');
SELECT CONCAT('"',CONCAT_WS('";"',repeat('a',60),repeat('b',60),repeat('c',60),repeat('d',100)), '"');

select insert('txs',2,1,'hi'),insert('is ',4,0,'a'),insert('txxxxt',2,4,'es');
select replace('aaaa','a','b'),replace('aaaa','aa','b'),replace('aaaa','a','bb'),replace('aaaa','','b'),replace('bbbb','a','c');
select replace(concat(lcase(concat('THIS',' ','IS',' ','A',' ')),ucase('false'),' ','test'),'FALSE','REAL') ;
select soundex(''),soundex('he'),soundex('hello all folks'),soundex('#3556 in bugdb');
select 'mood' sounds like 'mud';
select 'Glazgo' sounds like 'Liverpool';
select null sounds like 'null';
select 'null' sounds like null;
select null sounds like null;
select md5('hello');
select crc32("123");
select sha('abc');
select sha1('abc');
select aes_decrypt(aes_encrypt('abc','1'),'1');
select aes_decrypt(aes_encrypt('abc','1'),1);
select aes_encrypt(NULL,"a");
select aes_encrypt("a",NULL);
select aes_decrypt(NULL,"a");
select aes_decrypt("a",NULL);
select aes_decrypt("a","a");
select aes_decrypt(aes_encrypt("","a"),"a");
select repeat('monty',5),concat('*',space(5),'*');
select reverse('abc'),reverse('abcd');
select rpad('a',4,'1'),rpad('a',4,'12'),rpad('abcd',3,'12'), rpad(11, 10 , 22), rpad("ab", 10, 22);
select lpad('a',4,'1'),lpad('a',4,'12'),lpad('abcd',3,'12'), lpad(11, 10 , 22);
select rpad(741653838,17,'0'),lpad(741653838,17,'0');
select rpad('abcd',7,'ab'),lpad('abcd',7,'ab');
select rpad('abcd',1,'ab'),lpad('abcd',1,'ab');
select rpad('STRING', 20, CONCAT('p','a','d') );
select lpad('STRING', 20, CONCAT('p','a','d') );

select LEAST(NULL,'HARRY','HARRIOT',NULL,'HAROLD'),GREATEST(NULL,'HARRY','HARRIOT',NULL,'HAROLD');
select least(1,2,3) | greatest(16,32,8), least(5,4)*1,greatest(-1.0,1.0)*1,least(3,2,1)*1.0,greatest(1,1.1,1.0),least("10",9),greatest("A","B","0");

select decode(encode(repeat("a",100000),"monty"),"monty")=repeat("a",100000);
select decode(encode("abcdef","monty"),"monty")="abcdef";

select quote('\'\"\\test');
select quote(concat('abc\'', '\\cba'));
select quote(1/0), quote('\0\Z');
select length(quote(concat(char(0),"test")));
select hex(quote(concat(char(224),char(227),char(230),char(231),char(232),char(234),char(235))));
select unhex(hex("foobar")), hex(unhex("1234567890ABCDEF")), unhex("345678"), unhex(NULL);
select hex(unhex("1")), hex(unhex("12")), hex(unhex("123")), hex(unhex("1234")), hex(unhex("12345")), hex(unhex("123456"));
select length(unhex(md5("abrakadabra")));

#
# Bug #6564: QUOTE(NULL
#

select concat('a', quote(NULL));

#
# Wrong usage of functions
#

select reverse("");
select insert("aa",100,1,"b"),insert("aa",1,3,"b"),left("aa",-1),substring("a",1,2);
select elt(2,1),field(NULL,"a","b","c"),reverse("");
select locate("a","b",2),locate("","a",1);
select ltrim("a"),rtrim("a"),trim(BOTH "" from "a"),trim(BOTH " " from "a");
select concat("1","2")|0,concat("1",".5")+0.0;
select substring_index("www.tcx.se","",3);
select length(repeat("a",100000000)),length(repeat("a",1000*64));
select position("0" in "baaa" in (1)),position("0" in "1" in (1,2,3)),position("sql" in ("mysql"));
select position(("1" in (1,2,3)) in "01");
select length(repeat("a",65500)),length(concat(repeat("a",32000),repeat("a",32000))),length(replace("aaaaa","a",concat(repeat("a",10000)))),length(insert(repeat("a",40000),1,30000,repeat("b",50000)));
select length(repeat("a",1000000)),length(concat(repeat("a",32000),repeat("a",32000),repeat("a",32000))),length(replace("aaaaa","a",concat(repeat("a",32000)))),length(insert(repeat("a",48000),1,1000,repeat("a",48000)));

#
# Problem med concat
#

create table t1 ( domain char(50) );
insert into t1 VALUES ("hello.de" ), ("test.de" );
select domain from t1 where concat('@', trim(leading '.' from concat('.', domain))) = '@hello.de';
select domain from t1 where concat('@', trim(leading '.' from concat('.', domain))) = '@test.de';
drop table t1;

#
# Test bug in concat_ws
#

CREATE TABLE t1 (
  id int(10) unsigned NOT NULL,
  title varchar(255) default NULL,
  prio int(10) unsigned default NULL,
  category int(10) unsigned default NULL,
  program int(10) unsigned default NULL,
  bugdesc text,
  created datetime default NULL,
  modified timestamp NOT NULL,
  bugstatus int(10) unsigned default NULL,
  submitter int(10) unsigned default NULL
) ENGINE=MyISAM;

INSERT INTO t1 VALUES (1,'Link',1,1,1,'aaaaaaaaaaaaaaaaaaaaaaaaaaaaaaaaaaaaaaaaaaaaaaaaaaaaaaaaaaaaaaaaaaaaaaaaaaaaaaaaaaaaaaaaaaaaaaaaaaaaaaaaaaaaaaaaaaaaaaaaaaaaaaaaaa','2001-02-28 08:40:16',20010228084016,0,4);
SELECT CONCAT('"',CONCAT_WS('";"',title,prio,category,program,bugdesc,created,modified+0,bugstatus,submitter), '"') FROM t1;
SELECT CONCAT('"',CONCAT_WS('";"',title,prio,category,program,bugstatus,submitter), '"') FROM t1;
SELECT CONCAT_WS('";"',title,prio,category,program,bugdesc,created,modified+0,bugstatus,submitter) FROM t1;
SELECT bugdesc, REPLACE(bugdesc, 'xxxxxxxxxxxxxxxxxxxx', 'bbbbbbbbbbbbbbbbbbbb') from t1 group by bugdesc;
drop table t1;

#
# Test bug in AES_DECRYPT() when called with wrong argument
#

CREATE TABLE t1 (id int(11) NOT NULL auto_increment, tmp text NOT NULL, KEY id (id)) ENGINE=MyISAM;
INSERT INTO t1 VALUES (1, 'a545f661efdd1fb66fdee3aab79945bf');
SELECT 1 FROM t1 WHERE tmp=AES_DECRYPT(tmp,"password");
DROP TABLE t1;

CREATE TABLE t1 (
  wid int(10) unsigned NOT NULL auto_increment,
  data_podp date default NULL,
  status_wnio enum('nowy','podp','real','arch') NOT NULL default 'nowy',
  PRIMARY KEY(wid)
);

INSERT INTO t1 VALUES (8,NULL,'real');
INSERT INTO t1 VALUES (9,NULL,'nowy');
SELECT elt(status_wnio,data_podp) FROM t1 GROUP BY wid;
DROP TABLE t1;

#
# test for #739

CREATE TABLE t1 (title text) ENGINE=MyISAM;
INSERT INTO t1 VALUES ('Congress reconvenes in September to debate welfare and adult education');
INSERT INTO t1 VALUES ('House passes the CAREERS bill');
SELECT CONCAT("</a>",RPAD("",(55 - LENGTH(title)),".")) from t1;
DROP TABLE t1;

#
# test for Bug #2290 "output truncated with ELT when using DISTINCT"
#

CREATE TABLE t1 (i int, j int);
INSERT INTO t1 VALUES (1,1),(2,2);
SELECT DISTINCT i, ELT(j, '345', '34') FROM t1;
DROP TABLE t1;

#
# bug #3756: quote and NULL
#

create table t1(a char(4));
insert into t1 values ('one'),(NULL),('two'),('four');
select a, quote(a), isnull(quote(a)), quote(a) is null, ifnull(quote(a), 'n') from t1;
drop table t1;

#
# Bug #5498: TRIM fails with LEADING or TRAILING if remstr = str
#

select trim(trailing 'foo' from 'foo');
select trim(leading 'foo' from 'foo');

#
# crashing bug with QUOTE() and LTRIM() or TRIM() fixed
# Bug #7495
#

select quote(ltrim(concat('    ', 'a')));
select quote(trim(concat('    ', 'a')));

# Bad results from QUOTE(). Bug #8248
CREATE TABLE t1 SELECT 1 UNION SELECT 2 UNION SELECT 3;
SELECT QUOTE('A') FROM t1;
DROP TABLE t1;

# Test collation and coercibility
#

select 1=_latin1'1';
select _latin1'1'=1;
select _latin2'1'=1;
select 1=_latin2'1';
--error 1267
select _latin1'1'=_latin2'1';
select row('a','b','c') = row('a','b','c');
select row('A','b','c') = row('a','b','c');
select row('A' COLLATE latin1_bin,'b','c') = row('a','b','c');
select row('A','b','c') = row('a' COLLATE latin1_bin,'b','c');
--error 1267
select row('A' COLLATE latin1_general_ci,'b','c') = row('a' COLLATE latin1_bin,'b','c');

--error 1267
select concat(_latin1'a',_latin2'a');
--error 1270
select concat(_latin1'a',_latin2'a',_latin5'a');
--error 1271
select concat(_latin1'a',_latin2'a',_latin5'a',_latin7'a');
--error 1267
select concat_ws(_latin1'a',_latin2'a');

#
# Test FIELD() and collations
#
select FIELD('b','A','B');
select FIELD('B','A','B');
select FIELD('b' COLLATE latin1_bin,'A','B');
select FIELD('b','A' COLLATE latin1_bin,'B');
--error 1270
select FIELD(_latin2'b','A','B');
--error 1270
select FIELD('b',_latin2'A','B');
select FIELD('1',_latin2'3','2',1);

select POSITION(_latin1'B' IN _latin1'abcd');
select POSITION(_latin1'B' IN _latin1'abcd' COLLATE latin1_bin);
select POSITION(_latin1'B' COLLATE latin1_bin IN _latin1'abcd');
--error 1267
select POSITION(_latin1'B' COLLATE latin1_general_ci IN _latin1'abcd' COLLATE latin1_bin);
--error 1267
select POSITION(_latin1'B' IN _latin2'abcd');

select FIND_IN_SET(_latin1'B',_latin1'a,b,c,d');

# fix this:
--disable_parsing
select FIND_IN_SET(_latin1'B',_latin1'a,b,c,d' COLLATE latin1_bin);
select FIND_IN_SET(_latin1'B' COLLATE latin1_bin,_latin1'a,b,c,d');
--enable_parsing

--error 1267
select FIND_IN_SET(_latin1'B' COLLATE latin1_general_ci,_latin1'a,b,c,d' COLLATE latin1_bin);
--error 1267
select FIND_IN_SET(_latin1'B',_latin2'a,b,c,d');

select SUBSTRING_INDEX(_latin1'abcdabcdabcd',_latin1'd',2);

# fix this:
--disable_parsing
select SUBSTRING_INDEX(_latin1'abcdabcdabcd' COLLATE latin1_bin,_latin1'd',2);
select SUBSTRING_INDEX(_latin1'abcdabcdabcd',_latin1'd' COLLATE latin1_bin,2);
--enable_parsing

--error 1267
select SUBSTRING_INDEX(_latin1'abcdabcdabcd',_latin2'd',2);
--error 1267
select SUBSTRING_INDEX(_latin1'abcdabcdabcd' COLLATE latin1_general_ci,_latin1'd' COLLATE latin1_bin,2);

select _latin1'B' between _latin1'a' and _latin1'c';
select _latin1'B' collate latin1_bin between _latin1'a' and _latin1'c';
select _latin1'B' between _latin1'a' collate latin1_bin and _latin1'c';
select _latin1'B' between _latin1'a' and _latin1'c' collate latin1_bin;
--error 1270
select _latin2'B' between _latin1'a' and _latin1'b';
--error 1270
select _latin1'B' between _latin2'a' and _latin1'b';
--error 1270
select _latin1'B' between _latin1'a' and _latin2'b';
--error 1270
select _latin1'B' collate latin1_general_ci between _latin1'a' collate latin1_bin and _latin1'b';

select _latin1'B' in (_latin1'a',_latin1'b');
select _latin1'B' collate latin1_bin in (_latin1'a',_latin1'b');
select _latin1'B' in (_latin1'a' collate latin1_bin,_latin1'b');
select _latin1'B' in (_latin1'a',_latin1'b' collate latin1_bin);
--error 1270
select _latin2'B' in (_latin1'a',_latin1'b');
--error 1270
select _latin1'B' in (_latin2'a',_latin1'b');
--error 1270
select _latin1'B' in (_latin1'a',_latin2'b');
--error 1270
select _latin1'B' COLLATE latin1_general_ci in (_latin1'a' COLLATE latin1_bin,_latin1'b');
--error 1270
select _latin1'B' COLLATE latin1_general_ci in (_latin1'a',_latin1'b' COLLATE latin1_bin);

select collation(bin(130)), coercibility(bin(130));
select collation(oct(130)), coercibility(oct(130));
select collation(conv(130,16,10)), coercibility(conv(130,16,10));
select collation(hex(130)), coercibility(hex(130));
select collation(char(130)), coercibility(hex(130));
select collation(format(130,10)), coercibility(format(130,10));
select collation(lcase(_latin2'a')), coercibility(lcase(_latin2'a'));
select collation(ucase(_latin2'a')), coercibility(ucase(_latin2'a'));
select collation(left(_latin2'a',1)), coercibility(left(_latin2'a',1));
select collation(right(_latin2'a',1)), coercibility(right(_latin2'a',1));
select collation(substring(_latin2'a',1,1)), coercibility(substring(_latin2'a',1,1));
select collation(concat(_latin2'a',_latin2'b')), coercibility(concat(_latin2'a',_latin2'b'));
select collation(lpad(_latin2'a',4,_latin2'b')), coercibility(lpad(_latin2'a',4,_latin2'b'));
select collation(rpad(_latin2'a',4,_latin2'b')), coercibility(rpad(_latin2'a',4,_latin2'b'));
select collation(concat_ws(_latin2'a',_latin2'b')), coercibility(concat_ws(_latin2'a',_latin2'b'));
select collation(make_set(255,_latin2'a',_latin2'b',_latin2'c')), coercibility(make_set(255,_latin2'a',_latin2'b',_latin2'c'));
select collation(export_set(255,_latin2'y',_latin2'n',_latin2' ')), coercibility(export_set(255,_latin2'y',_latin2'n',_latin2' '));
select collation(trim(_latin2' a ')), coercibility(trim(_latin2' a '));
select collation(ltrim(_latin2' a ')), coercibility(ltrim(_latin2' a '));
select collation(rtrim(_latin2' a ')), coercibility(rtrim(_latin2' a '));
select collation(trim(LEADING _latin2' ' FROM _latin2'a')), coercibility(trim(LEADING _latin2'a' FROM _latin2'a'));
select collation(trim(TRAILING _latin2' ' FROM _latin2'a')), coercibility(trim(TRAILING _latin2'a' FROM _latin2'a'));
select collation(trim(BOTH _latin2' ' FROM _latin2'a')), coercibility(trim(BOTH _latin2'a' FROM _latin2'a'));
select collation(repeat(_latin2'a',10)), coercibility(repeat(_latin2'a',10));
select collation(reverse(_latin2'ab')), coercibility(reverse(_latin2'ab'));
select collation(quote(_latin2'ab')), coercibility(quote(_latin2'ab'));
select collation(soundex(_latin2'ab')), coercibility(soundex(_latin2'ab'));
select collation(substring(_latin2'ab',1)), coercibility(substring(_latin2'ab',1));
select collation(insert(_latin2'abcd',2,3,_latin2'ef')), coercibility(insert(_latin2'abcd',2,3,_latin2'ef'));
select collation(replace(_latin2'abcd',_latin2'b',_latin2'B')), coercibility(replace(_latin2'abcd',_latin2'b',_latin2'B'));
select collation(encode('abcd','ab')), coercibility(encode('abcd','ab'));

create table t1 
select
  bin(130),
  oct(130),
  conv(130,16,10),
  hex(130),
  char(130),
  format(130,10),
  left(_latin2'a',1),
  right(_latin2'a',1), 
  lcase(_latin2'a'), 
  ucase(_latin2'a'),
  substring(_latin2'a',1,1),
  concat(_latin2'a',_latin2'b'),
  lpad(_latin2'a',4,_latin2'b'),
  rpad(_latin2'a',4,_latin2'b'),
  concat_ws(_latin2'a',_latin2'b'),
  make_set(255,_latin2'a',_latin2'b',_latin2'c'),
  export_set(255,_latin2'y',_latin2'n',_latin2' '),
  trim(_latin2' a '),
  ltrim(_latin2' a '),
  rtrim(_latin2' a '),
  trim(LEADING _latin2' ' FROM _latin2' a '),
  trim(TRAILING _latin2' ' FROM _latin2' a '),
  trim(BOTH _latin2' ' FROM _latin2' a '),
  repeat(_latin2'a',10),
  reverse(_latin2'ab'),
  quote(_latin2'ab'),
  soundex(_latin2'ab'),
  substring(_latin2'ab',1),
  insert(_latin2'abcd',2,3,_latin2'ef'),
  replace(_latin2'abcd',_latin2'b',_latin2'B'),
  encode('abcd','ab')
;
show create table t1;
drop table t1;

#
# Bug#9129
#
create table t1 (a char character set latin2);
insert into t1 values (null);
select charset(a), collation(a), coercibility(a) from t1;
drop table t1;
select charset(null), collation(null), coercibility(null);
#
# Make sure OUTER JOIN is not replaced with a regular joun
#
CREATE TABLE t1 (a int, b int);
CREATE TABLE t2 (a int, b int);
INSERT INTO t1 VALUES (1,1),(2,2);
INSERT INTO t2 VALUES (2,2),(3,3);
select t1.*,t2.* from t1 left join t2 on (t1.b=t2.b)
where collation(t2.a) = _utf8'binary' order by t1.a,t2.a;
select t1.*,t2.* from t1 left join t2 on (t1.b=t2.b)
where charset(t2.a) = _utf8'binary' order by t1.a,t2.a;
select t1.*,t2.* from t1 left join t2 on (t1.b=t2.b)
where coercibility(t2.a) = 2 order by t1.a,t2.a;
DROP TABLE t1, t2;

#
# test for SUBSTR
#
select SUBSTR('abcdefg',3,2);
select SUBSTRING('abcdefg',3,2);
select SUBSTR('abcdefg',-3,2) FROM DUAL;
select SUBSTR('abcdefg',-1,5) FROM DUAL;
select SUBSTR('abcdefg',0,0) FROM DUAL;
select SUBSTR('abcdefg',-1,-1) FROM DUAL;
select SUBSTR('abcdefg',1,-1) FROM DUAL;

#
# Test that fix_fields doesn't follow to upper level (to comparison)
# when an error on a lower level (in concat) has accured:
#
create table t7 (s1 char);
--error 1267
select * from t7
where concat(s1 collate latin1_general_ci,s1 collate latin1_swedish_ci) = 'AA';
drop table t7;

select substring_index("1abcd;2abcd;3abcd;4abcd", ';', 2),substring_index("1abcd;2abcd;3abcd;4abcd", ';', -2);

explain extended select md5('hello'), sha('abc'), sha1('abc'), soundex(''), 'mood' sounds like 'mud', aes_decrypt(aes_encrypt('abc','1'),'1'),concat('*',space(5),'*'), reverse('abc'), rpad('a',4,'1'), lpad('a',4,'1'),  concat_ws(',','',NULL,'a'),make_set(255,_latin2'a',_latin2'b',_latin2'c'),elt(2,1),locate("a","b",2),format(130,10),char(0),conv(130,16,10),hex(130),binary 'HE', export_set(255,_latin2'y',_latin2'n',_latin2' '),FIELD('b' COLLATE latin1_bin,'A','B'),FIND_IN_SET(_latin1'B',_latin1'a,b,c,d'),collation(conv(130,16,10)), coercibility(conv(130,16,10)),length('\n\t\r\b\0\_\%\\'),bit_length('\n\t\r\b\0\_\%\\'),bit_length('\n\t\r\b\0\_\%\\'),concat('monty',' was here ','again'),length('hello'),char(ascii('h')),ord('h'),quote(1/0),crc32("123"),replace('aaaa','a','b'),insert('txs',2,1,'hi'),left(_latin2'a',1),right(_latin2'a',1),lcase(_latin2'a'),ucase(_latin2'a'),SUBSTR('abcdefg',3,2),substring_index("1abcd;2abcd;3abcd;4abcd", ';', 2),trim(_latin2' a '),ltrim(_latin2' a '),rtrim(_latin2' a '), decode(encode(repeat("a",100000),"monty"),"monty");

#
# lpad returns incorrect result (Bug #2182)
#

SELECT lpad(12345, 5, "#");

#
# Problem the the CONV() function (Bug #2972)
#
 
SELECT conv(71, 10, 36), conv('1Z', 36, 10);
SELECT conv(71, 10, 37), conv('1Z', 37, 10), conv(0,1,10),conv(0,0,10), conv(0,-1,10);

#
# Bug in SUBSTRING when mixed with CONCAT and ORDER BY (Bug #3089)
#

create table t1 (id int(1), str varchar(10)) DEFAULT CHARSET=utf8;
insert into t1 values (1,'aaaaaaaaaa'), (2,'bbbbbbbbbb');
create table t2 (id int(1), str varchar(10)) DEFAULT CHARSET=utf8;
insert into t2 values (1,'cccccccccc'), (2,'dddddddddd');
select substring(concat(t1.str, t2.str), 1, 15) "name" from t1, t2 
where t2.id=t1.id order by name;
drop table t1, t2;

#
# Test case for conversion of long string value to integer (Bug #3472)
#

create table t1 (c1 INT, c2 INT UNSIGNED);
insert into t1 values ('21474836461','21474836461');
insert into t1 values ('-21474836461','-21474836461');
show warnings;
select * from t1;
drop table t1;

#
# Bug #4878: LEFT() in integer/float context
#

select left(1234, 3) + 0;

#
# Bug #7101: bug with LEFT() when used as a field in GROUP BY aggregation
#
create table t1 (a int not null primary key, b varchar(40), c datetime);
insert into t1 (a,b,c) values (1,'Tom','2004-12-10 12:13:14'),(2,'ball games','2004-12-10 12:13:14'), (3,'Basil','2004-12-10 12:13:14'), (4,'Dean','2004-12-10 12:13:14'),(5,'Ellis','2004-12-10 12:13:14'), (6,'Serg','2004-12-10 12:13:14'), (7,'Sergei','2004-12-10 12:13:14'),(8,'Georg','2004-12-10 12:13:14'),(9,'Salle','2004-12-10 12:13:14'),(10,'Sinisa','2004-12-10 12:13:14'); 
select count(*) as total, left(c,10) as reg from t1 group by reg order by reg desc limit 0,12;
drop table t1;

#
# Bug#7455 unexpected result: TRIM(<NULL> FROM <whatever>) gives NOT NULL
# According to ANSI if one of the TRIM arguments is NULL, then the result
# must be NULL too.
#
select trim(null from 'kate') as "must_be_null";
select trim('xyz' from null) as "must_be_null";
select trim(leading NULL from 'kate') as "must_be_null";
select trim(trailing NULL from 'xyz') as "must_be_null";

#
# Bug #7751 - conversion for a bigint unsigned constant 
#

CREATE TABLE t1 (
  id int(11) NOT NULL auto_increment,
  a bigint(20) unsigned default NULL,
  PRIMARY KEY  (id)
) ENGINE=MyISAM;

INSERT INTO t1 VALUES
('0','16307858876001849059');

SELECT CONV('e251273eb74a8ee3', 16, 10);

EXPLAIN 
SELECT id
  FROM t1
  WHERE a = 16307858876001849059;

EXPLAIN 
  SELECT id
  FROM t1
  WHERE a = CONV('e251273eb74a8ee3', 16, 10);

DROP TABLE t1;

#
# Bug #6317: string function CHAR, parameter is NULL, wrong result
#
SELECT CHAR(NULL,121,83,81,'76') as my_column;
SELECT CHAR_LENGTH(CHAR(NULL,121,83,81,'76')) as my_column;
#
# Test case for bug #8669: null aes_decrypt result in order by query
#

CREATE TABLE t1 (id int PRIMARY KEY, str char(255) NOT NULL);
CREATE TABLE t2 (id int NOT NULL UNIQUE);
INSERT INTO t2 VALUES (1),(2);
INSERT INTO t1 VALUES (1, aes_encrypt('foo', 'bar'));
INSERT INTO t1 VALUES (2, 'not valid');

SELECT t1.id, aes_decrypt(str, 'bar') FROM t1, t2 WHERE t1.id = t2.id;
SELECT t1.id, aes_decrypt(str, 'bar') FROM t1, t2 WHERE t1.id = t2.id
 ORDER BY t1.id;

DROP TABLE t1, t2;

#
# Bug #10944: Mishandling of NULL arguments in FIELD()
#
select field(0,NULL,1,0), field("",NULL,"bar",""), field(0.0,NULL,1.0,0.0);
select field(NULL,1,2,NULL), field(NULL,1,2,0);

#
# Bug #10124: access by integer index with a string key that is not a number  
#

CREATE TABLE t1 (str varchar(20) PRIMARY KEY);
CREATE TABLE t2 (num int primary key);
INSERT INTO t1 VALUES ('notnumber');
INSERT INTO t2 VALUES (0), (1); 

SELECT * FROM t1, t2 WHERE num=str;
SELECT * FROM t1, t2 WHERE num=substring(str from 1 for 6);

DROP TABLE t1,t2;

#
# Bug #11469: NOT NULL optimization wrongly used for arguments of CONCAT_WS  
#

CREATE TABLE t1(
  id int(11) NOT NULL auto_increment,
  pc int(11) NOT NULL default '0',
  title varchar(20) default NULL,
  PRIMARY KEY (id)
);

INSERT INTO t1 VALUES
  (1, 0, 'Main'),
  (2, 1, 'Toys'),
  (3, 1, 'Games');

SELECT t1.id, CONCAT_WS('->', t3.title, t2.title, t1.title) as col1
  FROM t1 LEFT JOIN t1 AS t2 ON t1.pc=t2.id
          LEFT JOIN t1 AS t3 ON t2.pc=t3.id;
SELECT t1.id, CONCAT_WS('->', t3.title, t2.title, t1.title) as col1
  FROM t1 LEFT JOIN t1 AS t2 ON t1.pc=t2.id
          LEFT JOIN t1 AS t3 ON t2.pc=t3.id
    WHERE CONCAT_WS('->', t3.title, t2.title, t1.title) LIKE '%Toys%';

DROP TABLE t1;


CREATE TABLE t1(
  trackid     int(10) unsigned NOT NULL auto_increment,
  trackname   varchar(100) NOT NULL default '',
  PRIMARY KEY (trackid)
);

CREATE TABLE t2(
  artistid    int(10) unsigned NOT NULL auto_increment,
  artistname  varchar(100) NOT NULL default '',
  PRIMARY KEY (artistid)
);

CREATE TABLE t3(
  trackid     int(10) unsigned NOT NULL,
  artistid    int(10) unsigned NOT NULL,
  PRIMARY KEY (trackid,artistid)
);

INSERT INTO t1 VALUES (1, 'April In Paris'), (2, 'Autumn In New York');
INSERT INTO t2 VALUES (1, 'Vernon Duke');
INSERT INTO t3 VALUES (1,1);

SELECT CONCAT_WS(' ', trackname, artistname) trackname, artistname
  FROM t1 LEFT JOIN t3 ON t1.trackid=t3.trackid
          LEFT JOIN t2 ON t2.artistid=t3.artistid
    WHERE CONCAT_WS(' ', trackname, artistname) LIKE '%In%';

DROP TABLE t1,t2,t3;

#
# Correct length reporting from substring() (BUG#10269)
#
create table t1 (b varchar(5));
insert t1 values ('ab'), ('abc'), ('abcd'), ('abcde');
select *,substring(b,1),substring(b,-1),substring(b,-2),substring(b,-3),substring(b,-4),substring(b,-5) from t1;
select * from (select *,substring(b,1),substring(b,-1),substring(b,-2),substring(b,-3),substring(b,-4),substring(b,-5) from t1) t;
drop table t1;

#
# Bug #9854  hex() and out of range handling
#
select hex(29223372036854775809), hex(-29223372036854775809);

#
# Bug #11311: Incorrect length returned from LPAD() and RPAD()
#
create table t1 (i int);
insert into t1 values (1000000000),(1);
--enable_metadata
select lpad(i, 7, ' ') as t from t1;
select rpad(i, 7, ' ') as t from t1;
--disable_metadata
drop table t1;

#
# Bug #10418: LOAD_FILE does not behave like in manual if file does not exist
#

select load_file("lkjlkj");
select ifnull(load_file("lkjlkj"),"it's null");

#
# Bug#15351: Wrong collation used for comparison of md5() and sha()
# parameter can lead to a wrong result.
#
create table t1 (f1 varchar(4), f2 varchar(64), unique key k1 (f1,f2));
insert into t1 values ( 'test',md5('test')), ('test', sha('test'));
select * from t1 where f1='test' and (f2= md5("test") or f2= md5("TEST"));
select * from t1 where f1='test' and (f2= md5("TEST") or f2= md5("test"));
select * from t1 where f1='test' and (f2= sha("test") or f2= sha("TEST"));
select * from t1 where f1='test' and (f2= sha("TEST") or f2= sha("test"));
drop table t1;

#
# Bug#18243: REVERSE changes its argument
#

CREATE TABLE t1 (a varchar(10));
INSERT INTO t1 VALUES ('abc'), ('xyz');

SELECT a, CONCAT(a,' ',a) AS c FROM t1
  HAVING LEFT(c,LENGTH(c)-INSTR(REVERSE(c)," ")) = a;

SELECT a, CONCAT(a,' ',a) AS c FROM t1
  HAVING LEFT(CONCAT(a,' ',a),
              LENGTH(CONCAT(a,' ',a))-
                     INSTR(REVERSE(CONCAT(a,' ',a))," ")) = a;

DROP TABLE t1;

#
# Bug#17526: WRONG PRINT for TRIM FUNCTION with two arguments
#

CREATE TABLE t1 (s varchar(10));
INSERT INTO t1 VALUES ('yadda'), ('yaddy');

EXPLAIN EXTENDED SELECT s FROM t1 WHERE TRIM(s) > 'ab';
EXPLAIN EXTENDED SELECT s FROM t1 WHERE TRIM('y' FROM s) > 'ab';
EXPLAIN EXTENDED SELECT s FROM t1 WHERE TRIM(LEADING 'y' FROM s) > 'ab';
EXPLAIN EXTENDED SELECT s FROM t1 WHERE TRIM(TRAILING 'y' FROM s) > 'ab';
EXPLAIN EXTENDED SELECT s FROM t1 WHERE TRIM(BOTH 'y' FROM s) > 'ab';

DROP TABLE t1;
 
#
# Bug#23409: ENCODE() and DECODE() functions aren't printed correctly
#
create table t1(f1 varchar(4));
explain extended select encode(f1,'zxcv') as 'enc' from t1;
explain extended select decode(f1,'zxcv') as 'enc' from t1;
drop table t1;

--echo End of 4.1 tests

#
# Bug #13361: SELECT FORMAT(<decimal field with null>, 2) crashes
#
create table t1 (d decimal default null);
insert into t1 values (null);
select format(d, 2) from t1;
drop table t1;

#
# Bug #14676: substring_index() returns incorrect results
#
create table t1 (c varchar(40));
insert into t1 values ('y,abc'),('y,abc');
select c, substring_index(lcase(c), @q:=',', -1) as res from t1;
drop table t1;

#
# Bug #17043: Casting trimmed string to decimal loses precision
#
select cast(rtrim('  20.06 ') as decimal(19,2));
select cast(ltrim('  20.06 ') as decimal(19,2));
select cast(rtrim(ltrim('  20.06 ')) as decimal(19,2));

#
# Bug #13975: "same string" + 0 has 2 different results
#
select conv("18383815659218730760",10,10) + 0;
select "18383815659218730760" + 0;

#
# Bug #21698: substitution of a string field for a constant under a function 
#

CREATE TABLE t1 (code varchar(10));
INSERT INTO t1 VALUES ('a12'), ('A12'), ('a13');

SELECT ASCII(code), code FROM t1 WHERE code='A12';
SELECT ASCII(code), code FROM t1 WHERE code='A12' AND ASCII(code)=65;

INSERT INTO t1 VALUES ('a12 '), ('A12  ');

SELECT LENGTH(code), code FROM t1 WHERE code='A12';
SELECT LENGTH(code), code FROM t1 WHERE code='A12' AND LENGTH(code)=5;

ALTER TABLE t1 ADD INDEX (code);
CREATE TABLE t2 (id varchar(10) PRIMARY KEY);
INSERT INTO t2 VALUES ('a11'), ('a12'), ('a13'), ('a14');

SELECT * FROM t1 INNER JOIN t2 ON t1.code=t2.id 
  WHERE t2.id='a12' AND (LENGTH(code)=5 OR code < 'a00');
EXPLAIN EXTENDED 
SELECT * FROM t1 INNER JOIN t2 ON code=id 
  WHERE id='a12' AND (LENGTH(code)=5 OR code < 'a00');

DROP TABLE t1,t2;


#
# Bug #10963
# 4294967296 18446744073709551616

select locate('he','hello',-2);
select locate('lo','hello',-4294967295);
select locate('lo','hello',4294967295);
select locate('lo','hello',-4294967296);
select locate('lo','hello',4294967296);
select locate('lo','hello',-4294967297);
select locate('lo','hello',4294967297);
select locate('lo','hello',-18446744073709551615);
select locate('lo','hello',18446744073709551615);
select locate('lo','hello',-18446744073709551616);
select locate('lo','hello',18446744073709551616);
select locate('lo','hello',-18446744073709551617);
select locate('lo','hello',18446744073709551617);

select left('hello', 10);
select left('hello', 0);
select left('hello', -1);
select left('hello', -4294967295);
select left('hello', 4294967295);
select left('hello', -4294967296);
select left('hello', 4294967296);
select left('hello', -4294967297);
select left('hello', 4294967297);
select left('hello', -18446744073709551615);
select left('hello', 18446744073709551615);
select left('hello', -18446744073709551616);
select left('hello', 18446744073709551616);
select left('hello', -18446744073709551617);
select left('hello', 18446744073709551617);

select right('hello', 10);
select right('hello', 0);
select right('hello', -1);
select right('hello', -4294967295);
select right('hello', 4294967295);
select right('hello', -4294967296);
select right('hello', 4294967296);
select right('hello', -4294967297);
select right('hello', 4294967297);
select right('hello', -18446744073709551615);
select right('hello', 18446744073709551615);
select right('hello', -18446744073709551616);
select right('hello', 18446744073709551616);
select right('hello', -18446744073709551617);
select right('hello', 18446744073709551617);

select substring('hello', 2, -1);

select substring('hello', -1, 1);
select substring('hello', -2, 1);
select substring('hello', -4294967295, 1);
select substring('hello', 4294967295, 1);
select substring('hello', -4294967296, 1);
select substring('hello', 4294967296, 1);
select substring('hello', -4294967297, 1);
select substring('hello', 4294967297, 1);
select substring('hello', -18446744073709551615, 1);
select substring('hello', 18446744073709551615, 1);
select substring('hello', -18446744073709551616, 1);
select substring('hello', 18446744073709551616, 1);
select substring('hello', -18446744073709551617, 1);
select substring('hello', 18446744073709551617, 1);
select substring('hello', 1, -1);
select substring('hello', 1, -4294967295);
select substring('hello', 1, 4294967295);
select substring('hello', 1, -4294967296);
select substring('hello', 1, 4294967296);
select substring('hello', 1, -4294967297);
select substring('hello', 1, 4294967297);
select substring('hello', 1, -18446744073709551615);
select substring('hello', 1, 18446744073709551615);
select substring('hello', 1, -18446744073709551616);
select substring('hello', 1, 18446744073709551616);
select substring('hello', 1, -18446744073709551617);
select substring('hello', 1, 18446744073709551617);
select substring('hello', -1, -1);
select substring('hello', -4294967295, -4294967295);
select substring('hello', 4294967295, 4294967295);
select substring('hello', -4294967296, -4294967296);
select substring('hello', 4294967296, 4294967296);
select substring('hello', -4294967297, -4294967297);
select substring('hello', 4294967297, 4294967297);
select substring('hello', -18446744073709551615, -18446744073709551615);
select substring('hello', 18446744073709551615, 18446744073709551615);
select substring('hello', -18446744073709551616, -18446744073709551616);
select substring('hello', 18446744073709551616, 18446744073709551616);
select substring('hello', -18446744073709551617, -18446744073709551617);
select substring('hello', 18446744073709551617, 18446744073709551617);

select insert('hello', -1, 1, 'hi');
select insert('hello', -4294967295, 1, 'hi');
select insert('hello', 4294967295, 1, 'hi');
select insert('hello', -4294967296, 1, 'hi');
select insert('hello', 4294967296, 1, 'hi');
select insert('hello', -4294967297, 1, 'hi');
select insert('hello', 4294967297, 1, 'hi');
select insert('hello', -18446744073709551615, 1, 'hi');
select insert('hello', 18446744073709551615, 1, 'hi');
select insert('hello', -18446744073709551616, 1, 'hi');
select insert('hello', 18446744073709551616, 1, 'hi');
select insert('hello', -18446744073709551617, 1, 'hi');
select insert('hello', 18446744073709551617, 1, 'hi');
select insert('hello', 1, -1, 'hi');
select insert('hello', 1, -4294967295, 'hi');
select insert('hello', 1, 4294967295, 'hi');
select insert('hello', 1, -4294967296, 'hi');
select insert('hello', 1, 4294967296, 'hi');
select insert('hello', 1, -4294967297, 'hi');
select insert('hello', 1, 4294967297, 'hi');
select insert('hello', 1, -18446744073709551615, 'hi');
select insert('hello', 1, 18446744073709551615, 'hi');
select insert('hello', 1, -18446744073709551616, 'hi');
select insert('hello', 1, 18446744073709551616, 'hi');
select insert('hello', 1, -18446744073709551617, 'hi');
select insert('hello', 1, 18446744073709551617, 'hi');
select insert('hello', -1, -1, 'hi');
select insert('hello', -4294967295, -4294967295, 'hi');
select insert('hello', 4294967295, 4294967295, 'hi');
select insert('hello', -4294967296, -4294967296, 'hi');
select insert('hello', 4294967296, 4294967296, 'hi');
select insert('hello', -4294967297, -4294967297, 'hi');
select insert('hello', 4294967297, 4294967297, 'hi');
select insert('hello', -18446744073709551615, -18446744073709551615, 'hi');
select insert('hello', 18446744073709551615, 18446744073709551615, 'hi');
select insert('hello', -18446744073709551616, -18446744073709551616, 'hi');
select insert('hello', 18446744073709551616, 18446744073709551616, 'hi');
select insert('hello', -18446744073709551617, -18446744073709551617, 'hi');
select insert('hello', 18446744073709551617, 18446744073709551617, 'hi');

select repeat('hello', -1);
select repeat('hello', -4294967295);
select repeat('hello', 4294967295);
select repeat('hello', -4294967296);
select repeat('hello', 4294967296);
select repeat('hello', -4294967297);
select repeat('hello', 4294967297);
select repeat('hello', -18446744073709551615);
select repeat('hello', 18446744073709551615);
select repeat('hello', -18446744073709551616);
select repeat('hello', 18446744073709551616);
select repeat('hello', -18446744073709551617);
select repeat('hello', 18446744073709551617);

select space(-1);
select space(-4294967295);
select space(4294967295);
select space(-4294967296);
select space(4294967296);
select space(-4294967297);
select space(4294967297);
select space(-18446744073709551615);
select space(18446744073709551615);
select space(-18446744073709551616);
select space(18446744073709551616);
select space(-18446744073709551617);
select space(18446744073709551617);

select rpad('hello', -1, '1');
select rpad('hello', -4294967295, '1');
select rpad('hello', 4294967295, '1');
select rpad('hello', -4294967296, '1');
select rpad('hello', 4294967296, '1');
select rpad('hello', -4294967297, '1');
select rpad('hello', 4294967297, '1');
select rpad('hello', -18446744073709551615, '1');
select rpad('hello', 18446744073709551615, '1');
select rpad('hello', -18446744073709551616, '1');
select rpad('hello', 18446744073709551616, '1');
select rpad('hello', -18446744073709551617, '1');
select rpad('hello', 18446744073709551617, '1');

select lpad('hello', -1, '1');
select lpad('hello', -4294967295, '1');
select lpad('hello', 4294967295, '1');
select lpad('hello', -4294967296, '1');
select lpad('hello', 4294967296, '1');
select lpad('hello', -4294967297, '1');
select lpad('hello', 4294967297, '1');
select lpad('hello', -18446744073709551615, '1');
select lpad('hello', 18446744073709551615, '1');
select lpad('hello', -18446744073709551616, '1');
select lpad('hello', 18446744073709551616, '1');
select lpad('hello', -18446744073709551617, '1');
select lpad('hello', 18446744073709551617, '1');


#
# BUG#17047: CHAR() and IN() can return NULL without signaling NULL
# result
#
SET @orig_sql_mode = @@SQL_MODE;
SET SQL_MODE=traditional;

SELECT CHAR(0xff,0x8f USING utf8);
SELECT CHAR(0xff,0x8f USING utf8) IS NULL;

SET SQL_MODE=@orig_sql_mode;

#
# Bug #24947: problem with some string function with unsigned int parameters
#

select substring('abc', cast(2 as unsigned int));
select repeat('a', cast(2 as unsigned int));
select rpad('abc', cast(5 as unsigned integer), 'x');
select lpad('abc', cast(5 as unsigned integer), 'x');

#
# Bug #25197 :repeat function returns null when using table field directly as count
#

--disable_warnings
DROP TABLE IF EXISTS t1;
--enable_warnings

CREATE TABLE `t1` (
  `id` varchar(20) NOT NULL,
  `tire` tinyint(3) unsigned NOT NULL,
  PRIMARY KEY (`id`)
);

INSERT INTO `t1` (`id`, `tire`) VALUES ('A', 0), ('B', 1),('C', 2);

SELECT REPEAT( '#', tire ) AS A,
       REPEAT( '#', tire % 999 ) AS B, tire FROM `t1`;

DROP TABLE t1;

#
# Bug #26537: UNHEX() IS NULL comparison fails
#
SELECT UNHEX('G');
SELECT UNHEX('G') IS NULL;

#
<<<<<<< HEAD
# Bug #26281: INSERT() function mishandles NUL on boundary condition
#
SELECT INSERT('abc', 3, 3, '1234');
SELECT INSERT('abc', 4, 3, '1234');
SELECT INSERT('abc', 5, 3, '1234');
SELECT INSERT('abc', 6, 3, '1234');
=======
# Bug#15757: Wrong SUBSTRING() result when a tmp table was employed.
#
create table t1(f1 longtext);
insert into t1 values ("123"),("456");
select substring(f1,1,1) from t1 group by 1;
create table t2(f1 varchar(3));
insert into t1 values ("123"),("456");
select substring(f1,4,1), substring(f1,-4,1) from t2;
drop table t1,t2;
>>>>>>> 6f6b9ae3

--echo End of 5.0 tests<|MERGE_RESOLUTION|>--- conflicted
+++ resolved
@@ -1009,41 +1009,6 @@
 select lpad('abc', cast(5 as unsigned integer), 'x');
 
 #
-# Bug #25197 :repeat function returns null when using table field directly as count
-#
-
---disable_warnings
-DROP TABLE IF EXISTS t1;
---enable_warnings
-
-CREATE TABLE `t1` (
-  `id` varchar(20) NOT NULL,
-  `tire` tinyint(3) unsigned NOT NULL,
-  PRIMARY KEY (`id`)
-);
-
-INSERT INTO `t1` (`id`, `tire`) VALUES ('A', 0), ('B', 1),('C', 2);
-
-SELECT REPEAT( '#', tire ) AS A,
-       REPEAT( '#', tire % 999 ) AS B, tire FROM `t1`;
-
-DROP TABLE t1;
-
-#
-# Bug #26537: UNHEX() IS NULL comparison fails
-#
-SELECT UNHEX('G');
-SELECT UNHEX('G') IS NULL;
-
-#
-<<<<<<< HEAD
-# Bug #26281: INSERT() function mishandles NUL on boundary condition
-#
-SELECT INSERT('abc', 3, 3, '1234');
-SELECT INSERT('abc', 4, 3, '1234');
-SELECT INSERT('abc', 5, 3, '1234');
-SELECT INSERT('abc', 6, 3, '1234');
-=======
 # Bug#15757: Wrong SUBSTRING() result when a tmp table was employed.
 #
 create table t1(f1 longtext);
@@ -1053,6 +1018,40 @@
 insert into t1 values ("123"),("456");
 select substring(f1,4,1), substring(f1,-4,1) from t2;
 drop table t1,t2;
->>>>>>> 6f6b9ae3
+
+#
+# Bug #25197 :repeat function returns null when using table field directly as count
+#
+
+--disable_warnings
+DROP TABLE IF EXISTS t1;
+--enable_warnings
+
+CREATE TABLE `t1` (
+  `id` varchar(20) NOT NULL,
+  `tire` tinyint(3) unsigned NOT NULL,
+  PRIMARY KEY (`id`)
+);
+
+INSERT INTO `t1` (`id`, `tire`) VALUES ('A', 0), ('B', 1),('C', 2);
+
+SELECT REPEAT( '#', tire ) AS A,
+       REPEAT( '#', tire % 999 ) AS B, tire FROM `t1`;
+
+DROP TABLE t1;
+
+#
+# Bug #26537: UNHEX() IS NULL comparison fails
+#
+SELECT UNHEX('G');
+SELECT UNHEX('G') IS NULL;
+
+#
+# Bug #26281: INSERT() function mishandles NUL on boundary condition
+#
+SELECT INSERT('abc', 3, 3, '1234');
+SELECT INSERT('abc', 4, 3, '1234');
+SELECT INSERT('abc', 5, 3, '1234');
+SELECT INSERT('abc', 6, 3, '1234');
 
 --echo End of 5.0 tests