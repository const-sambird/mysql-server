/* Copyright (C) 2000-2006 MySQL AB

   This program is free software; you can redistribute it and/or modify
   it under the terms of the GNU General Public License as published by
   the Free Software Foundation; version 2 of the License.

   This program is distributed in the hope that it will be useful,
   but WITHOUT ANY WARRANTY; without even the implied warranty of
   MERCHANTABILITY or FITNESS FOR A PARTICULAR PURPOSE.  See the
   GNU General Public License for more details.

   You should have received a copy of the GNU General Public License
   along with this program; if not, write to the Free Software
   Foundation, Inc., 59 Temple Place, Suite 330, Boston, MA  02111-1307  USA */

<<<<<<< HEAD
/* Functions to create an item. Used by sql/sql_yacc.yy */

#ifndef ITEM_CREATE_H
#define ITEM_CREATE_H

/**
  Public function builder interface.
  The parser (sql/sql_yacc.yy) uses a factory / builder pattern to
  construct an <code>Item</code> object for each function call.
  All the concrete function builders implements this interface,
  either directly or indirectly with some adapter helpers.
  Keeping the function creation separated from the bison grammar allows
  to simplify the parser, and avoid the need to introduce a new token
  for each function, which has undesirable side effects in the grammar.
*/

class Create_func
{
public:
  /**
    The builder create method.
    Given the function name and list or arguments, this method creates
    an <code>Item</code> that represents the function call.
    In case or errors, a NULL item is returned, and an error is reported.
    Note that the <code>thd</code> object may be modified by the builder.
    In particular, the following members/methods can be set/called,
    depending on the function called and the function possible side effects.
    <ul>
      <li><code>thd->lex->binlog_row_based_if_mixed</code></li>
      <li><code>thd->lex->current_context()</code></li>
      <li><code>thd->lex->safe_to_cache_query</code></li>
      <li><code>thd->lex->uncacheable(UNCACHEABLE_SIDEEFFECT)</code></li>
      <li><code>thd->lex->uncacheable(UNCACHEABLE_RAND)</code></li>
      <li><code>thd->lex->add_time_zone_tables_to_query_tables(thd)</code></li>
    </ul>
    @param thd The current thread
    @param name The function name
    @param item_list The list of arguments to the function, can be NULL
    @return An item representing the parsed function call, or NULL
  */
  virtual Item* create(THD *thd, LEX_STRING name, List<Item> *item_list) = 0;

protected:
  /** Constructor */
  Create_func() {}
  /** Destructor */
  virtual ~Create_func() {}
};


/**
  Function builder for qualified functions.
  This builder is used with functions call using a qualified function name
  syntax, as in <code>db.func(expr, expr, ...)</code>.
*/

class Create_qfunc : public Create_func
{
public:
  /**
    The builder create method, for unqualified functions.
    This builder will use the current database for the database name.
    @param thd The current thread
    @param name The function name
    @param item_list The list of arguments to the function, can be NULL
    @return An item representing the parsed function call
  */
  virtual Item* create(THD *thd, LEX_STRING name, List<Item> *item_list);

  /**
    The builder create method, for qualified functions.
    @param thd The current thread
    @param db The database name
    @param name The function name
    @param use_explicit_name Should the function be represented as 'db.name'?
    @param item_list The list of arguments to the function, can be NULL
    @return An item representing the parsed function call
  */
  virtual Item* create(THD *thd, LEX_STRING db, LEX_STRING name,
                       bool use_explicit_name, List<Item> *item_list) = 0;

protected:
  /** Constructor. */
  Create_qfunc() {}
  /** Destructor. */
  virtual ~Create_qfunc() {}
};


/**
  Find the native function builder associated with a given function name.
  @param thd The current thread
  @param name The native function name
  @return The native function builder associated with the name, or NULL
*/
extern Create_func * find_native_function_builder(THD *thd, LEX_STRING name);


/**
  Find the function builder for qualified functions.
  @param thd The current thread
  @return A function builder for qualified functions
*/
extern Create_qfunc * find_qualified_function_builder(THD *thd);


#ifdef HAVE_DLOPEN
/**
  Function builder for User Defined Functions.
*/

class Create_udf_func : public Create_func
{
public:
  virtual Item* create(THD *thd, LEX_STRING name, List<Item> *item_list);

  /**
    The builder create method, for User Defined Functions.
    @param thd The current thread
    @param fct The User Defined Function metadata
    @param item_list The list of arguments to the function, can be NULL
    @return An item representing the parsed function call
  */
  Item* create(THD *thd, udf_func *fct, List<Item> *item_list);

  /** Singleton. */
  static Create_udf_func s_singleton;

protected:
  /** Constructor. */
  Create_udf_func() {}
  /** Destructor. */
  virtual ~Create_udf_func() {}
};
#endif


/**
  Builder for cast expressions.
  @param thd The current thread
  @param a The item to cast
  @param cast_type the type casted into
  @param len TODO
  @param dec TODO
  @param cs The character set
*/
Item*
create_func_cast(THD *thd, Item *a, Cast_target cast_type, int len, int dec,
                 CHARSET_INFO *cs);

#endif
=======
/* Functions to create an item. Used by lex.h */

Item *create_func_abs(Item* a);
Item *create_func_acos(Item* a);
Item *create_func_aes_encrypt(Item* a, Item* b);
Item *create_func_aes_decrypt(Item* a, Item* b);
Item *create_func_ascii(Item* a);
Item *create_func_asin(Item* a);
Item *create_func_bin(Item* a);
Item *create_func_bit_count(Item* a);
Item *create_func_bit_length(Item* a);
Item *create_func_coercibility(Item* a);
Item *create_func_ceiling(Item* a);
Item *create_func_char_length(Item* a);
Item *create_func_cast(Item *a, Cast_target cast_type,
                       const char *len, const char *dec,
                       CHARSET_INFO *cs);
Item *create_func_connection_id(void);
Item *create_func_conv(Item* a, Item *b, Item *c);
Item *create_func_cos(Item* a);
Item *create_func_cot(Item* a);
Item *create_func_crc32(Item* a);
Item *create_func_date_format(Item* a,Item *b);
Item *create_func_dayname(Item* a);
Item *create_func_dayofmonth(Item* a);
Item *create_func_dayofweek(Item* a);
Item *create_func_dayofyear(Item* a);
Item *create_func_degrees(Item *);
Item *create_func_exp(Item* a);
Item *create_func_find_in_set(Item* a, Item *b);
Item *create_func_floor(Item* a);
Item *create_func_found_rows(void);
Item *create_func_from_days(Item* a);
Item *create_func_get_lock(Item* a, Item *b);
Item *create_func_hex(Item *a);
Item *create_func_inet_aton(Item* a);
Item *create_func_inet_ntoa(Item* a);

Item *create_func_ifnull(Item* a, Item *b);
Item *create_func_instr(Item* a, Item *b);
Item *create_func_isnull(Item* a);
Item *create_func_lcase(Item* a);
Item *create_func_length(Item* a);
Item *create_func_ln(Item* a);
Item *create_func_locate(Item* a, Item *b);
Item *create_func_log2(Item* a);
Item *create_func_log10(Item* a);
Item *create_func_lpad(Item* a, Item *b, Item *c);
Item *create_func_ltrim(Item* a);
Item *create_func_md5(Item* a);
Item *create_func_mod(Item* a, Item *b);
Item *create_func_monthname(Item* a);
Item *create_func_name_const(Item *a, Item *b);
Item *create_func_nullif(Item* a, Item *b);
Item *create_func_oct(Item *);
Item *create_func_ord(Item* a);
Item *create_func_period_add(Item* a, Item *b);
Item *create_func_period_diff(Item* a, Item *b);
Item *create_func_pi(void);
Item *create_func_pow(Item* a, Item *b);
Item *create_func_radians(Item *a);
Item *create_func_release_lock(Item* a);
Item *create_func_repeat(Item* a, Item *b);
Item *create_func_reverse(Item* a);
Item *create_func_rpad(Item* a, Item *b, Item *c);
Item *create_func_rtrim(Item* a);
Item *create_func_sec_to_time(Item* a);
Item *create_func_sign(Item* a);
Item *create_func_sin(Item* a);
Item *create_func_sha(Item* a);
Item *create_func_sleep(Item* a);
Item *create_func_soundex(Item* a);
Item *create_func_space(Item *);
Item *create_func_sqrt(Item* a);
Item *create_func_strcmp(Item* a, Item *b);
Item *create_func_tan(Item* a);
Item *create_func_time_format(Item *a, Item *b);
Item *create_func_time_to_sec(Item* a);
Item *create_func_to_days(Item* a);
Item *create_func_ucase(Item* a);
Item *create_func_unhex(Item* a);
Item *create_func_uuid(void);
Item *create_func_version(void);
Item *create_func_weekday(Item* a);
Item *create_load_file(Item* a);
Item *create_func_is_free_lock(Item* a);
Item *create_func_is_used_lock(Item* a);
Item *create_func_quote(Item* a);

#ifdef HAVE_SPATIAL

Item *create_func_geometry_from_text(Item *a);
Item *create_func_as_wkt(Item *a);
Item *create_func_as_wkb(Item *a);
Item *create_func_srid(Item *a);
Item *create_func_startpoint(Item *a);
Item *create_func_endpoint(Item *a);
Item *create_func_exteriorring(Item *a);
Item *create_func_centroid(Item *a);
Item *create_func_envelope(Item *a);
Item *create_func_pointn(Item *a, Item *b);
Item *create_func_interiorringn(Item *a, Item *b);
Item *create_func_geometryn(Item *a, Item *b);

Item *create_func_equals(Item *a, Item *b);
Item *create_func_disjoint(Item *a, Item *b);
Item *create_func_intersects(Item *a, Item *b);
Item *create_func_touches(Item *a, Item *b);
Item *create_func_crosses(Item *a, Item *b);
Item *create_func_within(Item *a, Item *b);
Item *create_func_contains(Item *a, Item *b);
Item *create_func_overlaps(Item *a, Item *b);

Item *create_func_isempty(Item *a);
Item *create_func_issimple(Item *a);
Item *create_func_isclosed(Item *a);

Item *create_func_geometry_type(Item *a);
Item *create_func_dimension(Item *a);
Item *create_func_x(Item *a);
Item *create_func_y(Item *a);
Item *create_func_area(Item *a);
Item *create_func_glength(Item *a);

Item *create_func_numpoints(Item *a);
Item *create_func_numinteriorring(Item *a);
Item *create_func_numgeometries(Item *a);

Item *create_func_point(Item *a, Item *b);

#endif /*HAVE_SPATIAL*/

Item *create_func_compress(Item *a);
Item *create_func_uncompress(Item *a);
Item *create_func_uncompressed_length(Item *a);

Item *create_func_datediff(Item *a, Item *b);
Item *create_func_weekofyear(Item *a);
Item *create_func_makedate(Item* a,Item* b);
Item *create_func_addtime(Item* a,Item* b);
Item *create_func_subtime(Item* a,Item* b);
Item *create_func_timediff(Item* a,Item* b);
Item *create_func_maketime(Item* a,Item* b,Item* c);
Item *create_func_str_to_date(Item* a,Item* b);
Item *create_func_last_day(Item *a);
>>>>>>> d535add0
<|MERGE_RESOLUTION|>--- conflicted
+++ resolved
@@ -13,7 +13,6 @@
    along with this program; if not, write to the Free Software
    Foundation, Inc., 59 Temple Place, Suite 330, Boston, MA  02111-1307  USA */
 
-<<<<<<< HEAD
 /* Functions to create an item. Used by sql/sql_yacc.yy */
 
 #ifndef ITEM_CREATE_H
@@ -160,155 +159,8 @@
   @param dec TODO
   @param cs The character set
 */
-Item*
-create_func_cast(THD *thd, Item *a, Cast_target cast_type, int len, int dec,
+Item *
+create_func_cast(THD *thd, Item *a, Cast_target cast_type,
+                 const char *len, const char *dec,
                  CHARSET_INFO *cs);
-
 #endif
-=======
-/* Functions to create an item. Used by lex.h */
-
-Item *create_func_abs(Item* a);
-Item *create_func_acos(Item* a);
-Item *create_func_aes_encrypt(Item* a, Item* b);
-Item *create_func_aes_decrypt(Item* a, Item* b);
-Item *create_func_ascii(Item* a);
-Item *create_func_asin(Item* a);
-Item *create_func_bin(Item* a);
-Item *create_func_bit_count(Item* a);
-Item *create_func_bit_length(Item* a);
-Item *create_func_coercibility(Item* a);
-Item *create_func_ceiling(Item* a);
-Item *create_func_char_length(Item* a);
-Item *create_func_cast(Item *a, Cast_target cast_type,
-                       const char *len, const char *dec,
-                       CHARSET_INFO *cs);
-Item *create_func_connection_id(void);
-Item *create_func_conv(Item* a, Item *b, Item *c);
-Item *create_func_cos(Item* a);
-Item *create_func_cot(Item* a);
-Item *create_func_crc32(Item* a);
-Item *create_func_date_format(Item* a,Item *b);
-Item *create_func_dayname(Item* a);
-Item *create_func_dayofmonth(Item* a);
-Item *create_func_dayofweek(Item* a);
-Item *create_func_dayofyear(Item* a);
-Item *create_func_degrees(Item *);
-Item *create_func_exp(Item* a);
-Item *create_func_find_in_set(Item* a, Item *b);
-Item *create_func_floor(Item* a);
-Item *create_func_found_rows(void);
-Item *create_func_from_days(Item* a);
-Item *create_func_get_lock(Item* a, Item *b);
-Item *create_func_hex(Item *a);
-Item *create_func_inet_aton(Item* a);
-Item *create_func_inet_ntoa(Item* a);
-
-Item *create_func_ifnull(Item* a, Item *b);
-Item *create_func_instr(Item* a, Item *b);
-Item *create_func_isnull(Item* a);
-Item *create_func_lcase(Item* a);
-Item *create_func_length(Item* a);
-Item *create_func_ln(Item* a);
-Item *create_func_locate(Item* a, Item *b);
-Item *create_func_log2(Item* a);
-Item *create_func_log10(Item* a);
-Item *create_func_lpad(Item* a, Item *b, Item *c);
-Item *create_func_ltrim(Item* a);
-Item *create_func_md5(Item* a);
-Item *create_func_mod(Item* a, Item *b);
-Item *create_func_monthname(Item* a);
-Item *create_func_name_const(Item *a, Item *b);
-Item *create_func_nullif(Item* a, Item *b);
-Item *create_func_oct(Item *);
-Item *create_func_ord(Item* a);
-Item *create_func_period_add(Item* a, Item *b);
-Item *create_func_period_diff(Item* a, Item *b);
-Item *create_func_pi(void);
-Item *create_func_pow(Item* a, Item *b);
-Item *create_func_radians(Item *a);
-Item *create_func_release_lock(Item* a);
-Item *create_func_repeat(Item* a, Item *b);
-Item *create_func_reverse(Item* a);
-Item *create_func_rpad(Item* a, Item *b, Item *c);
-Item *create_func_rtrim(Item* a);
-Item *create_func_sec_to_time(Item* a);
-Item *create_func_sign(Item* a);
-Item *create_func_sin(Item* a);
-Item *create_func_sha(Item* a);
-Item *create_func_sleep(Item* a);
-Item *create_func_soundex(Item* a);
-Item *create_func_space(Item *);
-Item *create_func_sqrt(Item* a);
-Item *create_func_strcmp(Item* a, Item *b);
-Item *create_func_tan(Item* a);
-Item *create_func_time_format(Item *a, Item *b);
-Item *create_func_time_to_sec(Item* a);
-Item *create_func_to_days(Item* a);
-Item *create_func_ucase(Item* a);
-Item *create_func_unhex(Item* a);
-Item *create_func_uuid(void);
-Item *create_func_version(void);
-Item *create_func_weekday(Item* a);
-Item *create_load_file(Item* a);
-Item *create_func_is_free_lock(Item* a);
-Item *create_func_is_used_lock(Item* a);
-Item *create_func_quote(Item* a);
-
-#ifdef HAVE_SPATIAL
-
-Item *create_func_geometry_from_text(Item *a);
-Item *create_func_as_wkt(Item *a);
-Item *create_func_as_wkb(Item *a);
-Item *create_func_srid(Item *a);
-Item *create_func_startpoint(Item *a);
-Item *create_func_endpoint(Item *a);
-Item *create_func_exteriorring(Item *a);
-Item *create_func_centroid(Item *a);
-Item *create_func_envelope(Item *a);
-Item *create_func_pointn(Item *a, Item *b);
-Item *create_func_interiorringn(Item *a, Item *b);
-Item *create_func_geometryn(Item *a, Item *b);
-
-Item *create_func_equals(Item *a, Item *b);
-Item *create_func_disjoint(Item *a, Item *b);
-Item *create_func_intersects(Item *a, Item *b);
-Item *create_func_touches(Item *a, Item *b);
-Item *create_func_crosses(Item *a, Item *b);
-Item *create_func_within(Item *a, Item *b);
-Item *create_func_contains(Item *a, Item *b);
-Item *create_func_overlaps(Item *a, Item *b);
-
-Item *create_func_isempty(Item *a);
-Item *create_func_issimple(Item *a);
-Item *create_func_isclosed(Item *a);
-
-Item *create_func_geometry_type(Item *a);
-Item *create_func_dimension(Item *a);
-Item *create_func_x(Item *a);
-Item *create_func_y(Item *a);
-Item *create_func_area(Item *a);
-Item *create_func_glength(Item *a);
-
-Item *create_func_numpoints(Item *a);
-Item *create_func_numinteriorring(Item *a);
-Item *create_func_numgeometries(Item *a);
-
-Item *create_func_point(Item *a, Item *b);
-
-#endif /*HAVE_SPATIAL*/
-
-Item *create_func_compress(Item *a);
-Item *create_func_uncompress(Item *a);
-Item *create_func_uncompressed_length(Item *a);
-
-Item *create_func_datediff(Item *a, Item *b);
-Item *create_func_weekofyear(Item *a);
-Item *create_func_makedate(Item* a,Item* b);
-Item *create_func_addtime(Item* a,Item* b);
-Item *create_func_subtime(Item* a,Item* b);
-Item *create_func_timediff(Item* a,Item* b);
-Item *create_func_maketime(Item* a,Item* b,Item* c);
-Item *create_func_str_to_date(Item* a,Item* b);
-Item *create_func_last_day(Item *a);
->>>>>>> d535add0
