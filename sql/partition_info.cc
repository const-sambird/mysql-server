/* Copyright (c) 2006, 2015, Oracle and/or its affiliates. All rights reserved.

   This program is free software; you can redistribute it and/or modify
   it under the terms of the GNU General Public License as published by
   the Free Software Foundation; version 2 of the License.

   This program is distributed in the hope that it will be useful,
   but WITHOUT ANY WARRANTY; without even the implied warranty of
   MERCHANTABILITY or FITNESS FOR A PARTICULAR PURPOSE.  See the
   GNU General Public License for more details.

   You should have received a copy of the GNU General Public License
   along with this program; if not, write to the Free Software
   Foundation, Inc., 51 Franklin St, Fifth Floor, Boston, MA 02110-1301  USA */

/* Some general useful functions */

// Required to get server definitions for mysql/plugin.h right
#include "sql_plugin.h"
#include "partition_info.h"                   // LIST_PART_ENTRY
                                              // NOT_A_PARTITION_ID
#include "sql_parse.h"                        // test_if_data_home_dir
#include "auth_common.h"                      // *_ACL
#include "table.h"                            // TABLE_LIST
#include "my_bitmap.h"                        // bitmap*
#include "sql_base.h"                         // fill_record
#include "table_trigger_dispatcher.h"         // Table_trigger_dispatcher
#include "trigger_chain.h"                    // Trigger_chain
#include "partitioning/partition_handler.h"   // PART_DEF_NAME, Partition_share


partition_info *partition_info::get_clone()
{
  DBUG_ENTER("partition_info::get_clone");
  List_iterator<partition_element> part_it(partitions);
  partition_element *part;
  partition_info *clone= new partition_info();
  if (!clone)
  {
    mem_alloc_error(sizeof(partition_info));
    DBUG_RETURN(NULL);
  }
  memcpy(clone, this, sizeof(partition_info));
  memset(&(clone->read_partitions), 0, sizeof(clone->read_partitions));
  memset(&(clone->lock_partitions), 0, sizeof(clone->lock_partitions));
  clone->bitmaps_are_initialized= FALSE;
  clone->partitions.empty();
  clone->temp_partitions.empty();

  while ((part= (part_it++)))
  {
    List_iterator<partition_element> subpart_it(part->subpartitions);
    partition_element *subpart;
    partition_element *part_clone= new partition_element();
    if (!part_clone)
    {
      mem_alloc_error(sizeof(partition_element));
      DBUG_RETURN(NULL);
    }
    memcpy(part_clone, part, sizeof(partition_element));
    part_clone->subpartitions.empty();
    while ((subpart= (subpart_it++)))
    {
      partition_element *subpart_clone= new partition_element();
      if (!subpart_clone)
      {
        mem_alloc_error(sizeof(partition_element));
        DBUG_RETURN(NULL);
      }
      memcpy(subpart_clone, subpart, sizeof(partition_element));
      part_clone->subpartitions.push_back(subpart_clone);
    }
    clone->partitions.push_back(part_clone);
  }
  DBUG_RETURN(clone);
}

partition_info *partition_info::get_full_clone()
{
  partition_info *clone;
  DBUG_ENTER("partition_info::get_full_clone");
  clone= get_clone();
  if (!clone)
    DBUG_RETURN(NULL);
  memcpy(&clone->read_partitions, &read_partitions, sizeof(read_partitions));
  memcpy(&clone->lock_partitions, &lock_partitions, sizeof(lock_partitions));
  clone->bitmaps_are_initialized= bitmaps_are_initialized;
  DBUG_RETURN(clone);
}

/**
  Mark named [sub]partition to be used/locked.

  @param part_name  Partition name to match.
  @param length     Partition name length.

  @return Success if partition found
    @retval true  Partition found
    @retval false Partition not found
*/

bool partition_info::add_named_partition(const char *part_name,
                                         size_t length)
{
  HASH *part_name_hash;
  PART_NAME_DEF *part_def;
  Partition_share *part_share;
  DBUG_ENTER("partition_info::add_named_partition");
  DBUG_ASSERT(table && table->s && table->s->ha_share);
  part_share= static_cast<Partition_share*>((table->s->ha_share));
  DBUG_ASSERT(part_share->partition_name_hash_initialized);
  part_name_hash= &part_share->partition_name_hash;
  DBUG_ASSERT(part_name_hash->records);

  part_def= (PART_NAME_DEF*) my_hash_search(part_name_hash,
                                            (const uchar*) part_name,
                                            length);
  if (!part_def)
  {
    my_error(ER_UNKNOWN_PARTITION, MYF(0), part_name, table->alias);
    DBUG_RETURN(true);
  }

  if (part_def->is_subpart)
  {
    bitmap_set_bit(&read_partitions, part_def->part_id);
  }
  else
  {
    if (is_sub_partitioned())
    {
      /* Mark all subpartitions in the partition */
      uint j, start= part_def->part_id;
      uint end= start + num_subparts;
      for (j= start; j < end; j++)
        bitmap_set_bit(&read_partitions, j);
    }
    else
      bitmap_set_bit(&read_partitions, part_def->part_id);
  }
  DBUG_PRINT("info", ("Found partition %u is_subpart %d for name %s",
                      part_def->part_id, part_def->is_subpart,
                      part_name));
  DBUG_RETURN(false);
}


/**
  Mark named [sub]partition to be used/locked.

  @param part_elem  Partition element that matched.
*/

bool partition_info::set_named_partition_bitmap(const char *part_name,
                                                size_t length)
{
  DBUG_ENTER("partition_info::set_named_partition_bitmap");
  bitmap_clear_all(&read_partitions);
  if (add_named_partition(part_name, length))
    DBUG_RETURN(true);
  bitmap_copy(&lock_partitions, &read_partitions);
  DBUG_RETURN(false);
}



/**
  Prune away partitions not mentioned in the PARTITION () clause,
  if used.

    @param table_list  Table list pointing to table to prune.

  @return Operation status
    @retval false Success
    @retval true  Failure
*/
bool partition_info::set_read_partitions(List<String> *partition_names)
{
  DBUG_ENTER("partition_info::set_read_partitions");
  if (!partition_names || !partition_names->elements)
  {
    DBUG_RETURN(true);
  }

  uint num_names= partition_names->elements;
  List_iterator<String> partition_names_it(*partition_names);
  uint i= 0;
  /*
    TODO: When adding support for FK in partitioned tables, the referenced
    table must probably lock all partitions for read, and also write depending
    of ON DELETE/UPDATE.
  */
  bitmap_clear_all(&read_partitions);

  /* No check for duplicate names or overlapping partitions/subpartitions. */

  DBUG_PRINT("info", ("Searching through partition_name_hash"));
  do
  {
    String *part_name_str= partition_names_it++;
    if (add_named_partition(part_name_str->c_ptr(), part_name_str->length()))
      DBUG_RETURN(true);
  } while (++i < num_names);
  DBUG_RETURN(false);
}


/**
  Set read/lock_partitions bitmap over non pruned partitions

  @param table_list   Possible TABLE_LIST which can contain
                      list of partition names to query

  @return Operation status
    @retval FALSE  OK
    @retval TRUE   Failed to allocate memory for bitmap or list of partitions
                   did not match

  @note OK to call multiple times without the need for free_bitmaps.
*/

bool partition_info::set_partition_bitmaps(TABLE_LIST *table_list)
{
  DBUG_ENTER("partition_info::set_partition_bitmaps");

  DBUG_ASSERT(bitmaps_are_initialized);
  DBUG_ASSERT(table);
  is_pruning_completed= false;
  if (!bitmaps_are_initialized)
    DBUG_RETURN(TRUE);

  if (table_list &&
      table_list->partition_names &&
      table_list->partition_names->elements)
  {
    if (table->s->db_type()->partition_flags() & HA_USE_AUTO_PARTITION)
    {
        /*
          Don't allow PARTITION () clause on a NDB tables yet.
          TODO: Add partition name handling to NDB/partition_info.
          which is currently ha_partition specific.
        */
        my_error(ER_PARTITION_CLAUSE_ON_NONPARTITIONED, MYF(0));
        DBUG_RETURN(true);
    }
    if (set_read_partitions(table_list->partition_names))
      DBUG_RETURN(TRUE);
  }
  else
  {
    bitmap_set_all(&read_partitions);
    DBUG_PRINT("info", ("Set all partitions"));
  }
  bitmap_copy(&lock_partitions, &read_partitions);
  DBUG_ASSERT(bitmap_get_first_set(&lock_partitions) != MY_BIT_NONE);
  DBUG_RETURN(FALSE);
}


/**
  Checks if possible to do prune partitions on insert.

  @param thd           Thread context
  @param duplic        How to handle duplicates
  @param update        In case of ON DUPLICATE UPDATE, default function fields
  @param update_fields In case of ON DUPLICATE UPDATE, which fields to update
  @param fields        Listed fields
  @param empty_values  True if values is empty (only defaults)
  @param[out] prune_needs_default_values  Set on return if copying of default
                                          values is needed
  @param[out] can_prune_partitions        Enum showing if possible to prune
  @param[inout] used_partitions           If possible to prune the bitmap
                                          is initialized and cleared

  @return Operation status
    @retval false  Success
    @retval true   Failure
*/

bool partition_info::can_prune_insert(THD* thd,
                                      enum_duplicates duplic,
                                      COPY_INFO &update,
                                      List<Item> &update_fields,
                                      List<Item> &fields,
                                      bool empty_values,
                                      enum_can_prune *can_prune_partitions,
                                      bool *prune_needs_default_values,
                                      MY_BITMAP *used_partitions)
{
  uint32 *bitmap_buf;
  uint bitmap_bytes;
  uint num_partitions= 0;
  *can_prune_partitions= PRUNE_NO;
  DBUG_ASSERT(bitmaps_are_initialized);
  DBUG_ENTER("partition_info::can_prune_insert");

  if (table->s->db_type()->partition_flags() & HA_USE_AUTO_PARTITION)
    DBUG_RETURN(false); /* Should not insert prune NDB tables */

  /*
    If under LOCK TABLES pruning will skip start_stmt instead of external_lock
    for unused partitions.

    Cannot prune if there are BEFORE INSERT triggers that changes any
    partitioning column, since they may change the row to be in another
    partition.
  */
  if (table->triggers)
  {
    Trigger_chain *trigger_chain=
        table->triggers->get_triggers(TRG_EVENT_INSERT, TRG_ACTION_BEFORE);

    if (trigger_chain &&
        trigger_chain->has_updated_trigger_fields(&full_part_field_set))
      DBUG_RETURN(false);
  }

  /*
    Can't prune partitions over generated columns, as their values are
    calculated much later.
  */
  if (table->vfield)
  {
    Field **fld;
    for (fld= table->vfield; *fld; fld++)
    {
      if (bitmap_is_set(&full_part_field_set, (*fld)->field_index))
        DBUG_RETURN(false);
    }
  }

  if (table->found_next_number_field)
  {
    /*
      If the field is used in the partitioning expression, we cannot prune.
      TODO: If all rows have not null values and
      is not 0 (with NO_AUTO_VALUE_ON_ZERO sql_mode), then pruning is possible!
    */
    if (bitmap_is_set(&full_part_field_set,
        table->found_next_number_field->field_index))
      DBUG_RETURN(false);
  }

  /*
    If updating a field in the partitioning expression, we cannot prune.

    Note: TIMESTAMP_AUTO_SET_ON_INSERT is handled by converting Item_null
    to the start time of the statement. Which will be the same as in
    write_row(). So pruning of TIMESTAMP DEFAULT CURRENT_TIME will work.
    But TIMESTAMP_AUTO_SET_ON_UPDATE cannot be pruned if the timestamp
    column is a part of any part/subpart expression.
  */
  if (duplic == DUP_UPDATE)
  {
    /*
      Cannot prune if any field in the partitioning expression can
      be updated by ON DUPLICATE UPDATE.
    */
    if (update.function_defaults_apply_on_columns(&full_part_field_set))
      DBUG_RETURN(false);

    /*
      TODO: add check for static update values, which can be pruned.
    */
    if (is_fields_in_part_expr(update_fields))
      DBUG_RETURN(false);

    /*
      Cannot prune if there are BEFORE UPDATE triggers that changes any
      partitioning column, since they may change the row to be in another
      partition.
    */
    if (table->triggers)
    {
      Trigger_chain *trigger_chain=
          table->triggers->get_triggers(TRG_EVENT_UPDATE, TRG_ACTION_BEFORE);

      if (trigger_chain &&
          trigger_chain->has_updated_trigger_fields(&full_part_field_set))
        DBUG_RETURN(false);
    }
  }

  /*
    If not all partitioning fields are given,
    we also must set all non given partitioning fields
    to get correct defaults.
    TODO: If any gain, we could enhance this by only copy the needed default
    fields by
      1) check which fields needs to be set.
      2) only copy those fields from the default record.
  */
  *prune_needs_default_values= false;
  if (fields.elements)
  {
    if (!is_full_part_expr_in_fields(fields))
      *prune_needs_default_values= true;
  }
  else if (empty_values)
  {
    *prune_needs_default_values= true; // like 'INSERT INTO t () VALUES ()'
  }
  else
  {
     /*
       In case of INSERT INTO t VALUES (...) we must get values for
       all fields in table from VALUES (...) part, so no defaults
       are needed.
     */
  }

  /* Pruning possible, have to initialize the used_partitions bitmap. */
  num_partitions= lock_partitions.n_bits;
  bitmap_bytes= bitmap_buffer_size(num_partitions);
  if (!(bitmap_buf= (uint32*) thd->alloc(bitmap_bytes)))
  {
    mem_alloc_error(bitmap_bytes);
    DBUG_RETURN(true);
  }
  /* Also clears all bits. */
  if (bitmap_init(used_partitions, bitmap_buf, num_partitions, false))
  {
    /* purecov: begin deadcode */
    /* Cannot happen, due to pre-alloc. */
    mem_alloc_error(bitmap_bytes);
    DBUG_RETURN(true);
    /* purecov: end */
  }
  /*
    If no partitioning field in set (e.g. defaults) check pruning only once.
  */
  if (fields.elements &&
      !is_fields_in_part_expr(fields))
    *can_prune_partitions= PRUNE_DEFAULTS;
  else
    *can_prune_partitions= PRUNE_YES;

  DBUG_RETURN(false);
}


/**
  Mark the partition, the record belongs to, as used.

  @param fields           Fields to set
  @param values           Values to use
  @param info             COPY_INFO used for default values handling
  @param copy_default_values  True if we should copy default values
  @param used_partitions  Bitmap to set

  @returns Operational status
    @retval false  Success
    @retval true   Failure
*/

bool partition_info::set_used_partition(List<Item> &fields,
                                        List<Item> &values,
                                        COPY_INFO &info,
                                        bool copy_default_values,
                                        MY_BITMAP *used_partitions)
{
  THD *thd= table->in_use;
  uint32 part_id;
  longlong func_value;
  Dummy_error_handler error_handler;
  bool ret= true;
  DBUG_ENTER("set_partition");
  DBUG_ASSERT(thd);

  /* Only allow checking of constant values */
  List_iterator_fast<Item> v(values);
  Item *item;
  thd->push_internal_handler(&error_handler);
  while ((item= v++))
  {
    if (!item->const_item())
      goto err;
  }

  if (copy_default_values)
    restore_record(table,s->default_values);

  if (fields.elements || !values.elements)
  {
    if (fill_record(thd, fields, values, &full_part_field_set, NULL))
      goto err;
  }
  else
  {
    if (fill_record(thd, table->field, values, &full_part_field_set,
                    NULL))
      goto err;
  }
  DBUG_ASSERT(!table->auto_increment_field_not_null);

  /*
    Evaluate DEFAULT functions like CURRENT_TIMESTAMP.
    TODO: avoid setting non partitioning fields default value, to avoid
    overhead. Not yet done, since mostly only one DEFAULT function per
    table, or at least very few such columns.
  */
  if (info.function_defaults_apply_on_columns(&full_part_field_set))
    info.set_function_defaults(table);

  {
    /*
      This function is used in INSERT; 'values' are supplied by user,
      or are default values, not values read from a table, so read_set is
      irrelevant.
    */
    my_bitmap_map *old_map= dbug_tmp_use_all_columns(table, table->read_set);
    const int rc= get_partition_id(this, &part_id, &func_value);
    dbug_tmp_restore_column_map(table->read_set, old_map);
    if (rc)
      goto err;
  }

  DBUG_PRINT("info", ("Insert into partition %u", part_id));
  bitmap_set_bit(used_partitions, part_id);
  ret= false;

err:
  thd->pop_internal_handler();
  DBUG_RETURN(ret);
}


/*
  Create a memory area where default partition names are stored and fill it
  up with the names.

  SYNOPSIS
    create_default_partition_names()
    part_no                         Partition number for subparts
    num_parts                       Number of partitions
    start_no                        Starting partition number
    subpart                         Is it subpartitions

  RETURN VALUE
    A pointer to the memory area of the default partition names

  DESCRIPTION
    A support routine for the partition code where default values are
    generated.
    The external routine needing this code is check_partition_info
*/

#define MAX_PART_NAME_SIZE 8

char *partition_info::create_default_partition_names(uint part_no,
                                                     uint num_parts_arg,
                                                     uint start_no)
{
  char *ptr= (char*) sql_calloc(num_parts_arg*MAX_PART_NAME_SIZE);
  char *move_ptr= ptr;
  uint i= 0;
  DBUG_ENTER("create_default_partition_names");

  if (likely(ptr != 0))
  {
    do
    {
      sprintf(move_ptr, "p%u", (start_no + i));
      move_ptr+= MAX_PART_NAME_SIZE;
    } while (++i < num_parts_arg);
  }
  else
  {
    mem_alloc_error(num_parts_arg*MAX_PART_NAME_SIZE);
  }
  DBUG_RETURN(ptr);
}


/*
  Generate a version string for partition expression
  This function must be updated every time there is a possibility for
  a new function of a higher version number than 5.5.0.

  SYNOPSIS
    set_show_version_string()
  RETURN VALUES
    None
*/
void partition_info::set_show_version_string(String *packet)
{
  int version= 0;
  if (column_list)
    packet->append(STRING_WITH_LEN("\n/*!50500"));
  else
  {
    if (part_expr)
      part_expr->walk(&Item::intro_version, Item::WALK_POSTFIX,
                      (uchar*)&version);
    if (subpart_expr)
      subpart_expr->walk(&Item::intro_version, Item::WALK_POSTFIX,
                         (uchar*)&version);
    if (version == 0)
    {
      /* No new functions in partition function */
      packet->append(STRING_WITH_LEN("\n/*!50100"));
    }
    else
    {
      char buf[65];
      char *buf_ptr= longlong10_to_str((longlong)version, buf, 10);
      packet->append(STRING_WITH_LEN("\n/*!"));
      packet->append(buf, (size_t)(buf_ptr - buf));
    }
  }
}

/*
  Create a unique name for the subpartition as part_name'sp''subpart_no'
  SYNOPSIS
    create_default_subpartition_name()
    subpart_no                  Number of subpartition
    part_name                   Name of partition
  RETURN VALUES
    >0                          A reference to the created name string
    0                           Memory allocation error
*/

char *partition_info::create_default_subpartition_name(uint subpart_no,
                                               const char *part_name)
{
  size_t size_alloc= strlen(part_name) + MAX_PART_NAME_SIZE;
  char *ptr= (char*) sql_calloc(size_alloc);
  DBUG_ENTER("create_default_subpartition_name");

  if (likely(ptr != NULL))
  {
    my_snprintf(ptr, size_alloc, "%ssp%u", part_name, subpart_no);
  }
  else
  {
    mem_alloc_error(size_alloc);
  }
  DBUG_RETURN(ptr);
}


/*
  Set up all the default partitions not set-up by the user in the SQL
  statement. Also perform a number of checks that the user hasn't tried
  to use default values where no defaults exists.

  SYNOPSIS
    set_up_default_partitions()
    file                A reference to a handler of the table
    info                Create info
    start_no            Starting partition number

  RETURN VALUE
    TRUE                Error, attempted default values not possible
    FALSE               Ok, default partitions set-up

  DESCRIPTION
    The routine uses the underlying handler of the partitioning to define
    the default number of partitions. For some handlers this requires
    knowledge of the maximum number of rows to be stored in the table.
    This routine only accepts HASH and KEY partitioning and thus there is
    no subpartitioning if this routine is successful.
    The external routine needing this code is check_partition_info
*/

bool partition_info::set_up_default_partitions(Partition_handler *part_handler,
                                               HA_CREATE_INFO *info,
                                               uint start_no)
{
  uint i;
  char *default_name;
  bool result= TRUE;
  DBUG_ENTER("partition_info::set_up_default_partitions");


  if (part_type != HASH_PARTITION)
  {
    const char *error_string;
    if (part_type == RANGE_PARTITION)
      error_string= partition_keywords[PKW_RANGE].str;
    else
      error_string= partition_keywords[PKW_LIST].str;
    my_error(ER_PARTITIONS_MUST_BE_DEFINED_ERROR, MYF(0), error_string);
    goto end;
  }

  if (num_parts == 0)
  {
    if (!part_handler)
    {
      num_parts= 1;
    }
    else
    {
      num_parts= part_handler->get_default_num_partitions(info);
    }
    if (num_parts == 0)
    {
      my_error(ER_PARTITION_NOT_DEFINED_ERROR, MYF(0), "partitions");
      goto end;
    }
  }

  if (unlikely(num_parts > MAX_PARTITIONS))
  {
    my_error(ER_TOO_MANY_PARTITIONS_ERROR, MYF(0));
    goto end;
  }
  if (unlikely((!(default_name= create_default_partition_names(0, num_parts,
                                                               start_no)))))
    goto end;
  i= 0;
  do
  {
    partition_element *part_elem= new partition_element();
    if (likely(part_elem != 0 &&
               (!partitions.push_back(part_elem))))
    {
      part_elem->engine_type= default_engine_type;
      part_elem->partition_name= default_name;
      default_name+=MAX_PART_NAME_SIZE;
    }
    else
    {
      mem_alloc_error(sizeof(partition_element));
      goto end;
    }
  } while (++i < num_parts);
  result= FALSE;
end:
  DBUG_RETURN(result);
}


/*
  Set up all the default subpartitions not set-up by the user in the SQL
  statement. Also perform a number of checks that the default partitioning
  becomes an allowed partitioning scheme.

  SYNOPSIS
    set_up_default_subpartitions()
    file                A reference to a handler of the table
    info                Create info

  RETURN VALUE
    TRUE                Error, attempted default values not possible
    FALSE               Ok, default partitions set-up

  DESCRIPTION
    The routine uses the underlying handler of the partitioning to define
    the default number of partitions. For some handlers this requires
    knowledge of the maximum number of rows to be stored in the table.
    This routine is only called for RANGE or LIST partitioning and those
    need to be specified so only subpartitions are specified.
    The external routine needing this code is check_partition_info
*/

bool
partition_info::set_up_default_subpartitions(Partition_handler *part_handler,
                                             HA_CREATE_INFO *info)
{
  uint i, j;
  bool result= TRUE;
  partition_element *part_elem;
  List_iterator<partition_element> part_it(partitions);
  DBUG_ENTER("partition_info::set_up_default_subpartitions");

  if (num_subparts == 0)
  {
    if (!part_handler)
    {
      num_subparts= 1;
    }
    else
    {
      num_subparts= part_handler->get_default_num_partitions(info);
    }
  }
  if (unlikely((num_parts * num_subparts) > MAX_PARTITIONS))
  {
    my_error(ER_TOO_MANY_PARTITIONS_ERROR, MYF(0));
    goto end;
  }
  i= 0;
  do
  {
    part_elem= part_it++;
    j= 0;
    do
    {
      partition_element *subpart_elem= new partition_element(part_elem);
      if (likely(subpart_elem != 0 &&
          (!part_elem->subpartitions.push_back(subpart_elem))))
      {
        char *ptr= create_default_subpartition_name(j,
                                                    part_elem->partition_name);
        if (!ptr)
          goto end;
        subpart_elem->engine_type= default_engine_type;
        subpart_elem->partition_name= ptr;
      }
      else
      {
        mem_alloc_error(sizeof(partition_element));
        goto end;
      }
    } while (++j < num_subparts);
  } while (++i < num_parts);
  result= FALSE;
end:
  DBUG_RETURN(result);
}


/*
  Support routine for check_partition_info

  SYNOPSIS
    set_up_defaults_for_partitioning()
    file                A reference to a handler of the table
    info                Create info
    start_no            Starting partition number

  RETURN VALUE
    TRUE                Error, attempted default values not possible
    FALSE               Ok, default partitions set-up

  DESCRIPTION
    Set up defaults for partition or subpartition (cannot set-up for both,
    this will return an error.
*/

bool partition_info::
set_up_defaults_for_partitioning(Partition_handler *part_handler,
                                 HA_CREATE_INFO *info,
                                 uint start_no)
{
  DBUG_ENTER("partition_info::set_up_defaults_for_partitioning");

  if (!default_partitions_setup)
  {
    default_partitions_setup= TRUE;
    if (use_default_partitions)
      DBUG_RETURN(set_up_default_partitions(part_handler, info, start_no));
    if (is_sub_partitioned() &&
        use_default_subpartitions)
      DBUG_RETURN(set_up_default_subpartitions(part_handler, info));
  }
  DBUG_RETURN(FALSE);
}


/*
  Support routine for check_partition_info

  SYNOPSIS
    find_duplicate_field
    no parameters

  RETURN VALUE
    Erroneus field name  Error, there are two fields with same name
    NULL                 Ok, no field defined twice

  DESCRIPTION
    Check that the user haven't defined the same field twice in
    key or column list partitioning.
*/
char* partition_info::find_duplicate_field()
{
  char *field_name_outer, *field_name_inner;
  List_iterator<char> it_outer(part_field_list);
  uint num_fields= part_field_list.elements;
  uint i,j;
  DBUG_ENTER("partition_info::find_duplicate_field");

  for (i= 0; i < num_fields; i++)
  {
    field_name_outer= it_outer++;
    List_iterator<char> it_inner(part_field_list);
    for (j= 0; j < num_fields; j++)
    {
      field_name_inner= it_inner++;
      if (i >= j)
        continue;
      if (!(my_strcasecmp(system_charset_info,
                          field_name_outer,
                          field_name_inner)))
      {
        DBUG_RETURN(field_name_outer);
      }
    }
  }
  DBUG_RETURN(NULL);
}


/**
  @brief Get part_elem and part_id from partition name

  @param partition_name Name of partition to search for.
  @param file_name[out] Partition file name (part after table name,
                        #P#<part>[#SP#<subpart>]), skipped if NULL.
  @param part_id[out]   Id of found partition or NOT_A_PARTITION_ID.

  @retval Pointer to part_elem of [sub]partition, if not found NULL

  @note Since names of partitions AND subpartitions must be unique,
  this function searches both partitions and subpartitions and if name of
  a partition is given for a subpartitioned table, part_elem will be
  the partition, but part_id will be NOT_A_PARTITION_ID and file_name not set.
*/
partition_element *partition_info::get_part_elem(const char *partition_name,
                                                 char *file_name,
                                                 uint32 *part_id)
{
  List_iterator<partition_element> part_it(partitions);
  uint i= 0;
  DBUG_ENTER("partition_info::get_part_elem");
  DBUG_ASSERT(part_id);
  *part_id= NOT_A_PARTITION_ID;
  do
  {
    partition_element *part_elem= part_it++;
    if (is_sub_partitioned())
    {
      List_iterator<partition_element> sub_part_it(part_elem->subpartitions);
      uint j= 0;
      do
      {
        partition_element *sub_part_elem= sub_part_it++;
        if (!my_strcasecmp(system_charset_info,
                           sub_part_elem->partition_name, partition_name))
        {
          if (file_name)
            create_subpartition_name(file_name, "",
                                     part_elem->partition_name,
                                     partition_name,
                                     NORMAL_PART_NAME);
          *part_id= j + (i * num_subparts);
          DBUG_RETURN(sub_part_elem);
        }
      } while (++j < num_subparts);

      /* Naming a partition (first level) on a subpartitioned table. */
      if (!my_strcasecmp(system_charset_info,
                            part_elem->partition_name, partition_name))
        DBUG_RETURN(part_elem);
    }
    else if (!my_strcasecmp(system_charset_info,
                            part_elem->partition_name, partition_name))
    {
      if (file_name)
        create_partition_name(file_name, "", partition_name,
                              NORMAL_PART_NAME, TRUE);
      *part_id= i;
      DBUG_RETURN(part_elem);
    }
  } while (++i < num_parts);
  DBUG_RETURN(NULL);
}


/**
  Helper function to find_duplicate_name.
*/

static const char *get_part_name_from_elem(const char *name, size_t *length,
                                      my_bool not_used __attribute__((unused)))
{
  *length= strlen(name);
  return name;
}

/*
  A support function to check partition names for duplication in a
  partitioned table

  SYNOPSIS
    find_duplicate_name()

  RETURN VALUES
    NULL               Has unique part and subpart names
    !NULL              Pointer to duplicated name

  DESCRIPTION
    Checks that the list of names in the partitions doesn't contain any
    duplicated names.
*/

char *partition_info::find_duplicate_name()
{
  HASH partition_names;
  uint max_names;
  const uchar *curr_name= NULL;
  List_iterator<partition_element> parts_it(partitions);
  partition_element *p_elem;

  DBUG_ENTER("partition_info::find_duplicate_name");

  /*
    TODO: If table->s->ha_part_data->partition_name_hash.elements is > 0,
    then we could just return NULL, but that has not been verified.
    And this only happens when in ALTER TABLE with full table copy.
  */

  max_names= num_parts;
  if (is_sub_partitioned())
    max_names+= num_parts * num_subparts;
  if (my_hash_init(&partition_names, system_charset_info, max_names, 0, 0,
                   (my_hash_get_key) get_part_name_from_elem, 0, HASH_UNIQUE,
                   PSI_INSTRUMENT_ME))
  {
    DBUG_ASSERT(0);
    curr_name= (const uchar*) "Internal failure";
    goto error;
  }
  while ((p_elem= (parts_it++)))
  {
    curr_name= (const uchar*) p_elem->partition_name;
    if (my_hash_insert(&partition_names, curr_name))
      goto error;

    if (!p_elem->subpartitions.is_empty())
    {
      List_iterator<partition_element> subparts_it(p_elem->subpartitions);
      partition_element *subp_elem;
      while ((subp_elem= (subparts_it++)))
      {
        curr_name= (const uchar*) subp_elem->partition_name;
        if (my_hash_insert(&partition_names, curr_name))
          goto error;
      }
    }
  }
  my_hash_free(&partition_names);
  DBUG_RETURN(NULL);
error:
  my_hash_free(&partition_names);
  DBUG_RETURN((char*) curr_name);
}


/*
  Check that the partition/subpartition is setup to use the correct
  storage engine
  SYNOPSIS
    check_engine_condition()
    p_elem                   Partition element
    table_engine_set         Have user specified engine on table level
    inout::engine_type       Current engine used
    inout::first             Is it first partition
  RETURN VALUE
    TRUE                     Failed check
    FALSE                    Ok
  DESCRIPTION
    Specified engine for table and partitions p0 and pn
    Must be correct both on CREATE and ALTER commands
    table p0 pn res (0 - OK, 1 - FAIL)
        -  -  - 0
        -  -  x 1
        -  x  - 1
        -  x  x 0
        x  -  - 0
        x  -  x 0
        x  x  - 0
        x  x  x 0
    i.e:
    - All subpartitions must use the same engine
      AND it must be the same as the partition.
    - All partitions must use the same engine
      AND it must be the same as the table.
    - if one does NOT specify an engine on the table level
      then one must either NOT specify any engine on any
      partition/subpartition OR for ALL partitions/subpartitions
    Note:
    When ALTER a table, the engines are already set for all levels
    (table, all partitions and subpartitions). So if one want to
    change the storage engine, one must specify it on the table level

*/

static bool check_engine_condition(partition_element *p_elem,
                                   bool table_engine_set,
                                   handlerton **engine_type,
                                   bool *first)
{
  DBUG_ENTER("check_engine_condition");

  DBUG_PRINT("enter", ("p_eng %s t_eng %s t_eng_set %u first %u state %u",
                       ha_resolve_storage_engine_name(p_elem->engine_type),
                       ha_resolve_storage_engine_name(*engine_type),
                       table_engine_set, *first, p_elem->part_state));
  if (*first && !table_engine_set)
  {
    *engine_type= p_elem->engine_type;
    DBUG_PRINT("info", ("setting table_engine = %s",
                         ha_resolve_storage_engine_name(*engine_type)));
  }
  *first= FALSE;
  if ((table_engine_set &&
      (p_elem->engine_type != (*engine_type) &&
       p_elem->engine_type)) ||
      (!table_engine_set &&
       p_elem->engine_type != (*engine_type)))
  {
    DBUG_RETURN(TRUE);
  }

  DBUG_RETURN(FALSE);
}


/*
  Check engine mix that it is correct
  Current limitation is that all partitions and subpartitions
  must use the same storage engine.
  SYNOPSIS
    check_engine_mix()
    inout::engine_type       Current engine used
    table_engine_set         Have user specified engine on table level
  RETURN VALUE
    TRUE                     Error, mixed engines
    FALSE                    Ok, no mixed engines
  DESCRIPTION
    Current check verifies only that all handlers are the same.
    Later this check will be more sophisticated.
    (specified partition handler ) specified table handler
    (NDB, NDB) NDB           OK
    (MYISAM, MYISAM) -       OK
    (MYISAM, -)      -       NOT OK
    (MYISAM, -)    MYISAM    OK
    (- , MYISAM)   -         NOT OK
    (- , -)        MYISAM    OK
    (-,-)          -         OK
    (NDB, MYISAM) *          NOT OK
*/

bool partition_info::check_engine_mix(handlerton *engine_type,
                                      bool table_engine_set)
{
  handlerton *old_engine_type= engine_type;
  bool first= TRUE;
  uint n_parts= partitions.elements;
  DBUG_ENTER("partition_info::check_engine_mix");
  DBUG_PRINT("info", ("in: engine_type = %s, table_engine_set = %u",
                       ha_resolve_storage_engine_name(engine_type),
                       table_engine_set));
  if (n_parts)
  {
    List_iterator<partition_element> part_it(partitions);
    uint i= 0;
    do
    {
      partition_element *part_elem= part_it++;
      DBUG_PRINT("info", ("part = %d engine = %s table_engine_set %u",
                 i, ha_resolve_storage_engine_name(part_elem->engine_type),
                 table_engine_set));
      if (is_sub_partitioned() &&
          part_elem->subpartitions.elements)
      {
        uint n_subparts= part_elem->subpartitions.elements;
        uint j= 0;
        List_iterator<partition_element> sub_it(part_elem->subpartitions);
        do
        {
          partition_element *sub_elem= sub_it++;
          DBUG_PRINT("info", ("sub = %d engine = %s table_engie_set %u",
                     j, ha_resolve_storage_engine_name(sub_elem->engine_type),
                     table_engine_set));
          if (check_engine_condition(sub_elem, table_engine_set,
                                     &engine_type, &first))
            goto error;
        } while (++j < n_subparts);
        /* ensure that the partition also has correct engine */
        if (check_engine_condition(part_elem, table_engine_set,
                                   &engine_type, &first))
          goto error;
      }
      else if (check_engine_condition(part_elem, table_engine_set,
                                      &engine_type, &first))
        goto error;
    } while (++i < n_parts);
  }
  DBUG_PRINT("info", ("engine_type = %s",
                       ha_resolve_storage_engine_name(engine_type)));
  if (!engine_type)
    engine_type= old_engine_type;
  if (engine_type->flags & HTON_NO_PARTITION)
  {
    my_error(ER_PARTITION_MERGE_ERROR, MYF(0));
    DBUG_RETURN(TRUE);
  }
  DBUG_PRINT("info", ("out: engine_type = %s",
                       ha_resolve_storage_engine_name(engine_type)));
  DBUG_ASSERT(!is_ha_partition_handlerton(engine_type));
  DBUG_RETURN(FALSE);
error:
  /*
    Mixed engines not yet supported but when supported it will need
    the partition handler
  */
  DBUG_RETURN(TRUE);
}


/*
  This routine allocates an array for all range constants to achieve a fast
  check what partition a certain value belongs to. At the same time it does
  also check that the range constants are defined in increasing order and
  that the expressions are constant integer expressions.

  SYNOPSIS
    check_range_constants()
    thd                          Thread object

  RETURN VALUE
    TRUE                An error occurred during creation of range constants
    FALSE               Successful creation of range constant mapping

  DESCRIPTION
    This routine is called from check_partition_info to get a quick error
    before we came too far into the CREATE TABLE process. It is also called
    from fix_partition_func every time we open the .frm file. It is only
    called for RANGE PARTITIONed tables.
*/

bool partition_info::check_range_constants(THD *thd)
{
  partition_element* part_def;
  bool first= TRUE;
  uint i;
  List_iterator<partition_element> it(partitions);
  int result= TRUE;
  DBUG_ENTER("partition_info::check_range_constants");
  DBUG_PRINT("enter", ("RANGE with %d parts, column_list = %u", num_parts,
                                                         column_list));

  if (column_list)
  {
    part_column_list_val *loc_range_col_array;
    part_column_list_val *current_largest_col_val= NULL;
    uint num_column_values= part_field_list.elements;
    uint size_entries= sizeof(part_column_list_val) * num_column_values;
    range_col_array= (part_column_list_val*)sql_calloc(num_parts *
                                                       size_entries);
    if (unlikely(range_col_array == NULL))
    {
      mem_alloc_error(num_parts * size_entries);
      goto end;
    }
    loc_range_col_array= range_col_array;
    i= 0;
    do
    {
      part_def= it++;
      {
        List_iterator<part_elem_value> list_val_it(part_def->list_val_list);
        part_elem_value *range_val= list_val_it++;
        part_column_list_val *col_val= range_val->col_val_array;
        DBUG_ASSERT(part_def->list_val_list.elements == 1);

        if (fix_column_value_functions(thd, range_val, i))
          goto end;
        memcpy(loc_range_col_array, (const void*)col_val, size_entries);
        loc_range_col_array+= num_column_values;
        if (!first)
        {
          if (compare_column_values((const void*)current_largest_col_val,
                                    (const void*)col_val) >= 0)
            goto range_not_increasing_error;
        }
        current_largest_col_val= col_val;
      }
      first= FALSE;
    } while (++i < num_parts);
  }
  else
  {
    longlong current_largest= 0;
    longlong part_range_value;
    bool signed_flag= !part_expr->unsigned_flag;

    range_int_array= (longlong*)sql_alloc(num_parts * sizeof(longlong));
    if (unlikely(range_int_array == NULL))
    {
      mem_alloc_error(num_parts * sizeof(longlong));
      goto end;
    }
    i= 0;
    do
    {
      part_def= it++;
      if ((i != (num_parts - 1)) || !defined_max_value)
      {
        part_range_value= part_def->range_value;
        if (!signed_flag)
          part_range_value-= 0x8000000000000000ULL;
      }
      else
        part_range_value= LLONG_MAX;

      if (!first)
      {
        if (unlikely(current_largest > part_range_value) ||
            (unlikely(current_largest == part_range_value) &&
            (part_range_value < LLONG_MAX ||
             i != (num_parts - 1) ||
             !defined_max_value)))
          goto range_not_increasing_error;
      }
      range_int_array[i]= part_range_value;
      current_largest= part_range_value;
      first= FALSE;
    } while (++i < num_parts);
  }
  result= FALSE;
end:
  DBUG_RETURN(result);

range_not_increasing_error:
  my_error(ER_RANGE_NOT_INCREASING_ERROR, MYF(0));
  goto end;
}


/*
  Support routines for check_list_constants used by qsort to sort the
  constant list expressions. One routine for integers and one for
  column lists.

  SYNOPSIS
    list_part_cmp()
      a                First list constant to compare with
      b                Second list constant to compare with

  RETURN VALUE
    +1                 a > b
    0                  a  == b
    -1                 a < b
*/

extern "C"
int partition_info_list_part_cmp(const void* a, const void* b)
{
  longlong a1= ((LIST_PART_ENTRY*)a)->list_value;
  longlong b1= ((LIST_PART_ENTRY*)b)->list_value;
  if (a1 < b1)
    return -1;
  else if (a1 > b1)
    return +1;
  else
    return 0;
}


int partition_info::list_part_cmp(const void* a, const void* b)
{
  return partition_info_list_part_cmp(a, b);
}


/*
  Compare two lists of column values in RANGE/LIST partitioning
  SYNOPSIS
    compare_column_values()
    first                    First column list argument
    second                   Second column list argument
  RETURN VALUES
    0                        Equal
    -1                       First argument is smaller
    +1                       First argument is larger
*/

extern "C"
int partition_info_compare_column_values(const void *first_arg,
                                         const void *second_arg)
{
  const part_column_list_val *first= (part_column_list_val*)first_arg;
  const part_column_list_val *second= (part_column_list_val*)second_arg;
  partition_info *part_info= first->part_info;
  Field **field;

  for (field= part_info->part_field_array; *field;
       field++, first++, second++)
  {
    if (first->max_value || second->max_value)
    {
      if (first->max_value && second->max_value)
        return 0;
      if (second->max_value)
        return -1;
      else
        return +1;
    }
    if (first->null_value || second->null_value)
    {
      if (first->null_value && second->null_value)
        continue;
      if (second->null_value)
        return +1;
      else
        return -1;
    }
    int res= (*field)->cmp((const uchar*)first->column_value,
                           (const uchar*)second->column_value);
    if (res)
      return res;
  }
  return 0;
}


int partition_info::compare_column_values(const void *first_arg,
                                          const void *second_arg)
{
  return partition_info_compare_column_values(first_arg, second_arg);
}


/*
  This routine allocates an array for all list constants to achieve a fast
  check what partition a certain value belongs to. At the same time it does
  also check that there are no duplicates among the list constants and that
  that the list expressions are constant integer expressions.

  SYNOPSIS
    check_list_constants()
    thd                            Thread object

  RETURN VALUE
    TRUE                  An error occurred during creation of list constants
    FALSE                 Successful creation of list constant mapping

  DESCRIPTION
    This routine is called from check_partition_info to get a quick error
    before we came too far into the CREATE TABLE process. It is also called
    from fix_partition_func every time we open the .frm file. It is only
    called for LIST PARTITIONed tables.
*/

bool partition_info::check_list_constants(THD *thd)
{
  uint i, size_entries, num_column_values;
  uint list_index= 0;
  part_elem_value *list_value;
  bool result= TRUE;
  longlong type_add, calc_value;
  void *curr_value;
  void *prev_value= NULL;
  partition_element* part_def;
  bool found_null= FALSE;
  qsort_cmp compare_func;
  void *ptr;
  List_iterator<partition_element> list_func_it(partitions);
  DBUG_ENTER("partition_info::check_list_constants");

  num_list_values= 0;
  /*
    We begin by calculating the number of list values that have been
    defined in the first step.

    We use this number to allocate a properly sized array of structs
    to keep the partition id and the value to use in that partition.
    In the second traversal we assign them values in the struct array.

    Finally we sort the array of structs in order of values to enable
    a quick binary search for the proper value to discover the
    partition id.
    After sorting the array we check that there are no duplicates in the
    list.
  */

  i= 0;
  do
  {
    part_def= list_func_it++;
    if (part_def->has_null_value)
    {
      if (found_null)
      {
        my_error(ER_MULTIPLE_DEF_CONST_IN_LIST_PART_ERROR, MYF(0));
        goto end;
      }
      has_null_value= TRUE;
      has_null_part_id= i;
      found_null= TRUE;
    }
    List_iterator<part_elem_value> list_val_it1(part_def->list_val_list);
    while (list_val_it1++)
      num_list_values++;
  } while (++i < num_parts);
  list_func_it.rewind();
  num_column_values= part_field_list.elements;
  size_entries= column_list ?
        (num_column_values * sizeof(part_column_list_val)) :
        sizeof(LIST_PART_ENTRY);
  ptr= sql_calloc((num_list_values+1) * size_entries);
  if (unlikely(ptr == NULL))
  {
    mem_alloc_error(num_list_values * size_entries);
    goto end;
  }
  if (column_list)
  {
    part_column_list_val *loc_list_col_array;
    loc_list_col_array= (part_column_list_val*)ptr;
    list_col_array= (part_column_list_val*)ptr;
    compare_func= partition_info_compare_column_values;
    i= 0;
    do
    {
      part_def= list_func_it++;
      List_iterator<part_elem_value> list_val_it2(part_def->list_val_list);
      while ((list_value= list_val_it2++))
      {
        part_column_list_val *col_val= list_value->col_val_array;
        if (unlikely(fix_column_value_functions(thd, list_value, i)))
        {
          DBUG_RETURN(TRUE);
        }
        memcpy(loc_list_col_array, (const void*)col_val, size_entries);
        loc_list_col_array+= num_column_values;
      }
    } while (++i < num_parts);
  }
  else
  {
    compare_func= partition_info_list_part_cmp;
    list_array= (LIST_PART_ENTRY*)ptr;
    i= 0;
    /*
      Fix to be able to reuse signed sort functions also for unsigned
      partition functions.
    */
    type_add= (longlong)(part_expr->unsigned_flag ?
                                       0x8000000000000000ULL :
                                       0ULL);

    do
    {
      part_def= list_func_it++;
      List_iterator<part_elem_value> list_val_it2(part_def->list_val_list);
      while ((list_value= list_val_it2++))
      {
        calc_value= list_value->value - type_add;
        list_array[list_index].list_value= calc_value;
        list_array[list_index++].partition_id= i;
      }
    } while (++i < num_parts);
  }
  DBUG_ASSERT(fixed);
  if (num_list_values)
  {
    bool first= TRUE;
    /*
      list_array and list_col_array are unions, so this works for both
      variants of LIST partitioning.
    */
    my_qsort((void*)list_array, num_list_values, size_entries,
             compare_func);

    i= 0;
    do
    {
      DBUG_ASSERT(i < num_list_values);
      curr_value= column_list ? (void*)&list_col_array[num_column_values * i] :
                                (void*)&list_array[i];
      if (likely(first || compare_func(curr_value, prev_value)))
      {
        prev_value= curr_value;
        first= FALSE;
      }
      else
      {
        my_error(ER_MULTIPLE_DEF_CONST_IN_LIST_PART_ERROR, MYF(0));
        goto end;
      }
    } while (++i < num_list_values);
  }
  result= FALSE;
end:
  DBUG_RETURN(result);
}

/**
  Check if we allow DATA/INDEX DIRECTORY, if not warn and set them to NULL.

  @param thd  THD also containing sql_mode (looks from MODE_NO_DIR_IN_CREATE).
  @param part_elem partition_element to check.
*/
static void warn_if_dir_in_part_elem(THD *thd, partition_element *part_elem)
{
  if (thd->variables.sql_mode & MODE_NO_DIR_IN_CREATE)
  {
    if (part_elem->data_file_name)
      push_warning_printf(thd, Sql_condition::SL_WARNING,
                          WARN_OPTION_IGNORED, ER(WARN_OPTION_IGNORED),
                          "DATA DIRECTORY");
    if (part_elem->index_file_name)
      push_warning_printf(thd, Sql_condition::SL_WARNING,
                          WARN_OPTION_IGNORED, ER(WARN_OPTION_IGNORED),
                          "INDEX DIRECTORY");
    part_elem->data_file_name= part_elem->index_file_name= NULL;
  }
}


/*
  This code is used early in the CREATE TABLE and ALTER TABLE process.

  SYNOPSIS
    check_partition_info()
    thd                 Thread object
    eng_type            Return value for used engine in partitions
    file                A reference to a handler of the table
    info                Create info
    add_or_reorg_part   Is it ALTER TABLE ADD/REORGANIZE command

  RETURN VALUE
    TRUE                 Error, something went wrong
    FALSE                Ok, full partition data structures are now generated

  DESCRIPTION
    We will check that the partition info requested is possible to set-up in
    this version. This routine is an extension of the parser one could say.
    If defaults were used we will generate default data structures for all
    partitions.

*/

bool partition_info::check_partition_info(THD *thd, handlerton **eng_type,
                                          handler *file, HA_CREATE_INFO *info,
                                          bool add_or_reorg_part)
{
  handlerton *table_engine= default_engine_type;
  uint i, tot_partitions;
  bool result= TRUE, table_engine_set;
  char *same_name;
  DBUG_ENTER("partition_info::check_partition_info");
  DBUG_ASSERT(!is_ha_partition_handlerton(table_engine));

  DBUG_PRINT("info", ("default table_engine = %s",
                      ha_resolve_storage_engine_name(table_engine)));
  if (!add_or_reorg_part)
  {
    int err= 0;

    /* Check for partition expression. */
    if (!list_of_part_fields)
    {
      DBUG_ASSERT(part_expr);
<<<<<<< HEAD
      err= part_expr->walk(&Item::check_partition_func_processor,
                           Item::WALK_POSTFIX, NULL);
      if (!err && is_sub_partitioned() && !list_of_subpart_fields)
        err= subpart_expr->walk(&Item::check_partition_func_processor,
                                Item::WALK_POSTFIX, NULL);
=======
      err= part_expr->walk(&Item::check_partition_func_processor, 0,
                           NULL);
>>>>>>> 4997c2ab
    }

    /* Check for sub partition expression. */
    if (!err && is_sub_partitioned() && !list_of_subpart_fields)
    {
      DBUG_ASSERT(subpart_expr);
      err= subpart_expr->walk(&Item::check_partition_func_processor, 0,
                              NULL);
    }

    if (err)
    {
      my_error(ER_PARTITION_FUNCTION_IS_NOT_ALLOWED, MYF(0));
      goto end;
    }
    if (thd->lex->sql_command == SQLCOM_CREATE_TABLE &&
        fix_parser_data(thd))
      goto end;
  }
  if (unlikely(!is_sub_partitioned() &&
               !(use_default_subpartitions && use_default_num_subpartitions)))
  {
    my_error(ER_SUBPARTITION_ERROR, MYF(0));
    goto end;
  }
  if (unlikely(is_sub_partitioned() &&
              (!(part_type == RANGE_PARTITION ||
                 part_type == LIST_PARTITION))))
  {
    /* Only RANGE and LIST partitioning can be subpartitioned */
    my_error(ER_SUBPARTITION_ERROR, MYF(0));
    goto end;
  }
  if (unlikely(set_up_defaults_for_partitioning(file->get_partition_handler(),
                                                info,
                                                (uint)0)))
  {
    goto end;
  }
  if (!(tot_partitions= get_tot_partitions()))
  {
    my_error(ER_PARTITION_NOT_DEFINED_ERROR, MYF(0), "partitions");
    goto end;
  }
  if (unlikely(tot_partitions > MAX_PARTITIONS))
  {
    my_error(ER_TOO_MANY_PARTITIONS_ERROR, MYF(0));
    goto end;
  }
  /*
    if NOT specified ENGINE = <engine>:
      If Create, always use create_info->db_type
      else, use previous tables db_type
      either ALL or NONE partition should be set to
      default_engine_type when not table_engine_set
      Note: after a table is created its storage engines for
      the table and all partitions/subpartitions are set.
      So when ALTER it is already set on table level
  */
  if (info && info->used_fields & HA_CREATE_USED_ENGINE)
  {
    table_engine_set= TRUE;
    table_engine= info->db_type;
    /* if partition hton, use thd->lex->create_info */
    if (is_ha_partition_handlerton(table_engine))
    {
      table_engine= thd->lex->create_info.db_type;
    }
    DBUG_ASSERT(!is_ha_partition_handlerton(table_engine));
    DBUG_PRINT("info", ("Using table_engine = %s",
                        ha_resolve_storage_engine_name(table_engine)));
  }
  else
  {
    table_engine_set= FALSE;
    if (thd->lex->sql_command != SQLCOM_CREATE_TABLE)
    {
      table_engine_set= TRUE;
      DBUG_PRINT("info", ("No create, table_engine = %s",
                          ha_resolve_storage_engine_name(table_engine)));
      DBUG_ASSERT(table_engine &&
                  !is_ha_partition_handlerton(table_engine));
    }
  }

  if (part_field_list.elements > 0 &&
      (same_name= find_duplicate_field()))
  {
    my_error(ER_SAME_NAME_PARTITION_FIELD, MYF(0), same_name);
    goto end;
  }
  if ((same_name= find_duplicate_name()))
  {
    my_error(ER_SAME_NAME_PARTITION, MYF(0), same_name);
    goto end;
  }
  i= 0;
  {
    List_iterator<partition_element> part_it(partitions);
    uint num_parts_not_set= 0;
    uint prev_num_subparts_not_set= num_subparts + 1;
    do
    {
      partition_element *part_elem= part_it++;
      warn_if_dir_in_part_elem(thd, part_elem);
      if (!is_sub_partitioned())
      {
        if (part_elem->engine_type == NULL)
        {
          num_parts_not_set++;
          part_elem->engine_type= default_engine_type;
        }
        enum_ident_name_check ident_check_status=
          check_table_name(part_elem->partition_name,
                           strlen(part_elem->partition_name), FALSE);
        if (ident_check_status == IDENT_NAME_WRONG)
        {
          my_error(ER_WRONG_PARTITION_NAME, MYF(0));
          goto end;
        }
        else if (ident_check_status == IDENT_NAME_TOO_LONG)
        {
          my_error(ER_TOO_LONG_IDENT, MYF(0));
          goto end;
        }
        DBUG_PRINT("info", ("part = %d engine = %s",
                   i, ha_resolve_storage_engine_name(part_elem->engine_type)));
      }
      else
      {
        uint j= 0;
        uint num_subparts_not_set= 0;
        List_iterator<partition_element> sub_it(part_elem->subpartitions);
        partition_element *sub_elem;
        do
        {
          sub_elem= sub_it++;
          warn_if_dir_in_part_elem(thd, sub_elem);
          enum_ident_name_check ident_check_status=
            check_table_name(sub_elem->partition_name,
                             strlen(sub_elem->partition_name), FALSE);
          if (ident_check_status == IDENT_NAME_WRONG)
          {
            my_error(ER_WRONG_PARTITION_NAME, MYF(0));
            goto end;
          }
          else if (ident_check_status == IDENT_NAME_TOO_LONG)
          {
            my_error(ER_TOO_LONG_IDENT, MYF(0));
            goto end;
          }
          if (sub_elem->engine_type == NULL)
          {
            if (part_elem->engine_type != NULL)
              sub_elem->engine_type= part_elem->engine_type;
            else
            {
              sub_elem->engine_type= default_engine_type;
              num_subparts_not_set++;
            }
          }
          DBUG_PRINT("info", ("part = %d sub = %d engine = %s", i, j,
                     ha_resolve_storage_engine_name(sub_elem->engine_type)));
        } while (++j < num_subparts);

        if (prev_num_subparts_not_set == (num_subparts + 1) &&
            (num_subparts_not_set == 0 ||
             num_subparts_not_set == num_subparts))
          prev_num_subparts_not_set= num_subparts_not_set;

        if (!table_engine_set &&
            prev_num_subparts_not_set != num_subparts_not_set)
        {
          DBUG_PRINT("info", ("num_subparts_not_set = %u num_subparts = %u",
                     num_subparts_not_set, num_subparts));
          my_error(ER_MIX_HANDLER_ERROR, MYF(0));
          goto end;
        }

        if (part_elem->engine_type == NULL)
        {
          if (num_subparts_not_set == 0)
            part_elem->engine_type= sub_elem->engine_type;
          else
          {
            num_parts_not_set++;
            part_elem->engine_type= default_engine_type;
          }
        }
      }
    } while (++i < num_parts);
    if (!table_engine_set &&
        num_parts_not_set != 0 &&
        num_parts_not_set != num_parts)
    {
      DBUG_PRINT("info", ("num_parts_not_set = %u num_parts = %u",
                 num_parts_not_set, num_subparts));
      my_error(ER_MIX_HANDLER_ERROR, MYF(0));
      goto end;
    }
  }
  if (unlikely(check_engine_mix(table_engine, table_engine_set)))
  {
    my_error(ER_MIX_HANDLER_ERROR, MYF(0));
    goto end;
  }

  DBUG_ASSERT(table_engine == default_engine_type &&
              !is_ha_partition_handlerton(table_engine));
  if (eng_type)
    *eng_type= table_engine;


  /*
    We need to check all constant expressions that they are of the correct
    type and that they are increasing for ranges and not overlapping for
    list constants.
  */

  if (add_or_reorg_part)
  {
    if (unlikely((part_type == RANGE_PARTITION &&
                  check_range_constants(thd)) ||
                 (part_type == LIST_PARTITION &&
                  check_list_constants(thd))))
      goto end;
  }
  result= FALSE;
end:
  DBUG_RETURN(result);
}


/*
  Print error for no partition found

  SYNOPSIS
    print_no_partition_found()
    table                        Table object

  RETURN VALUES
*/

void partition_info::print_no_partition_found(TABLE *table_arg)
{
  char buf[100];
  char *buf_ptr= (char*)&buf;
  TABLE_LIST table_list;

  memset(&table_list, 0, sizeof(table_list));
  table_list.db= table_arg->s->db.str;
  table_list.table_name= table_arg->s->table_name.str;

  if (check_single_table_access(current_thd,
                                SELECT_ACL, &table_list, TRUE))
  {
    my_message(ER_NO_PARTITION_FOR_GIVEN_VALUE,
               ER(ER_NO_PARTITION_FOR_GIVEN_VALUE_SILENT), MYF(0));
  }
  else
  {
    if (column_list)
      buf_ptr= (char*)"from column_list";
    else
    {
      my_bitmap_map *old_map= dbug_tmp_use_all_columns(table_arg, table_arg->read_set);
      if (part_expr->null_value)
        buf_ptr= (char*)"NULL";
      else
        longlong2str(err_value, buf,
                     part_expr->unsigned_flag ? 10 : -10);
      dbug_tmp_restore_column_map(table_arg->read_set, old_map);
    }
    my_error(ER_NO_PARTITION_FOR_GIVEN_VALUE, MYF(0), buf_ptr);
  }
}


/*
  Set fields related to partition expression
  SYNOPSIS
    set_part_expr()
    start_token               Start of partition function string
    item_ptr                  Pointer to item tree
    end_token                 End of partition function string
    is_subpart                Subpartition indicator
  RETURN VALUES
    TRUE                      Memory allocation error
    FALSE                     Success
*/

bool partition_info::set_part_expr(char *start_token, Item *item_ptr,
                                   char *end_token, bool is_subpart)
{
  size_t expr_len= end_token - start_token;
  char *func_string= (char*) sql_memdup(start_token, expr_len);

  if (!func_string)
  {
    mem_alloc_error(expr_len);
    return TRUE;
  }
  if (is_subpart)
  {
    list_of_subpart_fields= FALSE;
    subpart_expr= item_ptr;
    subpart_func_string= func_string;
    subpart_func_len= expr_len;
  }
  else
  {
    list_of_part_fields= FALSE;
    part_expr= item_ptr;
    part_func_string= func_string;
    part_func_len= expr_len;
  }
  return FALSE;
}


/*
  Check that partition fields and subpartition fields are not too long

  SYNOPSIS
    check_partition_field_length()

  RETURN VALUES
    TRUE                             Total length was too big
    FALSE                            Length is ok
*/

bool partition_info::check_partition_field_length()
{
  uint store_length= 0;
  uint i;
  DBUG_ENTER("partition_info::check_partition_field_length");

  for (i= 0; i < num_part_fields; i++)
    store_length+= get_partition_field_store_length(part_field_array[i]);
  if (store_length > MAX_KEY_LENGTH)
    DBUG_RETURN(TRUE);
  store_length= 0;
  for (i= 0; i < num_subpart_fields; i++)
    store_length+= get_partition_field_store_length(subpart_field_array[i]);
  if (store_length > MAX_KEY_LENGTH)
    DBUG_RETURN(TRUE);
  DBUG_RETURN(FALSE);
}


/*
  Set up buffers and arrays for fields requiring preparation
  SYNOPSIS
    set_up_charset_field_preps()

  RETURN VALUES
    TRUE                             Memory Allocation error
    FALSE                            Success

  DESCRIPTION
    Set up arrays and buffers for fields that require special care for
    calculation of partition id. This is used for string fields with
    variable length or string fields with fixed length that isn't using
    the binary collation.
*/

bool partition_info::set_up_charset_field_preps()
{
  Field *field, **ptr;
  uchar **char_ptrs;
  unsigned i;
  size_t size;
  uint tot_fields= 0;
  uint tot_part_fields= 0;
  uint tot_subpart_fields= 0;
  DBUG_ENTER("set_up_charset_field_preps");

  if (!(part_type == HASH_PARTITION &&
        list_of_part_fields) &&
        check_part_func_fields(part_field_array, FALSE))
  {
    ptr= part_field_array;
    /* Set up arrays and buffers for those fields */
    while ((field= *(ptr++)))
    {
      if (field_is_partition_charset(field))
      {
        tot_part_fields++;
        tot_fields++;
      }
    }
    size= tot_part_fields * sizeof(char*);
    if (!(char_ptrs= (uchar**)sql_calloc(size)))
      goto error;
    part_field_buffers= char_ptrs;
    if (!(char_ptrs= (uchar**)sql_calloc(size)))
      goto error;
    restore_part_field_ptrs= char_ptrs;
    size= (tot_part_fields + 1) * sizeof(Field*);
    if (!(char_ptrs= (uchar**)sql_alloc(size)))
      goto error;
    part_charset_field_array= (Field**)char_ptrs;
    ptr= part_field_array;
    i= 0;
    while ((field= *(ptr++)))
    {
      if (field_is_partition_charset(field))
      {
        uchar *field_buf;
        size= field->pack_length();
        if (!(field_buf= (uchar*) sql_calloc(size)))
          goto error;
        part_charset_field_array[i]= field;
        part_field_buffers[i++]= field_buf;
      }
    }
    part_charset_field_array[i]= NULL;
  }
  if (is_sub_partitioned() && !list_of_subpart_fields &&
      check_part_func_fields(subpart_field_array, FALSE))
  {
    /* Set up arrays and buffers for those fields */
    ptr= subpart_field_array;
    while ((field= *(ptr++)))
    {
      if (field_is_partition_charset(field))
      {
        tot_subpart_fields++;
        tot_fields++;
      }
    }
    size= tot_subpart_fields * sizeof(char*);
    if (!(char_ptrs= (uchar**) sql_calloc(size)))
      goto error;
    subpart_field_buffers= char_ptrs;
    if (!(char_ptrs= (uchar**) sql_calloc(size)))
      goto error;
    restore_subpart_field_ptrs= char_ptrs;
    size= (tot_subpart_fields + 1) * sizeof(Field*);
    if (!(char_ptrs= (uchar**) sql_alloc(size)))
      goto error;
    subpart_charset_field_array= (Field**)char_ptrs;
    ptr= subpart_field_array;
    i= 0;
    while ((field= *(ptr++)))
    {
      uchar *field_buf= NULL;

      if (!field_is_partition_charset(field))
        continue;
      size= field->pack_length();
      if (!(field_buf= (uchar*) sql_calloc(size)))
        goto error;
      subpart_charset_field_array[i]= field;
      subpart_field_buffers[i++]= field_buf;
    }
    subpart_charset_field_array[i]= NULL;
  }
  DBUG_RETURN(FALSE);
error:
  mem_alloc_error(size);
  DBUG_RETURN(TRUE);
}


/*
  Check if path does not contain mysql data home directory
  for partition elements with data directory and index directory

  SYNOPSIS
    check_partition_dirs()
    part_info               partition_info struct

  RETURN VALUES
    0   ok
    1   error
*/

bool check_partition_dirs(partition_info *part_info)
{
  if (!part_info)
    return 0;

  partition_element *part_elem;
  List_iterator<partition_element> part_it(part_info->partitions);
  while ((part_elem= part_it++))
  {
    if (part_elem->subpartitions.elements)
    {
      List_iterator<partition_element> sub_it(part_elem->subpartitions);
      partition_element *subpart_elem;
      while ((subpart_elem= sub_it++))
      {
        if (test_if_data_home_dir(subpart_elem->data_file_name))
          goto dd_err;
        if (test_if_data_home_dir(subpart_elem->index_file_name))
          goto id_err;
      }
    }
    else
    {
      if (test_if_data_home_dir(part_elem->data_file_name))
        goto dd_err;
      if (test_if_data_home_dir(part_elem->index_file_name))
        goto id_err;
    }
  }
  return 0;

dd_err:
  my_error(ER_WRONG_ARGUMENTS,MYF(0),"DATA DIRECTORY");
  return 1;

id_err:
  my_error(ER_WRONG_ARGUMENTS,MYF(0),"INDEX DIRECTORY");
  return 1;
}


/**
  Check what kind of error to report.

  @param use_subpart_expr Use the subpart_expr instead of part_expr
*/

void partition_info::report_part_expr_error(bool use_subpart_expr)
{
  Item *expr= part_expr;
  DBUG_ENTER("partition_info::report_part_expr_error");
  if (use_subpart_expr)
    expr= subpart_expr;

  if (expr->type() == Item::FIELD_ITEM)
  {
    partition_type type= part_type;
    bool list_of_fields= list_of_part_fields;
    Item_field *item_field= (Item_field*) expr;
    /*
      The expression consists of a single field.
      It must be of integer type unless KEY or COLUMNS partitioning.
    */
    if (use_subpart_expr)
    {
      type= subpart_type;
      list_of_fields= list_of_subpart_fields;
    }
    if (!column_list &&
        item_field->field &&
        item_field->field->result_type() != INT_RESULT &&
        !(type == HASH_PARTITION && list_of_fields))
    {
      my_error(ER_FIELD_TYPE_NOT_ALLOWED_AS_PARTITION_FIELD, MYF(0),
               item_field->item_name.ptr());
      DBUG_VOID_RETURN;
    }
  }
  if (use_subpart_expr)
    my_error(ER_PARTITION_FUNC_NOT_ALLOWED_ERROR, MYF(0), "SUBPARTITION");
  else
    my_error(ER_PARTITION_FUNC_NOT_ALLOWED_ERROR, MYF(0), "PARTITION");
  DBUG_VOID_RETURN;
}


/**
  Check if fields are in the partitioning expression.

  @param fields  List of Items (fields)

  @return True if any field in the fields list is used by a partitioning expr.
    @retval true  At least one field in the field list is found.
    @retval false No field is within any partitioning expression.
*/

bool partition_info::is_fields_in_part_expr(List<Item> &fields)
{
  List_iterator<Item> it(fields);
  Item *item;
  Item_field *field;
  DBUG_ENTER("is_fields_in_part_expr");
  while ((item= it++))
  {
    field= item->field_for_view_update();
    DBUG_ASSERT(field->field->table == table);
    if (bitmap_is_set(&full_part_field_set, field->field->field_index))
      DBUG_RETURN(true);
  }
  DBUG_RETURN(false);
}


/**
  Check if all partitioning fields are included.
*/

bool partition_info::is_full_part_expr_in_fields(List<Item> &fields)
{
  Field **part_field= full_part_field_array;
  DBUG_ASSERT(*part_field);
  DBUG_ENTER("is_full_part_expr_in_fields");
  /*
    It is very seldom many fields in full_part_field_array, so it is OK
    to loop over all of them instead of creating a bitmap fields argument
    to compare with.
  */
  do
  {
    List_iterator<Item> it(fields);
    Item *item;
    Item_field *field;
    bool found= false;

    while ((item= it++))
    {
      field= item->field_for_view_update();
      DBUG_ASSERT(field->field->table == table);
      if (*part_field == field->field)
      {
        found= true;
        break;
      }
    }
    if (!found)
      DBUG_RETURN(false);
  } while (*(++part_field));
  DBUG_RETURN(true);
}


/**
  Create a new column value in current list with maxvalue.

  @return Operation status
    @retval TRUE   Error
    @retval FALSE  Success

  @note Called from parser.
*/

bool partition_info::add_max_value()
{
  DBUG_ENTER("partition_info::add_max_value");

  part_column_list_val *col_val;
  if (!(col_val= add_column_value()))
  {
    DBUG_RETURN(TRUE);
  }
  col_val->max_value= TRUE;
  DBUG_RETURN(FALSE);
}


/**
  Create a new column value in current list.

  @return Pointer to a new part_column_list_val
    @retval  != 0  A part_column_list_val object which have been
                   inserted into its list
    @retval  NULL  Memory allocation failure

  @note Called from parser.
*/

part_column_list_val *partition_info::add_column_value()
{
  uint max_val= num_columns ? num_columns : MAX_REF_PARTS;
  DBUG_ENTER("add_column_value");
  DBUG_PRINT("enter", ("num_columns = %u, curr_list_object %u, max_val = %u",
                        num_columns, curr_list_object, max_val));
  if (curr_list_object < max_val)
  {
    curr_list_val->added_items++;
    DBUG_RETURN(&curr_list_val->col_val_array[curr_list_object++]);
  }
  if (!num_columns && part_type == LIST_PARTITION)
  {
    /*
      We're trying to add more than MAX_REF_PARTS, this can happen
      in ALTER TABLE using List partitions where the first partition
      uses VALUES IN (1,2,3...,17) where the number of fields in
      the list is more than MAX_REF_PARTS, in this case we know
      that the number of columns must be 1 and we thus reorganize
      into the structure used for 1 column. After this we call
      ourselves recursively which should always succeed.
    */
    if (!reorganize_into_single_field_col_val() && !init_column_part())
    {
      DBUG_RETURN(add_column_value());
    }
    DBUG_RETURN(NULL);
  }
  if (column_list)
  {
    my_error(ER_PARTITION_COLUMN_LIST_ERROR, MYF(0));
  }
  else
  {
    if (part_type == RANGE_PARTITION)
      my_error(ER_TOO_MANY_VALUES_ERROR, MYF(0), "RANGE");
    else
      my_error(ER_TOO_MANY_VALUES_ERROR, MYF(0), "LIST");
  }
  DBUG_RETURN(NULL);
}


/**
  Initialise part_elem_value object at setting of a new object.

  @param col_val  Column value object to be initialised
  @param item     Item object representing column value

  @return Operation status
    @retval TRUE   Failure
    @retval FALSE  Success

  @note Helper functions to functions called by parser.
*/

void partition_info::init_col_val(part_column_list_val *col_val, Item *item)
{
  DBUG_ENTER("partition_info::init_col_val");

  col_val->item_expression= item;
  col_val->null_value= item->null_value;
  if (item->result_type() == INT_RESULT)
  {
    /*
      This could be both column_list partitioning and function
      partitioning, but it doesn't hurt to set the function
      partitioning flags about unsignedness.
    */
    curr_list_val->value= item->val_int();
    curr_list_val->unsigned_flag= TRUE;
    if (!item->unsigned_flag &&
        curr_list_val->value < 0)
      curr_list_val->unsigned_flag= FALSE;
    if (!curr_list_val->unsigned_flag)
      curr_part_elem->signed_flag= TRUE;
  }
  col_val->part_info= NULL;
  DBUG_VOID_RETURN;
}


/**
  Add a column value in VALUES LESS THAN or VALUES IN.

  @param thd   Thread object
  @param item  Item object representing column value

  @return Operation status
    @retval TRUE   Failure
    @retval FALSE  Success

  @note Called from parser.
*/

bool partition_info::add_column_list_value(THD *thd, Item *item)
{
  part_column_list_val *col_val;
  Name_resolution_context *context= &thd->lex->current_select()->context;
  TABLE_LIST *save_list= context->table_list;
  const char *save_where= thd->where;
  DBUG_ENTER("partition_info::add_column_list_value");

  if (part_type == LIST_PARTITION &&
      num_columns == 1U)
  {
    if (init_column_part())
    {
      DBUG_RETURN(TRUE);
    }
  }

  context->table_list= 0;
  if (column_list)
    thd->where= "field list";
  else
    thd->where= "partition function";

  if (item->walk(&Item::check_partition_func_processor, Item::WALK_POSTFIX,
                 NULL))
  {
    my_error(ER_PARTITION_FUNCTION_IS_NOT_ALLOWED, MYF(0));
    DBUG_RETURN(TRUE);
  }
  if (item->fix_fields(thd, (Item**)0) ||
      ((context->table_list= save_list), FALSE) ||
      (!item->const_item()))
  {
    context->table_list= save_list;
    thd->where= save_where;
    my_error(ER_PARTITION_FUNCTION_IS_NOT_ALLOWED, MYF(0));
    DBUG_RETURN(TRUE);
  }
  thd->where= save_where;

  if (!(col_val= add_column_value()))
  {
    DBUG_RETURN(TRUE);
  }
  init_col_val(col_val, item);
  DBUG_RETURN(FALSE);
}


/**
  Initialize a new column for VALUES {LESS THAN|IN}.

  Initialize part_info object for receiving a set of column values
  for a partition, called when parser reaches VALUES LESS THAN or
  VALUES IN.

  @return Operation status
    @retval TRUE   Failure
    @retval FALSE  Success
*/

bool partition_info::init_column_part()
{
  partition_element *p_elem= curr_part_elem;
  part_column_list_val *col_val_array;
  part_elem_value *list_val;
  uint loc_num_columns;
  DBUG_ENTER("partition_info::init_column_part");

  if (!(list_val=
      (part_elem_value*)sql_calloc(sizeof(part_elem_value))) ||
       p_elem->list_val_list.push_back(list_val))
  {
    mem_alloc_error(sizeof(part_elem_value));
    DBUG_RETURN(TRUE);
  }
  if (num_columns)
    loc_num_columns= num_columns;
  else
    loc_num_columns= MAX_REF_PARTS;
  if (!(col_val_array=
        (part_column_list_val*)sql_calloc(loc_num_columns *
         sizeof(part_column_list_val))))
  {
    mem_alloc_error(loc_num_columns * sizeof(part_elem_value));
    DBUG_RETURN(TRUE);
  }
  list_val->col_val_array= col_val_array;
  list_val->added_items= 0;
  curr_list_val= list_val;
  curr_list_object= 0;
  DBUG_RETURN(FALSE);
}


/**
  Reorganize the preallocated buffer into a single field col list.

  @return Operation status
    @retval  true   Failure
    @retval  false  Success

  @note In the case of ALTER TABLE ADD/REORGANIZE PARTITION for LIST
  partitions we can specify list values as:
  VALUES IN (v1, v2,,,, v17) if we're using the first partitioning
  variant with a function or a column list partitioned table with
  one partition field. In this case the parser knows not the
  number of columns start with and allocates MAX_REF_PARTS in the
  array. If we try to allocate something beyond MAX_REF_PARTS we
  will call this function to reorganize into a structure with
  num_columns = 1. Also when the parser knows that we used LIST
  partitioning and we used a VALUES IN like above where number of
  values was smaller than MAX_REF_PARTS or equal, then we will
  reorganize after discovering this in the parser.
*/

bool partition_info::reorganize_into_single_field_col_val()
{
  part_column_list_val *col_val, *new_col_val;
  part_elem_value *val= curr_list_val;
  uint num_values= num_columns;
  uint i;
  DBUG_ENTER("partition_info::reorganize_into_single_field_col_val");
  DBUG_ASSERT(part_type == LIST_PARTITION);
  DBUG_ASSERT(!num_columns || num_columns == val->added_items);

  if (!num_values)
    num_values= val->added_items;
  num_columns= 1;
  val->added_items= 1U;
  col_val= &val->col_val_array[0];
  init_col_val(col_val, col_val->item_expression);
  for (i= 1; i < num_values; i++)
  {
    col_val= &val->col_val_array[i];
    if (init_column_part())
    {
      DBUG_RETURN(TRUE);
    }
    if (!(new_col_val= add_column_value()))
    {
      DBUG_RETURN(TRUE);
    }
    memcpy(new_col_val, col_val, sizeof(*col_val));
    init_col_val(new_col_val, col_val->item_expression);
  }
  curr_list_val= val;
  DBUG_RETURN(FALSE);
}


/**
  This function handles the case of function-based partitioning.

  It fixes some data structures created in the parser and puts
  them in the format required by the rest of the partitioning
  code.

  @param thd        Thread object
  @param col_val    Array of one value
  @param part_elem  The partition instance
  @param part_id    Id of partition instance

  @return Operation status
    @retval TRUE   Failure
    @retval FALSE  Success
*/

bool partition_info::fix_partition_values(THD *thd,
                                          part_elem_value *val,
                                          partition_element *part_elem,
                                          uint part_id)
{
  part_column_list_val *col_val= val->col_val_array;
  DBUG_ENTER("partition_info::fix_partition_values");

  if (col_val->fixed)
  {
    DBUG_RETURN(FALSE);
  }
  if (val->added_items != 1)
  {
    my_error(ER_PARTITION_COLUMN_LIST_ERROR, MYF(0));
    DBUG_RETURN(TRUE);
  }
  if (col_val->max_value)
  {
    /* The parser ensures we're not LIST partitioned here */
    DBUG_ASSERT(part_type == RANGE_PARTITION);
    if (defined_max_value)
    {
      my_error(ER_PARTITION_MAXVALUE_ERROR, MYF(0));
      DBUG_RETURN(TRUE);
    }
    if (part_id == (num_parts - 1))
    {
      defined_max_value= TRUE;
      part_elem->max_value= TRUE;
      part_elem->range_value= LLONG_MAX;
    }
    else
    {
      my_error(ER_PARTITION_MAXVALUE_ERROR, MYF(0));
      DBUG_RETURN(TRUE);
    }
  }
  else
  {
    Item *item_expr= col_val->item_expression;
    if ((val->null_value= item_expr->null_value))
    {
      if (part_elem->has_null_value)
      {
         my_error(ER_MULTIPLE_DEF_CONST_IN_LIST_PART_ERROR, MYF(0));
         DBUG_RETURN(TRUE);
      }
      part_elem->has_null_value= TRUE;
    }
    else if (item_expr->result_type() != INT_RESULT)
    {
      my_error(ER_VALUES_IS_NOT_INT_TYPE_ERROR, MYF(0),
               part_elem->partition_name);
      DBUG_RETURN(TRUE);
    }
    if (part_type == RANGE_PARTITION)
    {
      if (part_elem->has_null_value)
      {
        my_error(ER_NULL_IN_VALUES_LESS_THAN, MYF(0));
        DBUG_RETURN(TRUE);
      }
      part_elem->range_value= val->value;
    }
  }
  col_val->fixed= 2;
  DBUG_RETURN(FALSE);
}


/**
  Get column item with a proper character set according to the field.

  @param item   Item object to start with
  @param field  Field for which the item will be compared to

  @return Column item
    @retval NULL  Error
    @retval item  Returned item
*/

Item* partition_info::get_column_item(Item *item, Field *field)
{
  if (field->result_type() == STRING_RESULT &&
      item->collation.collation != field->charset())
  {
    if (!(item= convert_charset_partition_constant(item,
                                                   field->charset())))
    {
      my_error(ER_PARTITION_FUNCTION_IS_NOT_ALLOWED, MYF(0));
      return NULL;
    }
  }
  return item;
}


/**
  Evaluate VALUES functions for column list values.

  @param thd      Thread object
  @param col_val  List of column values
  @param part_id  Partition id we are fixing

  @return Operation status
    @retval TRUE   Error
    @retval FALSE  Success

  @note Fix column VALUES and store in memory array adapted to the data type.
*/

bool partition_info::fix_column_value_functions(THD *thd,
                                                part_elem_value *val,
                                                uint part_id)
{
  uint n_columns= part_field_list.elements;
  bool result= FALSE;
  uint i;
  part_column_list_val *col_val= val->col_val_array;
  DBUG_ENTER("partition_info::fix_column_value_functions");

  if (col_val->fixed > 1)
  {
    DBUG_RETURN(FALSE);
  }
  for (i= 0; i < n_columns; col_val++, i++)
  {
    Item *column_item= col_val->item_expression;
    Field *field= part_field_array[i];
    col_val->part_info= this;
    col_val->partition_id= part_id;
    if (col_val->max_value)
      col_val->column_value= NULL;
    else
    {
      col_val->column_value= NULL;
      if (!col_val->null_value)
      {
        uchar *val_ptr;
        uint len= field->pack_length();
        sql_mode_t save_sql_mode;
        bool save_got_warning;

        if (!(column_item= get_column_item(column_item,
                                           field)))
        {
          result= TRUE;
          goto end;
        }
        save_sql_mode= thd->variables.sql_mode;
        thd->variables.sql_mode= 0;
        save_got_warning= thd->got_warning;
        thd->got_warning= 0;
        result= (column_item->save_in_field(field, true) ||
                 thd->got_warning);
        thd->got_warning= save_got_warning;
        thd->variables.sql_mode= save_sql_mode;
        if (result)
        {
          my_error(ER_WRONG_TYPE_COLUMN_VALUE_ERROR, MYF(0));
          goto end;
        }
        if (!(val_ptr= (uchar*) sql_calloc(len)))
        {
          mem_alloc_error(len);
          result= TRUE;
          goto end;
        }
        col_val->column_value= val_ptr;
        memcpy(val_ptr, field->ptr, len);
      }
    }
    col_val->fixed= 2;
  }
end:
  DBUG_RETURN(result);
}

/**
  Fix partition data from parser.

  @details The parser generates generic data structures, we need to set them
  up as the rest of the code expects to find them. This is in reality part
  of the syntax check of the parser code.

  It is necessary to call this function in the case of a CREATE TABLE
  statement, in this case we do it early in the check_partition_info
  function.

  It is necessary to call this function for ALTER TABLE where we
  assign a completely new partition structure, in this case we do it
  in prep_alter_part_table after discovering that the partition
  structure is entirely redefined.

  It's necessary to call this method also for ALTER TABLE ADD/REORGANIZE
  of partitions, in this we call it in prep_alter_part_table after
  making some initial checks but before going deep to check the partition
  info, we also assign the column_list variable before calling this function
  here.

  Finally we also call it immediately after returning from parsing the
  partitioning text found in the frm file.

  This function mainly fixes the VALUES parts, these are handled differently
  whether or not we use column list partitioning. Since the parser doesn't
  know which we are using we need to set-up the old data structures after
  the parser is complete when we know if what type of partitioning the
  base table is using.

  For column lists we will handle this in the fix_column_value_function.
  For column lists it is sufficient to verify that the number of columns
  and number of elements are in synch with each other. So only partitioning
  using functions need to be set-up to their data structures.

  @param thd  Thread object

  @return Operation status
    @retval TRUE   Failure
    @retval FALSE  Success
*/

bool partition_info::fix_parser_data(THD *thd)
{
  List_iterator<partition_element> it(partitions);
  partition_element *part_elem;
  uint num_elements;
  uint i= 0, j, k;
  DBUG_ENTER("partition_info::fix_parser_data");

  if (!(part_type == RANGE_PARTITION ||
        part_type == LIST_PARTITION))
  {
    if (part_type == HASH_PARTITION && list_of_part_fields)
    {
      /* KEY partitioning, check ALGORITHM = N. Should not pass the parser! */
      if (key_algorithm > KEY_ALGORITHM_55)
      {
        my_error(ER_PARTITION_FUNCTION_IS_NOT_ALLOWED, MYF(0));
        DBUG_RETURN(true);
      }
      /* If not set, use DEFAULT = 2 for CREATE and ALTER! */
      if ((thd_sql_command(thd) == SQLCOM_CREATE_TABLE ||
           thd_sql_command(thd) == SQLCOM_ALTER_TABLE) &&
          key_algorithm == KEY_ALGORITHM_NONE)
        key_algorithm= KEY_ALGORITHM_55;
    }
    DBUG_RETURN(FALSE);
  }
  if (is_sub_partitioned() && list_of_subpart_fields)
  {
    /* KEY subpartitioning, check ALGORITHM = N. Should not pass the parser! */
    if (key_algorithm > KEY_ALGORITHM_55)
    {
      my_error(ER_PARTITION_FUNCTION_IS_NOT_ALLOWED, MYF(0));
      DBUG_RETURN(true);
    }
    /* If not set, use DEFAULT = 2 for CREATE and ALTER! */
    if ((thd_sql_command(thd) == SQLCOM_CREATE_TABLE ||
         thd_sql_command(thd) == SQLCOM_ALTER_TABLE) &&
        key_algorithm == KEY_ALGORITHM_NONE)
      key_algorithm= KEY_ALGORITHM_55;
  }
  do
  {
    part_elem= it++;
    List_iterator<part_elem_value> list_val_it(part_elem->list_val_list);
    num_elements= part_elem->list_val_list.elements;
    DBUG_ASSERT(part_type == RANGE_PARTITION ?
                num_elements == 1U : TRUE);
    for (j= 0; j < num_elements; j++)
    {
      part_elem_value *val= list_val_it++;
      if (column_list)
      {
        if (val->added_items != num_columns)
        {
          my_error(ER_PARTITION_COLUMN_LIST_ERROR, MYF(0));
          DBUG_RETURN(TRUE);
        }
        for (k= 0; k < num_columns; k++)
        {
          part_column_list_val *col_val= &val->col_val_array[k];
          if (col_val->null_value && part_type == RANGE_PARTITION)
          {
            my_error(ER_NULL_IN_VALUES_LESS_THAN, MYF(0));
            DBUG_RETURN(TRUE);
          }
        }
      }
      else
      {
        if (fix_partition_values(thd, val, part_elem, i))
        {
          DBUG_RETURN(TRUE);
        }
        if (val->null_value)
        {
          /*
            Null values aren't required in the value part, they are kept per
            partition instance, only LIST partitions have NULL values.
          */
          list_val_it.remove();
        }
      }
    }
  } while (++i < num_parts);
  DBUG_RETURN(FALSE);
}


/**
  helper function to compare strings that can also be
  a NULL pointer.

  @param a  char pointer (can be NULL).
  @param b  char pointer (can be NULL).

  @return false if equal
    @retval true  strings differs
    @retval false strings is equal
*/

static bool strcmp_null(const char *a, const char *b)
{
  if (!a && !b)
    return false;
  if (a && b && !strcmp(a, b))
    return false;
  return true;
}


/**
  Check if the new part_info has the same partitioning.

  @param new_part_info  New partition definition to compare with.

  @return True if not considered to have changed the partitioning.
    @retval true  Allowed change (only .frm change, compatible distribution).
    @retval false Different partitioning, will need redistribution of rows.

  @note Currently only used to allow changing from non-set key_algorithm
  to a specified key_algorithm, to avoid rebuild when upgrading from 5.1 of
  such partitioned tables using numeric columns in the partitioning expression.
  For more info see bug#14521864.
  Does not check if columns etc has changed, i.e. only for
  alter_info->flags == ALTER_PARTITION.
*/

bool partition_info::has_same_partitioning(partition_info *new_part_info)
{
  DBUG_ENTER("partition_info::has_same_partitioning");

  DBUG_ASSERT(part_field_array && part_field_array[0]);

  /*
    Only consider pre 5.5.3 .frm's to have same partitioning as
    a new one with KEY ALGORITHM = 1 ().
  */

  if (part_field_array[0]->table->s->mysql_version >= 50503)
    DBUG_RETURN(false);

  if (!new_part_info ||
      part_type != new_part_info->part_type ||
      num_parts != new_part_info->num_parts ||
      use_default_partitions != new_part_info->use_default_partitions ||
      new_part_info->is_sub_partitioned() != is_sub_partitioned())
    DBUG_RETURN(false);

  if (part_type != HASH_PARTITION)
  {
    /*
      RANGE or LIST partitioning, check if KEY subpartitioned.
      Also COLUMNS partitioning was added in 5.5, so treat that as different.
    */
    if (!is_sub_partitioned() ||
        !new_part_info->is_sub_partitioned() ||
        column_list ||
        new_part_info->column_list ||
        !list_of_subpart_fields ||
        !new_part_info->list_of_subpart_fields ||
        new_part_info->num_subparts != num_subparts ||
        new_part_info->subpart_field_list.elements !=
          subpart_field_list.elements ||
        new_part_info->use_default_subpartitions !=
          use_default_subpartitions)
      DBUG_RETURN(false);
  }
  else
  {
    /* Check if KEY partitioned. */
    if (!new_part_info->list_of_part_fields ||
        !list_of_part_fields ||
        new_part_info->part_field_list.elements != part_field_list.elements)
      DBUG_RETURN(false);
  }

  /* Check that it will use the same fields in KEY (fields) list. */
  List_iterator<char> old_field_name_it(part_field_list);
  List_iterator<char> new_field_name_it(new_part_info->part_field_list);
  char *old_name, *new_name;
  while ((old_name= old_field_name_it++))
  {
    new_name= new_field_name_it++;
    if (!new_name || my_strcasecmp(system_charset_info,
                                   new_name,
                                   old_name))
      DBUG_RETURN(false);
  }

  if (is_sub_partitioned())
  {
    /* Check that it will use the same fields in KEY subpart fields list. */
    List_iterator<char> old_field_name_it(subpart_field_list);
    List_iterator<char> new_field_name_it(new_part_info->subpart_field_list);
    char *old_name, *new_name;
    while ((old_name= old_field_name_it++))
    {
      new_name= new_field_name_it++;
      if (!new_name || my_strcasecmp(system_charset_info,
                                     new_name,
                                     old_name))
        DBUG_RETURN(false);
    }
  }

  if (!use_default_partitions)
  {
    /*
      Loop over partitions/subpartition to verify that they are
      the same, including state and name.
    */
    List_iterator<partition_element> part_it(partitions);
    List_iterator<partition_element> new_part_it(new_part_info->partitions);
    uint i= 0;
    do
    {
      partition_element *part_elem= part_it++;
      partition_element *new_part_elem= new_part_it++;
      /*
        The following must match:
        partition_name, tablespace_name, data_file_name, index_file_name,
        engine_type, part_max_rows, part_min_rows, nodegroup_id.
        (max_value, signed_flag, has_null_value only on partition level,
        RANGE/LIST)
        The following can differ:
          - part_comment
        part_state must be PART_NORMAL!
      */
      if (!part_elem || !new_part_elem ||
          strcmp(part_elem->partition_name,
                 new_part_elem->partition_name) ||
          part_elem->part_state != PART_NORMAL ||
          new_part_elem->part_state != PART_NORMAL ||
          part_elem->max_value != new_part_elem->max_value ||
          part_elem->signed_flag != new_part_elem->signed_flag ||
          part_elem->has_null_value != new_part_elem->has_null_value)
        DBUG_RETURN(false);

      /* new_part_elem may not have engine_type set! */
      if (new_part_elem->engine_type &&
          part_elem->engine_type != new_part_elem->engine_type)
        DBUG_RETURN(false);

      if (is_sub_partitioned())
      {
        /*
          Check that both old and new partition has the same definition
          (VALUES IN/VALUES LESS THAN) (No COLUMNS partitioning, see above)
        */
        if (part_type == LIST_PARTITION)
        {
          List_iterator<part_elem_value> list_vals(part_elem->list_val_list);
          List_iterator<part_elem_value>
            new_list_vals(new_part_elem->list_val_list);
          part_elem_value *val;
          part_elem_value *new_val;
          while ((val= list_vals++))
          {
            new_val= new_list_vals++;
            if (!new_val)
              DBUG_RETURN(false);
            if ((!val->null_value && !new_val->null_value) &&
                val->value != new_val->value)
              DBUG_RETURN(false);
          }
          if (new_list_vals++)
            DBUG_RETURN(false);
        }
        else
        {
          DBUG_ASSERT(part_type == RANGE_PARTITION);
          if (new_part_elem->range_value != part_elem->range_value)
            DBUG_RETURN(false);
        }

        if (!use_default_subpartitions)
        {
          List_iterator<partition_element>
            sub_part_it(part_elem->subpartitions);
          List_iterator<partition_element>
            new_sub_part_it(new_part_elem->subpartitions);
          uint j= 0;
          do
          {
            partition_element *sub_part_elem= sub_part_it++;
            partition_element *new_sub_part_elem= new_sub_part_it++;
            /* new_part_elem may not have engine_type set! */
            if (new_sub_part_elem->engine_type &&
                sub_part_elem->engine_type != new_sub_part_elem->engine_type)
              DBUG_RETURN(false);

            if (strcmp(sub_part_elem->partition_name,
                       new_sub_part_elem->partition_name) ||
                sub_part_elem->part_state != PART_NORMAL ||
                new_sub_part_elem->part_state != PART_NORMAL ||
                sub_part_elem->part_min_rows !=
                  new_sub_part_elem->part_min_rows ||
                sub_part_elem->part_max_rows !=
                  new_sub_part_elem->part_max_rows ||
                sub_part_elem->nodegroup_id !=
                  new_sub_part_elem->nodegroup_id)
              DBUG_RETURN(false);

            if (strcmp_null(sub_part_elem->data_file_name,
                            new_sub_part_elem->data_file_name) ||
                strcmp_null(sub_part_elem->index_file_name,
                            new_sub_part_elem->index_file_name) ||
                strcmp_null(sub_part_elem->tablespace_name,
                            new_sub_part_elem->tablespace_name))
              DBUG_RETURN(false);

          } while (++j < num_subparts);
        }
      }
      else
      {
        if (part_elem->part_min_rows != new_part_elem->part_min_rows ||
            part_elem->part_max_rows != new_part_elem->part_max_rows ||
            part_elem->nodegroup_id != new_part_elem->nodegroup_id)
          DBUG_RETURN(false);

        if (strcmp_null(part_elem->data_file_name,
                        new_part_elem->data_file_name) ||
            strcmp_null(part_elem->index_file_name,
                        new_part_elem->index_file_name) ||
            strcmp_null(part_elem->tablespace_name,
                        new_part_elem->tablespace_name))
          DBUG_RETURN(false);
      }
    } while (++i < num_parts);
  }

  /*
    Only if key_algorithm was not specified before and it is now set,
    consider this as nothing was changed, and allow change without rebuild!
  */
  if (key_algorithm != partition_info::KEY_ALGORITHM_NONE ||
      new_part_info->key_algorithm == partition_info::KEY_ALGORITHM_NONE)
    DBUG_RETURN(false);

  DBUG_RETURN(true);
}

static bool has_same_column_order(List<Create_field> *create_list,
	                          Field** field_array)
{
  Field **f_ptr;
  List_iterator_fast<Create_field> new_field_it;
  Create_field *new_field= NULL;
  new_field_it.init(*create_list);

  for (f_ptr= field_array; *f_ptr; f_ptr++)
  {
    while ((new_field= new_field_it++))
    {
      if (new_field->field == *f_ptr)
        break;
    }
    if (!new_field)
      break;
  }

  if (!new_field)
  {
    /* Not same order!*/
    return false;
  }
  return true;
}


/**
  Check if the partitioning columns are in the same order as the given list.

  Used to see if INPLACE alter can be allowed or not. If the order is
  different then the rows must be redistributed for KEY [sub]partitioning.

  @param[in] create_list Column list after ALTER TABLE.
  @return true is same order as before ALTER TABLE, else false.
*/
bool partition_info::same_key_column_order(List<Create_field> *create_list)
{
  /* Only need to check for KEY [sub] partitioning. */
  if (list_of_part_fields && !column_list)
  {
    if (!has_same_column_order(create_list, part_field_array))
      return false;
  }
  if (list_of_subpart_fields)
  {
    if (!has_same_column_order(create_list, subpart_field_array))
      return false;
  }
  return true;
}


void partition_info::print_debug(const char *str, uint *value)
{
  DBUG_ENTER("print_debug");
  if (value)
    DBUG_PRINT("info", ("parser: %s, val = %u", str, *value));
  else
    DBUG_PRINT("info", ("parser: %s", str));
  DBUG_VOID_RETURN;
}<|MERGE_RESOLUTION|>--- conflicted
+++ resolved
@@ -1650,24 +1650,16 @@
     if (!list_of_part_fields)
     {
       DBUG_ASSERT(part_expr);
-<<<<<<< HEAD
       err= part_expr->walk(&Item::check_partition_func_processor,
                            Item::WALK_POSTFIX, NULL);
-      if (!err && is_sub_partitioned() && !list_of_subpart_fields)
-        err= subpart_expr->walk(&Item::check_partition_func_processor,
-                                Item::WALK_POSTFIX, NULL);
-=======
-      err= part_expr->walk(&Item::check_partition_func_processor, 0,
-                           NULL);
->>>>>>> 4997c2ab
     }
 
     /* Check for sub partition expression. */
     if (!err && is_sub_partitioned() && !list_of_subpart_fields)
     {
       DBUG_ASSERT(subpart_expr);
-      err= subpart_expr->walk(&Item::check_partition_func_processor, 0,
-                              NULL);
+      err= subpart_expr->walk(&Item::check_partition_func_processor,
+                              Item::WALK_POSTFIX, NULL);
     }
 
     if (err)
