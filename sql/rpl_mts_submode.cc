/* Copyright (c) 2013, 2015, Oracle and/or its affiliates. All rights reserved.

   This program is free software; you can redistribute it and/or modify
   it under the terms of the GNU General Public License as published by
   the Free Software Foundation; version 2 of the License.

   This program is distributed in the hope that it will be useful,
   but WITHOUT ANY WARRANTY; without even the implied warranty of
   MERCHANTABILITY or FITNESS FOR A PARTICULAR PURPOSE.  See the
   GNU General Public License for more details.

   You should have received a copy of the GNU General Public License
   along with this program; if not, write to the Free Software
   Foundation, Inc., 51 Franklin St, Fifth Floor, Boston, MA 02110-1301  USA */

#include "debug_sync.h"
#include "rpl_mts_submode.h"

#include "hash.h"                           // HASH
#include "log.h"                            // sql_print_information
#include "log_event.h"                      // Query_log_event
#include "mysqld.h"                         // stage_worker_....
#include "rpl_rli.h"                        // Relay_log_info
#include "rpl_rli_pdb.h"                    // db_worker_hash_entry
#include "rpl_slave_commit_order_manager.h" // Commit_order_manager
#include "sql_class.h"                      // THD


/**
 Does necessary arrangement before scheduling next event.
 @return 1  if  error
          0 no error
*/
int
Mts_submode_database::schedule_next_event(Relay_log_info *rli, Log_event *ev)
{
  /*nothing to do here*/
  return 0;
}

/**
  Logic to attach temporary tables.
*/
void
Mts_submode_database::attach_temp_tables(THD *thd, const Relay_log_info* rli,
                                         Query_log_event* ev)
{
  int i, parts;
  DBUG_ENTER("Mts_submode_database::attach_temp_tables");
  if (!is_mts_worker(thd) || (ev->ends_group() || ev->starts_group()))
    DBUG_VOID_RETURN;
  DBUG_ASSERT(!thd->temporary_tables);
  // in over max-db:s case just one special partition is locked
  parts= ((ev->mts_accessed_dbs == OVER_MAX_DBS_IN_EVENT_MTS) ? 1 :
           ev->mts_accessed_dbs);
  for (i= 0; i < parts; i++)
  {
    mts_move_temp_tables_to_thd(thd,
                                ev->mts_assigned_partitions[i]->temporary_tables);
    ev->mts_assigned_partitions[i]->temporary_tables= NULL;
  }
  DBUG_VOID_RETURN;
}

/**
   Function is called by Coordinator when it identified an event
   requiring sequential execution.
   Creating sequential context for the event includes waiting
   for the assigned to Workers tasks to be completed and their
   resources such as temporary tables be returned to Coordinator's
   repository.
   In case all workers are waited Coordinator changes its group status.

   @param  rli     Relay_log_info instance of Coordinator
   @param  ignore  Optional Worker instance pointer if the sequential context
                   is established due for the ignore Worker. Its resources
                   are to be retained.

   @note   Resources that are not occupied by Workers such as
           a list of temporary tables held in unused (zero-usage) records
           of APH are relocated to the Coordinator placeholder.

   @return non-negative number of released by Workers partitions
           (one partition by one Worker can count multiple times)

           or -1 to indicate there has been a failure on a not-ignored Worker
           as indicated by its running_status so synchronization can't succeed.
*/

int
Mts_submode_database::wait_for_workers_to_finish(Relay_log_info *rli,
                                                 Slave_worker *ignore)
{
  uint ret= 0;
  HASH *hash= &rli->mapping_db_to_worker;
  THD *thd= rli->info_thd;
  bool cant_sync= FALSE;
  char llbuf[22];

  DBUG_ENTER("Mts_submode_database::wait_for_workers_to_finish");

  llstr(rli->get_event_relay_log_pos(), llbuf);
  DBUG_PRINT("info", ("Coordinator and workers enter synchronization "
                      "procedure when scheduling event relay-log: %s "
                      "pos: %s", rli->get_event_relay_log_name(), llbuf));

  for (uint i= 0, ret= 0; i < hash->records; i++)
  {
    db_worker_hash_entry *entry;

    mysql_mutex_lock(&rli->slave_worker_hash_lock);

    entry= (db_worker_hash_entry*) my_hash_element(hash, i);

    DBUG_ASSERT(entry);

    // the ignore Worker retains its active resources
    if (ignore && entry->worker == ignore && entry->usage > 0)
    {
      mysql_mutex_unlock(&rli->slave_worker_hash_lock);
      continue;
    }

    if (entry->usage > 0 && !thd->killed)
    {
      PSI_stage_info old_stage;
      Slave_worker *w_entry= entry->worker;

      entry->worker= NULL; // mark Worker to signal when  usage drops to 0
      thd->ENTER_COND(&rli->slave_worker_hash_cond,
                      &rli->slave_worker_hash_lock,
                      &stage_slave_waiting_worker_to_release_partition,
                      &old_stage);
      do
      {
        mysql_cond_wait(&rli->slave_worker_hash_cond, &rli->slave_worker_hash_lock);
        DBUG_PRINT("info",
                   ("Either got awakened of notified: "
                    "entry %p, usage %lu, worker %lu",
                    entry, entry->usage, w_entry->id));
      } while (entry->usage != 0 && !thd->killed);
      entry->worker= w_entry; // restoring last association, needed only for assert
      mysql_mutex_unlock(&rli->slave_worker_hash_lock);
      thd->EXIT_COND(&old_stage);
      ret++;
    }
    else
    {
      mysql_mutex_unlock(&rli->slave_worker_hash_lock);
    }
    // resources relocation
    mts_move_temp_tables_to_thd(thd, entry->temporary_tables);
    entry->temporary_tables= NULL;
    if (entry->worker->running_status != Slave_worker::RUNNING)
      cant_sync= TRUE;
  }

  if (!ignore)
  {
    DBUG_PRINT("info", ("Coordinator synchronized with workers, "
                        "waited entries: %d, cant_sync: %d",
                        ret, cant_sync));

    rli->mts_group_status= Relay_log_info::MTS_NOT_IN_GROUP;
  }

  DBUG_RETURN(!cant_sync ? ret : -1);
}

/**
 Logic to detach the temporary tables from the worker threads upon
 event execution.
 @param thd THD instance
 @param rli Relay_log_info instance
 @param ev  Query_log_event that is being applied
*/
void
Mts_submode_database::detach_temp_tables(THD *thd, const Relay_log_info* rli,
                                         Query_log_event *ev)
{
  int i, parts;
  DBUG_ENTER("Mts_submode_database::detach_temp_tables");
  if (!is_mts_worker(thd))
    DBUG_VOID_RETURN;
  parts= ((ev->mts_accessed_dbs == OVER_MAX_DBS_IN_EVENT_MTS) ?
              1 : ev->mts_accessed_dbs);
  /*
    todo: optimize for a case of

    a. one db
       Only detaching temporary_tables from thd to entry would require
       instead of the double-loop below.

    b. unchanged thd->temporary_tables.
       In such case the involved entries would continue to hold the
       unmodified lists provided that the attach_ method does not
       destroy references to them.
  */
  for (i= 0; i < parts; i++)
  {
    ev->mts_assigned_partitions[i]->temporary_tables= NULL;
  }
  for (TABLE *table= thd->temporary_tables; table;)
  {
    int i;
    char *db_name= NULL;

    // find which entry to go
    for (i= 0; i < parts; i++)
    {
      db_name= ev->mts_accessed_db_names[i];
      if (!strlen(db_name))
        break;
      // Only default database is rewritten.
      if (!rpl_filter->is_rewrite_empty() && !strcmp(ev->get_db(), db_name))
      {
        size_t dummy_len;
        const char *db_filtered= rpl_filter->get_rewrite_db(db_name, &dummy_len);
        // db_name != db_filtered means that db_name is rewritten.
        if (strcmp(db_name, db_filtered))
          db_name= (char*)db_filtered;
      }
      if (strcmp(table->s->db.str, db_name) < 0)
        continue;
      else
      {
        // When rewrite db rules are used we can not rely on
        // mts_accessed_db_names elements order.
        if (!rpl_filter->is_rewrite_empty() &&
            strcmp(table->s->db.str, db_name))
          continue;
        else
          break;
      }
    }
    DBUG_ASSERT(db_name && (
                !strcmp(table->s->db.str, db_name) ||
                !strlen(db_name))
                );
    DBUG_ASSERT(i < ev->mts_accessed_dbs);
    // table pointer is shifted inside the function
    table= mts_move_temp_table_to_entry(table, thd, ev->mts_assigned_partitions[i]);
  }

  DBUG_ASSERT(!thd->temporary_tables);
#ifndef DBUG_OFF
  for (int i= 0; i < parts; i++)
  {
    DBUG_ASSERT(!ev->mts_assigned_partitions[i]->temporary_tables ||
                !ev->mts_assigned_partitions[i]->temporary_tables->prev);
  }
#endif
  DBUG_VOID_RETURN;
}

/**
  Logic to get least occupied worker when the sql mts_submode= database
  @param
    rli relay log info of coordinator
    ws arrayy of worker threads
    ev event for which we are searching for a worker.
  @return slave worker thread
 */
Slave_worker *
Mts_submode_database::get_least_occupied_worker(Relay_log_info *rli,
                                                Slave_worker_array *ws,
                                                Log_event *ev)
{
 long usage= LONG_MAX;
  Slave_worker **ptr_current_worker= NULL, *worker= NULL;

  DBUG_ENTER("Mts_submode_database::get_least_occupied_worker");

#ifndef DBUG_OFF

  if (DBUG_EVALUATE_IF("mts_distribute_round_robin", 1, 0))
  {
    worker= ws->at(w_rr % ws->size());
    sql_print_information("Chosing worker id %lu, the following is"
                          " going to be %lu", worker->id,
                          static_cast<ulong>(w_rr % ws->size()));
    DBUG_ASSERT(worker != NULL);
    DBUG_RETURN(worker);
  }
#endif

  for (Slave_worker **it= ws->begin(); it != ws->end(); ++it)
  {
    ptr_current_worker= it;
    if ((*ptr_current_worker)->usage_partition <= usage)
    {
      worker= *ptr_current_worker;
      usage= (*ptr_current_worker)->usage_partition;
    }
  }
  DBUG_ASSERT(worker != NULL);
  DBUG_RETURN(worker);
}

/* MTS submode master Default constructor */
Mts_submode_logical_clock::Mts_submode_logical_clock()
{
  type= MTS_PARALLEL_TYPE_LOGICAL_CLOCK;
  first_event= true;
  force_new_group= false;
  is_new_group= true;
  delegated_jobs = 0;
  jobs_done= 0;
  last_lwm_timestamp= SEQ_UNINIT;
  last_lwm_index= INDEX_UNDEF;
  is_error= false;
  min_waited_timestamp= SEQ_UNINIT;
  last_committed= SEQ_UNINIT;
  sequence_number= SEQ_UNINIT;
}

/**
   The method finds the minimum logical timestamp (low-water-mark) of
   committed transactions.
   The successful search results in a pair of a logical timestamp value and a GAQ
   index that contains it. last_lwm_timestamp may still be raised though
   the search does not find any satisfying running index.
   Search is implemented as headway scanning of GAQ from a point of a
   previous search's stop position (last_lwm_index).
   Whether the cached (memorized) index value is considered to be stale
   when its timestamp gets less than the current "stable" LWM:

        last_lwm_timestamp <= GAQ.lwm.sequence_number           (*)

   Staleness is caused by GAQ garbage collection that increments the rhs of (*),
   see ::move_queue_head(). When that's diagnozed, the search in GAQ needs
   restarting from the queue tail.

   Formally, the undefined cached value of last_lwm_timestamp is also stale.

   @verbatim
              the last time index containg lwm
                  +------+
                  | LWM  |
                  |  |   |
                  V  V   V
   GAQ:   xoooooxxxxxXXXXX...X
                ^   ^
                |   | LWM+1
                |
                +- tne new current_lwm

         <---- logical (commit) time ----
   @endverbatim

   here `x' stands for committed, `X' for committed and discarded from
   the running range of the queue, `o' for not committed.

   @param  rli         Relay_log_info pointer
   @param  need_lock   Either the caller or the function must hold a mutex
                       to avoid race with concurrent GAQ update.

   @return possibly updated current_lwm
*/
longlong Mts_submode_logical_clock::get_lwm_timestamp(Relay_log_info *rli,
                                                      bool need_lock)
{
  longlong lwm_estim;
  Slave_job_group* ptr_g;
  bool is_stale= false;

  if (!need_lock)
    mysql_mutex_lock(&rli->mts_gaq_LOCK);

  /*
    Make the "stable" LWM-based estimate which will be compared
    against the cached "instant" value.
  */
  lwm_estim= rli->gaq->lwm.sequence_number;
  /*
    timestamp continuity invariant: if the queue has any item
    its timestamp is greater on one than the estimate.
  */
  DBUG_ASSERT(lwm_estim == SEQ_UNINIT || rli->gaq->empty() ||
              lwm_estim + 1 ==
              rli->gaq->get_job_group(rli->gaq->entry)->sequence_number);

  last_lwm_index=
    rli->gaq->find_lwm(&ptr_g,
                       /*
                         The underfined "stable" forces the scan's restart
                         as the stale value does.
                       */
                       lwm_estim == SEQ_UNINIT ||
                       (is_stale= clock_leq(last_lwm_timestamp, lwm_estim)) ?
                       rli->gaq->entry :
                       last_lwm_index);
  /*
    if the returned index is sane update the timestamp.
  */
  if (last_lwm_index != rli->gaq->size)
  {
    // non-decreasing lwm invariant
    DBUG_ASSERT(clock_leq(last_lwm_timestamp, ptr_g->sequence_number));

    last_lwm_timestamp= ptr_g->sequence_number;
  }
  else if (is_stale)
  {
    my_atomic_store64(&last_lwm_timestamp, lwm_estim);
  }

  if (!need_lock)
    mysql_mutex_unlock(&rli->mts_gaq_LOCK);

  return last_lwm_timestamp;
}

/**
   The method implements logical timestamp conflict detection
   and resolution through waiting by the calling thread.
   The conflict or waiting condition is like the following

           lwm < last_committed,

   where lwm is a minimum logical timestamp of committed transactions.
   Since the lwm's exact value is not always available its pessimistic
   estimate (an old version) is improved (get_lwm_timestamp()) as the
   first step before to the actual waiting commitment.

   Special cases include:

   When @c last_committed_arg is uninitialized the calling thread must
   proceed without waiting for anyone. Any possible dependency with unknown
   commit parent transaction shall be sorted out by the parent;

   When the gaq index is subsequent to the last lwm index
   there's no dependency of the current transaction with any regardless of
   lwm timestamp should it be SEQ_UNINIT.
   Consequently when GAQ consists of just one item there's none to wait.
   Such latter case is left to the caller to handle.

   @note The caller must make sure the current transaction won't be waiting
         for itself. That is the method should not be caller by a Worker
         whose group assignment is in the GAQ front item.

   @param last_committed_arg  logical timestamp of a parent transaction
   @return false as success,
           true  when the error flag is raised or
                 the caller thread is found killed.
*/
bool Mts_submode_logical_clock::
wait_for_last_committed_trx(Relay_log_info* rli,
                            longlong last_committed_arg,
                            longlong lwm_estimate_arg)
{
  THD* thd= rli->info_thd;

  DBUG_ENTER("Mts_submode_logical_clock::wait_for_last_committed_trx");

  if (last_committed_arg == SEQ_UNINIT)
    DBUG_RETURN(false);

  mysql_mutex_lock(&rli->mts_gaq_LOCK);

  DBUG_ASSERT(min_waited_timestamp == SEQ_UNINIT);

  my_atomic_store64(&min_waited_timestamp, last_committed_arg);
  /*
    This transaction is a candidate for insertion into the waiting list.
    That fact is descibed by incrementing waited_timestamp_cnt.
    When the candidate won't make it the counter is decremented at once
    while the mutex is hold.
  */
  if ((!rli->info_thd->killed && !is_error) &&
      !clock_leq(last_committed_arg, get_lwm_timestamp(rli, true)))
  {
    PSI_stage_info old_stage;
    struct timespec ts[2];
    set_timespec_nsec(&ts[0], 0);

    DBUG_ASSERT(rli->gaq->len >= 2); // there's someone to wait

    thd->ENTER_COND(&rli->logical_clock_cond, &rli->mts_gaq_LOCK,
                    &stage_worker_waiting_for_commit_parent, &old_stage);
    do
    {
      mysql_cond_wait(&rli->logical_clock_cond, &rli->mts_gaq_LOCK);
    }
    while ((!rli->info_thd->killed && !is_error) &&
           !clock_leq(last_committed_arg, estimate_lwm_timestamp()));
    my_atomic_store64(&min_waited_timestamp, SEQ_UNINIT);  // reset waiting flag
    mysql_mutex_unlock(&rli->mts_gaq_LOCK);
    thd->EXIT_COND(&old_stage);
    set_timespec_nsec(&ts[1], 0);
    my_atomic_add64(&rli->mts_total_wait_overlap, diff_timespec(&ts[1], &ts[0]));
  }
  else
  {
    my_atomic_store64(&min_waited_timestamp, SEQ_UNINIT);
    mysql_mutex_unlock(&rli->mts_gaq_LOCK);
  }

  DBUG_RETURN(rli->info_thd->killed || is_error);
}

/**
 Does necessary arrangement before scheduling next event.
 The method computes the meta-group status of the being scheduled
 transaction represented by the event argument. When the status
 is found OUT (of the current meta-group) as encoded as is_new_group == true
 the global Scheduler (Coordinator thread) requests full synchronization
 with all Workers.
 The current being assigned group descriptor gets associated with
 the group's logical timestamp aka sequence_number.

 @return ER_MTS_CANT_PARALLEL, ER_MTS_INCONSISTENT_DATA
          0 if no error or slave has been killed gracefully
 */
int
Mts_submode_logical_clock::schedule_next_event(Relay_log_info* rli,
                                               Log_event *ev)
{
  longlong last_sequence_number= sequence_number;
  bool gap_successor= false;

  DBUG_ENTER("Mts_submode_logical_clock::schedule_next_event");
  // We should check if the SQL thread was already killed before we schedule
  // the next transaction
  if (sql_slave_killed(rli->info_thd, rli))
    DBUG_RETURN(0);

  Slave_job_group *ptr_group=
    rli->gaq->get_job_group(rli->gaq->assigned_group_index);
  /*
    A group id updater must satisfy the following:
    - A query log event ("BEGIN" ) or a GTID EVENT
    - A DDL or an implicit DML commit.
  */
  switch (ev->get_type_code())
  {
  case binary_log::GTID_LOG_EVENT:
  case binary_log::ANONYMOUS_GTID_LOG_EVENT:
    // TODO: control continuity
    ptr_group->sequence_number= sequence_number=
      static_cast<Gtid_log_event*>(ev)->sequence_number;
    ptr_group->last_committed= last_committed=
      static_cast<Gtid_log_event*>(ev)->last_committed;
    break;

  default:

    sequence_number= last_committed= SEQ_UNINIT;

    break;
  }

  DBUG_PRINT("info", ("sequence_number %lld, last_committed %lld",
                      sequence_number, last_committed));

  if (first_event)
  {
    first_event= false;
  }
  else
  {
    if (unlikely(clock_leq(sequence_number, last_committed) &&
                 last_committed != SEQ_UNINIT))
    {
      /* inconsistent (buggy) timestamps */
      sql_print_error("Transaction is tagged with inconsistent logical "
                      "timestamps: "
                      "sequence_number (%lld) <= last_committed (%lld)",
                      sequence_number, last_committed);
      DBUG_RETURN(ER_MTS_CANT_PARALLEL);
    }
    if (unlikely(clock_leq(sequence_number, last_sequence_number) &&
                 sequence_number != SEQ_UNINIT))
    {
      /* inconsistent (buggy) timestamps */
      sql_print_error("Transaction's sequence number is inconsistent with that "
                      "of a preceding one: "
                      "sequence_number (%lld) <= previous sequence_number (%lld)",
                      sequence_number, last_sequence_number);
      DBUG_RETURN(ER_MTS_CANT_PARALLEL);
    }
    /*
      Being scheduled transaction sequence may have gaps, even in
      relay log. In such case a transaction that succeeds a gap will
      wait for all ealier that were scheduled to finish. It's marked
      as gap successor now.
    */
    compile_time_assert(SEQ_UNINIT == 0);
    if (unlikely(sequence_number > last_sequence_number + 1))
    {
<<<<<<< HEAD
      /*
        TODO: account autopositioning
        DBUG_ASSERT(rli->replicate_same_server_id);
      */
=======
      DBUG_PRINT("info", ("sequence_number gap found, "
                          "last_sequence_number %lld, sequence_number %lld",
                          last_sequence_number, sequence_number));
      DBUG_ASSERT(rli->replicate_same_server_id || true /* TODO: account autopositioning */);
>>>>>>> 7987bd81
      gap_successor= true;
    }
  }

  /*
    The new group flag is practically the same as the force flag
    when up to indicate syncronization with Workers.
  */
  is_new_group=
    (/* First event after a submode switch; */
     first_event ||
     /* Require a fresh group to be started; */
     // todo: turn `force_new_group' into sequence_number == SEQ_UNINIT condition
     force_new_group ||
     /* Rewritten event without commit point timestamp (todo: find use case) */
     sequence_number == SEQ_UNINIT ||
     /*
       undefined parent (e.g the very first trans from the master),
       or old master.
     */
     last_committed == SEQ_UNINIT ||
     /*
       When gap successor depends on a gap before it the scheduler has
       to serialize this transaction execution with previously
       scheduled ones. Below for simplicity it's assumed that such
       gap-dependency is always the case.
     */
     gap_successor ||
     /*
       previous group did not have sequence number assigned.
       It's execution must be finished until the current group
       can be assigned.
       Dependency of the current group on the previous
       can't be tracked. So let's wait till the former is over.
     */
     last_sequence_number == SEQ_UNINIT);
  /*
    The coordinator waits till all transactions on which the current one
    depends on are applied.
  */
  if (!is_new_group)
  {
    longlong lwm_estimate= estimate_lwm_timestamp();

    if (!clock_leq(last_committed, lwm_estimate) &&
        rli->gaq->assigned_group_index != rli->gaq->entry)
    {
      /*
        "Unlikely" branch.

        The following block improves possibly stale lwm and when the
        waiting condition stays, recompute min_waited_timestamp and go
        waiting.
        At awakening set min_waited_timestamp to commit_parent in the
        subsequent GAQ index (could be NIL).
      */
      if (wait_for_last_committed_trx(rli, last_committed, lwm_estimate))
      {
        DBUG_RETURN(-1);
      }
      /*
        Making the slave's max last committed (lwm) to satisfy this
        transaction's scheduling condition.
      */
      if (gap_successor)
        last_lwm_timestamp= sequence_number - 1;
      DBUG_ASSERT(!clock_leq(sequence_number, estimate_lwm_timestamp()));
    }

    delegated_jobs++;

    DBUG_ASSERT(!force_new_group);
  }
  else
  {
    DBUG_ASSERT(delegated_jobs >= jobs_done);
    DBUG_ASSERT(is_error || (rli->gaq->len + jobs_done == 1 + delegated_jobs));
    DBUG_ASSERT(rli->mts_group_status == Relay_log_info::MTS_IN_GROUP);

    /*
      Under the new group fall the following use cases:
      - events from an OLD (sequence_number unaware) master;
      - malformed (missed BEGIN or GTID_NEXT) group incl. its
        particular form of CREATE..SELECT..from..@user_var (or rand- and
        int- var in place of @user- var).
        The malformed group is handled exceptionally each event is executed
        as a solitary group yet by the same (zero id) worker.
    */
    if (-1 == wait_for_workers_to_finish(rli))
      DBUG_RETURN (ER_MTS_INCONSISTENT_DATA);

    rli->mts_group_status= Relay_log_info::MTS_IN_GROUP; //wait set it to NOT
    DBUG_ASSERT(min_waited_timestamp == SEQ_UNINIT);
    /*
      the instant last lwm timestamp must reset when force flag is up.
    */
    rli->gaq->lwm.sequence_number= last_lwm_timestamp= SEQ_UNINIT;
    delegated_jobs= 1;
    jobs_done= 0;
    force_new_group= false;
    /*
      Not sequenced event can be followed with a logically relating
      e.g User var to be followed by CREATE table.
      It's supported to be executed in one-by-one fashion.
      Todo: remove with the event group parser worklog.
    */
    if (sequence_number == SEQ_UNINIT && last_committed == SEQ_UNINIT)
      rli->last_assigned_worker= *rli->workers.begin();
  }

#ifndef DBUG_OFF
  mysql_mutex_lock(&rli->mts_gaq_LOCK);
  DBUG_ASSERT(is_error || (rli->gaq->len + jobs_done == delegated_jobs));
  mysql_mutex_unlock(&rli->mts_gaq_LOCK);
#endif
  DBUG_RETURN(0);
}

/**
 Logic to attach the temporary tables from the worker threads upon
 event execution.
 @param thd THD instance
 @param rli Relay_log_info instance
 @param ev  Query_log_event that is being applied
*/
void
Mts_submode_logical_clock::attach_temp_tables(THD *thd, const Relay_log_info* rli,
                                       Query_log_event * ev)
{
  bool shifted= false;
  TABLE *table, *cur_table;
  DBUG_ENTER("Mts_submode_logical_clock::attach_temp_tables");
  if (!is_mts_worker(thd) || (ev->ends_group() || ev->starts_group()))
    DBUG_VOID_RETURN;
  /* fetch coordinator's rli */
  Relay_log_info *c_rli= static_cast<const Slave_worker *>(rli)->c_rli;
  DBUG_ASSERT(!thd->temporary_tables);
  mysql_mutex_lock(&c_rli->mts_temp_table_LOCK);
  if (!(table= c_rli->info_thd->temporary_tables))
  {
    mysql_mutex_unlock(&c_rli->mts_temp_table_LOCK);
    DBUG_VOID_RETURN;
  }
  c_rli->info_thd->temporary_tables= 0;
  do
  {
    /* store the current table */
    cur_table= table;
    /* move the table pointer to next in list, so that we can isolate the
    current table */
    table= table->next;
    std::pair<uint, my_thread_id> st_id_pair= get_server_and_thread_id(cur_table);
    if (thd->server_id == st_id_pair.first  &&
        thd->variables.pseudo_thread_id == st_id_pair.second)
    {
      /* short the list singling out the current table */
      if (cur_table->prev) //not the first node
        cur_table->prev->next= cur_table->next;
      if (cur_table->next) //not the last node
        cur_table->next->prev= cur_table->prev;
      /* isolate the table */
      cur_table->prev= NULL;
      cur_table->next= NULL;
      mts_move_temp_tables_to_thd(thd, cur_table);
    }
    else
      /* We must shift the C->temp_table pointer to the fist table unused in
         this iteration. If all the tables have ben used C->temp_tables will
         point to NULL */
      if (!shifted)
      {
        c_rli->info_thd->temporary_tables= cur_table;
        shifted= true;
      }
  } while(table);
  mysql_mutex_unlock(&c_rli->mts_temp_table_LOCK);
  DBUG_VOID_RETURN;
}

/**
 Logic to detach the temporary tables from the worker threads upon
 event execution.
 @param thd THD instance
 @param rli Relay_log_info instance
 @param ev  Query_log_event that is being applied
*/
void
Mts_submode_logical_clock::detach_temp_tables( THD *thd, const Relay_log_info* rli,
                                        Query_log_event * ev)
{
  DBUG_ENTER("Mts_submode_logical_clock::detach_temp_tables");
  if (!is_mts_worker(thd))
    DBUG_VOID_RETURN;
  /*
    Here in detach section we will move the tables from the worker to the
    coordinaor thread. Since coordinator is shared we need to make sure that
    there are no race conditions which may lead to assert failures and
    non-deterministic results.
  */
  Relay_log_info *c_rli= static_cast<const Slave_worker *>(rli)->c_rli;
  mysql_mutex_lock(&c_rli->mts_temp_table_LOCK);
  mts_move_temp_tables_to_thd(c_rli->info_thd, thd->temporary_tables);
  mysql_mutex_unlock(&c_rli->mts_temp_table_LOCK);
  thd->temporary_tables= 0;
  DBUG_VOID_RETURN;
}

/**
  Logic to get least occupied worker when the sql mts_submode= master_parallel
  @param
    rli relay log info of coordinator
    ws arrayy of worker threads
    ev event for which we are searching for a worker.
  @return slave worker thread or NULL when coordinator is killed by any worker.
 */

Slave_worker *
Mts_submode_logical_clock::get_least_occupied_worker(Relay_log_info *rli,
                                                     Slave_worker_array *ws,
                                                     Log_event * ev)
{
  Slave_worker *worker= NULL;
  PSI_stage_info *old_stage= 0;
  THD* thd= rli->info_thd;
  DBUG_ENTER("Mts_submode_logical_clock::get_least_occupied_worker");
#ifndef DBUG_OFF

  if (DBUG_EVALUATE_IF("mts_distribute_round_robin", 1, 0))
  {
    worker= ws->at(w_rr % ws->size());
    sql_print_information("Chosing worker id %lu, the following is"
                          " going to be %lu", worker->id,
                          static_cast<ulong>(w_rr % ws->size()));
    DBUG_ASSERT(worker != NULL);
    DBUG_RETURN(worker);
  }
  Slave_committed_queue *gaq= rli->gaq;
  Slave_job_group* ptr_group;
  ptr_group= gaq->get_job_group(rli->gaq->assigned_group_index);
#endif
  /*
    The scheduling works as follows, in this sequence
      -If this is an internal event of a transaction  use the last assigned
        worker
      -If the i-th transaction is being scheduled in this group where "i" <=
       number of available workers then schedule the events to the consecutive
       workers
      -If the i-th transaction is being scheduled in this group where "i" >
       number of available workers then schedule this to the forst worker that
       becomes free.
   */
  if (rli->last_assigned_worker)
  {
    worker= rli->last_assigned_worker;
    DBUG_ASSERT(ev->get_type_code() != binary_log::USER_VAR_EVENT || worker->id == 0 ||
                rli->curr_group_seen_begin || rli->curr_group_seen_gtid);
  }
  else
  {
    worker= get_free_worker(rli);

    DBUG_ASSERT(ev->get_type_code() != binary_log::USER_VAR_EVENT ||
                rli->curr_group_seen_begin || rli->curr_group_seen_gtid);

    if (worker == NULL)
    {
      struct timespec ts[2];

      set_timespec_nsec(&ts[0], 0);
      // Update thd info as waiting for workers to finish.
      thd->enter_stage(&stage_slave_waiting_for_workers_to_process_queue,
                       old_stage,
                       __func__, __FILE__, __LINE__);
      while (!worker && !thd->killed)
      {
        /*
          wait and get a free worker.
          todo: replace with First Available assignement policy
        */
        my_sleep(rli->mts_coordinator_basic_nap);
        worker= get_free_worker(rli);
      }
      THD_STAGE_INFO(thd, *old_stage);
      set_timespec_nsec(&ts[1], 0);
      rli->mts_total_wait_worker_avail += diff_timespec(&ts[1], &ts[0]);
      rli->mts_wq_no_underrun_cnt++;
      /*
        Even OPTION_BEGIN is set, the 'BEGIN' event is not dispatched to
        any worker thread. So The flag is removed and Coordinator thread
        will not try to finish the group before abort.
      */
      if (worker == NULL)
        rli->info_thd->variables.option_bits&= ~OPTION_BEGIN;
    }
    if (rli->get_commit_order_manager() != NULL && worker != NULL)
      rli->get_commit_order_manager()->register_trx(worker);
  }

  DBUG_ASSERT(ptr_group);
  // assert that we have a worker thread for this event or the slave has
  // stopped.
  DBUG_ASSERT(worker != NULL || thd->killed);
  /* The master my have send  db partition info. make sure we never use them*/
  if (ev->get_type_code() == binary_log::QUERY_EVENT)
    static_cast<Query_log_event*>(ev)->mts_accessed_dbs= 0;

  DBUG_RETURN(worker);
}

/**
  Protected method to fetch a worker having no events assigned.
  The method is supposed to be called by Coordinator, therefore
  comparison like w_i->jobs.len == 0 must (eventually) succeed.

  todo: consider to optimize scan that is getting more expensive with
  more # of Workers.

  @return  a pointer to Worker or NULL if none is free.
*/
Slave_worker*
Mts_submode_logical_clock::get_free_worker(Relay_log_info *rli)
{
  for (Slave_worker **it= rli->workers.begin(); it != rli->workers.end(); ++it)
  {
    Slave_worker *w_i= *it;
    if (w_i->jobs.len == 0)
      return w_i;
  }
  return 0;
}

/**
  Waits for slave workers to finish off the pending tasks before returning.
  Used in this submode to make sure that all assigned jobs have been done.

  @param rli  coordinator rli.
  @param ignore worker to ignore.
  @return -1 for error.
           0 no error.
 */
int
Mts_submode_logical_clock::
   wait_for_workers_to_finish(Relay_log_info *rli,
                              __attribute__((unused)) Slave_worker * ignore)
{
  PSI_stage_info *old_stage= 0;
  THD *thd= rli->info_thd;
  DBUG_ENTER("Mts_submode_logical_clock::wait_for_workers_to_finish");
  DBUG_PRINT("info",("delegated %d, jobs_done %d", delegated_jobs,
                          jobs_done));
  // Update thd info as waiting for workers to finish.
  thd->enter_stage(&stage_slave_waiting_for_workers_to_process_queue,
                   old_stage,
                    __func__, __FILE__, __LINE__);
  while (delegated_jobs > jobs_done && !thd->killed && !is_error)
  {
    // Todo: consider to replace with a. GAQ::get_lwm_timestamp() or
    // b. (better) pthread wait+signal similarly to DB type.
    if (mts_checkpoint_routine(rli, 0, true, true /*need_data_lock=true*/))
      DBUG_RETURN(-1);
  }
  DBUG_EXECUTE_IF("wait_for_workers_to_finish_after_wait",
                  {
                    const char act[]= "now WAIT_FOR coordinator_continue";
                    DBUG_ASSERT(!debug_sync_set_action(current_thd,
                                                       STRING_WITH_LEN(act)));
                  });

  // The current commit point sequence may end here (e.g Rotate to new log)
  rli->gaq->lwm.sequence_number= SEQ_UNINIT;
  // Restore previous info.
  THD_STAGE_INFO(thd, *old_stage);
  DBUG_PRINT("info",("delegated %d, jobs_done %d, Workers have finished their"
                     " jobs", delegated_jobs, jobs_done));
  rli->mts_group_status= Relay_log_info::MTS_NOT_IN_GROUP;
  DBUG_RETURN(0);
}

/**
  Protected method to fetch the server_id and pseudo_thread_id from a
  temporary table
  @param  table instance pointer of TABLE structure.
  @return std:pair<uint, my_thread_id>
  @note   It is the caller's responsibility to make sure we call this
          function only for temp tables.
 */
std::pair<uint, my_thread_id>
Mts_submode_logical_clock::get_server_and_thread_id(TABLE* table)
{
  DBUG_ENTER("get_server_and_thread_id");
  char* extra_string= table->s->table_cache_key.str;
  size_t extra_string_len= table->s->table_cache_key.length;
  // assert will fail when called with non temporary tables.
  DBUG_ASSERT(table->s->table_cache_key.length > 0);
  std::pair<uint, my_thread_id>ret_pair= std::make_pair
    (
      /* last 8  bytes contains the server_id + pseudo_thread_id */
      // fetch first 4 bytes to get the server id.
      uint4korr(extra_string + extra_string_len - 8),
      /* next  4 bytes contains the pseudo_thread_id */
      uint4korr(extra_string + extra_string_len - 4)
    );
  DBUG_RETURN(ret_pair);
}
<|MERGE_RESOLUTION|>--- conflicted
+++ resolved
@@ -588,17 +588,13 @@
     compile_time_assert(SEQ_UNINIT == 0);
     if (unlikely(sequence_number > last_sequence_number + 1))
     {
-<<<<<<< HEAD
       /*
         TODO: account autopositioning
         DBUG_ASSERT(rli->replicate_same_server_id);
       */
-=======
       DBUG_PRINT("info", ("sequence_number gap found, "
                           "last_sequence_number %lld, sequence_number %lld",
                           last_sequence_number, sequence_number));
-      DBUG_ASSERT(rli->replicate_same_server_id || true /* TODO: account autopositioning */);
->>>>>>> 7987bd81
       gap_successor= true;
     }
   }
