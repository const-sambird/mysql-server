/*
   Copyright (c) 2011, Oracle and/or its affiliates. All rights reserved.

   This program is free software; you can redistribute it and/or modify
   it under the terms of the GNU General Public License as published by
   the Free Software Foundation; version 2 of the License.

   This program is distributed in the hope that it will be useful,
   but WITHOUT ANY WARRANTY; without even the implied warranty of
   MERCHANTABILITY or FITNESS FOR A PARTICULAR PURPOSE.  See the
   GNU General Public License for more details.

   You should have received a copy of the GNU General Public License
   along with this program; if not, write to the Free Software
   Foundation, Inc., 51 Franklin St, Fifth Floor, Boston, MA 02110-1301  USA
*/

#include "ndb_mi.h"
#include "ha_ndbcluster_glue.h"
#include "my_sys.h"
#include "hash.h"
#include "rpl_mi.h"

#ifdef HAVE_NDB_BINLOG

extern Master_info *active_mi;


uint32 ndb_mi_get_master_server_id()
{
  DBUG_ASSERT (active_mi != NULL);
  return (uint32) active_mi->master_id;
}

const char* ndb_mi_get_group_master_log_name()
{
  DBUG_ASSERT (active_mi != NULL);
#if MYSQL_VERSION_ID < 50600
  return active_mi->rli.group_master_log_name;
#else
  return active_mi->rli->get_group_master_log_name();
#endif
}

uint64 ndb_mi_get_group_master_log_pos()
{
  DBUG_ASSERT (active_mi != NULL);
#if MYSQL_VERSION_ID < 50600
  return (uint64) active_mi->rli.group_master_log_pos;
#else
  return (uint64) active_mi->rli->get_group_master_log_pos();
#endif
}

uint64 ndb_mi_get_future_event_relay_log_pos()
{
  DBUG_ASSERT (active_mi != NULL);
#if MYSQL_VERSION_ID < 50600
  return (uint64) active_mi->rli.future_event_relay_log_pos;
#else
  return (uint64) active_mi->rli->get_future_event_relay_log_pos();
#endif
}

uint64 ndb_mi_get_group_relay_log_pos()
{
  DBUG_ASSERT (active_mi != NULL);
#if MYSQL_VERSION_ID < 50600
  return (uint64) active_mi->rli.group_relay_log_pos;
#else
  return (uint64) active_mi->rli->get_group_relay_log_pos();
#endif
}

bool ndb_mi_get_ignore_server_id(uint32 server_id)
{
  DBUG_ASSERT (active_mi != NULL);
  return (active_mi->shall_ignore_server_id(server_id) != 0);
}

uint32 ndb_mi_get_slave_run_id()
{
<<<<<<< HEAD
  return active_mi->rli->slave_run_id;
=======
  DBUG_ASSERT (active_mi != NULL);
#if MYSQL_VERSION_ID < 50600
  return active_mi->rli.slave_run_id;
#else
  return active_mi->rli->slave_run_id;
#endif
>>>>>>> 9b760d00
}

bool ndb_mi_get_in_relay_log_statement(Relay_log_info* rli)
{
  DBUG_ASSERT (rli != NULL);
  return (rli->get_flag(Relay_log_info::IN_STMT) != 0);
}

ulong ndb_mi_get_relay_log_trans_retries()
{
<<<<<<< HEAD
  return active_mi->rli->trans_retries;
=======
  DBUG_ASSERT (active_mi != NULL);
#if MYSQL_VERSION_ID < 50600
  return active_mi->rli.trans_retries;
#else
  return active_mi->rli->trans_retries;
#endif
>>>>>>> 9b760d00
}

void ndb_mi_set_relay_log_trans_retries(ulong number)
{
<<<<<<< HEAD
  active_mi->rli->trans_retries = number;
=======
  DBUG_ASSERT (active_mi != NULL);
#if MYSQL_VERSION_ID < 50600
  active_mi->rli.trans_retries = number;
#else
  active_mi->rli->trans_retries = number;
#endif
>>>>>>> 9b760d00
}

/* #ifdef HAVE_NDB_BINLOG */

#endif<|MERGE_RESOLUTION|>--- conflicted
+++ resolved
@@ -80,16 +80,12 @@
 
 uint32 ndb_mi_get_slave_run_id()
 {
-<<<<<<< HEAD
-  return active_mi->rli->slave_run_id;
-=======
   DBUG_ASSERT (active_mi != NULL);
 #if MYSQL_VERSION_ID < 50600
   return active_mi->rli.slave_run_id;
 #else
   return active_mi->rli->slave_run_id;
 #endif
->>>>>>> 9b760d00
 }
 
 bool ndb_mi_get_in_relay_log_statement(Relay_log_info* rli)
@@ -100,30 +96,22 @@
 
 ulong ndb_mi_get_relay_log_trans_retries()
 {
-<<<<<<< HEAD
-  return active_mi->rli->trans_retries;
-=======
   DBUG_ASSERT (active_mi != NULL);
 #if MYSQL_VERSION_ID < 50600
   return active_mi->rli.trans_retries;
 #else
   return active_mi->rli->trans_retries;
 #endif
->>>>>>> 9b760d00
 }
 
 void ndb_mi_set_relay_log_trans_retries(ulong number)
 {
-<<<<<<< HEAD
-  active_mi->rli->trans_retries = number;
-=======
   DBUG_ASSERT (active_mi != NULL);
 #if MYSQL_VERSION_ID < 50600
   active_mi->rli.trans_retries = number;
 #else
   active_mi->rli->trans_retries = number;
 #endif
->>>>>>> 9b760d00
 }
 
 /* #ifdef HAVE_NDB_BINLOG */
