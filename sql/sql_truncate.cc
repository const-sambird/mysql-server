--- conflicted
+++ resolved
@@ -396,12 +396,9 @@
   bool binlog_stmt;
   DBUG_ENTER("Sql_cmd_truncate_table::truncate_table");
 
-<<<<<<< HEAD
 #ifndef MCP_GLOBAL_SCHEMA_LOCK
   Ha_global_schema_lock_guard global_schema_lock_guard(thd);
 #endif
-=======
->>>>>>> b7fc4388
   DBUG_ASSERT((!table_ref->table) ||
               (table_ref->table && table_ref->table->s));
 
