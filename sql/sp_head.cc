--- conflicted
+++ resolved
@@ -429,21 +429,12 @@
   @note The lifetime of this object is bound to the lifetime of the MDL_key.
         This should be fine as sp_name objects created by this constructor
         are mainly used for SP-cache lookups.
-<<<<<<< HEAD
 
   @param key         MDL key containing database and routine name.
   @param qname_buff  Buffer to be used for storing quoted routine name
                      (should be at least 2*NAME_LEN+1+1 bytes).
 */
 
-=======
-
-  @param key         MDL key containing database and routine name.
-  @param qname_buff  Buffer to be used for storing quoted routine name
-                     (should be at least 2*NAME_LEN+1+1 bytes).
-*/
-
->>>>>>> 2585da55
 sp_name::sp_name(const MDL_key *key, char *qname_buff)
 {
   m_db.str= (char*)key->db_name();
@@ -2212,8 +2203,6 @@
   thd->spcont= save_spcont;
   thd->utime_after_lock= utime_before_sp_exec;
 
-<<<<<<< HEAD
-=======
   /*
     If not insided a procedure and a function printing warning
     messsages.
@@ -2225,7 +2214,6 @@
       !thd->binlog_evt_union.do_union)
     thd->issue_unsafe_warnings();
 
->>>>>>> 2585da55
   DBUG_RETURN(err_status);
 }
 
