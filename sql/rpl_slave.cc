--- conflicted
+++ resolved
@@ -1848,12 +1848,8 @@
     /*
       Flushes the master info regardles of the sync_master_info option.
     */
-<<<<<<< HEAD
+    mysql_mutex_lock(&mi->data_lock);
     if (mi->flush_info(true))
-=======
-    mysql_mutex_lock(&mi->data_lock);
-    if (mi->flush_info(TRUE))
->>>>>>> dc5298a3
     {
       mysql_mutex_unlock(&mi->data_lock);
       mysql_mutex_unlock(log_lock);
