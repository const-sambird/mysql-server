/* Copyright (c) 2000, 2016, Oracle and/or its affiliates. All rights reserved.

   This program is free software; you can redistribute it and/or modify
   it under the terms of the GNU General Public License as published by
   the Free Software Foundation; version 2 of the License.

   This program is distributed in the hope that it will be useful,
   but WITHOUT ANY WARRANTY; without even the implied warranty of
   MERCHANTABILITY or FITNESS FOR A PARTICULAR PURPOSE.  See the
   GNU General Public License for more details.

   You should have received a copy of the GNU General Public License
   along with this program; if not, write to the Free Software Foundation,
   51 Franklin Street, Fifth Floor, Boston, MA  02110-1301, USA */


/**
  @addtogroup Replication
  @{

  @file sql/rpl_slave.cc

  @brief Code to run the io thread and the sql thread on the
  replication slave.
*/

#ifdef HAVE_REPLICATION
#include "rpl_slave.h"
#include "client_settings.h"

#include "errmsg.h"                            // CR_*
#include "my_bitmap.h"                         // MY_BITMAP
#include "my_thread_local.h"                   // thread_local_key_t
#include "mysql.h"                             // MYSQL
#include "sql_common.h"                        // end_server
#include "auth_common.h"                       // any_db
#include "current_thd.h"
#include "debug_sync.h"                        // DEBUG_SYNC
#include "derror.h"                            // ER_THD
#include "dynamic_ids.h"                       // Server_ids
#include "log.h"                               // sql_print_error
#include "log_event.h"                         // Rotate_log_event
#include "mysqld.h"                            // ER
#include "mysqld_thd_manager.h"                // Global_THD_manager
#include "psi_memory_key.h"
#include "rpl_constants.h"                     // BINLOG_FLAGS_INFO_SIZE
#include "rpl_handler.h"                       // RUN_HOOK
#include "rpl_info_factory.h"                  // Rpl_info_factory
#include "rpl_msr.h"                           // Multisource_info
#include "rpl_rli.h"                           // Relay_log_info
#include "rpl_rli_pdb.h"                       // Slave_worker
#include "rpl_slave_commit_order_manager.h"    // Commit_order_manager
#include "rpl_slave_until_options.h"
#include "sql_class.h"                         // THD
#include "sql_parse.h"                         // execute_init_command
#include "sql_plugin.h"                        // opt_plugin_dir_ptr
#include "transaction.h"                       // trans_begin
#include "tztime.h"                            // Time_zone
#include "rpl_group_replication.h"

#include "pfs_file_provider.h"
#include "mysql/psi/mysql_file.h"
#include "mysql/psi/mysql_memory.h"

#include <signal.h>
#include <algorithm>

using std::min;
using std::max;
using binary_log::checksum_crc32;
using binary_log::Log_event_header;

#define FLAGSTR(V,F) ((V)&(F)?#F" ":"")

/*
  a parameter of sql_slave_killed() to defer the killed status
*/
#define SLAVE_WAIT_GROUP_DONE 60
bool use_slave_mask = 0;
MY_BITMAP slave_error_mask;
char slave_skip_error_names[SHOW_VAR_FUNC_BUFF_SIZE];

char* slave_load_tmpdir = 0;
my_bool replicate_same_server_id;
ulonglong relay_log_space_limit = 0;

const char *relay_log_index= 0;
const char *relay_log_basename= 0;

/*
  MTS load-ballancing parameter.
  Max length of one MTS Worker queue. The value also determines the size
  of Relay_log_info::gaq (see @c slave_start_workers()).
  It can be set to any value in [1, ULONG_MAX - 1] range.
*/
const ulong mts_slave_worker_queue_len_max= 16384;

/*
  Statistics go to the error log every # of seconds when --log-warnings > 1
*/
const long mts_online_stat_period= 60 * 2;


/*
  MTS load-ballancing parameter.
  Time unit in microsecs to sleep by MTS Coordinator to avoid extra thread
  signalling in the case of Worker queues are close to be filled up.
*/
const ulong mts_coordinator_basic_nap= 5;

/*
  MTS load-ballancing parameter.
  Percent of Worker queue size at which Worker is considered to become
  hungry.

  C enqueues --+                   . underrun level
               V                   "
   +----------+-+------------------+--------------+
   | empty    |.|::::::::::::::::::|xxxxxxxxxxxxxx| ---> Worker dequeues
   +----------+-+------------------+--------------+

   Like in the above diagram enqueuing to the x-d area would indicate
   actual underrruning by Worker.
*/
const ulong mts_worker_underrun_level= 10;


/*
  When slave thread exits, we need to remember the temporary tables so we
  can re-use them on slave start.

  TODO: move the vars below under Master_info
*/

int disconnect_slave_event_count = 0, abort_slave_event_count = 0;

static thread_local_key_t RPL_MASTER_INFO;

enum enum_slave_reconnect_actions
{
  SLAVE_RECON_ACT_REG= 0,
  SLAVE_RECON_ACT_DUMP= 1,
  SLAVE_RECON_ACT_EVENT= 2,
  SLAVE_RECON_ACT_MAX
};

enum enum_slave_reconnect_messages
{
  SLAVE_RECON_MSG_WAIT= 0,
  SLAVE_RECON_MSG_KILLED_WAITING= 1,
  SLAVE_RECON_MSG_AFTER= 2,
  SLAVE_RECON_MSG_FAILED= 3,
  SLAVE_RECON_MSG_COMMAND= 4,
  SLAVE_RECON_MSG_KILLED_AFTER= 5,
  SLAVE_RECON_MSG_MAX
};

static const char *reconnect_messages[SLAVE_RECON_ACT_MAX][SLAVE_RECON_MSG_MAX]=
{
  {
    "Waiting to reconnect after a failed registration on master",
    "Slave I/O thread killed while waiting to reconnect after a failed \
registration on master",
    "Reconnecting after a failed registration on master",
    "failed registering on master, reconnecting to try again, \
log '%s' at position %s",
    "COM_REGISTER_SLAVE",
    "Slave I/O thread killed during or after reconnect"
  },
  {
    "Waiting to reconnect after a failed binlog dump request",
    "Slave I/O thread killed while retrying master dump",
    "Reconnecting after a failed binlog dump request",
    "failed dump request, reconnecting to try again, log '%s' at position %s",
    "COM_BINLOG_DUMP",
    "Slave I/O thread killed during or after reconnect"
  },
  {
    "Waiting to reconnect after a failed master event read",
    "Slave I/O thread killed while waiting to reconnect after a failed read",
    "Reconnecting after a failed master event read",
    "Slave I/O thread: Failed reading log event, reconnecting to retry, \
log '%s' at position %s",
    "",
    "Slave I/O thread killed during or after a reconnect done to recover from \
failed read"
  }
};

enum enum_slave_apply_event_and_update_pos_retval
{
  SLAVE_APPLY_EVENT_AND_UPDATE_POS_OK= 0,
  SLAVE_APPLY_EVENT_AND_UPDATE_POS_APPLY_ERROR= 1,
  SLAVE_APPLY_EVENT_AND_UPDATE_POS_UPDATE_POS_ERROR= 2,
  SLAVE_APPLY_EVENT_AND_UPDATE_POS_APPEND_JOB_ERROR= 3,
  SLAVE_APPLY_EVENT_AND_UPDATE_POS_MAX
};


static int process_io_rotate(Master_info* mi, Rotate_log_event* rev);
static int process_io_create_file(Master_info* mi, Create_file_log_event* cev);
static bool wait_for_relay_log_space(Relay_log_info* rli);
static inline bool io_slave_killed(THD* thd,Master_info* mi);
static inline bool is_autocommit_off_and_infotables(THD* thd);
static int init_slave_thread(THD* thd, SLAVE_THD_TYPE thd_type);
static void print_slave_skip_errors(void);
static int safe_connect(THD* thd, MYSQL* mysql, Master_info* mi);
static int safe_reconnect(THD* thd, MYSQL* mysql, Master_info* mi,
                          bool suppress_warnings);
static int connect_to_master(THD* thd, MYSQL* mysql, Master_info* mi,
                             bool reconnect, bool suppress_warnings);
static int get_master_version_and_clock(MYSQL* mysql, Master_info* mi);
static int get_master_uuid(MYSQL *mysql, Master_info *mi);
int io_thread_init_commands(MYSQL *mysql, Master_info *mi);
static Log_event* next_event(Relay_log_info* rli);
static int terminate_slave_thread(THD *thd,
                                  mysql_mutex_t *term_lock,
                                  mysql_cond_t *term_cond,
                                  volatile uint *slave_running,
                                  ulong *stop_wait_timeout,
                                  bool need_lock_term);
static bool check_io_slave_killed(THD *thd, Master_info *mi, const char *info);
static int mts_event_coord_cmp(LOG_POS_COORD *id1, LOG_POS_COORD *id2);

static int check_slave_sql_config_conflict(const Relay_log_info *rli);

/*
  Applier thread InnoDB priority.
  When two transactions conflict inside InnoDB, the one with
  greater priority wins.

  @param thd       Thread handler for slave
  @param priority  Thread priority
*/
static void set_thd_tx_priority(THD* thd, int priority)
{
  DBUG_ENTER("set_thd_tx_priority");
  DBUG_ASSERT(thd->system_thread == SYSTEM_THREAD_SLAVE_SQL ||
              thd->system_thread == SYSTEM_THREAD_SLAVE_WORKER);

  thd->thd_tx_priority= priority;
  DBUG_EXECUTE_IF("dbug_set_high_prio_sql_thread",
  {
    thd->thd_tx_priority= 1;
  });

  DBUG_VOID_RETURN;
}

/*
  Function to set the slave's max_allowed_packet based on the value
  of slave_max_allowed_packet.

    @in_param    thd    Thread handler for slave
    @in_param    mysql  MySQL connection handle
*/

static void set_slave_max_allowed_packet(THD *thd, MYSQL *mysql)
{
  DBUG_ENTER("set_slave_max_allowed_packet");
  // thd and mysql must be valid
  DBUG_ASSERT(thd && mysql);

  thd->variables.max_allowed_packet= slave_max_allowed_packet;
  /*
    Adding MAX_LOG_EVENT_HEADER_LEN to the max_packet_size on the I/O
    thread and the mysql->option max_allowed_packet, since a
    replication event can become this much  larger than
    the corresponding packet (query) sent from client to master.
  */
  thd->get_protocol_classic()->set_max_packet_size(
    slave_max_allowed_packet + MAX_LOG_EVENT_HEADER);
  /*
    Skipping the setting of mysql->net.max_packet size to slave
    max_allowed_packet since this is done during mysql_real_connect.
  */
  mysql->options.max_allowed_packet=
    slave_max_allowed_packet+MAX_LOG_EVENT_HEADER;
  DBUG_VOID_RETURN;
}

/*
  Find out which replications threads are running

  SYNOPSIS
    init_thread_mask()
    mask                Return value here
    mi                  master_info for slave
    inverse             If set, returns which threads are not running

  IMPLEMENTATION
    Get a bit mask for which threads are running so that we can later restart
    these threads.

  RETURN
    mask        If inverse == 0, running threads
                If inverse == 1, stopped threads
*/

void init_thread_mask(int* mask, Master_info* mi, bool inverse)
{
  bool set_io = mi->slave_running, set_sql = mi->rli->slave_running;
  int tmp_mask=0;
  DBUG_ENTER("init_thread_mask");

  if (set_io)
    tmp_mask |= SLAVE_IO;
  if (set_sql)
    tmp_mask |= SLAVE_SQL;
  if (inverse)
    tmp_mask^= (SLAVE_IO | SLAVE_SQL);
  *mask = tmp_mask;
  DBUG_VOID_RETURN;
}


/*
  lock_slave_threads()
*/

void lock_slave_threads(Master_info* mi)
{
  DBUG_ENTER("lock_slave_threads");

  //TODO: see if we can do this without dual mutex
  mysql_mutex_lock(&mi->run_lock);
  mysql_mutex_lock(&mi->rli->run_lock);
  DBUG_VOID_RETURN;
}


/*
  unlock_slave_threads()
*/

void unlock_slave_threads(Master_info* mi)
{
  DBUG_ENTER("unlock_slave_threads");

  //TODO: see if we can do this without dual mutex
  mysql_mutex_unlock(&mi->rli->run_lock);
  mysql_mutex_unlock(&mi->run_lock);
  DBUG_VOID_RETURN;
}

#ifdef HAVE_PSI_INTERFACE

static PSI_memory_key key_memory_rli_mts_coor;

static PSI_thread_key key_thread_slave_io, key_thread_slave_sql, key_thread_slave_worker;

static PSI_thread_info all_slave_threads[]=
{
  { &key_thread_slave_io, "slave_io", PSI_FLAG_GLOBAL},
  { &key_thread_slave_sql, "slave_sql", PSI_FLAG_GLOBAL},
  { &key_thread_slave_worker, "slave_worker", PSI_FLAG_GLOBAL}
};

static PSI_memory_info all_slave_memory[]=
{
  { &key_memory_rli_mts_coor, "Relay_log_info::mts_coor", 0}
};

static void init_slave_psi_keys(void)
{
  const char* category= "sql";
  int count;

  count= array_elements(all_slave_threads);
  mysql_thread_register(category, all_slave_threads, count);

  count= array_elements(all_slave_memory);
  mysql_memory_register(category, all_slave_memory, count);
}
#endif /* HAVE_PSI_INTERFACE */

/* Initialize slave structures */

int init_slave()
{
  DBUG_ENTER("init_slave");
  int error= 0;
  int thread_mask= SLAVE_SQL | SLAVE_IO;
  Master_info *mi= NULL;

#ifdef HAVE_PSI_INTERFACE
  init_slave_psi_keys();
#endif

  /*
    This is called when mysqld starts. Before client connections are
    accepted. However bootstrap may conflict with us if it does START SLAVE.
    So it's safer to take the lock.
  */
  channel_map.wrlock();

  if (my_create_thread_local_key(&RPL_MASTER_INFO, NULL))
    DBUG_RETURN(1);

  /*
    Create slave info objects by reading repositories of individual
    channels and add them into channel_map
  */
  if ((error= Rpl_info_factory::create_slave_info_objects(opt_mi_repository_id,
                                                          opt_rli_repository_id,
                                                          thread_mask,
                                                          &channel_map)))
  {
    sql_print_error("Failed to create or recover replication info repositories.");
    error = 1;
    goto err;
  }

#ifndef DBUG_OFF
  /* @todo: Print it for all the channels */
  {
    Master_info *default_mi;
    default_mi= channel_map.get_default_channel_mi();
    if (default_mi && default_mi->rli)
    {
      DBUG_PRINT("info", ("init group master %s %lu  group relay %s %lu event %s %lu\n",
                          default_mi->rli->get_group_master_log_name(),
                          (ulong) default_mi->rli->get_group_master_log_pos(),
                          default_mi->rli->get_group_relay_log_name(),
                          (ulong) default_mi->rli->get_group_relay_log_pos(),
                          default_mi->rli->get_event_relay_log_name(),
                          (ulong) default_mi->rli->get_event_relay_log_pos()));
    }
  }
#endif

  if (get_gtid_mode(GTID_MODE_LOCK_CHANNEL_MAP) == GTID_MODE_OFF)
  {
    for (mi_map::iterator it= channel_map.begin(); it != channel_map.end(); it++)
    {
      Master_info *mi= it->second;
      if (mi != NULL && mi->is_auto_position())
      {
        sql_print_warning("Detected misconfiguration: replication channel "
                          "'%.192s' was configured with AUTO_POSITION = 1, "
                          "but the server was started with --gtid-mode=off. "
                          "Either reconfigure replication using "
                          "CHANGE MASTER TO MASTER_AUTO_POSITION = 0 "
                          "FOR CHANNEL '%.192s', or change GTID_MODE to some "
                          "value other than OFF, before starting the slave "
                          "receiver thread.",
                          mi->get_channel(), mi->get_channel());
      }
    }
  }

  if (check_slave_sql_config_conflict(NULL))
  {
    error= 1;
    goto err;
  }

  /*
    Loop through the channel_map and start slave threads for each channel.
  */
  if (!opt_skip_slave_start)
  {
    for (mi_map::iterator it= channel_map.begin(); it!=channel_map.end(); it++)
    {
      mi= it->second;

      /* If server id is not set, start_slave_thread() will say it */
      if (mi && mi->host[0])
      {
        /* same as in start_slave() cache the global var values into rli's members */
        mi->rli->opt_slave_parallel_workers= opt_mts_slave_parallel_workers;
        mi->rli->checkpoint_group= opt_mts_checkpoint_group;
        if (mts_parallel_option == MTS_PARALLEL_TYPE_DB_NAME)
          mi->rli->channel_mts_submode = MTS_PARALLEL_TYPE_DB_NAME;
        else
          mi->rli->channel_mts_submode = MTS_PARALLEL_TYPE_LOGICAL_CLOCK;
        if (start_slave_threads(true/*need_lock_slave=true*/,
                                false/*wait_for_start=false*/,
                                mi,
                                thread_mask))
        {
          /*
            Creation of slave threads for subsequent channels are stopped
            if a failure occurs in this iteration.
            @todo:have an option if the user wants to continue
            the replication for other channels.
          */
          sql_print_error("Failed to create slave threads");
          error= 1;
          goto err;
        }
      }
    }
  }

err:

  channel_map.unlock();
  if (error)
    sql_print_information("Check error log for additional messages. "
                          "You will not be able to start replication until "
                          "the issue is resolved and the server restarted.");
  DBUG_RETURN(error);
}


/**
   Function to start a slave for all channels.
   Used in Multisource replication.
   @param[in]        thd           THD object of the client.

   @retval false success
   @retval true error

    @todo  It is good to continue to start other channels
           when a slave start failed for other channels.

    @todo  The problem with the below code is if the slave is already
           stared, we would multple warnings called
           "Slave was already running" for each channel.
           A nice warning message  would be to add
           "Slave for channel '%s" was already running"
           but error messages are in different languages and cannot be tampered
           with so, we have to handle it case by case basis, whether
           only default channel exists or not and properly continue with
           starting other channels if one channel fails clearly giving
           an error message by displaying failed channels.
*/
bool start_slave(THD *thd)
{

  DBUG_ENTER("start_slave(THD)");
  Master_info *mi;
  bool channel_configured;

  if (channel_map.get_num_instances() == 1)
  {
    mi= channel_map.get_default_channel_mi();
    DBUG_ASSERT(mi);
    if (start_slave(thd, &thd->lex->slave_connection,
                    &thd->lex->mi, thd->lex->slave_thd_opt, mi, true))
      DBUG_RETURN(true);
  }
  else
  {
    /*
      Users cannot start more than one channel's applier thread
      if sql_slave_skip_counter > 0. It throws an error to the session.
    */
    mysql_mutex_lock(&LOCK_sql_slave_skip_counter);
    /* sql_slave_skip_counter > 0 && !(START SLAVE IO_THREAD) */
    if (sql_slave_skip_counter > 0 && !(thd->lex->slave_thd_opt & SLAVE_IO))
    {
      my_error(ER_SLAVE_CHANNEL_SQL_SKIP_COUNTER, MYF(0));
      mysql_mutex_unlock(&LOCK_sql_slave_skip_counter);
      DBUG_RETURN(true);
    }
    mysql_mutex_unlock(&LOCK_sql_slave_skip_counter);

    for (mi_map::iterator it= channel_map.begin(); it!= channel_map.end(); it++)
    {
      mi= it->second;

      channel_configured= mi && mi->inited && mi->host[0];   // channel properly configured.

      if (channel_configured)
      {
        if (start_slave(thd, &thd->lex->slave_connection,
                        &thd->lex->mi,
                        thd->lex->slave_thd_opt, mi, true))
        {
          sql_print_error("Slave: Could not start slave for channel '%s'."
                          " operation discontinued", mi->get_channel());
          DBUG_RETURN(true);
        }
      }
    }
  }
  /* no error */
  my_ok(thd);

  DBUG_RETURN(false);
}


/**
   Function to stop a slave for all channels.
   Used in Multisource replication.
   @param[in]        thd           THD object of the client.

   @return
    @retval           0            success
    @retval           1           error

    @todo  It is good to continue to stop other channels
           when a slave start failed for other channels.
*/
int stop_slave(THD *thd)
{
  DBUG_ENTER("stop_slave(THD)");
  bool push_temp_table_warning= true;
  Master_info *mi=0;
  int error= 0;
  bool channel_configured;

  if (channel_map.get_num_instances() == 1)
  {
    mi= channel_map.get_default_channel_mi();

    DBUG_ASSERT(!strcmp(mi->get_channel(),
                        channel_map.get_default_channel()));

    error= stop_slave(thd, mi, 1,
                      false /*for_one_channel*/, &push_temp_table_warning);

    if (error)
      goto err;
  }
  else
  {
    for(mi_map::iterator it= channel_map.begin(); it!= channel_map.end(); it++)
    {
      mi= it->second;

      channel_configured= mi && mi->host[0];

      if (channel_configured)
      {
        error= stop_slave(thd, mi, 1,
                          false /*for_one_channel*/, &push_temp_table_warning);

        if (error)
        {
          sql_print_error("Slave: Could not stop slave for channel '%s'"
                          " operation discontinued", mi->get_channel());
          goto err;
        }
      }
    }
  }
  /* no error */
  my_ok(thd);

err:
  DBUG_RETURN(error);
}


/**
  Entry point to the START SLAVE command. The function
  decides to start replication threads on several channels
  or a single given channel.

  @param[in]   thd        the client thread carrying the command.

  @return
    @retval      false      ok
    @retval      true       not ok.
*/
bool start_slave_cmd(THD *thd)
{
  DBUG_ENTER("start_slave_cmd");

  Master_info *mi;
  LEX *lex= thd->lex;
  bool res= true;  /* default, an error */

  channel_map.wrlock();

  if (!is_slave_configured())
  {
    my_error(ER_SLAVE_CONFIGURATION, MYF(0));
    goto err;
  }


  if (!lex->mi.for_channel)
  {
    /*
      If slave_until options are provided when multiple channels exist
      without explicitly providing FOR CHANNEL clause, error out.
    */
    if (lex->mi.slave_until && channel_map.get_num_instances() > 1)
    {
      my_error(ER_SLAVE_MULTIPLE_CHANNELS_CMD, MYF(0));
      goto err;
    }

    res= start_slave(thd);
  }
  else
  {
    mi= channel_map.get_mi(lex->mi.channel);

    /*
      If the channel being used is a group replication channel we need to
      disable this command here as, in some cases, group replication does not
      support them.

      For channel group_replication_applier we disable START SLAVE [IO_THREAD]
      command.

      For channel group_replication_recovery we disable START SLAVE command
      and its two thread variants.
    */
    if (mi &&
        channel_map.is_group_replication_channel_name(mi->get_channel()) &&
        ((!thd->lex->slave_thd_opt || (thd->lex->slave_thd_opt & SLAVE_IO)) ||
         (!(channel_map.is_group_replication_channel_name(mi->get_channel(), true))
          && (thd->lex->slave_thd_opt & SLAVE_SQL))))
    {
      const char *command= "START SLAVE FOR CHANNEL";
      if (thd->lex->slave_thd_opt & SLAVE_IO)
        command= "START SLAVE IO_THREAD FOR CHANNEL";
      else if (thd->lex->slave_thd_opt & SLAVE_SQL)
        command= "START SLAVE SQL_THREAD FOR CHANNEL";

      my_error(ER_SLAVE_CHANNEL_OPERATION_NOT_ALLOWED, MYF(0),
               command, mi->get_channel(), command);

      goto err;
    }

    if (mi)
      res= start_slave(thd, &thd->lex->slave_connection,
                       &thd->lex->mi, thd->lex->slave_thd_opt, mi, true);
    else if (strcmp(channel_map.get_default_channel(), lex->mi.channel))
      my_error(ER_SLAVE_CHANNEL_DOES_NOT_EXIST, MYF(0), lex->mi.channel);

    if (!res)
      my_ok(thd);

  }
err:
  channel_map.unlock();
  DBUG_RETURN(res);
}


/**
  Entry point for the STOP SLAVE command. This function stops replication
  threads for all channels or a single channel based on the  command
  options supplied.

  @param[in]     thd         the client thread.

  @return
   @retval       false            ok
   @retval       true             not ok.
*/
bool stop_slave_cmd(THD *thd)
{
  DBUG_ENTER("stop_slave_cmd");

  Master_info* mi;
  bool push_temp_table_warning= true;
  LEX *lex= thd->lex;
  bool res= true;    /*default, an error */

  channel_map.rdlock();

  if (!is_slave_configured())
  {
    my_error(ER_SLAVE_CONFIGURATION, MYF(0));
    channel_map.unlock();
    DBUG_RETURN(res= true);
  }

  if (!lex->mi.for_channel)
    res= stop_slave(thd);
  else
  {
    mi= channel_map.get_mi(lex->mi.channel);

    /*
      If the channel being used is a group replication channel we need to
      disable this command here as, in some cases, group replication does not
      support them.

      For channel group_replication_applier we disable STOP SLAVE [IO_THREAD]
      command.

      For channel group_replication_recovery we disable STOP SLAVE command
      and its two thread variants.
    */
    if (mi &&
        channel_map.is_group_replication_channel_name(mi->get_channel()) &&
        ((!thd->lex->slave_thd_opt || (thd->lex->slave_thd_opt & SLAVE_IO)) ||
         (!(channel_map.is_group_replication_channel_name(mi->get_channel(), true))
          && (thd->lex->slave_thd_opt & SLAVE_SQL))))
    {
      const char *command= "STOP SLAVE FOR CHANNEL";
      if (thd->lex->slave_thd_opt & SLAVE_IO)
        command= "STOP SLAVE IO_THREAD FOR CHANNEL";
      else if (thd->lex->slave_thd_opt & SLAVE_SQL)
        command= "STOP SLAVE SQL_THREAD FOR CHANNEL";

      my_error(ER_SLAVE_CHANNEL_OPERATION_NOT_ALLOWED, MYF(0),
               command, mi->get_channel(), command);

      channel_map.unlock();
      DBUG_RETURN(true);
    }

    if (mi)
      res= stop_slave(thd, mi, 1 /*net report */,
                      true /*for_one_channel*/, &push_temp_table_warning);
    else if (strcmp(channel_map.get_default_channel(), lex->mi.channel))
      my_error(ER_SLAVE_CHANNEL_DOES_NOT_EXIST, MYF(0), lex->mi.channel);
  }

  channel_map.unlock();

  DBUG_RETURN(res);
}

/**
   Parse the given relay log and identify the rotate event from the master.
   Ignore the Format description event, Previous_gtid log event and ignorable
   events within the relay log. When a rotate event is found check if it is a
   rotate that is originated from the master or not based on the server_id. If
   the rotate is from slave or if it is a fake rotate event ignore the event.
   If any other events are encountered apart from the above events generate an
   error. From the rotate event extract the master's binary log name and
   position.

   @param filename
          Relay log name which needs to be parsed.

   @param[out] master_log_file
          Set the master_log_file to the log file name that is extracted from
          rotate event. The master_log_file should contain string of len
          FN_REFLEN.

   @param[out] master_log_pos
          Set the master_log_pos to the log position extracted from rotate
          event.

   @retval FOUND_ROTATE: When rotate event is found in the relay log
   @retval NOT_FOUND_ROTATE: When rotate event is not found in the relay log
   @retval ERROR: On error
 */
enum enum_read_rotate_from_relay_log_status
{ FOUND_ROTATE, NOT_FOUND_ROTATE, ERROR };

static enum_read_rotate_from_relay_log_status
read_rotate_from_relay_log(char *filename, char *master_log_file,
                           my_off_t *master_log_pos)
{
  DBUG_ENTER("read_rotate_from_relay_log");
  /*
    Create a Format_description_log_event that is used to read the
    first event of the log.
   */
  Format_description_log_event fd_ev(BINLOG_VERSION), *fd_ev_p= &fd_ev;
  DBUG_ASSERT(fd_ev.is_valid());
  IO_CACHE log;
  const char *errmsg= NULL;
  File file= open_binlog_file(&log, filename, &errmsg);
  if (file < 0)
  {
    sql_print_error("Error during --relay-log-recovery: %s", errmsg);
    DBUG_RETURN(ERROR);
  }
  my_b_seek(&log, BIN_LOG_HEADER_SIZE);
  Log_event *ev= NULL;
  bool done= false;
  enum_read_rotate_from_relay_log_status ret= NOT_FOUND_ROTATE;
  while (!done &&
         (ev= Log_event::read_log_event(&log, 0, fd_ev_p, opt_slave_sql_verify_checksum)) !=
         NULL)
  {
    DBUG_PRINT("info", ("Read event of type %s", ev->get_type_str()));
    switch (ev->get_type_code())
    {
    case binary_log::FORMAT_DESCRIPTION_EVENT:
      if (fd_ev_p != &fd_ev)
        delete fd_ev_p;
      fd_ev_p= (Format_description_log_event *)ev;
      break;
    case binary_log::ROTATE_EVENT:
      /*
        Check for rotate event from the master. Ignore the ROTATE event if it
        is a fake rotate event with server_id=0.
       */
      if (ev->server_id && ev->server_id != ::server_id)
      {
        Rotate_log_event *rotate_ev= (Rotate_log_event *)ev;
        DBUG_ASSERT(FN_REFLEN >= rotate_ev->ident_len + 1);
        memcpy(master_log_file, rotate_ev->new_log_ident, rotate_ev->ident_len + 1);
        *master_log_pos= rotate_ev->pos;
        ret= FOUND_ROTATE;
        done= true;
      }
      break;
    case binary_log::PREVIOUS_GTIDS_LOG_EVENT:
      break;
    case binary_log::IGNORABLE_LOG_EVENT:
      break;
    default:
      sql_print_error("Error during --relay-log-recovery: Could not locate "
                      "rotate event from the master.");
      ret= ERROR;
      done= true;
      break;
    }
    if (ev != fd_ev_p)
      delete ev;
  }
  if (log.error < 0)
  {
    sql_print_error("Error during --relay-log-recovery: Error reading events from relay log: %d",
                    log.error);
    DBUG_RETURN(ERROR);
  }

  if (fd_ev_p != &fd_ev)
  {
    delete fd_ev_p;
    fd_ev_p= &fd_ev;
  }

  if (mysql_file_close(file, MYF(MY_WME)))
    DBUG_RETURN(ERROR);
  if (end_io_cache(&log))
  {
    sql_print_error("Error during --relay-log-recovery: Error while freeing "
                    "IO_CACHE object");
    DBUG_RETURN(ERROR);
  }
  DBUG_RETURN(ret);
}

/**
   Reads relay logs one by one starting from the first relay log. Looks for
   the first rotate event from the master. If rotate is not found in the relay
   log search continues to next relay log. If rotate event from master is
   found then the extracted master_log_file and master_log_pos are used to set
   rli->group_master_log_name and rli->group_master_log_pos. If an error has
   occurred the error code is retuned back.

   @param rli
          Relay_log_info object to read relay log files and to set
          group_master_log_name and group_master_log_pos.

   @retval 0 On success
   @retval 1 On failure
 */
static int
find_first_relay_log_with_rotate_from_master(Relay_log_info* rli)
{
  DBUG_ENTER("find_first_relay_log_with_rotate_from_master");
  int error= 0;
  LOG_INFO linfo;
  bool got_rotate_from_master= false;
  int pos;
  char master_log_file[FN_REFLEN];
  my_off_t master_log_pos= 0;

  if (channel_map.is_group_replication_channel_name(rli->get_channel()))
  {
    sql_print_information("Relay log recovery skipped for group replication "
                          "channel.");
    goto err;
  }

  for (pos= rli->relay_log.find_log_pos(&linfo, NULL, true);
       !pos;
       pos= rli->relay_log.find_next_log(&linfo, true))
  {
    switch (read_rotate_from_relay_log(linfo.log_file_name, master_log_file,
                                       &master_log_pos))
    {
    case ERROR:
      error= 1;
      break;
    case FOUND_ROTATE:
      got_rotate_from_master= true;
      break;
    case NOT_FOUND_ROTATE:
      break;
    }
    if (error || got_rotate_from_master)
      break;
  }
  if (pos== LOG_INFO_IO)
  {
    error= 1;
    sql_print_error("Error during --relay-log-recovery: Could not read "
                    "relay log index file due to an IO error.");
    goto err;
  }
  if (pos== LOG_INFO_EOF)
  {
    error= 1;
    sql_print_error("Error during --relay-log-recovery: Could not locate "
                    "rotate event from master in relay log file.");
    goto err;
  }
  if (!error && got_rotate_from_master)
  {
    rli->set_group_master_log_name(master_log_file);
    rli->set_group_master_log_pos(master_log_pos);
  }
err:
  DBUG_RETURN(error);
}

/*
  Updates the master info based on the information stored in the
  relay info and ignores relay logs previously retrieved by the IO
  thread, which thus starts fetching again based on to the
  master_log_pos and master_log_name. Eventually, the old
  relay logs will be purged by the normal purge mechanism.

  When GTID's are enabled the "Retrieved GTID" set should be cleared
  so that partial read events are discarded and they are
  fetched once again

  @param mi    pointer to Master_info instance
*/
static void recover_relay_log(Master_info *mi)
{
  Relay_log_info *rli=mi->rli;
  // Set Receiver Thread's positions as per the recovered Applier Thread.
  mi->set_master_log_pos(max<ulonglong>(BIN_LOG_HEADER_SIZE,
                                        rli->get_group_master_log_pos()));
  mi->set_master_log_name(rli->get_group_master_log_name());

  sql_print_warning("Recovery from master pos %ld and file %s%s. "
                    "Previous relay log pos and relay log file had "
                    "been set to %lld, %s respectively.",
                    (ulong) mi->get_master_log_pos(), mi->get_master_log_name(),
                    mi->get_for_channel_str(),
                    rli->get_group_relay_log_pos(), rli->get_group_relay_log_name());

  // Start with a fresh relay log.
  rli->set_group_relay_log_name(rli->relay_log.get_log_fname());
  rli->set_event_relay_log_name(rli->relay_log.get_log_fname());
  rli->set_group_relay_log_pos(BIN_LOG_HEADER_SIZE);
  rli->set_event_relay_log_pos(BIN_LOG_HEADER_SIZE);
  /*
    Clear the retrieved GTID set so that events that are written partially
    will be fetched again.
  */
  if (get_gtid_mode(GTID_MODE_LOCK_NONE) == GTID_MODE_ON &&
      !channel_map.is_group_replication_channel_name(rli->get_channel()))
  {
    global_sid_lock->wrlock();
    (const_cast<Gtid_set *>(rli->get_gtid_set()))->clear();
    global_sid_lock->unlock();
  }
}


/*
  Updates the master info based on the information stored in the
  relay info and ignores relay logs previously retrieved by the IO
  thread, which thus starts fetching again based on to the
  master_log_pos and master_log_name. Eventually, the old
  relay logs will be purged by the normal purge mechanism.

  There can be a special case where rli->group_master_log_name and
  rli->group_master_log_pos are not intialized, as the sql thread was never
  started at all. In those cases all the existing relay logs are parsed
  starting from the first one and the initial rotate event that was received
  from the master is identified. From the rotate event master_log_name and
  master_log_pos are extracted and they are set to rli->group_master_log_name
  and rli->group_master_log_pos.

  In the feature, we should improve this routine in order to avoid throwing
  away logs that are safely stored in the disk. Note also that this recovery
  routine relies on the correctness of the relay-log.info and only tolerates
  coordinate problems in master.info.

  In this function, there is no need for a mutex as the caller
  (i.e. init_slave) already has one acquired.

  Specifically, the following structures are updated:

  1 - mi->master_log_pos  <-- rli->group_master_log_pos
  2 - mi->master_log_name <-- rli->group_master_log_name
  3 - It moves the relay log to the new relay log file, by
      rli->group_relay_log_pos  <-- BIN_LOG_HEADER_SIZE;
      rli->event_relay_log_pos  <-- BIN_LOG_HEADER_SIZE;
      rli->group_relay_log_name <-- rli->relay_log.get_log_fname();
      rli->event_relay_log_name <-- rli->relay_log.get_log_fname();

   If there is an error, it returns (1), otherwise returns (0).
 */
int init_recovery(Master_info* mi, const char** errmsg)
{
  DBUG_ENTER("init_recovery");

  int error= 0;
  Relay_log_info *rli= mi->rli;
  char *group_master_log_name= NULL;
  if (rli->recovery_parallel_workers)
  {
    /*
      This is not idempotent and a crash after this function and before
      the recovery is actually done may lead the system to an inconsistent
      state.

      This may happen because the gap is not persitent stored anywhere
      and eventually old relay log files will be removed and further
      calculations on the gaps will be impossible.

      We need to improve this. /Alfranio.
    */
    error= mts_recovery_groups(rli);
    if (rli->mts_recovery_group_cnt)
    {
      if (get_gtid_mode(GTID_MODE_LOCK_NONE) == GTID_MODE_ON)
      {
        rli->recovery_parallel_workers= 0;
        rli->clear_mts_recovery_groups();
      }
      else
        DBUG_RETURN(error);
    }
  }

  group_master_log_name= const_cast<char *>(rli->get_group_master_log_name());
  if (!error)
  {
    if (!group_master_log_name[0])
    {
      if (rli->replicate_same_server_id)
      {
        error= 1;
        sql_print_error("Error during --relay-log-recovery: "
                        "replicate_same_server_id is in use and sql thread's "
                        "positions are not initialized, hence relay log "
                        "recovery cannot happen.");
        DBUG_RETURN(error);
      }
      error= find_first_relay_log_with_rotate_from_master(rli);
      if (error)
        DBUG_RETURN(error);
    }
    recover_relay_log(mi);
  }
  DBUG_RETURN(error);
}

/*
  Relay log recovery in the case of MTS, is handled by the following function.
  Gaps in MTS execution are filled using implicit execution of
  START SLAVE UNTIL SQL_AFTER_MTS_GAPS call. Once slave reaches a consistent
  gapless state receiver thread's positions are initialized to applier thread's
  positions and the old relay logs are discarded. This completes the recovery
  process.

  @param mi    pointer to Master_info instance.

  @retval 0 success
  @retval 1 error
*/
static inline int fill_mts_gaps_and_recover(Master_info* mi)
{
  DBUG_ENTER("fill_mts_gaps_and_recover");
  Relay_log_info *rli= mi->rli;
  int recovery_error= 0;
  rli->is_relay_log_recovery= FALSE;
  Until_mts_gap *until_mg= new Until_mts_gap(rli);
  rli->set_until_option(until_mg);
  rli->until_condition= Relay_log_info::UNTIL_SQL_AFTER_MTS_GAPS;
  until_mg->init();
  rli->channel_mts_submode= (mts_parallel_option ==
                             MTS_PARALLEL_TYPE_DB_NAME) ?
                             MTS_PARALLEL_TYPE_DB_NAME :
                             MTS_PARALLEL_TYPE_LOGICAL_CLOCK;
  sql_print_information("MTS recovery: starting coordinator thread to fill MTS "
                        "gaps.");
  recovery_error= start_slave_thread(
#ifdef HAVE_PSI_INTERFACE
                                     key_thread_slave_sql,
#endif
                                     handle_slave_sql, &rli->run_lock,
                                     &rli->run_lock,
                                     &rli->start_cond,
                                     &rli->slave_running,
                                     &rli->slave_run_id,
                                     mi);

  if (recovery_error)
  {
    sql_print_warning("MTS recovery: failed to start the coordinator "
                      "thread. Check the error log for additional"
                      " details.");
    goto err;
  }
  mysql_mutex_lock(&rli->run_lock);
  mysql_cond_wait(&rli->stop_cond, &rli->run_lock);
  mysql_mutex_unlock(&rli->run_lock);
  if (rli->until_condition != Relay_log_info::UNTIL_DONE)
  {
    sql_print_warning("MTS recovery: automatic recovery failed. Either the "
                      "slave server had stopped due to an error during an "
                      "earlier session or relay logs are corrupted."
                      "Fix the cause of the slave side error and restart the "
                      "slave server or consider using RESET SLAVE.");
    goto err;
  }
  rli->clear_until_option();
  /*
    We need a mutex while we are changing master info parameters to
    keep other threads from reading bogus info
  */
  mysql_mutex_lock(&mi->data_lock);
  mysql_mutex_lock(&rli->data_lock);
  recover_relay_log(mi);

  const char* msg;
  if (rli->init_relay_log_pos(rli->get_group_relay_log_name(),
                              rli->get_group_relay_log_pos(),
                              false/*need_data_lock=false*/,
                              &msg, 0))
  {
    char llbuf[22];
    sql_print_error("Failed to open the relay log '%s' (relay_log_pos %s).",
                    rli->get_group_relay_log_name(),
                    llstr(rli->get_group_relay_log_pos(), llbuf));

    recovery_error=1;
    mysql_mutex_unlock(&mi->data_lock);
    mysql_mutex_unlock(&rli->data_lock);
    goto err;
  }
  if (mi->flush_info(true) || rli->flush_info(true))
  {
    recovery_error= 1;
    mysql_mutex_unlock(&mi->data_lock);
    mysql_mutex_unlock(&rli->data_lock);
    goto err;
  }
  rli->inited=1;
  rli->error_on_rli_init_info= false;
  mysql_mutex_unlock(&mi->data_lock);
  mysql_mutex_unlock(&rli->data_lock);
  sql_print_information("MTS recovery: completed successfully.\n");
  DBUG_RETURN(recovery_error);
err:
  /*
    If recovery failed means we failed to initialize rli object in the case
    of MTS. We should not allow the START SLAVE command to work as we do in
    the case of STS. i.e if init_recovery call fails then we set inited=0.
  */
  rli->end_info();
  rli->inited=0;
  rli->error_on_rli_init_info= true;
  rli->clear_until_option();
  DBUG_RETURN(recovery_error);
}



int global_init_info(Master_info* mi, bool ignore_if_no_info, int thread_mask)
{
  DBUG_ENTER("init_info");
  DBUG_ASSERT(mi != NULL && mi->rli != NULL);
  int init_error= 0;
  enum_return_check check_return= ERROR_CHECKING_REPOSITORY;
  THD *thd= current_thd;

  /*
    We need a mutex while we are changing master info parameters to
    keep other threads from reading bogus info
  */
  mysql_mutex_lock(&mi->data_lock);
  mysql_mutex_lock(&mi->rli->data_lock);

  /*
    When info tables are used and autocommit= 0 we force a new
    transaction start to avoid table access deadlocks when START SLAVE
    is executed after RESET SLAVE.
  */
  if (is_autocommit_off_and_infotables(thd))
  {
    if (trans_begin(thd))
    {
      init_error= 1;
      goto end;
    }
  }

  /*
    This takes care of the startup dependency between the master_info
    and relay_info. It initializes the master info if the SLAVE_IO
    thread is being started and the relay log info if either the
    SLAVE_SQL thread is being started or was not initialized as it is
    required by the SLAVE_IO thread.
  */
  check_return= mi->check_info();
  if (check_return == ERROR_CHECKING_REPOSITORY)
  {
    init_error= 1;
    goto end;
  }

  if (!(ignore_if_no_info && check_return == REPOSITORY_DOES_NOT_EXIST))
  {
    if ((thread_mask & SLAVE_IO) != 0 && mi->mi_init_info())
      init_error= 1;
  }

  check_return= mi->rli->check_info();
  if (check_return == ERROR_CHECKING_REPOSITORY)
  {
    init_error= 1;
    goto end;
  }
  if (!(ignore_if_no_info && check_return == REPOSITORY_DOES_NOT_EXIST))
  {
    if (((thread_mask & SLAVE_SQL) != 0 || !(mi->rli->inited))
        && mi->rli->rli_init_info())
      init_error= 1;
  }

  DBUG_EXECUTE_IF("enable_mts_worker_failure_init",
                  {DBUG_SET("+d,mts_worker_thread_init_fails");});
end:
  /*
    When info tables are used and autocommit= 0 we force transaction
    commit to avoid table access deadlocks when START SLAVE is executed
    after RESET SLAVE.
  */
  if (is_autocommit_off_and_infotables(thd))
    if (trans_commit(thd))
      init_error= 1;

  mysql_mutex_unlock(&mi->rli->data_lock);
  mysql_mutex_unlock(&mi->data_lock);

  /*
    Handling MTS Relay-log recovery after successful initialization of mi and
    rli objects.

    MTS Relay-log recovery is handled by SSUG command. In order to start the
    slave applier thread rli needs to be inited and mi->rli->data_lock should
    be in released state. Hence we do the MTS recovery at this point of time
    where both conditions are satisfied.
  */
  if (!init_error && mi->rli->is_relay_log_recovery
      && mi->rli->mts_recovery_group_cnt)
    init_error= fill_mts_gaps_and_recover(mi);
  DBUG_RETURN(init_error);
}

void end_info(Master_info* mi)
{
  DBUG_ENTER("end_info");
  DBUG_ASSERT(mi != NULL && mi->rli != NULL);

  /*
    The previous implementation was not acquiring locks.  We do the same here.
    However, this is quite strange.
  */
  mi->end_info();
  mi->rli->end_info();

  DBUG_VOID_RETURN;
}

int remove_info(Master_info* mi)
{
  int error= 1;
  DBUG_ENTER("remove_info");
  DBUG_ASSERT(mi != NULL && mi->rli != NULL);

  /*
    The previous implementation was not acquiring locks.
    We do the same here. However, this is quite strange.
  */
  /*
    Reset errors (the idea is that we forget about the
    old master).
  */
  mi->clear_error();
  mi->rli->clear_error();
  if (mi->rli->workers_array_initialized)
  {
    for(size_t i= 0; i < mi->rli->get_worker_count(); i++)
    {
      mi->rli->get_worker(i)->clear_error();
    }
  }
  mi->rli->clear_sql_delay();

  mi->end_info();
  mi->rli->end_info();

  if (mi->remove_info() || Rpl_info_factory::reset_workers(mi->rli) ||
      mi->rli->remove_info())
    goto err;

  error= 0;

err:
  DBUG_RETURN(error);
}

int flush_master_info(Master_info* mi, bool force)
{
  DBUG_ENTER("flush_master_info");
  DBUG_ASSERT(mi != NULL && mi->rli != NULL);
  /*
    The previous implementation was not acquiring locks.
    We do the same here. However, this is quite strange.
  */
  /*
    With the appropriate recovery process, we will not need to flush
    the content of the current log.

    For now, we flush the relay log BEFORE the master.info file, because
    if we crash, we will get a duplicate event in the relay log at restart.
    If we change the order, there might be missing events.

    If we don't do this and the slave server dies when the relay log has
    some parts (its last kilobytes) in memory only, with, say, from master's
    position 100 to 150 in memory only (not on disk), and with position 150
    in master.info, there will be missing information. When the slave restarts,
    the I/O thread will fetch binlogs from 150, so in the relay log we will
    have "[0, 100] U [150, infinity[" and nobody will notice it, so the SQL
    thread will jump from 100 to 150, and replication will silently break.
  */
  mysql_mutex_t *log_lock= mi->rli->relay_log.get_log_lock();

  mysql_mutex_lock(log_lock);

  int err=  (mi->rli->flush_current_log() ||
             mi->flush_info(force));

  mysql_mutex_unlock(log_lock);

  DBUG_RETURN (err);
}

/**
  Convert slave skip errors bitmap into a printable string.
*/

static void print_slave_skip_errors(void)
{
  /*
    To be safe, we want 10 characters of room in the buffer for a number
    plus terminators. Also, we need some space for constant strings.
    10 characters must be sufficient for a number plus {',' | '...'}
    plus a NUL terminator. That is a max 6 digit number.
  */
  const size_t MIN_ROOM= 10;
  DBUG_ENTER("print_slave_skip_errors");
  DBUG_ASSERT(sizeof(slave_skip_error_names) > MIN_ROOM);
  DBUG_ASSERT(MAX_SLAVE_ERROR <= 999999); // 6 digits

  if (!use_slave_mask || bitmap_is_clear_all(&slave_error_mask))
  {
    /* purecov: begin tested */
    memcpy(slave_skip_error_names, STRING_WITH_LEN("OFF"));
    /* purecov: end */
  }
  else if (bitmap_is_set_all(&slave_error_mask))
  {
    /* purecov: begin tested */
    memcpy(slave_skip_error_names, STRING_WITH_LEN("ALL"));
    /* purecov: end */
  }
  else
  {
    char *buff= slave_skip_error_names;
    char *bend= buff + sizeof(slave_skip_error_names);
    int  errnum;

    for (errnum= 0; errnum < MAX_SLAVE_ERROR; errnum++)
    {
      if (bitmap_is_set(&slave_error_mask, errnum))
      {
        if (buff + MIN_ROOM >= bend)
          break; /* purecov: tested */
        buff= int10_to_str(errnum, buff, 10);
        *buff++= ',';
      }
    }
    if (buff != slave_skip_error_names)
      buff--; // Remove last ','
    if (errnum < MAX_SLAVE_ERROR)
    {
      /* Couldn't show all errors */
      buff= my_stpcpy(buff, "..."); /* purecov: tested */
    }
    *buff=0;
  }
  DBUG_PRINT("init", ("error_names: '%s'", slave_skip_error_names));
  DBUG_VOID_RETURN;
}

/**
 Change arg to the string with the nice, human-readable skip error values.
   @param slave_skip_errors_ptr
          The pointer to be changed
*/
void set_slave_skip_errors(char** slave_skip_errors_ptr)
{
  DBUG_ENTER("set_slave_skip_errors");
  print_slave_skip_errors();
  *slave_skip_errors_ptr= slave_skip_error_names;
  DBUG_VOID_RETURN;
}

/**
  Init function to set up array for errors that should be skipped for slave
*/
static void init_slave_skip_errors()
{
  DBUG_ENTER("init_slave_skip_errors");
  DBUG_ASSERT(!use_slave_mask); // not already initialized

  if (bitmap_init(&slave_error_mask,0,MAX_SLAVE_ERROR,0))
  {
    fprintf(stderr, "Badly out of memory, please check your system status\n");
    exit(MYSQLD_ABORT_EXIT);
  }
  use_slave_mask = 1;
  DBUG_VOID_RETURN;
}

static void add_slave_skip_errors(const uint* errors, uint n_errors)
{
  DBUG_ENTER("add_slave_skip_errors");
  DBUG_ASSERT(errors);
  DBUG_ASSERT(use_slave_mask);

  for (uint i = 0; i < n_errors; i++)
  {
    const uint err_code = errors[i];
    if (err_code < MAX_SLAVE_ERROR)
       bitmap_set_bit(&slave_error_mask, err_code);
  }
  DBUG_VOID_RETURN;
}

/*
  Add errors that should be skipped for slave

  SYNOPSIS
    add_slave_skip_errors()
    arg         List of errors numbers to be added to skip, separated with ','

  NOTES
    Called from get_options() in mysqld.cc on start-up
*/

void add_slave_skip_errors(const char* arg)
{
  const char *p= NULL;
  /*
    ALL is only valid when nothing else is provided.
  */
  const uchar SKIP_ALL[]= "all";
  size_t SIZE_SKIP_ALL= strlen((const char *) SKIP_ALL) + 1;
  /*
    IGNORE_DDL_ERRORS can be combined with other parameters
    but must be the first one provided.
  */
  const uchar SKIP_DDL_ERRORS[]= "ddl_exist_errors";
  size_t SIZE_SKIP_DDL_ERRORS= strlen((const char *) SKIP_DDL_ERRORS);
  DBUG_ENTER("add_slave_skip_errors");

  // initialize mask if not done yet
  if (!use_slave_mask)
    init_slave_skip_errors();

  for (; my_isspace(system_charset_info,*arg); ++arg)
    /* empty */;
  if (!my_strnncoll(system_charset_info, (uchar*)arg, SIZE_SKIP_ALL,
                    SKIP_ALL, SIZE_SKIP_ALL))
  {
    bitmap_set_all(&slave_error_mask);
    DBUG_VOID_RETURN;
  }
  if (!my_strnncoll(system_charset_info, (uchar*)arg, SIZE_SKIP_DDL_ERRORS,
                    SKIP_DDL_ERRORS, SIZE_SKIP_DDL_ERRORS))
  {
    // DDL errors to be skipped for relaxed 'exist' handling
    const uint ddl_errors[] = {
      // error codes with create/add <schema object>
      ER_DB_CREATE_EXISTS, ER_TABLE_EXISTS_ERROR, ER_DUP_KEYNAME,
      ER_MULTIPLE_PRI_KEY,
      // error codes with change/rename <schema object>
      ER_BAD_FIELD_ERROR, ER_NO_SUCH_TABLE, ER_DUP_FIELDNAME,
      // error codes with drop <schema object>
      ER_DB_DROP_EXISTS, ER_BAD_TABLE_ERROR, ER_CANT_DROP_FIELD_OR_KEY
    };

    add_slave_skip_errors(ddl_errors,
                          sizeof(ddl_errors)/sizeof(ddl_errors[0]));
    /*
      After processing the SKIP_DDL_ERRORS, the pointer is
      increased to the position after the comma.
    */
    if (strlen(arg) > SIZE_SKIP_DDL_ERRORS + 1)
      arg+= SIZE_SKIP_DDL_ERRORS + 1;
  }
  for (p= arg ; *p; )
  {
    long err_code;
    if (!(p= str2int(p, 10, 0, LONG_MAX, &err_code)))
      break;
    if (err_code < MAX_SLAVE_ERROR)
       bitmap_set_bit(&slave_error_mask,(uint)err_code);
    while (!my_isdigit(system_charset_info,*p) && *p)
      p++;
  }
  DBUG_VOID_RETURN;
}

static void set_thd_in_use_temporary_tables(Relay_log_info *rli)
{
  TABLE *table;

  for (table= rli->save_temporary_tables ; table ; table= table->next)
  {
    table->in_use= rli->info_thd;
    if (table->file != NULL)
    {
      /*
        Since we are stealing opened temporary tables from one thread to another,
        we need to let the performance schema know that,
        for aggregates per thread to work properly.
      */
      table->file->unbind_psi();
      table->file->rebind_psi();
    }
  }
}

int terminate_slave_threads(Master_info* mi, int thread_mask,
                            ulong stop_wait_timeout, bool need_lock_term)
{
  DBUG_ENTER("terminate_slave_threads");

  if (!mi->inited)
    DBUG_RETURN(0); /* successfully do nothing */
  int error,force_all = (thread_mask & SLAVE_FORCE_ALL);
  mysql_mutex_t *sql_lock = &mi->rli->run_lock, *io_lock = &mi->run_lock;
  mysql_mutex_t *log_lock= mi->rli->relay_log.get_log_lock();
  /*
    Set it to a variable, so the value is shared by both stop methods.
    This guarantees that the user defined value for the timeout value is for
    the time the 2 threads take to shutdown, and not the time of each thread
    stop operation.
  */
  ulong total_stop_wait_timeout= stop_wait_timeout;

  if (thread_mask & (SLAVE_SQL|SLAVE_FORCE_ALL))
  {
    DBUG_PRINT("info",("Terminating SQL thread"));
    mi->rli->abort_slave= 1;
    if ((error=terminate_slave_thread(mi->rli->info_thd, sql_lock,
                                      &mi->rli->stop_cond,
                                      &mi->rli->slave_running,
                                      &total_stop_wait_timeout,
                                      need_lock_term)) &&
        !force_all)
    {
      if (error == 1)
      {
        DBUG_RETURN(ER_STOP_SLAVE_SQL_THREAD_TIMEOUT);
      }
      DBUG_RETURN(error);
    }
    mysql_mutex_lock(log_lock);

    DBUG_PRINT("info",("Flushing relay-log info file."));
    if (current_thd)
      THD_STAGE_INFO(current_thd, stage_flushing_relay_log_info_file);

    /*
      Flushes the relay log info regardles of the sync_relay_log_info option.
    */
    if (mi->rli->flush_info(TRUE))
    {
      mysql_mutex_unlock(log_lock);
      DBUG_RETURN(ER_ERROR_DURING_FLUSH_LOGS);
    }

    mysql_mutex_unlock(log_lock);
  }
  if (thread_mask & (SLAVE_IO|SLAVE_FORCE_ALL))
  {
    DBUG_PRINT("info",("Terminating IO thread"));
    mi->abort_slave=1;
    if ((error=terminate_slave_thread(mi->info_thd,io_lock,
                                      &mi->stop_cond,
                                      &mi->slave_running,
                                      &total_stop_wait_timeout,
                                      need_lock_term)) &&
        !force_all)
    {
      if (error == 1)
      {
        DBUG_RETURN(ER_STOP_SLAVE_IO_THREAD_TIMEOUT);
      }
      DBUG_RETURN(error);
    }
    mysql_mutex_lock(log_lock);

    DBUG_PRINT("info",("Flushing relay log and master info repository."));
    if (current_thd)
      THD_STAGE_INFO(current_thd, stage_flushing_relay_log_and_master_info_repository);

    /*
      Flushes the master info regardles of the sync_master_info option.
    */
    if (mi->flush_info(TRUE))
    {
      mysql_mutex_unlock(log_lock);
      DBUG_RETURN(ER_ERROR_DURING_FLUSH_LOGS);
    }

    /*
      Flushes the relay log regardles of the sync_relay_log option.
    */
    if (mi->rli->relay_log.is_open() &&
        mi->rli->relay_log.flush_and_sync(true))
    {
      mysql_mutex_unlock(log_lock);
      DBUG_RETURN(ER_ERROR_DURING_FLUSH_LOGS);
    }

    mysql_mutex_unlock(log_lock);
  }
  DBUG_RETURN(0);
}


/**
   Wait for a slave thread to terminate.

   This function is called after requesting the thread to terminate
   (by setting @c abort_slave member of @c Relay_log_info or @c
   Master_info structure to 1). Termination of the thread is
   controlled with the the predicate <code>*slave_running</code>.

   Function will acquire @c term_lock before waiting on the condition
   unless @c need_lock_term is false in which case the mutex should be
   owned by the caller of this function and will remain acquired after
   return from the function.

   @param thd
          Current session.
   @param term_lock
          Associated lock to use when waiting for @c term_cond

   @param term_cond
          Condition that is signalled when the thread has terminated

   @param slave_running
          Pointer to predicate to check for slave thread termination

   @param stop_wait_timeout
          A pointer to a variable that denotes the time the thread has
          to stop before we time out and throw an error.

   @param need_lock_term
          If @c false the lock will not be acquired before waiting on
          the condition. In this case, it is assumed that the calling
          function acquires the lock before calling this function.

   @retval 0 All OK, 1 on "STOP SLAVE" command timeout, ER_SLAVE_CHANNEL_NOT_RUNNING otherwise.

   @note  If the executing thread has to acquire term_lock
          (need_lock_term is true, the negative running status does not
          represent any issue therefore no error is reported.

 */
static int
terminate_slave_thread(THD *thd,
                       mysql_mutex_t *term_lock,
                       mysql_cond_t *term_cond,
                       volatile uint *slave_running,
                       ulong *stop_wait_timeout,
                       bool need_lock_term)
{
  DBUG_ENTER("terminate_slave_thread");
  if (need_lock_term)
  {
    mysql_mutex_lock(term_lock);
  }
  else
  {
    mysql_mutex_assert_owner(term_lock);
  }
  if (!*slave_running)
  {
    if (need_lock_term)
    {
      /*
        if run_lock (term_lock) is acquired locally then either
        slave_running status is fine
      */
      mysql_mutex_unlock(term_lock);
      DBUG_RETURN(0);
    }
    else
    {
      DBUG_RETURN(ER_SLAVE_CHANNEL_NOT_RUNNING);
    }
  }
  DBUG_ASSERT(thd != 0);
  THD_CHECK_SENTRY(thd);

  /*
    Is is critical to test if the slave is running. Otherwise, we might
    be referening freed memory trying to kick it
  */

  while (*slave_running)                        // Should always be true
  {
    DBUG_PRINT("loop", ("killing slave thread"));

    mysql_mutex_lock(&thd->LOCK_thd_data);
    /*
      Error codes from pthread_kill are:
      EINVAL: invalid signal number (can't happen)
      ESRCH: thread already killed (can happen, should be ignored)
    */
#ifndef _WIN32
    int err MY_ATTRIBUTE((unused))= pthread_kill(thd->real_id, SIGUSR1);
    DBUG_ASSERT(err != EINVAL);
#endif
    thd->awake(THD::NOT_KILLED);
    mysql_mutex_unlock(&thd->LOCK_thd_data);

    /*
      There is a small chance that slave thread might miss the first
      alarm. To protect againts it, resend the signal until it reacts
    */
    struct timespec abstime;
    set_timespec(&abstime,2);
#ifndef DBUG_OFF
    int error=
#endif
      mysql_cond_timedwait(term_cond, term_lock, &abstime);
    if ((*stop_wait_timeout) >= 2)
      (*stop_wait_timeout)= (*stop_wait_timeout) - 2;
    else if (*slave_running)
    {
      if (need_lock_term)
        mysql_mutex_unlock(term_lock);
      DBUG_RETURN (1);
    }
    DBUG_ASSERT(error == ETIMEDOUT || error == 0);
  }

  DBUG_ASSERT(*slave_running == 0);

  if (need_lock_term)
    mysql_mutex_unlock(term_lock);
  DBUG_RETURN(0);
}


bool start_slave_thread(
#ifdef HAVE_PSI_INTERFACE
                        PSI_thread_key thread_key,
#endif
                        my_start_routine h_func, mysql_mutex_t *start_lock,
                        mysql_mutex_t *cond_lock,
                        mysql_cond_t *start_cond,
                        volatile uint *slave_running,
                        volatile ulong *slave_run_id,
                        Master_info* mi)
{
  bool is_error= false;
  my_thread_handle th;
  ulong start_id;
  DBUG_ENTER("start_slave_thread");

  if (start_lock)
    mysql_mutex_lock(start_lock);
  if (!server_id)
  {
    if (start_cond)
      mysql_cond_broadcast(start_cond);
    sql_print_error("Server id not set, will not start slave%s",
                    mi->get_for_channel_str());
    my_error(ER_BAD_SLAVE, MYF(0));
    goto err;
  }

  if (*slave_running)
  {
    if (start_cond)
      mysql_cond_broadcast(start_cond);
    my_error(ER_SLAVE_CHANNEL_MUST_STOP, MYF(0), mi->get_channel());
    goto err;
  }
  start_id= *slave_run_id;
  DBUG_PRINT("info", ("Creating new slave thread"));
  if (mysql_thread_create(thread_key, &th, &connection_attrib, h_func,
                          (void*)mi))
  {
    sql_print_error("Can't create slave thread%s.", mi->get_for_channel_str());
    my_error(ER_SLAVE_THREAD, MYF(0));
    goto err;
  }
  if (start_cond && cond_lock) // caller has cond_lock
  {
    THD* thd = current_thd;
    while (start_id == *slave_run_id && thd != NULL)
    {
      DBUG_PRINT("sleep",("Waiting for slave thread to start"));
      PSI_stage_info saved_stage= {0, "", 0};
      thd->ENTER_COND(start_cond, cond_lock,
                      & stage_waiting_for_slave_thread_to_start,
                      & saved_stage);
      /*
        It is not sufficient to test this at loop bottom. We must test
        it after registering the mutex in enter_cond(). If the kill
        happens after testing of thd->killed and before the mutex is
        registered, we could otherwise go waiting though thd->killed is
        set.
      */
      if (!thd->killed)
        mysql_cond_wait(start_cond, cond_lock);
      mysql_mutex_unlock(cond_lock);
      thd->EXIT_COND(& saved_stage);
      mysql_mutex_lock(cond_lock); // re-acquire it
      if (thd->killed)
      {
        my_error(thd->killed, MYF(0));
        goto err;
      }
    }
  }

  goto end;
err:
  is_error= true;
end:

  if (start_lock)
    mysql_mutex_unlock(start_lock);
  DBUG_RETURN(is_error);
}


/*
  start_slave_threads()

  NOTES
    SLAVE_FORCE_ALL is not implemented here on purpose since it does not make
    sense to do that for starting a slave--we always care if it actually
    started the threads that were not previously running
*/

bool start_slave_threads(bool need_lock_slave, bool wait_for_start,
                         Master_info* mi, int thread_mask)
{
  mysql_mutex_t *lock_io=0, *lock_sql=0, *lock_cond_io=0, *lock_cond_sql=0;
  mysql_cond_t* cond_io=0, *cond_sql=0;
  bool is_error= 0;
  DBUG_ENTER("start_slave_threads");
  DBUG_EXECUTE_IF("uninitialized_master-info_structure",
                   mi->inited= FALSE;);

  if (!mi->inited || !mi->rli->inited)
  {
    int error= (!mi->inited ? ER_SLAVE_MI_INIT_REPOSITORY :
                ER_SLAVE_RLI_INIT_REPOSITORY);
    Rpl_info *info= (!mi->inited ?  mi : static_cast<Rpl_info *>(mi->rli));
    const char* prefix= current_thd ? ER_THD(current_thd, error) : ER_DEFAULT(error);
    info->report(ERROR_LEVEL, error, prefix, NULL);
    my_error(error, MYF(0));
    DBUG_RETURN(true);
  }

  if (mi->is_auto_position() && (thread_mask & SLAVE_IO) &&
      get_gtid_mode(GTID_MODE_LOCK_NONE) == GTID_MODE_OFF)
  {
    my_error(ER_CANT_USE_AUTO_POSITION_WITH_GTID_MODE_OFF, MYF(0),
             mi->get_for_channel_str());
    DBUG_RETURN(true);
  }

  if (need_lock_slave)
  {
    lock_io = &mi->run_lock;
    lock_sql = &mi->rli->run_lock;
  }
  if (wait_for_start)
  {
    cond_io = &mi->start_cond;
    cond_sql = &mi->rli->start_cond;
    lock_cond_io = &mi->run_lock;
    lock_cond_sql = &mi->rli->run_lock;
  }

  if (thread_mask & SLAVE_IO)
    is_error= start_slave_thread(
#ifdef HAVE_PSI_INTERFACE
                                 key_thread_slave_io,
#endif
                                 handle_slave_io, lock_io, lock_cond_io,
                                 cond_io,
                                 &mi->slave_running, &mi->slave_run_id,
                                 mi);
  if (!is_error && (thread_mask & SLAVE_SQL))
  {
    /*
      MTS-recovery gaps gathering is placed onto common execution path
      for either START-SLAVE and --skip-start-slave= 0 
    */
    if (mi->rli->recovery_parallel_workers != 0)
    {
      if (mts_recovery_groups(mi->rli))
      {
        is_error= true;
        my_error(ER_MTS_RECOVERY_FAILURE, MYF(0));
      }
    }
    if (!is_error)
      is_error= start_slave_thread(
#ifdef HAVE_PSI_INTERFACE
                                   key_thread_slave_sql,
#endif
                                   handle_slave_sql, lock_sql, lock_cond_sql,
                                   cond_sql,
                                   &mi->rli->slave_running,
                                   &mi->rli->slave_run_id,
                                   mi);
    if (is_error)
      terminate_slave_threads(mi, thread_mask & SLAVE_IO,
                              rpl_stop_slave_timeout, need_lock_slave);
  }
  DBUG_RETURN(is_error);
}

/*
  Release slave threads at time of executing shutdown.

  SYNOPSIS
    end_slave()
*/

void end_slave()
{
  DBUG_ENTER("end_slave");

  Master_info *mi= 0;

  /*
    This is called when the server terminates, in close_connections().
    It terminates slave threads. However, some CHANGE MASTER etc may still be
    running presently. If a START SLAVE was in progress, the mutex lock below
    will make us wait until slave threads have started, and START SLAVE
    returns, then we terminate them here.
  */
  channel_map.wrlock();

  /* traverse through the map and terminate the threads */
  for(mi_map::iterator it= channel_map.begin(); it!=channel_map.end(); it++)
  {
    mi= it->second;

    if (mi)
      terminate_slave_threads(mi,SLAVE_FORCE_ALL,
                              rpl_stop_slave_timeout);
  }
  channel_map.unlock();
  DBUG_VOID_RETURN;
}

/**
   Free all resources used by slave threads at time of executing shutdown.
   The routine must be called after all possible users of channel_map
   have left.

*/
void delete_slave_info_objects()
{
  DBUG_ENTER("delete_slave_info_objects");

  Master_info *mi= 0;

  channel_map.wrlock();

  for (mi_map::iterator it= channel_map.begin(); it!=channel_map.end(); it++)
  {
    mi= it->second;

    if (mi)
    {
      mi->channel_wrlock();
      end_info(mi);
      if (mi->rli)
        delete mi->rli;
      delete mi;
      it->second= 0;
    }
  }

  //Clean other types of channel
  for (mi_map::iterator it= channel_map.begin(GROUP_REPLICATION_CHANNEL);
       it!=channel_map.end(GROUP_REPLICATION_CHANNEL); it++)
  {
    mi= it->second;

    if (mi)
    {
      mi->channel_wrlock();
      end_info(mi);
      if (mi->rli)
        delete mi->rli;
      delete mi;
      it->second= 0;
    }
  }

  channel_map.unlock();

  DBUG_VOID_RETURN;
}

/**
   Check if multi-statement transaction mode and master and slave info
   repositories are set to table.

   @param thd    THD object

   @retval true  Success
   @retval false Failure
*/
static bool is_autocommit_off_and_infotables(THD* thd)
{
  DBUG_ENTER("is_autocommit_off_and_infotables");
  DBUG_RETURN((thd && thd->in_multi_stmt_transaction_mode() &&
               (opt_mi_repository_id == INFO_REPOSITORY_TABLE ||
                opt_rli_repository_id == INFO_REPOSITORY_TABLE))?
              true : false);
}

static bool io_slave_killed(THD* thd, Master_info* mi)
{
  DBUG_ENTER("io_slave_killed");

  DBUG_ASSERT(mi->info_thd == thd);
  DBUG_ASSERT(mi->slave_running); // tracking buffer overrun
  DBUG_RETURN(mi->abort_slave || connection_events_loop_aborted() ||
              thd->killed);
}

/**
   The function analyzes a possible killed status and makes
   a decision whether to accept it or not.
   Normally upon accepting the sql thread goes to shutdown.
   In the event of deferring decision @c rli->last_event_start_time waiting
   timer is set to force the killed status be accepted upon its expiration.

   Notice Multi-Threaded-Slave behaves similarly in that when it's being
   stopped and the current group of assigned events has not yet scheduled 
   completely, Coordinator defers to accept to leave its read-distribute
   state. The above timeout ensures waiting won't last endlessly, and in
   such case an error is reported.

   @param thd   pointer to a THD instance
   @param rli   pointer to Relay_log_info instance

   @return TRUE the killed status is recognized, FALSE a possible killed
           status is deferred.
*/
bool sql_slave_killed(THD* thd, Relay_log_info* rli)
{
  bool is_parallel_warn= FALSE;

  DBUG_ENTER("sql_slave_killed");

  DBUG_ASSERT(rli->info_thd == thd);
  DBUG_ASSERT(rli->slave_running == 1);
  if (rli->sql_thread_kill_accepted)
    DBUG_RETURN(true);
  if (connection_events_loop_aborted() || thd->killed || rli->abort_slave)
  {
    rli->sql_thread_kill_accepted= true;
    is_parallel_warn= (rli->is_parallel_exec() &&
                       (rli->is_mts_in_group() || thd->killed));
    /*
      Slave can execute stop being in one of two MTS or Single-Threaded mode.
      The modes define different criteria to accept the stop.
      In particular that relates to the concept of groupping.
      Killed Coordinator thread expects the worst so it warns on
      possible consistency issue.
    */
    if (is_parallel_warn ||
        (!rli->is_parallel_exec() &&
         thd->get_transaction()->cannot_safely_rollback(
             Transaction_ctx::SESSION) &&
         rli->is_in_group()))
    {
      char msg_stopped[]=
        "... Slave SQL Thread stopped with incomplete event group "
        "having non-transactional changes. "
        "If the group consists solely of row-based events, you can try "
        "to restart the slave with --slave-exec-mode=IDEMPOTENT, which "
        "ignores duplicate key, key not found, and similar errors (see "
        "documentation for details).";
      char msg_stopped_mts[]=
        "... The slave coordinator and worker threads are stopped, possibly "
        "leaving data in inconsistent state. A restart should "
        "restore consistency automatically, although using non-transactional "
        "storage for data or info tables or DDL queries could lead to problems. "
        "In such cases you have to examine your data (see documentation for "
        "details).";

      if (rli->abort_slave)
      {
        DBUG_PRINT("info", ("Request to stop slave SQL Thread received while "
                            "applying an MTS group or a group that "
                            "has non-transactional "
                            "changes; waiting for completion of the group ... "));

        /*
          Slave sql thread shutdown in face of unfinished group modified 
          Non-trans table is handled via a timer. The slave may eventually
          give out to complete the current group and in that case there
          might be issues at consequent slave restart, see the error message.
          WL#2975 offers a robust solution requiring to store the last exectuted
          event's coordinates along with the group's coordianates
          instead of waiting with @c last_event_start_time the timer.
        */

        if (rli->last_event_start_time == 0)
          rli->last_event_start_time= my_time(0);
        rli->sql_thread_kill_accepted= difftime(my_time(0),
                                               rli->last_event_start_time) <=
                                               SLAVE_WAIT_GROUP_DONE ?
                                               FALSE : TRUE;

        DBUG_EXECUTE_IF("stop_slave_middle_group",
                        DBUG_EXECUTE_IF("incomplete_group_in_relay_log",
                                        rli->sql_thread_kill_accepted= TRUE;);); // time is over

        if (!rli->sql_thread_kill_accepted && !rli->reported_unsafe_warning)
        {
          rli->report(WARNING_LEVEL, 0,
                      !is_parallel_warn ?
                      "Request to stop slave SQL Thread received while "
                      "applying a group that has non-transactional "
                      "changes; waiting for completion of the group ... "
                      :
                      "Coordinator thread of multi-threaded slave is being "
                      "stopped in the middle of assigning a group of events; "
                      "deferring to exit until the group completion ... ");
          rli->reported_unsafe_warning= true;
        }
      }
      if (rli->sql_thread_kill_accepted)
      {
        rli->last_event_start_time= 0;
        if (rli->mts_group_status == Relay_log_info::MTS_IN_GROUP)
        {
          rli->mts_group_status= Relay_log_info::MTS_KILLED_GROUP;
        }
        if (is_parallel_warn)
          rli->report(!rli->is_error() ? ERROR_LEVEL :
                      WARNING_LEVEL,    // an error was reported by Worker
                      ER_MTS_INCONSISTENT_DATA,
                      ER_THD(thd, ER_MTS_INCONSISTENT_DATA),
                      msg_stopped_mts);
        else
          rli->report(ERROR_LEVEL, ER_SLAVE_FATAL_ERROR,
                      ER_THD(thd, ER_SLAVE_FATAL_ERROR), msg_stopped);
      }
    }
  }
  DBUG_RETURN(rli->sql_thread_kill_accepted);
}


/*
  skip_load_data_infile()

  NOTES
    This is used to tell a 3.23 master to break send_file()
*/

void skip_load_data_infile(NET *net)
{
  DBUG_ENTER("skip_load_data_infile");

  (void)net_request_file(net, "/dev/null");
  (void)my_net_read(net);                               // discard response
  (void)net_write_command(net, 0, (uchar*) "", 0, (uchar*) "", 0); // ok
  DBUG_VOID_RETURN;
}


bool net_request_file(NET* net, const char* fname)
{
  DBUG_ENTER("net_request_file");
  DBUG_RETURN(net_write_command(net, 251, (uchar*) fname, strlen(fname),
                                (uchar*) "", 0));
}

/*
  From other comments and tests in code, it looks like
  sometimes Query_log_event and Load_log_event can have db == 0
  (see rewrite_db() above for example)
  (cases where this happens are unclear; it may be when the master is 3.23).
*/

const char *print_slave_db_safe(const char* db)
{
  DBUG_ENTER("*print_slave_db_safe");

  DBUG_RETURN((db ? db : ""));
}

/*
  Check if the error is caused by network.
  @param[in]   errorno   Number of the error.
  RETURNS:
  TRUE         network error
  FALSE        not network error
*/

static bool is_network_error(uint errorno)
{
  return errorno == CR_CONNECTION_ERROR ||
      errorno == CR_CONN_HOST_ERROR ||
      errorno == CR_SERVER_GONE_ERROR ||
      errorno == CR_SERVER_LOST ||
      errorno == ER_CON_COUNT_ERROR ||
      errorno == ER_SERVER_SHUTDOWN ||
      errorno == ER_NET_READ_INTERRUPTED ||
      errorno == ER_NET_WRITE_INTERRUPTED;
}


/**
  Execute an initialization query for the IO thread.

  If there is an error, then this function calls mysql_free_result;
  otherwise the MYSQL object holds the result after this call.  If
  there is an error other than allowed_error, then this function
  prints a message and returns -1.

  @param mysql MYSQL object.
  @param query Query string.
  @param allowed_error Allowed error code, or 0 if no errors are allowed.
  @param[out] master_res If this is not NULL and there is no error, then
  mysql_store_result() will be called and the result stored in this pointer.
  @param[out] master_row If this is not NULL and there is no error, then
  mysql_fetch_row() will be called and the result stored in this pointer.

  @retval COMMAND_STATUS_OK No error.
  @retval COMMAND_STATUS_ALLOWED_ERROR There was an error and the
  error code was 'allowed_error'.
  @retval COMMAND_STATUS_ERROR There was an error and the error code
  was not 'allowed_error'.
*/
enum enum_command_status
{ COMMAND_STATUS_OK, COMMAND_STATUS_ERROR, COMMAND_STATUS_ALLOWED_ERROR };
static enum_command_status
io_thread_init_command(Master_info *mi, const char *query, int allowed_error,
                       MYSQL_RES **master_res= NULL,
                       MYSQL_ROW *master_row= NULL)
{
  DBUG_ENTER("io_thread_init_command");
  DBUG_PRINT("info", ("IO thread initialization command: '%s'", query));
  MYSQL *mysql= mi->mysql;
  int ret= mysql_real_query(mysql, query, static_cast<ulong>(strlen(query)));
  if (io_slave_killed(mi->info_thd, mi))
  {
    sql_print_information("The slave IO thread%s was killed while executing "
                          "initialization query '%s'",
                          mi->get_for_channel_str(), query);
    mysql_free_result(mysql_store_result(mysql));
    DBUG_RETURN(COMMAND_STATUS_ERROR);
  }
  if (ret != 0)
  {
    int err= mysql_errno(mysql);
    mysql_free_result(mysql_store_result(mysql));
    if (!err || err != allowed_error)
    {
      mi->report(is_network_error(err) ? WARNING_LEVEL : ERROR_LEVEL, err,
                 "The slave IO thread stops because the initialization query "
                 "'%s' failed with error '%s'.",
                 query, mysql_error(mysql));
      DBUG_RETURN(COMMAND_STATUS_ERROR);
    }
    DBUG_RETURN(COMMAND_STATUS_ALLOWED_ERROR);
  }
  if (master_res != NULL)
  {
    if ((*master_res= mysql_store_result(mysql)) == NULL)
    {
      mi->report(WARNING_LEVEL, mysql_errno(mysql),
                 "The slave IO thread stops because the initialization query "
                 "'%s' did not return any result.",
                 query);
      DBUG_RETURN(COMMAND_STATUS_ERROR);
    }
    if (master_row != NULL)
    {
      if ((*master_row= mysql_fetch_row(*master_res)) == NULL)
      {
        mysql_free_result(*master_res);
        mi->report(WARNING_LEVEL, mysql_errno(mysql),
                   "The slave IO thread stops because the initialization query "
                   "'%s' did not return any row.",
                   query);
        DBUG_RETURN(COMMAND_STATUS_ERROR);
      }
    }
  }
  else
    DBUG_ASSERT(master_row == NULL);
  DBUG_RETURN(COMMAND_STATUS_OK);
}


/**
  Set user variables after connecting to the master.

  @param  mysql MYSQL to request uuid from master.
  @param  mi    Master_info to set master_uuid

  @return 0: Success, 1: Fatal error, 2: Transient network error.
 */
int io_thread_init_commands(MYSQL *mysql, Master_info *mi)
{
  char query[256];
  int ret= 0;

  sprintf(query, "SET @slave_uuid= '%s'", server_uuid);
  if (mysql_real_query(mysql, query, static_cast<ulong>(strlen(query)))
      && !check_io_slave_killed(mi->info_thd, mi, NULL))
    goto err;

  mysql_free_result(mysql_store_result(mysql));
  return ret;

err:
  if (mysql_errno(mysql) && is_network_error(mysql_errno(mysql)))
  {
    mi->report(WARNING_LEVEL, mysql_errno(mysql),
               "The initialization command '%s' failed with the following"
               " error: '%s'.", query, mysql_error(mysql));
    ret= 2;
  }
  else
  {
    char errmsg[512];
    const char *errmsg_fmt=
      "The slave I/O thread stops because a fatal error is encountered "
      "when it tries to send query to master(query: %s).";

    sprintf(errmsg, errmsg_fmt, query);
    mi->report(ERROR_LEVEL, ER_SLAVE_FATAL_ERROR,
               ER_THD(current_thd, ER_SLAVE_FATAL_ERROR),
               errmsg);
    ret= 1;
  }
  mysql_free_result(mysql_store_result(mysql));
  return ret;
}

/**
  Get master's uuid on connecting.

  @param  mysql MYSQL to request uuid from master.
  @param  mi    Master_info to set master_uuid

  @return 0: Success, 1: Fatal error, 2: Transient network error.
*/
static int get_master_uuid(MYSQL *mysql, Master_info *mi)
{
  const char *errmsg;
  MYSQL_RES *master_res= NULL;
  MYSQL_ROW master_row= NULL;
  int ret= 0;
  char query_buf[]= "SELECT @@GLOBAL.SERVER_UUID";

  DBUG_EXECUTE_IF("dbug.return_null_MASTER_UUID",
                  {
                    mi->master_uuid[0]= 0;
                    return 0;
                  };);

  DBUG_EXECUTE_IF("dbug.before_get_MASTER_UUID",
                  {
                    const char act[]= "now wait_for signal.get_master_uuid";
                    DBUG_ASSERT(opt_debug_sync_timeout > 0);
                    DBUG_ASSERT(!debug_sync_set_action(current_thd,
                                                       STRING_WITH_LEN(act)));
                  };);

  DBUG_EXECUTE_IF("dbug.simulate_busy_io",
                  {
                    const char act[]= "now signal Reached wait_for signal.got_stop_slave";
                    DBUG_ASSERT(opt_debug_sync_timeout > 0);
                    DBUG_ASSERT(!debug_sync_set_action(current_thd,
                                                       STRING_WITH_LEN(act)));
                  };);
#ifndef DBUG_OFF
  DBUG_EXECUTE_IF("dbug.simulate_no_such_var_server_uuid",
		  {
		    query_buf[strlen(query_buf) - 1]= '_'; // currupt the last char
		  });
#endif
  if (!mysql_real_query(mysql, STRING_WITH_LEN(query_buf)) &&
      (master_res= mysql_store_result(mysql)) &&
      (master_row= mysql_fetch_row(master_res)))
  {
    if (!strcmp(::server_uuid, master_row[0]) &&
        !mi->rli->replicate_same_server_id)
    {
      errmsg= "The slave I/O thread stops because master and slave have equal "
              "MySQL server UUIDs; these UUIDs must be different for "
              "replication to work.";
      mi->report(ERROR_LEVEL, ER_SLAVE_FATAL_ERROR,
                 ER_THD(current_thd, ER_SLAVE_FATAL_ERROR),
                 errmsg);
      // Fatal error
      ret= 1;
    }
    else
    {
      if (mi->master_uuid[0] != 0 && strcmp(mi->master_uuid, master_row[0]))
        sql_print_warning("The master's UUID has changed, although this should"
                          " not happen unless you have changed it manually."
                          " The old UUID was %s.",
                          mi->master_uuid);
      strncpy(mi->master_uuid, master_row[0], UUID_LENGTH);
      mi->master_uuid[UUID_LENGTH]= 0;
    }
  }
  else if (mysql_errno(mysql) != ER_UNKNOWN_SYSTEM_VARIABLE)
  {
    if (is_network_error(mysql_errno(mysql)))
    {
      mi->report(WARNING_LEVEL, mysql_errno(mysql),
                 "Get master SERVER_UUID failed with error: %s",
                 mysql_error(mysql));
      ret= 2;
    }
    else
    {
      /* Fatal error */
      errmsg= "The slave I/O thread stops because a fatal error is encountered "
        "when it tries to get the value of SERVER_UUID variable from master.";
      mi->report(ERROR_LEVEL, ER_SLAVE_FATAL_ERROR,
                 ER_THD(current_thd, ER_SLAVE_FATAL_ERROR),
                 errmsg);
      ret= 1;
    }
  }
  else
  {
    mi->master_uuid[0]= 0;
    mi->report(WARNING_LEVEL, ER_UNKNOWN_SYSTEM_VARIABLE,
               "Unknown system variable 'SERVER_UUID' on master. "
               "A probable cause is that the variable is not supported on the "
               "master (version: %s), even though it is on the slave (version: %s)",
               mysql->server_version, server_version);
  }

  if (master_res)
    mysql_free_result(master_res);
  return ret;
}


/**
  Determine, case-sensitively, if short_string is equal to
  long_string, or a true prefix of long_string, or not a prefix.

  @retval 0 short_string is not a prefix of long_string.
  @retval 1 short_string is a true prefix of long_string (not equal).
  @retval 2 short_string is equal to long_string.
*/
static int is_str_prefix_case(const char *short_string, const char *long_string)
{
  int i;
  for (i= 0; short_string[i]; i++)
    if (my_toupper(system_charset_info, short_string[i]) !=
        my_toupper(system_charset_info, long_string[i]))
      return 0;
  return long_string[i] ? 1 : 2;
}

/*
  Note that we rely on the master's version (3.23, 4.0.14 etc) instead of
  relying on the binlog's version. This is not perfect: imagine an upgrade
  of the master without waiting that all slaves are in sync with the master;
  then a slave could be fooled about the binlog's format. This is what happens
  when people upgrade a 3.23 master to 4.0 without doing RESET MASTER: 4.0
  slaves are fooled. So we do this only to distinguish between 3.23 and more
  recent masters (it's too late to change things for 3.23).

  RETURNS
  0       ok
  1       error
  2       transient network problem, the caller should try to reconnect
*/

static int get_master_version_and_clock(MYSQL* mysql, Master_info* mi)
{
  char err_buff[MAX_SLAVE_ERRMSG];
  const char* errmsg= 0;
  int err_code= 0;
  int version_number=0;
  version_number= atoi(mysql->server_version);

  MYSQL_RES *master_res= 0;
  MYSQL_ROW master_row;
  DBUG_ENTER("get_master_version_and_clock");

  /*
    Free old mi_description_event (that is needed if we are in
    a reconnection).
  */
  DBUG_EXECUTE_IF("unrecognized_master_version",
                 {
                   version_number= 1;
                 };);
  mysql_mutex_lock(&mi->data_lock);
  mi->set_mi_description_event(NULL);

  if (!my_isdigit(&my_charset_bin,*mysql->server_version))
  {
    errmsg = "Master reported unrecognized MySQL version";
    err_code= ER_SLAVE_FATAL_ERROR;
    sprintf(err_buff, ER_THD(current_thd, err_code), errmsg);
  }
  else
  {
    /*
      Note the following switch will bug when we have MySQL branch 30 ;)
    */
    switch (version_number)
    {
    case 0:
    case 1:
    case 2:
      errmsg = "Master reported unrecognized MySQL version";
      err_code= ER_SLAVE_FATAL_ERROR;
      sprintf(err_buff, ER_THD(current_thd, err_code), errmsg);
      break;
    case 3:
      mi->set_mi_description_event(new
        Format_description_log_event(1, mysql->server_version));
      break;
    case 4:
      mi->set_mi_description_event(new
        Format_description_log_event(3, mysql->server_version));
      break;
    default:
      /*
        Master is MySQL >=5.0. Give a default Format_desc event, so that we can
        take the early steps (like tests for "is this a 3.23 master") which we
        have to take before we receive the real master's Format_desc which will
        override this one. Note that the Format_desc we create below is garbage
        (it has the format of the *slave*); it's only good to help know if the
        master is 3.23, 4.0, etc.
      */
      mi->set_mi_description_event(new
        Format_description_log_event(4, mysql->server_version));
      break;
    }
  }

  /*
     This does not mean that a 5.0 slave will be able to read a 5.5 master; but
     as we don't know yet, we don't want to forbid this for now. If a 5.0 slave
     can't read a 5.5 master, this will show up when the slave can't read some
     events sent by the master, and there will be error messages.
  */

  if (errmsg)
  {
    /* unlock the mutex on master info structure */
    mysql_mutex_unlock(&mi->data_lock);
    goto err;
  }

  /* as we are here, we tried to allocate the event */
  if (mi->get_mi_description_event() == NULL)
  {
    mysql_mutex_unlock(&mi->data_lock);
    errmsg= "default Format_description_log_event";
    err_code= ER_SLAVE_CREATE_EVENT_FAILURE;
    sprintf(err_buff, ER_THD(current_thd, err_code), errmsg);
    goto err;
  }

  if (mi->get_mi_description_event()->binlog_version < 4 &&
      opt_slave_sql_verify_checksum)
  {
    sql_print_warning("Found a master with MySQL server version older than "
                      "5.0. With checksums enabled on the slave, replication "
                      "might not work correctly. To ensure correct "
                      "replication, restart the slave server with "
                      "--slave_sql_verify_checksum=0.");
  }
  /*
    FD_q's (A) is set initially from RL's (A): FD_q.(A) := RL.(A).
    It's necessary to adjust FD_q.(A) at this point because in the following
    course FD_q is going to be dumped to RL.
    Generally FD_q is derived from a received FD_m (roughly FD_q := FD_m) 
    in queue_event and the master's (A) is installed.
    At one step with the assignment the Relay-Log's checksum alg is set to 
    a new value: RL.(A) := FD_q.(A). If the slave service is stopped
    the last time assigned RL.(A) will be passed over to the restarting
    service (to the current execution point).
    RL.A is a "codec" to verify checksum in queue_event() almost all the time
    the first fake Rotate event.
    Starting from this point IO thread will executes the following checksum
    warmup sequence  of actions:

    FD_q.A := RL.A,
    A_m^0 := master.@@global.binlog_checksum,
    {queue_event(R_f): verifies(R_f, A_m^0)},
    {queue_event(FD_m): verifies(FD_m, FD_m.A), dump(FD_q), rotate(RL),
                        FD_q := FD_m, RL.A := FD_q.A)}

    See legends definition on MYSQL_BIN_LOG::relay_log_checksum_alg
    docs lines (binlog.h).
    In above A_m^0 - the value of master's
    @@binlog_checksum determined in the upcoming handshake (stored in
    mi->checksum_alg_before_fd).


    After the warm-up sequence IO gets to "normal" checksum verification mode
    to use RL.A in

    {queue_event(E_m): verifies(E_m, RL.A)}

    until it has received a new FD_m.
  */
  mi->get_mi_description_event()->common_footer->checksum_alg=
    mi->rli->relay_log.relay_log_checksum_alg;

  DBUG_ASSERT(mi->get_mi_description_event()->common_footer->checksum_alg !=
              binary_log::BINLOG_CHECKSUM_ALG_UNDEF);
  DBUG_ASSERT(mi->rli->relay_log.relay_log_checksum_alg !=
              binary_log::BINLOG_CHECKSUM_ALG_UNDEF);

  mysql_mutex_unlock(&mi->data_lock);

  /*
    Compare the master and slave's clock. Do not die if master's clock is
    unavailable (very old master not supporting UNIX_TIMESTAMP()?).
  */

  DBUG_EXECUTE_IF("dbug.before_get_UNIX_TIMESTAMP",
                  {
                    const char act[]=
                      "now "
                      "wait_for signal.get_unix_timestamp";
                    DBUG_ASSERT(opt_debug_sync_timeout > 0);
                    DBUG_ASSERT(!debug_sync_set_action(current_thd,
                                                       STRING_WITH_LEN(act)));
                  };);

  master_res= NULL;
  if (!mysql_real_query(mysql, STRING_WITH_LEN("SELECT UNIX_TIMESTAMP()")) &&
      (master_res= mysql_store_result(mysql)) &&
      (master_row= mysql_fetch_row(master_res)))
  {
    mysql_mutex_lock(&mi->data_lock);
    mi->clock_diff_with_master=
      (long) (time((time_t*) 0) - strtoul(master_row[0], 0, 10));
    mysql_mutex_unlock(&mi->data_lock);
  }
  else if (check_io_slave_killed(mi->info_thd, mi, NULL))
    goto slave_killed_err;
  else if (is_network_error(mysql_errno(mysql)))
  {
    mi->report(WARNING_LEVEL, mysql_errno(mysql),
               "Get master clock failed with error: %s", mysql_error(mysql));
    goto network_err;
  }
  else 
  {
    mysql_mutex_lock(&mi->data_lock);
    mi->clock_diff_with_master= 0; /* The "most sensible" value */
    mysql_mutex_unlock(&mi->data_lock);
    sql_print_warning("\"SELECT UNIX_TIMESTAMP()\" failed on master, "
                      "do not trust column Seconds_Behind_Master of SHOW "
                      "SLAVE STATUS. Error: %s (%d)",
                      mysql_error(mysql), mysql_errno(mysql));
  }
  if (master_res)
  {
    mysql_free_result(master_res);
    master_res= NULL;
  }

  /*
    Check that the master's server id and ours are different. Because if they
    are equal (which can result from a simple copy of master's datadir to slave,
    thus copying some my.cnf), replication will work but all events will be
    skipped.
    Do not die if SELECT @@SERVER_ID fails on master (very old master?).
    Note: we could have put a @@SERVER_ID in the previous SELECT
    UNIX_TIMESTAMP() instead, but this would not have worked on 3.23 masters.
  */
  DBUG_EXECUTE_IF("dbug.before_get_SERVER_ID",
                  {
                    const char act[]=
                      "now "
                      "wait_for signal.get_server_id";
                    DBUG_ASSERT(opt_debug_sync_timeout > 0);
                    DBUG_ASSERT(!debug_sync_set_action(current_thd, 
                                                       STRING_WITH_LEN(act)));
                  };);
  master_res= NULL;
  master_row= NULL;
  DBUG_EXECUTE_IF("get_master_server_id.ER_NET_READ_INTERRUPTED",
                  {
                    DBUG_SET("+d,inject_ER_NET_READ_INTERRUPTED");
                    DBUG_SET("-d,get_master_server_id."
                             "ER_NET_READ_INTERRUPTED");
                  });
  if (!mysql_real_query(mysql, STRING_WITH_LEN("SELECT @@GLOBAL.SERVER_ID")) &&
      (master_res= mysql_store_result(mysql)) &&
      (master_row= mysql_fetch_row(master_res)))
  {
    if ((::server_id == (mi->master_id= strtoul(master_row[0], 0, 10))) &&
        !mi->rli->replicate_same_server_id)
    {
      errmsg= "The slave I/O thread stops because master and slave have equal \
MySQL server ids; these ids must be different for replication to work (or \
the --replicate-same-server-id option must be used on slave but this does \
not always make sense; please check the manual before using it).";
      err_code= ER_SLAVE_FATAL_ERROR;
      sprintf(err_buff, ER_THD(current_thd, err_code), errmsg);
      goto err;
    }
  }
  else if (mysql_errno(mysql) != ER_UNKNOWN_SYSTEM_VARIABLE)
  {
    if (check_io_slave_killed(mi->info_thd, mi, NULL))
      goto slave_killed_err;
    else if (is_network_error(mysql_errno(mysql)))
    {
      mi->report(WARNING_LEVEL, mysql_errno(mysql),
                 "Get master SERVER_ID failed with error: %s", mysql_error(mysql));
      goto network_err;
    }
    /* Fatal error */
    errmsg= "The slave I/O thread stops because a fatal error is encountered \
when it try to get the value of SERVER_ID variable from master.";
    err_code= mysql_errno(mysql);
    sprintf(err_buff, "%s Error: %s", errmsg, mysql_error(mysql));
    goto err;
  }
  else
  {
    mi->report(WARNING_LEVEL, ER_UNKNOWN_SYSTEM_VARIABLE,
               "Unknown system variable 'SERVER_ID' on master, \
maybe it is a *VERY OLD MASTER*.");
  }
  if (master_res)
  {
    mysql_free_result(master_res);
    master_res= NULL;
  }
  if (mi->master_id == 0 && mi->ignore_server_ids->dynamic_ids.size() > 0)
  {
    errmsg= "Slave configured with server id filtering could not detect the master server id.";
    err_code= ER_SLAVE_FATAL_ERROR;
    sprintf(err_buff, ER_THD(current_thd, err_code), errmsg);
    goto err;
  }

  /*
    Check that the master's global character_set_server and ours are the same.
    Not fatal if query fails (old master?).
    Note that we don't check for equality of global character_set_client and
    collation_connection (neither do we prevent their setting in
    set_var.cc). That's because from what I (Guilhem) have tested, the global
    values of these 2 are never used (new connections don't use them).
    We don't test equality of global collation_database either as it's is
    going to be deprecated (made read-only) in 4.1 very soon.
    The test is only relevant if master < 5.0.3 (we'll test only if it's older
    than the 5 branch; < 5.0.3 was alpha...), as >= 5.0.3 master stores
    charset info in each binlog event.
    We don't do it for 3.23 because masters <3.23.50 hang on
    SELECT @@unknown_var (BUG#7965 - see changelog of 3.23.50). So finally we
    test only if master is 4.x.
  */

  /* redundant with rest of code but safer against later additions */
  if (*mysql->server_version == '3')
    goto err;

  if (*mysql->server_version == '4')
  {
    master_res= NULL;
    if (!mysql_real_query(mysql,
                          STRING_WITH_LEN("SELECT @@GLOBAL.COLLATION_SERVER")) &&
        (master_res= mysql_store_result(mysql)) &&
        (master_row= mysql_fetch_row(master_res)))
    {
      if (strcmp(master_row[0], global_system_variables.collation_server->name))
      {
        errmsg= "The slave I/O thread stops because master and slave have \
different values for the COLLATION_SERVER global variable. The values must \
be equal for the Statement-format replication to work";
        err_code= ER_SLAVE_FATAL_ERROR;
        sprintf(err_buff, ER_THD(current_thd, err_code), errmsg);
        goto err;
      }
    }
    else if (check_io_slave_killed(mi->info_thd, mi, NULL))
      goto slave_killed_err;
    else if (is_network_error(mysql_errno(mysql)))
    {
      mi->report(WARNING_LEVEL, mysql_errno(mysql),
                 "Get master COLLATION_SERVER failed with error: %s", mysql_error(mysql));
      goto network_err;
    }
    else if (mysql_errno(mysql) != ER_UNKNOWN_SYSTEM_VARIABLE)
    {
      /* Fatal error */
      errmsg= "The slave I/O thread stops because a fatal error is encountered \
when it try to get the value of COLLATION_SERVER global variable from master.";
      err_code= mysql_errno(mysql);
      sprintf(err_buff, "%s Error: %s", errmsg, mysql_error(mysql));
      goto err;
    }
    else
      mi->report(WARNING_LEVEL, ER_UNKNOWN_SYSTEM_VARIABLE,
                 "Unknown system variable 'COLLATION_SERVER' on master, \
maybe it is a *VERY OLD MASTER*. *NOTE*: slave may experience \
inconsistency if replicated data deals with collation.");

    if (master_res)
    {
      mysql_free_result(master_res);
      master_res= NULL;
    }
  }

  /*
    Perform analogous check for time zone. Theoretically we also should
    perform check here to verify that SYSTEM time zones are the same on
    slave and master, but we can't rely on value of @@system_time_zone
    variable (it is time zone abbreviation) since it determined at start
    time and so could differ for slave and master even if they are really
    in the same system time zone. So we are omiting this check and just
    relying on documentation. Also according to Monty there are many users
    who are using replication between servers in various time zones. Hence
    such check will broke everything for them. (And now everything will
    work for them because by default both their master and slave will have
    'SYSTEM' time zone).
    This check is only necessary for 4.x masters (and < 5.0.4 masters but
    those were alpha).
  */
  if (*mysql->server_version == '4')
  {
    master_res= NULL;
    if (!mysql_real_query(mysql, STRING_WITH_LEN("SELECT @@GLOBAL.TIME_ZONE")) &&
        (master_res= mysql_store_result(mysql)) &&
        (master_row= mysql_fetch_row(master_res)))
    {
      if (strcmp(master_row[0],
                 global_system_variables.time_zone->get_name()->ptr()))
      {
        errmsg= "The slave I/O thread stops because master and slave have \
different values for the TIME_ZONE global variable. The values must \
be equal for the Statement-format replication to work";
        err_code= ER_SLAVE_FATAL_ERROR;
        sprintf(err_buff, ER_THD(current_thd, err_code), errmsg);
        goto err;
      }
    }
    else if (check_io_slave_killed(mi->info_thd, mi, NULL))
      goto slave_killed_err;
    else if (is_network_error(mysql_errno(mysql)))
    {
      mi->report(WARNING_LEVEL, mysql_errno(mysql),
                 "Get master TIME_ZONE failed with error: %s", mysql_error(mysql));
      goto network_err;
    } 
    else
    {
      /* Fatal error */
      errmsg= "The slave I/O thread stops because a fatal error is encountered \
when it try to get the value of TIME_ZONE global variable from master.";
      err_code= mysql_errno(mysql);
      sprintf(err_buff, "%s Error: %s", errmsg, mysql_error(mysql));
      goto err;
    }
    if (master_res)
    {
      mysql_free_result(master_res);
      master_res= NULL;
    }
  }

  if (mi->heartbeat_period != 0.0)
  {
    char llbuf[22];
    const char query_format[]= "SET @master_heartbeat_period= %s";
    char query[sizeof(query_format) - 2 + sizeof(llbuf)];
    /* 
       the period is an ulonglong of nano-secs. 
    */
    llstr((ulonglong) (mi->heartbeat_period*1000000000UL), llbuf);
    sprintf(query, query_format, llbuf);

    if (mysql_real_query(mysql, query, static_cast<ulong>(strlen(query))))
    {
      if (check_io_slave_killed(mi->info_thd, mi, NULL))
        goto slave_killed_err;

      if (is_network_error(mysql_errno(mysql)))
      {
        mi->report(WARNING_LEVEL, mysql_errno(mysql),
                   "SET @master_heartbeat_period to master failed with error: %s",
                   mysql_error(mysql));
        mysql_free_result(mysql_store_result(mysql));
        goto network_err;
      }
      else
      {
        /* Fatal error */
        errmsg= "The slave I/O thread stops because a fatal error is encountered "
          " when it tries to SET @master_heartbeat_period on master.";
        err_code= ER_SLAVE_FATAL_ERROR;
        sprintf(err_buff, "%s Error: %s", errmsg, mysql_error(mysql));
        mysql_free_result(mysql_store_result(mysql));
        goto err;
      }
    }
    mysql_free_result(mysql_store_result(mysql));
  }

  /*
    Querying if master is capable to checksum and notifying it about own
    CRC-awareness. The master's side instant value of @@global.binlog_checksum 
    is stored in the dump thread's uservar area as well as cached locally
    to become known in consensus by master and slave.
  */
  if (DBUG_EVALUATE_IF("simulate_slave_unaware_checksum", 0, 1))
  {
    int rc;
    const char query[]= "SET @master_binlog_checksum= @@global.binlog_checksum";
    master_res= NULL;
    //initially undefined
    mi->checksum_alg_before_fd= binary_log::BINLOG_CHECKSUM_ALG_UNDEF;
    /*
      @c checksum_alg_before_fd is queried from master in this block.
      If master is old checksum-unaware the value stays undefined.
      Once the first FD will be received its alg descriptor will replace
      the being queried one.
    */
    rc= mysql_real_query(mysql, query, static_cast<ulong>(strlen(query)));
    if (rc != 0)
    {
      mi->checksum_alg_before_fd= binary_log::BINLOG_CHECKSUM_ALG_OFF;
      if (check_io_slave_killed(mi->info_thd, mi, NULL))
        goto slave_killed_err;

      if (mysql_errno(mysql) == ER_UNKNOWN_SYSTEM_VARIABLE)
      {
        // this is tolerable as OM -> NS is supported
        mi->report(WARNING_LEVEL, mysql_errno(mysql),
                   "Notifying master by %s failed with "
                   "error: %s", query, mysql_error(mysql));
      }
      else
      {
        if (is_network_error(mysql_errno(mysql)))
        {
          mi->report(WARNING_LEVEL, mysql_errno(mysql),
                     "Notifying master by %s failed with "
                     "error: %s", query, mysql_error(mysql));
          mysql_free_result(mysql_store_result(mysql));
          goto network_err;
        }
        else
        {
          errmsg= "The slave I/O thread stops because a fatal error is encountered "
            "when it tried to SET @master_binlog_checksum on master.";
          err_code= ER_SLAVE_FATAL_ERROR;
          sprintf(err_buff, "%s Error: %s", errmsg, mysql_error(mysql));
          mysql_free_result(mysql_store_result(mysql));
          goto err;
        }
      }
    }
    else
    {
      mysql_free_result(mysql_store_result(mysql));
      if (!mysql_real_query(mysql,
                            STRING_WITH_LEN("SELECT @master_binlog_checksum")) &&
          (master_res= mysql_store_result(mysql)) &&
          (master_row= mysql_fetch_row(master_res)) &&
          (master_row[0] != NULL))
      {
        mi->checksum_alg_before_fd= static_cast<enum_binlog_checksum_alg>
          (find_type(master_row[0], &binlog_checksum_typelib, 1) - 1);

       DBUG_EXECUTE_IF("undefined_algorithm_on_slave",
        mi->checksum_alg_before_fd = binary_log::BINLOG_CHECKSUM_ALG_UNDEF;);
       if(mi->checksum_alg_before_fd == binary_log::BINLOG_CHECKSUM_ALG_UNDEF)
       {
         errmsg= "The slave I/O thread was stopped because a fatal error is encountered "
                 "The checksum algorithm used by master is unknown to slave.";
         err_code= ER_SLAVE_FATAL_ERROR;
         sprintf(err_buff, "%s Error: %s", errmsg, mysql_error(mysql));
         mysql_free_result(mysql_store_result(mysql));
         goto err;
       }

        // valid outcome is either of
        DBUG_ASSERT(mi->checksum_alg_before_fd ==
                    binary_log::BINLOG_CHECKSUM_ALG_OFF ||
                    mi->checksum_alg_before_fd ==
                    binary_log::BINLOG_CHECKSUM_ALG_CRC32);
      }
      else if (check_io_slave_killed(mi->info_thd, mi, NULL))
        goto slave_killed_err;
      else if (is_network_error(mysql_errno(mysql)))
      {
        mi->report(WARNING_LEVEL, mysql_errno(mysql),
                   "Get master BINLOG_CHECKSUM failed with error: %s", mysql_error(mysql));
        goto network_err;
      }
      else
      {
        errmsg= "The slave I/O thread stops because a fatal error is encountered "
          "when it tried to SELECT @master_binlog_checksum.";
        err_code= ER_SLAVE_FATAL_ERROR;
        sprintf(err_buff, "%s Error: %s", errmsg, mysql_error(mysql));
        mysql_free_result(mysql_store_result(mysql));
        goto err;
      }
    }
    if (master_res)
    {
      mysql_free_result(master_res);
      master_res= NULL;
    }
  }
  else
    mi->checksum_alg_before_fd= binary_log::BINLOG_CHECKSUM_ALG_OFF;

  if (DBUG_EVALUATE_IF("simulate_slave_unaware_gtid", 0, 1))
  {
    enum_gtid_mode master_gtid_mode= GTID_MODE_OFF;
    enum_gtid_mode slave_gtid_mode= get_gtid_mode(GTID_MODE_LOCK_NONE);
    switch (io_thread_init_command(mi, "SELECT @@GLOBAL.GTID_MODE",
                                   ER_UNKNOWN_SYSTEM_VARIABLE,
                                   &master_res, &master_row))
    {
    case COMMAND_STATUS_ERROR:
      DBUG_RETURN(2);
    case COMMAND_STATUS_ALLOWED_ERROR:
      // master is old and does not have @@GLOBAL.GTID_MODE
      master_gtid_mode= GTID_MODE_OFF;
      break;
    case COMMAND_STATUS_OK:
    {
      bool error= false;
      const char *master_gtid_mode_string= master_row[0];
      DBUG_EXECUTE_IF("simulate_master_has_gtid_mode_on_something",
                      { master_gtid_mode_string= "on_something"; });
      DBUG_EXECUTE_IF("simulate_master_has_gtid_mode_off_something",
                      { master_gtid_mode_string= "off_something"; });
      DBUG_EXECUTE_IF("simulate_master_has_unknown_gtid_mode",
                      { master_gtid_mode_string= "Krakel Spektakel"; });
      master_gtid_mode= get_gtid_mode(master_gtid_mode_string, &error);
      if (error)
      {
        // For potential future compatibility, allow unknown
        // GTID_MODEs that begin with ON/OFF (treating them as ON/OFF
        // respectively).
        enum_gtid_mode mode= GTID_MODE_OFF;
        for (int i= 0; i < 2; i++)
        {
          switch (is_str_prefix_case(get_gtid_mode_string(mode),
                                     master_gtid_mode_string))
          {
          case 0: // is not a prefix; continue loop
            break;
          case 1: // is a true prefix, i.e. not equal
            mi->report(WARNING_LEVEL, ER_UNKNOWN_ERROR,
                       "The master uses an unknown GTID_MODE '%s'. "
                       "Treating it as '%s'.",
                       master_gtid_mode_string,
                       get_gtid_mode_string(mode));
            // fall through
          case 2: // is equal
            error= false;
            master_gtid_mode= mode;
            break;
          }
          mode= GTID_MODE_ON;
        }
      }
      if (error)
      {
        mi->report(ERROR_LEVEL, ER_SLAVE_FATAL_ERROR,
                   "The slave IO thread stops because the master has "
                   "an unknown @@GLOBAL.GTID_MODE '%s'.",
                   master_gtid_mode_string);
        mysql_free_result(master_res);
        DBUG_RETURN(1);
      }
      mysql_free_result(master_res);
      break;
    }
    }
    if ((slave_gtid_mode == GTID_MODE_OFF &&
         master_gtid_mode >= GTID_MODE_ON_PERMISSIVE) ||
        (slave_gtid_mode == GTID_MODE_ON &&
         master_gtid_mode <= GTID_MODE_OFF_PERMISSIVE))
    {
      mi->report(ERROR_LEVEL, ER_SLAVE_FATAL_ERROR,
                 "The replication receiver thread cannot start because "
                 "the master has GTID_MODE = %.192s and this server has "
                 "GTID_MODE = %.192s.",
                 get_gtid_mode_string(master_gtid_mode),
                 get_gtid_mode_string(slave_gtid_mode));
      DBUG_RETURN(1);
    }
    if (mi->is_auto_position() && master_gtid_mode != GTID_MODE_ON)
    {
      mi->report(ERROR_LEVEL, ER_SLAVE_FATAL_ERROR,
                 "The replication receiver thread cannot start in "
                 "AUTO_POSITION mode: the master has GTID_MODE = %.192s "
                 "instead of ON.",
                 get_gtid_mode_string(master_gtid_mode));
      DBUG_RETURN(1);
    }
  }

err:
  if (errmsg)
  {
    if (master_res)
      mysql_free_result(master_res);
    DBUG_ASSERT(err_code != 0);
    mi->report(ERROR_LEVEL, err_code, "%s", err_buff);
    DBUG_RETURN(1);
  }

  DBUG_RETURN(0);

network_err:
  if (master_res)
    mysql_free_result(master_res);
  DBUG_RETURN(2);

slave_killed_err:
  if (master_res)
    mysql_free_result(master_res);
  DBUG_RETURN(2);
}

static bool wait_for_relay_log_space(Relay_log_info* rli)
{
  bool slave_killed=0;
  Master_info* mi = rli->mi;
  PSI_stage_info old_stage;
  THD* thd = mi->info_thd;
  DBUG_ENTER("wait_for_relay_log_space");

  mysql_mutex_lock(&rli->log_space_lock);
  thd->ENTER_COND(&rli->log_space_cond,
                  &rli->log_space_lock,
                  &stage_waiting_for_relay_log_space,
                  &old_stage);
  while (rli->log_space_limit < rli->log_space_total &&
         !(slave_killed=io_slave_killed(thd,mi)) &&
         !rli->ignore_log_space_limit)
    mysql_cond_wait(&rli->log_space_cond, &rli->log_space_lock);

  /* 
    Makes the IO thread read only one event at a time
    until the SQL thread is able to purge the relay 
    logs, freeing some space.

    Therefore, once the SQL thread processes this next 
    event, it goes to sleep (no more events in the queue),
    sets ignore_log_space_limit=true and wakes the IO thread. 
    However, this event may have been enough already for 
    the SQL thread to purge some log files, freeing 
    rli->log_space_total .

    This guarantees that the SQL and IO thread move
    forward only one event at a time (to avoid deadlocks), 
    when the relay space limit is reached. It also 
    guarantees that when the SQL thread is prepared to
    rotate (to be able to purge some logs), the IO thread
    will know about it and will rotate.

    NOTE: The ignore_log_space_limit is only set when the SQL
          thread sleeps waiting for events.

   */
  if (rli->ignore_log_space_limit)
  {
#ifndef DBUG_OFF
    {
      char llbuf1[22], llbuf2[22];
      DBUG_PRINT("info", ("log_space_limit=%s "
                          "log_space_total=%s "
                          "ignore_log_space_limit=%d "
                          "sql_force_rotate_relay=%d", 
                        llstr(rli->log_space_limit,llbuf1),
                        llstr(rli->log_space_total,llbuf2),
                        (int) rli->ignore_log_space_limit,
                        (int) rli->sql_force_rotate_relay));
    }
#endif
    if (rli->sql_force_rotate_relay)
    {
      mysql_mutex_lock(&mi->data_lock);
      rotate_relay_log(mi);
      mysql_mutex_unlock(&mi->data_lock);
      rli->sql_force_rotate_relay= false;
    }

    rli->ignore_log_space_limit= false;
  }

  mysql_mutex_unlock(&rli->log_space_lock);
  thd->EXIT_COND(&old_stage);
  DBUG_RETURN(slave_killed);
}


/*
  Builds a Rotate from the ignored events' info and writes it to relay log.

  The caller must hold mi->data_lock before invoking this function.

  @param thd pointer to I/O Thread's Thd.
  @param mi  point to I/O Thread metadata class.

  @return 0 if everything went fine, 1 otherwise.
*/
static int write_ignored_events_info_to_relay_log(THD *thd, Master_info *mi)
{
  Relay_log_info *rli= mi->rli;
  mysql_mutex_t *log_lock= rli->relay_log.get_log_lock();
  int error= 0;
  DBUG_ENTER("write_ignored_events_info_to_relay_log");

  DBUG_ASSERT(thd == mi->info_thd);
  mysql_mutex_assert_owner(&mi->data_lock);
  mysql_mutex_lock(log_lock);
  if (rli->ign_master_log_name_end[0])
  {
    DBUG_PRINT("info",("writing a Rotate event to track down ignored events"));
    Rotate_log_event *ev= new Rotate_log_event(rli->ign_master_log_name_end,
                                               0, rli->ign_master_log_pos_end,
                                               Rotate_log_event::DUP_NAME);
    if (mi->get_mi_description_event() != NULL)
      ev->common_footer->checksum_alg=
                   mi->get_mi_description_event()->common_footer->checksum_alg;

    rli->ign_master_log_name_end[0]= 0;
    /* can unlock before writing as slave SQL thd will soon see our Rotate */
    mysql_mutex_unlock(log_lock);
    if (likely((bool)ev))
    {
      ev->server_id= 0; // don't be ignored by slave SQL thread
      if (unlikely(rli->relay_log.append_event(ev, mi) != 0))
        mi->report(ERROR_LEVEL, ER_SLAVE_RELAY_LOG_WRITE_FAILURE,
                   ER_THD(thd, ER_SLAVE_RELAY_LOG_WRITE_FAILURE),
                   "failed to write a Rotate event"
                   " to the relay log, SHOW SLAVE STATUS may be"
                   " inaccurate");
      rli->relay_log.harvest_bytes_written(&rli->log_space_total);
      if (flush_master_info(mi, TRUE))
      {
        error= 1;
        sql_print_error("Failed to flush master info file.");
      }
      delete ev;
    }
    else
    {
      error= 1;
      mi->report(ERROR_LEVEL, ER_SLAVE_CREATE_EVENT_FAILURE,
                 ER_THD(thd, ER_SLAVE_CREATE_EVENT_FAILURE),
                 "Rotate_event (out of memory?),"
                 " SHOW SLAVE STATUS may be inaccurate");
    }
  }
  else
    mysql_mutex_unlock(log_lock);

  DBUG_RETURN(error);
}


static int register_slave_on_master(MYSQL* mysql, Master_info *mi,
                                    bool *suppress_warnings)
{
  uchar buf[1024], *pos= buf;
  size_t report_host_len=0, report_user_len=0, report_password_len=0;
  DBUG_ENTER("register_slave_on_master");

  *suppress_warnings= FALSE;
  if (report_host)
    report_host_len= strlen(report_host);
  if (report_host_len > HOSTNAME_LENGTH)
  {
    sql_print_warning("The length of report_host is %zu. "
                      "It is larger than the max length(%d), so this "
                      "slave cannot be registered to the master%s.",
                      report_host_len, HOSTNAME_LENGTH,
                      mi->get_for_channel_str());
    DBUG_RETURN(0);
  }

  if (report_user)
    report_user_len= strlen(report_user);
  if (report_user_len > USERNAME_LENGTH)
  {
    sql_print_warning("The length of report_user is %zu. "
                      "It is larger than the max length(%d), so this "
                      "slave cannot be registered to the master%s.",
                      report_user_len, USERNAME_LENGTH, mi->get_for_channel_str());
    DBUG_RETURN(0);
  }

  if (report_password)
    report_password_len= strlen(report_password);
  if (report_password_len > MAX_PASSWORD_LENGTH)
  {
    sql_print_warning("The length of report_password is %zu. "
                      "It is larger than the max length(%d), so this "
                      "slave cannot be registered to the master%s.",
                      report_password_len, MAX_PASSWORD_LENGTH,
                      mi->get_for_channel_str());
    DBUG_RETURN(0);
  }

  int4store(pos, server_id); pos+= 4;
  pos= net_store_data(pos, (uchar*) report_host, report_host_len);
  pos= net_store_data(pos, (uchar*) report_user, report_user_len);
  pos= net_store_data(pos, (uchar*) report_password, report_password_len);
  int2store(pos, (uint16) report_port); pos+= 2;
  /* 
    Fake rpl_recovery_rank, which was removed in BUG#13963,
    so that this server can register itself on old servers,
    see BUG#49259.
   */
  int4store(pos, /* rpl_recovery_rank */ 0);    pos+= 4;
  /* The master will fill in master_id */
  int4store(pos, 0);                    pos+= 4;

  if (simple_command(mysql, COM_REGISTER_SLAVE, buf, (size_t) (pos- buf), 0))
  {
    if (mysql_errno(mysql) == ER_NET_READ_INTERRUPTED)
    {
      *suppress_warnings= TRUE;                 // Suppress reconnect warning
    }
    else if (!check_io_slave_killed(mi->info_thd, mi, NULL))
    {
      char buf[256];
      my_snprintf(buf, sizeof(buf), "%s (Errno: %d)", mysql_error(mysql), 
                  mysql_errno(mysql));
      mi->report(ERROR_LEVEL, ER_SLAVE_MASTER_COM_FAILURE,
                 ER_THD(current_thd, ER_SLAVE_MASTER_COM_FAILURE),
                 "COM_REGISTER_SLAVE", buf);
    }
    DBUG_RETURN(1);
  }
  DBUG_RETURN(0);
}


/**
    Function that fills the metadata required for SHOW SLAVE STATUS.
    This function shall be used in two cases:
     1) SHOW SLAVE STATUS FOR ALL CHANNELS
     2) SHOW SLAVE STATUS for a channel

     @param[in,out]  field_list        field_list to fill the metadata
     @param[in]      io_gtid_set_size  the size to be allocated to store
                                       the retrieved gtid set
     @param[in]      sql_gtid_set_size the size to be allocated to store
                                       the executed gtid set

     @todo  return a bool after adding catching the exceptions to the
            push_back() methods for field_list.
*/

static void show_slave_status_metadata(List<Item> &field_list,
                                       int io_gtid_set_size, int sql_gtid_set_size)
{

  field_list.push_back(new Item_empty_string("Slave_IO_State", 14));
  field_list.push_back(new Item_empty_string("Master_Host",
                                             HOSTNAME_LENGTH+1));
  field_list.push_back(new Item_empty_string("Master_User",
                                             USERNAME_LENGTH+1));
  field_list.push_back(new Item_return_int("Master_Port", 7,MYSQL_TYPE_LONG));
  field_list.push_back(new Item_return_int("Connect_Retry", 10,
                                           MYSQL_TYPE_LONG));
  field_list.push_back(new Item_empty_string("Master_Log_File", FN_REFLEN));
  field_list.push_back(new Item_return_int("Read_Master_Log_Pos", 10,
                                           MYSQL_TYPE_LONGLONG));
  field_list.push_back(new Item_empty_string("Relay_Log_File", FN_REFLEN));
  field_list.push_back(new Item_return_int("Relay_Log_Pos", 10,
                                           MYSQL_TYPE_LONGLONG));
  field_list.push_back(new Item_empty_string("Relay_Master_Log_File",
                                             FN_REFLEN));
  field_list.push_back(new Item_empty_string("Slave_IO_Running", 3));
  field_list.push_back(new Item_empty_string("Slave_SQL_Running", 3));
  field_list.push_back(new Item_empty_string("Replicate_Do_DB", 20));
  field_list.push_back(new Item_empty_string("Replicate_Ignore_DB", 20));
  field_list.push_back(new Item_empty_string("Replicate_Do_Table", 20));
  field_list.push_back(new Item_empty_string("Replicate_Ignore_Table", 23));
  field_list.push_back(new Item_empty_string("Replicate_Wild_Do_Table", 24));
  field_list.push_back(new Item_empty_string("Replicate_Wild_Ignore_Table",
                                             28));
  field_list.push_back(new Item_return_int("Last_Errno", 4, MYSQL_TYPE_LONG));
  field_list.push_back(new Item_empty_string("Last_Error", 20));
  field_list.push_back(new Item_return_int("Skip_Counter", 10,
                                           MYSQL_TYPE_LONG));
  field_list.push_back(new Item_return_int("Exec_Master_Log_Pos", 10,
                                           MYSQL_TYPE_LONGLONG));
  field_list.push_back(new Item_return_int("Relay_Log_Space", 10,
                                           MYSQL_TYPE_LONGLONG));
  field_list.push_back(new Item_empty_string("Until_Condition", 6));
  field_list.push_back(new Item_empty_string("Until_Log_File", FN_REFLEN));
  field_list.push_back(new Item_return_int("Until_Log_Pos", 10,
                                           MYSQL_TYPE_LONGLONG));
  field_list.push_back(new Item_empty_string("Master_SSL_Allowed", 7));
  field_list.push_back(new Item_empty_string("Master_SSL_CA_File", FN_REFLEN));
  field_list.push_back(new Item_empty_string("Master_SSL_CA_Path", FN_REFLEN));
  field_list.push_back(new Item_empty_string("Master_SSL_Cert", FN_REFLEN));
  field_list.push_back(new Item_empty_string("Master_SSL_Cipher", FN_REFLEN));
  field_list.push_back(new Item_empty_string("Master_SSL_Key", FN_REFLEN));
  field_list.push_back(new Item_return_int("Seconds_Behind_Master", 10,
                                           MYSQL_TYPE_LONGLONG));
  field_list.push_back(new Item_empty_string("Master_SSL_Verify_Server_Cert",
                                             3));
  field_list.push_back(new Item_return_int("Last_IO_Errno", 4, MYSQL_TYPE_LONG));
  field_list.push_back(new Item_empty_string("Last_IO_Error", 20));
  field_list.push_back(new Item_return_int("Last_SQL_Errno", 4, MYSQL_TYPE_LONG));
  field_list.push_back(new Item_empty_string("Last_SQL_Error", 20));
  field_list.push_back(new Item_empty_string("Replicate_Ignore_Server_Ids",
                                             FN_REFLEN));
  field_list.push_back(new Item_return_int("Master_Server_Id", sizeof(ulong),
                                           MYSQL_TYPE_LONG));
  field_list.push_back(new Item_empty_string("Master_UUID", UUID_LENGTH));
  field_list.push_back(new Item_empty_string("Master_Info_File",
                                             2 * FN_REFLEN));
  field_list.push_back(new Item_return_int("SQL_Delay", 10, MYSQL_TYPE_LONG));
  field_list.push_back(new Item_return_int("SQL_Remaining_Delay", 8, MYSQL_TYPE_LONG));
  field_list.push_back(new Item_empty_string("Slave_SQL_Running_State", 20));
  field_list.push_back(new Item_return_int("Master_Retry_Count", 10,
                                           MYSQL_TYPE_LONGLONG));
  field_list.push_back(new Item_empty_string("Master_Bind", HOSTNAME_LENGTH+1));
  field_list.push_back(new Item_empty_string("Last_IO_Error_Timestamp", 20));
  field_list.push_back(new Item_empty_string("Last_SQL_Error_Timestamp", 20));
  field_list.push_back(new Item_empty_string("Master_SSL_Crl", FN_REFLEN));
  field_list.push_back(new Item_empty_string("Master_SSL_Crlpath", FN_REFLEN));
  field_list.push_back(new Item_empty_string("Retrieved_Gtid_Set",
                                             io_gtid_set_size));
  field_list.push_back(new Item_empty_string("Executed_Gtid_Set",
                                             sql_gtid_set_size));
  field_list.push_back(new Item_return_int("Auto_Position", sizeof(ulong),
                                           MYSQL_TYPE_LONG));
  field_list.push_back(new Item_empty_string("Replicate_Rewrite_DB", 24));
  field_list.push_back(new Item_empty_string("Channel_Name", CHANNEL_NAME_LENGTH));
  field_list.push_back(new Item_empty_string("Master_TLS_Version", FN_REFLEN));

}


/**
    Send the data to the client of a Master_info during show_slave_status()
    This function has to be called after calling show_slave_status_metadata().
    Just before sending the data, thd->get_protocol() is prepared to (re)send;

    @param[in]     thd         client thread
    @param[in]     mi          the master info. In the case of multisource
                               replication, this master info corresponds to a
                                channel.

    @param[in]     io_gtid_set_buffer    buffer related to Retrieved GTID set
                                          for each channel.
    @param[in]     sql_gtid_set_buffer   buffer related to Executed GTID set
                                           for each channel.
    @return
     @retval        0     success
     @retval        1     Error
*/

static bool show_slave_status_send_data(THD *thd, Master_info *mi,
                                        char* io_gtid_set_buffer,
                                        char* sql_gtid_set_buffer)
{
  DBUG_ENTER("show_slave_status_send_data");

  Protocol *protocol = thd->get_protocol();
  char* slave_sql_running_state= NULL;

  DBUG_PRINT("info",("host is set: '%s'", mi->host));

  protocol->start_row();

  /*
    slave_running can be accessed without run_lock but not other
    non-volatile members like mi->info_thd or rli->info_thd, for
    them either info_thd_lock or run_lock hold is required.
  */
  mysql_mutex_lock(&mi->info_thd_lock);
  protocol->store(mi->info_thd ? mi->info_thd->get_proc_info() : "",
                  &my_charset_bin);
  mysql_mutex_unlock(&mi->info_thd_lock);

  mysql_mutex_lock(&mi->rli->info_thd_lock);
  slave_sql_running_state= const_cast<char *>(mi->rli->info_thd ? mi->rli->info_thd->get_proc_info() : "");
  mysql_mutex_unlock(&mi->rli->info_thd_lock);

  mysql_mutex_lock(&mi->data_lock);
  mysql_mutex_lock(&mi->rli->data_lock);
  mysql_mutex_lock(&mi->err_lock);
  mysql_mutex_lock(&mi->rli->err_lock);

  DEBUG_SYNC(thd, "wait_after_lock_active_mi_and_rli_data_lock_is_acquired");
  protocol->store(mi->host, &my_charset_bin);
  protocol->store(mi->get_user(), &my_charset_bin);
  protocol->store((uint32) mi->port);
  protocol->store((uint32) mi->connect_retry);
  protocol->store(mi->get_master_log_name(), &my_charset_bin);
  protocol->store((ulonglong) mi->get_master_log_pos());
  protocol->store(mi->rli->get_group_relay_log_name() +
                  dirname_length(mi->rli->get_group_relay_log_name()),
                  &my_charset_bin);
  protocol->store((ulonglong) mi->rli->get_group_relay_log_pos());
  protocol->store(mi->rli->get_group_master_log_name(), &my_charset_bin);
  protocol->store(mi->slave_running == MYSQL_SLAVE_RUN_CONNECT ?
                  "Yes" : (mi->slave_running == MYSQL_SLAVE_RUN_NOT_CONNECT ?
                           "Connecting" : "No"), &my_charset_bin);
  protocol->store(mi->rli->slave_running ? "Yes":"No", &my_charset_bin);
  store(protocol, rpl_filter->get_do_db());
  store(protocol, rpl_filter->get_ignore_db());

  char buf[256];
  String tmp(buf, sizeof(buf), &my_charset_bin);
  rpl_filter->get_do_table(&tmp);
  protocol->store(&tmp);
  rpl_filter->get_ignore_table(&tmp);
  protocol->store(&tmp);
  rpl_filter->get_wild_do_table(&tmp);
  protocol->store(&tmp);
  rpl_filter->get_wild_ignore_table(&tmp);
  protocol->store(&tmp);

  protocol->store(mi->rli->last_error().number);
  protocol->store(mi->rli->last_error().message, &my_charset_bin);
  protocol->store((uint32) mi->rli->slave_skip_counter);
  protocol->store((ulonglong) mi->rli->get_group_master_log_pos());
  protocol->store((ulonglong) mi->rli->log_space_total);


  const char *until_type= "";

  switch (mi->rli->until_condition)
  {
  case Relay_log_info::UNTIL_NONE:
    until_type= "None";
    break;
  case Relay_log_info::UNTIL_MASTER_POS:
    until_type= "Master";
    break;
  case Relay_log_info::UNTIL_RELAY_POS:
    until_type= "Relay";
    break;
  case Relay_log_info::UNTIL_SQL_BEFORE_GTIDS:
    until_type= "SQL_BEFORE_GTIDS";
    break;
  case Relay_log_info::UNTIL_SQL_AFTER_GTIDS:
    until_type= "SQL_AFTER_GTIDS";
    break;
  case Relay_log_info::UNTIL_SQL_VIEW_ID:
    until_type= "SQL_VIEW_ID";
    break;
  case Relay_log_info::UNTIL_SQL_AFTER_MTS_GAPS:
    until_type= "SQL_AFTER_MTS_GAPS";
  case Relay_log_info::UNTIL_DONE:
    until_type= "DONE";
    break;
  default:
    DBUG_ASSERT(0);
  }
  protocol->store(until_type, &my_charset_bin);
  protocol->store(mi->rli->get_until_log_name(), &my_charset_bin);
  protocol->store((ulonglong) mi->rli->get_until_log_pos());

#ifdef HAVE_OPENSSL
  protocol->store(mi->ssl? "Yes":"No", &my_charset_bin);
#else
  protocol->store(mi->ssl? "Ignored":"No", &my_charset_bin);
#endif
  protocol->store(mi->ssl_ca, &my_charset_bin);
  protocol->store(mi->ssl_capath, &my_charset_bin);
  protocol->store(mi->ssl_cert, &my_charset_bin);
  protocol->store(mi->ssl_cipher, &my_charset_bin);
  protocol->store(mi->ssl_key, &my_charset_bin);

  /*
     The pseudo code to compute Seconds_Behind_Master:
     if (SQL thread is running)
     {
       if (SQL thread processed all the available relay log)
       {
         if (IO thread is running)
            print 0;
         else
            print NULL;
       }
        else
          compute Seconds_Behind_Master;
      }
      else
       print NULL;
  */

  if (mi->rli->slave_running)
  {
    /*
       Check if SQL thread is at the end of relay log
       Checking should be done using two conditions
       condition1: compare the log positions and
       condition2: compare the file names (to handle rotation case)
    */
    if ((mi->get_master_log_pos() == mi->rli->get_group_master_log_pos()) &&
        (!strcmp(mi->get_master_log_name(), mi->rli->get_group_master_log_name())))
    {
      if (mi->slave_running == MYSQL_SLAVE_RUN_CONNECT)
        protocol->store(0LL);
      else
        protocol->store_null();
    }
    else
    {
      long time_diff= ((long)(time(0) - mi->rli->last_master_timestamp)
                       - mi->clock_diff_with_master);
      /*
        Apparently on some systems time_diff can be <0. Here are possible
        reasons related to MySQL:
        - the master is itself a slave of another master whose time is ahead.
        - somebody used an explicit SET TIMESTAMP on the master.
        Possible reason related to granularity-to-second of time functions
        (nothing to do with MySQL), which can explain a value of -1:
        assume the master's and slave's time are perfectly synchronized, and
        that at slave's connection time, when the master's timestamp is read,
        it is at the very end of second 1, and (a very short time later) when
        the slave's timestamp is read it is at the very beginning of second
        2. Then the recorded value for master is 1 and the recorded value for
        slave is 2. At SHOW SLAVE STATUS time, assume that the difference
        between timestamp of slave and rli->last_master_timestamp is 0
        (i.e. they are in the same second), then we get 0-(2-1)=-1 as a result.
        This confuses users, so we don't go below 0: hence the max().

        last_master_timestamp == 0 (an "impossible" timestamp 1970) is a
        special marker to say "consider we have caught up".
      */
      protocol->store((longlong)(mi->rli->last_master_timestamp ?
                                   max(0L, time_diff) : 0));
    }
  }
  else
  {
    protocol->store_null();
  }
  protocol->store(mi->ssl_verify_server_cert? "Yes":"No", &my_charset_bin);

  // Last_IO_Errno
  protocol->store(mi->last_error().number);
  // Last_IO_Error
  protocol->store(mi->last_error().message, &my_charset_bin);
  // Last_SQL_Errno
  protocol->store(mi->rli->last_error().number);
  // Last_SQL_Error
  protocol->store(mi->rli->last_error().message, &my_charset_bin);
  // Replicate_Ignore_Server_Ids
  {
    char buff[FN_REFLEN];
    ulong i, cur_len;
    for (i= 0, buff[0]= 0, cur_len= 0;
         i < mi->ignore_server_ids->dynamic_ids.size(); i++)
    {
      ulong s_id, slen;
      char sbuff[FN_REFLEN];
      s_id= mi->ignore_server_ids->dynamic_ids[i];
      slen= sprintf(sbuff, (i == 0 ? "%lu" : ", %lu"), s_id);
      if (cur_len + slen + 4 > FN_REFLEN)
      {
        /*
          break the loop whenever remained space could not fit
          ellipses on the next cycle
        */
        sprintf(buff + cur_len, "...");
        break;
      }
      cur_len += sprintf(buff + cur_len, "%s", sbuff);
    }
    protocol->store(buff, &my_charset_bin);
  }
  // Master_Server_id
  protocol->store((uint32) mi->master_id);
  protocol->store(mi->master_uuid, &my_charset_bin);
  // Master_Info_File
  protocol->store(mi->get_description_info(), &my_charset_bin);
  // SQL_Delay
  protocol->store((uint32) mi->rli->get_sql_delay());
  // SQL_Remaining_Delay
  if (slave_sql_running_state == stage_sql_thd_waiting_until_delay.m_name)
  {
    time_t t= my_time(0), sql_delay_end= mi->rli->get_sql_delay_end();
    protocol->store((uint32)(t < sql_delay_end ? sql_delay_end - t : 0));
  }
  else
    protocol->store_null();
  // Slave_SQL_Running_State
  protocol->store(slave_sql_running_state, &my_charset_bin);
  // Master_Retry_Count
  protocol->store((ulonglong) mi->retry_count);
  // Master_Bind
  protocol->store(mi->bind_addr, &my_charset_bin);
  // Last_IO_Error_Timestamp
  protocol->store(mi->last_error().timestamp, &my_charset_bin);
  // Last_SQL_Error_Timestamp
  protocol->store(mi->rli->last_error().timestamp, &my_charset_bin);
  // Master_Ssl_Crl
  protocol->store(mi->ssl_crl, &my_charset_bin);
  // Master_Ssl_Crlpath
  protocol->store(mi->ssl_crlpath, &my_charset_bin);
  // Retrieved_Gtid_Set
  protocol->store(io_gtid_set_buffer, &my_charset_bin);
  // Executed_Gtid_Set
  protocol->store(sql_gtid_set_buffer, &my_charset_bin);
  // Auto_Position
  protocol->store(mi->is_auto_position() ? 1 : 0);
  // Replicate_Rewrite_DB
  rpl_filter->get_rewrite_db(&tmp);
  protocol->store(&tmp);
  // channel_name
  protocol->store(mi->get_channel(), &my_charset_bin);
  // Master_TLS_Version
  protocol->store(mi->tls_version, &my_charset_bin);

  mysql_mutex_unlock(&mi->rli->err_lock);
  mysql_mutex_unlock(&mi->err_lock);
  mysql_mutex_unlock(&mi->rli->data_lock);
  mysql_mutex_unlock(&mi->data_lock);

  DBUG_RETURN(false);
}


/**
   Method to the show the replication status in all channels.

   @param[in]       thd        the client thread

   @return
     @retval        0           success
     @retval        1           Error

*/
bool show_slave_status(THD *thd)
{
  List<Item> field_list;
  Protocol *protocol= thd->get_protocol();
  int sql_gtid_set_size= 0, io_gtid_set_size= 0;
  Master_info *mi= NULL;
  char* sql_gtid_set_buffer= NULL;
  char** io_gtid_set_buffer_array;
  /*
    We need the maximum size of the retrieved gtid set (i.e io_gtid_set_size).
    This size is needed to reserve the place in show_slave_status_metadata().
    So, we travel all the mi's and find out the maximum size of io_gtid_set_size
    and pass it through show_slave_status_metadata()
  */
  int max_io_gtid_set_size= io_gtid_set_size;
  uint idx;
  uint num_io_gtid_sets;
  bool ret= true;

  DBUG_ENTER("show_slave_status(THD)");

  channel_map.assert_some_lock();

  num_io_gtid_sets= channel_map.get_num_instances();


  io_gtid_set_buffer_array=
    (char**)my_malloc(key_memory_show_slave_status_io_gtid_set,
                      num_io_gtid_sets * sizeof(char*), MYF(MY_WME));

  if (io_gtid_set_buffer_array == NULL)
     DBUG_RETURN(true);

  global_sid_lock->wrlock();

  const Gtid_set *sql_gtid_set= gtid_state->get_executed_gtids();
  sql_gtid_set_size= sql_gtid_set->to_string(&sql_gtid_set_buffer);

  idx= 0;
  for (mi_map::iterator it= channel_map.begin(); it!=channel_map.end(); it++)
  {
    mi= it->second;
    /*
      The following statement is needed because, when mi->host[0]=0
      we don't alloc memory for retried_gtid_set. However, we try
      to free it at the end, causing a crash. To be on safeside,
      we initialize it to NULL, so that my_free() takes care of it.
    */
    io_gtid_set_buffer_array[idx]= NULL;

    if (mi != NULL && mi->host[0])
    {
      const Gtid_set*  io_gtid_set= mi->rli->get_gtid_set();

      /*
         @todo: a single memory allocation improves speed,
         instead of doing it for each loop
      */

      if ((io_gtid_set_size=
           io_gtid_set->to_string(&io_gtid_set_buffer_array[idx])) < 0)
      {
        my_eof(thd);
        my_free(sql_gtid_set_buffer);

        for (uint i= 0; i < idx -1; i++)
        {
          my_free(io_gtid_set_buffer_array[i]);
        }
        my_free(io_gtid_set_buffer_array);

        global_sid_lock->unlock();
        DBUG_RETURN(true);
      }
      else
        max_io_gtid_set_size= max_io_gtid_set_size > io_gtid_set_size ?
                              max_io_gtid_set_size : io_gtid_set_size;
    }
    idx++;
  }
  global_sid_lock->unlock();


  show_slave_status_metadata(field_list, max_io_gtid_set_size,
                             sql_gtid_set_size);

  if (thd->send_result_metadata(&field_list,
                                Protocol::SEND_NUM_ROWS | Protocol::SEND_EOF))
  {
    goto err;
  }

  /* Run through each mi */

  idx=0;
  for (mi_map::iterator it= channel_map.begin(); it!=channel_map.end(); it++)
  {
    mi= it->second;

    if (mi != NULL && mi->host[0])
    {
      if (show_slave_status_send_data(thd, mi, io_gtid_set_buffer_array[idx],
                                 sql_gtid_set_buffer))
        goto err;

      if (protocol->end_row())
        goto err;
    }
    idx++;
  }

  ret= false;
err:
  my_eof(thd);
  for (uint i= 0; i < num_io_gtid_sets; i++)
  {
    my_free(io_gtid_set_buffer_array[i]);
  }
  my_free(io_gtid_set_buffer_array);
  my_free(sql_gtid_set_buffer);

  DBUG_RETURN(ret);

}


/**
  Execute a SHOW SLAVE STATUS statement.

  @param thd Pointer to THD object for the client thread executing the
  statement.

  @param mi Pointer to Master_info object for the IO thread.

  @retval FALSE success
  @retval TRUE failure

  Currently, show slave status works for a channel too, in multisource
  replication. But using performance schema tables is better.

*/
bool show_slave_status(THD* thd, Master_info* mi)
{
  List<Item> field_list;
  Protocol *protocol= thd->get_protocol();
  char *sql_gtid_set_buffer= NULL, *io_gtid_set_buffer= NULL;
  int sql_gtid_set_size= 0, io_gtid_set_size= 0;
  DBUG_ENTER("show_slave_status(THD, Master_info)");
 
  if (mi != NULL)
  { 
    global_sid_lock->wrlock();
    const Gtid_set* sql_gtid_set= gtid_state->get_executed_gtids();
    const Gtid_set* io_gtid_set= mi->rli->get_gtid_set();
    if ((sql_gtid_set_size= sql_gtid_set->to_string(&sql_gtid_set_buffer)) < 0 ||
        (io_gtid_set_size= io_gtid_set->to_string(&io_gtid_set_buffer)) < 0)
    {
      my_eof(thd);
      my_free(sql_gtid_set_buffer);
      my_free(io_gtid_set_buffer);
      global_sid_lock->unlock();
      DBUG_RETURN(true);
    }
    global_sid_lock->unlock();
  }

  /* Fill the metadata required for show slave status. */

  show_slave_status_metadata(field_list, io_gtid_set_size, sql_gtid_set_size);

  if (thd->send_result_metadata(&field_list,
                                Protocol::SEND_NUM_ROWS | Protocol::SEND_EOF))
  {
    my_free(sql_gtid_set_buffer);
    my_free(io_gtid_set_buffer);
    DBUG_RETURN(true);
  }

  if (mi != NULL && mi->host[0])
  {

    if (show_slave_status_send_data(thd, mi,
                                    io_gtid_set_buffer, sql_gtid_set_buffer))
      DBUG_RETURN(true);

    if (protocol->end_row())
    {
      my_free(sql_gtid_set_buffer);
      my_free(io_gtid_set_buffer);
      DBUG_RETURN(true);
    }
  }
  my_eof(thd);
  my_free(sql_gtid_set_buffer);
  my_free(io_gtid_set_buffer);
  DBUG_RETURN(false);
}


/**
  Entry point for SHOW SLAVE STATUS command. Function displayes
  the slave status for all channels or for a single channel
  based on the FOR CHANNEL  clause.

  @param[in]       thd          the client thread.

  @return
    @retval        false          ok
    @retval        true          not ok
*/
bool show_slave_status_cmd(THD *thd)
{
  Master_info *mi= 0;
  LEX *lex= thd->lex;
  bool res;

  DBUG_ENTER("show_slave_status_cmd");

  channel_map.rdlock();

  if (!lex->mi.for_channel)
    res= show_slave_status(thd);
  else
  {
    /* when mi is 0, i.e mi doesn't exist, SSS will return an empty set */
    mi= channel_map.get_mi(lex->mi.channel);

    /*
      If the channel being used is a group replication applier channel we
      need to disable the SHOW SLAVE STATUS commannd as its output is not
      compatible with this command.
    */
    if (mi && channel_map.is_group_replication_channel_name(mi->get_channel(),
                                                            true))
    {
      my_error(ER_SLAVE_CHANNEL_OPERATION_NOT_ALLOWED, MYF(0),
               "SHOW SLAVE STATUS", mi->get_channel());
      channel_map.unlock();
      DBUG_RETURN(true);
    }

    res= show_slave_status(thd, mi);
  }

  channel_map.unlock();

  DBUG_RETURN(res);
}


void set_slave_thread_options(THD* thd)
{
  DBUG_ENTER("set_slave_thread_options");
  /*
     It's nonsense to constrain the slave threads with max_join_size; if a
     query succeeded on master, we HAVE to execute it. So set
     OPTION_BIG_SELECTS. Setting max_join_size to HA_POS_ERROR is not enough
     (and it's not needed if we have OPTION_BIG_SELECTS) because an INSERT
     SELECT examining more than 4 billion rows would still fail (yes, because
     when max_join_size is 4G, OPTION_BIG_SELECTS is automatically set, but
     only for client threads.
  */
  ulonglong options= thd->variables.option_bits | OPTION_BIG_SELECTS;
  if (opt_log_slave_updates)
    options|= OPTION_BIN_LOG;
  else
    options&= ~OPTION_BIN_LOG;
  thd->variables.option_bits= options;
  thd->variables.completion_type= 0;

  /*
    Set autocommit= 1 when info tables are used and autocommit == 0 to
    avoid trigger asserts on mysql_execute_command(THD *thd) caused by
    info tables updates which do not commit, like Rotate, Stop and
    skipped events handling.
  */
  if ((thd->variables.option_bits & OPTION_NOT_AUTOCOMMIT) &&
      (opt_mi_repository_id == INFO_REPOSITORY_TABLE ||
       opt_rli_repository_id == INFO_REPOSITORY_TABLE))
  {
    thd->variables.option_bits|= OPTION_AUTOCOMMIT;
    thd->variables.option_bits&= ~OPTION_NOT_AUTOCOMMIT;
    thd->server_status|= SERVER_STATUS_AUTOCOMMIT;
  }

  /*
    Set thread InnoDB high priority.
  */
  DBUG_EXECUTE_IF("dbug_set_high_prio_sql_thread",
    {
      if (thd->system_thread == SYSTEM_THREAD_SLAVE_SQL ||
          thd->system_thread == SYSTEM_THREAD_SLAVE_WORKER)
        thd->thd_tx_priority= 1;
    });

  DBUG_VOID_RETURN;
}

void set_slave_thread_default_charset(THD* thd, Relay_log_info const *rli)
{
  DBUG_ENTER("set_slave_thread_default_charset");

  thd->variables.character_set_client=
    global_system_variables.character_set_client;
  thd->variables.collation_connection=
    global_system_variables.collation_connection;
  thd->variables.collation_server=
    global_system_variables.collation_server;
  thd->update_charset();

  /*
    We use a const cast here since the conceptual (and externally
    visible) behavior of the function is to set the default charset of
    the thread.  That the cache has to be invalidated is a secondary
    effect.
   */
  const_cast<Relay_log_info*>(rli)->cached_charset_invalidate();
  DBUG_VOID_RETURN;
}

/*
  init_slave_thread()
*/

static int init_slave_thread(THD* thd, SLAVE_THD_TYPE thd_type)
{
  DBUG_ENTER("init_slave_thread");
#if !defined(DBUG_OFF)
  int simulate_error= 0;
#endif
  thd->system_thread= (thd_type == SLAVE_THD_WORKER) ? 
    SYSTEM_THREAD_SLAVE_WORKER : (thd_type == SLAVE_THD_SQL) ?
    SYSTEM_THREAD_SLAVE_SQL : SYSTEM_THREAD_SLAVE_IO;
  thd->security_context()->skip_grants();
  thd->get_protocol_classic()->init_net(0);
  thd->slave_thread = 1;
  thd->enable_slow_log= opt_log_slow_slave_statements;
  set_slave_thread_options(thd);
  thd->get_protocol_classic()->set_client_capabilities(
      CLIENT_LOCAL_FILES);

  /*
    Replication threads are:
    - background threads in the server, not user sessions,
    - yet still assigned a PROCESSLIST_ID,
      for historical reasons (displayed in SHOW PROCESSLIST).
  */
  thd->set_new_thread_id();

#ifdef HAVE_PSI_INTERFACE
  /*
    Populate the PROCESSLIST_ID in the instrumentation.
  */
  struct PSI_thread *psi= PSI_THREAD_CALL(get_thread)();
  PSI_THREAD_CALL(set_thread_id)(psi, thd->thread_id());
#endif /* HAVE_PSI_INTERFACE */

  DBUG_EXECUTE_IF("simulate_io_slave_error_on_init",
                  simulate_error|= (1 << SLAVE_THD_IO););
  DBUG_EXECUTE_IF("simulate_sql_slave_error_on_init",
                  simulate_error|= (1 << SLAVE_THD_SQL););
#if !defined(DBUG_OFF)
  if (thd->store_globals() || simulate_error & (1<< thd_type))
#else
  if (thd->store_globals())
#endif
  {
    DBUG_RETURN(-1);
  }

  if (thd_type == SLAVE_THD_SQL)
  {
    THD_STAGE_INFO(thd, stage_waiting_for_the_next_event_in_relay_log);
    thd->set_command(COM_QUERY); // the SQL thread does not use the server protocol
  }
  else
  {
    THD_STAGE_INFO(thd, stage_waiting_for_master_update);
  }
  thd->set_time();
  /* Do not use user-supplied timeout value for system threads. */
  thd->variables.lock_wait_timeout= LONG_TIMEOUT;
  DBUG_RETURN(0);
}


/**
  Sleep for a given amount of time or until killed.

  @param thd        Thread context of the current thread.
  @param seconds    The number of seconds to sleep.
  @param func       Function object to check if the thread has been killed.
  @param info       The Rpl_info object associated with this sleep.

  @retval True if the thread has been killed, false otherwise.
*/
template <typename killed_func, typename rpl_info>
static inline bool slave_sleep(THD *thd, time_t seconds,
                               killed_func func, rpl_info info)
{
  bool ret;
  struct timespec abstime;
  mysql_mutex_t *lock= &info->sleep_lock;
  mysql_cond_t *cond= &info->sleep_cond;

  /* Absolute system time at which the sleep time expires. */
  set_timespec(&abstime, seconds);

  mysql_mutex_lock(lock);
  thd->ENTER_COND(cond, lock, NULL, NULL);

  while (! (ret= func(thd, info)))
  {
    int error= mysql_cond_timedwait(cond, lock, &abstime);
    if (error == ETIMEDOUT || error == ETIME)
      break;
  }

  mysql_mutex_unlock(lock);
  thd->EXIT_COND(NULL);

  return ret;
}

static int request_dump(THD *thd, MYSQL* mysql, Master_info* mi,
                        bool *suppress_warnings)
{
  DBUG_ENTER("request_dump");

  const size_t BINLOG_NAME_INFO_SIZE= strlen(mi->get_master_log_name());
  int error= 1;
  size_t command_size= 0;
  enum_server_command command= mi->is_auto_position() ?
    COM_BINLOG_DUMP_GTID : COM_BINLOG_DUMP;
  uchar* command_buffer= NULL;
  ushort binlog_flags= 0;

  *suppress_warnings= false;
  if (RUN_HOOK(binlog_relay_io,
               before_request_transmit,
               (thd, mi, binlog_flags)))
    goto err;

  if (command == COM_BINLOG_DUMP_GTID)
  {
    // get set of GTIDs
    Sid_map sid_map(NULL/*no lock needed*/);
    Gtid_set gtid_executed(&sid_map);
    global_sid_lock->wrlock();
    gtid_state->dbug_print();

    if (gtid_executed.add_gtid_set(mi->rli->get_gtid_set()) != RETURN_STATUS_OK ||
        gtid_executed.add_gtid_set(gtid_state->get_executed_gtids()) !=
        RETURN_STATUS_OK)
    {
      global_sid_lock->unlock();
      goto err;
    }
    global_sid_lock->unlock();
     
    // allocate buffer
    size_t encoded_data_size= gtid_executed.get_encoded_length();
    size_t allocation_size= 
      ::BINLOG_FLAGS_INFO_SIZE + ::BINLOG_SERVER_ID_INFO_SIZE +
      ::BINLOG_NAME_SIZE_INFO_SIZE + BINLOG_NAME_INFO_SIZE +
      ::BINLOG_POS_INFO_SIZE + ::BINLOG_DATA_SIZE_INFO_SIZE +
      encoded_data_size + 1;
    if (!(command_buffer= (uchar *) my_malloc(key_memory_rpl_slave_command_buffer,
                                              allocation_size, MYF(MY_WME))))
      goto err;
    uchar* ptr_buffer= command_buffer;

    DBUG_PRINT("info", ("Do I know something about the master? (binary log's name %s - auto position %d).",
               mi->get_master_log_name(), mi->is_auto_position()));
    /*
      Note: binlog_flags is always 0.  However, in versions up to 5.6
      RC, the master would check the lowest bit and do something
      unexpected if it was set; in early versions of 5.6 it would also
      use the two next bits.  Therefore, for backward compatibility,
      if we ever start to use the flags, we should leave the three
      lowest bits unused.
    */
    int2store(ptr_buffer, binlog_flags);
    ptr_buffer+= ::BINLOG_FLAGS_INFO_SIZE;
    int4store(ptr_buffer, server_id);
    ptr_buffer+= ::BINLOG_SERVER_ID_INFO_SIZE;
    int4store(ptr_buffer, static_cast<uint32>(BINLOG_NAME_INFO_SIZE));
    ptr_buffer+= ::BINLOG_NAME_SIZE_INFO_SIZE;
    memset(ptr_buffer, 0, BINLOG_NAME_INFO_SIZE);
    ptr_buffer+= BINLOG_NAME_INFO_SIZE;
    int8store(ptr_buffer, 4LL);
    ptr_buffer+= ::BINLOG_POS_INFO_SIZE;

    int4store(ptr_buffer, static_cast<uint32>(encoded_data_size));
    ptr_buffer+= ::BINLOG_DATA_SIZE_INFO_SIZE;
    gtid_executed.encode(ptr_buffer);
    ptr_buffer+= encoded_data_size;

    command_size= ptr_buffer - command_buffer;
    DBUG_ASSERT(command_size == (allocation_size - 1));
  }
  else
  {
    size_t allocation_size= ::BINLOG_POS_OLD_INFO_SIZE +
      BINLOG_NAME_INFO_SIZE + ::BINLOG_FLAGS_INFO_SIZE +
      ::BINLOG_SERVER_ID_INFO_SIZE + 1;
    if (!(command_buffer= (uchar *) my_malloc(key_memory_rpl_slave_command_buffer,
                                              allocation_size, MYF(MY_WME))))
      goto err;
    uchar* ptr_buffer= command_buffer;
  
    int4store(ptr_buffer, DBUG_EVALUATE_IF("request_master_log_pos_3", 3,
                                           static_cast<uint32>(mi->get_master_log_pos())));
    ptr_buffer+= ::BINLOG_POS_OLD_INFO_SIZE;
    // See comment regarding binlog_flags above.
    int2store(ptr_buffer, binlog_flags);
    ptr_buffer+= ::BINLOG_FLAGS_INFO_SIZE;
    int4store(ptr_buffer, server_id);
    ptr_buffer+= ::BINLOG_SERVER_ID_INFO_SIZE;
    memcpy(ptr_buffer, mi->get_master_log_name(), BINLOG_NAME_INFO_SIZE);
    ptr_buffer+= BINLOG_NAME_INFO_SIZE;

    command_size= ptr_buffer - command_buffer;
    DBUG_ASSERT(command_size == (allocation_size - 1));
  }

  if (simple_command(mysql, command, command_buffer, command_size, 1))
  {
    /*
      Something went wrong, so we will just reconnect and retry later
      in the future, we should do a better error analysis, but for
      now we just fill up the error log :-)
    */
    if (mysql_errno(mysql) == ER_NET_READ_INTERRUPTED)
      *suppress_warnings= true;                 // Suppress reconnect warning
    else
      sql_print_error("Error on %s: %d  %s, will retry in %d secs",
                      command_name[command].str,
                      mysql_errno(mysql), mysql_error(mysql),
                      mi->connect_retry);
    goto err;
  }
  error= 0;

err:
  my_free(command_buffer);
  DBUG_RETURN(error);
}


/*
  Read one event from the master

  SYNOPSIS
    read_event()
    mysql               MySQL connection
    mi                  Master connection information
    suppress_warnings   TRUE when a normal net read timeout has caused us to
                        try a reconnect.  We do not want to print anything to
                        the error log in this case because this a anormal
                        event in an idle server.

    RETURN VALUES
    'packet_error'      Error
    number              Length of packet
*/

static ulong read_event(MYSQL* mysql, Master_info *mi, bool* suppress_warnings)
{
  ulong len;
  DBUG_ENTER("read_event");

  *suppress_warnings= FALSE;
  /*
    my_real_read() will time us out
    We check if we were told to die, and if not, try reading again
  */
#ifndef DBUG_OFF
  if (disconnect_slave_event_count && !(mi->events_until_exit--))
    DBUG_RETURN(packet_error);
#endif

  len= cli_safe_read(mysql, NULL);
  if (len == packet_error || (long) len < 1)
  {
    if (mysql_errno(mysql) == ER_NET_READ_INTERRUPTED)
    {
      /*
        We are trying a normal reconnect after a read timeout;
        we suppress prints to .err file as long as the reconnect
        happens without problems
      */
      *suppress_warnings= TRUE;
    }
    else
    {
      if (!mi->abort_slave)
      {
        sql_print_error("Error reading packet from server%s: %s (server_errno=%d)",
                        mi->get_for_channel_str(), mysql_error(mysql),
                        mysql_errno(mysql));
      }
    }
    DBUG_RETURN(packet_error);
  }

  /* Check if eof packet */
  if (len < 8 && mysql->net.read_pos[0] == 254)
  {
     sql_print_information("Slave%s: received end packet from server due to dump "
                           "thread being killed on master. Dump threads are "
                           "killed for example during master shutdown, "
                           "explicitly by a user, or when the master receives "
                           "a binlog send request from a duplicate server "
                           "UUID <%s> : Error %s", mi->get_for_channel_str(),
                           ::server_uuid,
                           mysql_error(mysql));
     DBUG_RETURN(packet_error);
  }

  DBUG_PRINT("exit", ("len: %lu  net->read_pos[4]: %d",
                      len, mysql->net.read_pos[4]));
  DBUG_RETURN(len - 1);
}


/**
  If this is a lagging slave (specified with CHANGE MASTER TO MASTER_DELAY = X), delays accordingly. Also unlocks rli->data_lock.

  Design note: this is the place to unlock rli->data_lock. The lock
  must be held when reading delay info from rli, but it should not be
  held while sleeping.

  @param ev Event that is about to be executed.

  @param thd The sql thread's THD object.

  @param rli The sql thread's Relay_log_info structure.

  @retval 0 If the delay timed out and the event shall be executed.

  @retval nonzero If the delay was interrupted and the event shall be skipped.
*/
static int sql_delay_event(Log_event *ev, THD *thd, Relay_log_info *rli)
{
  time_t sql_delay= rli->get_sql_delay();

  DBUG_ENTER("sql_delay_event");
  mysql_mutex_assert_owner(&rli->data_lock);
  DBUG_ASSERT(!rli->belongs_to_client());

  int type= ev->get_type_code();
  if (sql_delay && type != binary_log::ROTATE_EVENT &&
      type != binary_log::FORMAT_DESCRIPTION_EVENT &&
      type != binary_log::START_EVENT_V3)
  {
    // The time when we should execute the event.
    time_t sql_delay_end=
      ev->common_header->when.tv_sec + rli->mi->clock_diff_with_master + sql_delay;
    // The current time.
    time_t now= my_time(0);
    // The time we will have to sleep before executing the event.
    time_t nap_time= 0;
    if (sql_delay_end > now)
      nap_time= sql_delay_end - now;

    DBUG_PRINT("info", ("sql_delay= %lu "
                        "ev->when= %lu "
                        "rli->mi->clock_diff_with_master= %lu "
                        "now= %ld "
                        "sql_delay_end= %ld "
                        "nap_time= %ld",
                        sql_delay, (long) ev->common_header->when.tv_sec,
                        rli->mi->clock_diff_with_master,
                        (long)now, (long)sql_delay_end, (long)nap_time));

    if (sql_delay_end > now)
    {
      DBUG_PRINT("info", ("delaying replication event %lu secs",
                          nap_time));
      rli->start_sql_delay(sql_delay_end);
      mysql_mutex_unlock(&rli->data_lock);
      DBUG_RETURN(slave_sleep(thd, nap_time, sql_slave_killed, rli));
    }
  }

  mysql_mutex_unlock(&rli->data_lock);

  DBUG_RETURN(0);
}


/**
  Applies the given event and advances the relay log position.

  This is needed by the sql thread to execute events from the binlog,
  and by clients executing BINLOG statements.  Conceptually, this
  function does:

  @code
    ev->apply_event(rli);
    ev->update_pos(rli);
  @endcode

  It also does the following maintainance:

   - Initializes the thread's server_id and time; and the event's
     thread.

   - If !rli->belongs_to_client() (i.e., if it belongs to the slave
     sql thread instead of being used for executing BINLOG
     statements), it does the following things: (1) skips events if it
     is needed according to the server id or slave_skip_counter; (2)
     unlocks rli->data_lock; (3) sleeps if required by 'CHANGE MASTER
     TO MASTER_DELAY=X'; (4) maintains the running state of the sql
     thread (rli->thread_state).

   - Reports errors as needed.

  @param ptr_ev a pointer to a reference to the event to apply.

  @param thd The client thread that executes the event (i.e., the
  slave sql thread if called from a replication slave, or the client
  thread if called to execute a BINLOG statement).

  @param rli The relay log info (i.e., the slave's rli if called from
  a replication slave, or the client's thd->rli_fake if called to
  execute a BINLOG statement).

  @note MTS can store NULL to @c ptr_ev location to indicate
        the event is taken over by a Worker.

  @retval SLAVE_APPLY_EVENT_AND_UPDATE_POS_OK
          OK.

  @retval SLAVE_APPLY_EVENT_AND_UPDATE_POS_APPLY_ERROR
          Error calling ev->apply_event().

  @retval SLAVE_APPLY_EVENT_AND_UPDATE_POS_UPDATE_POS_ERROR
          No error calling ev->apply_event(), but error calling
          ev->update_pos().

  @retval SLAVE_APPLY_EVENT_AND_UPDATE_POS_APPEND_JOB_ERROR
          append_item_to_jobs() failed, thread was killed while waiting
          for successful enqueue on worker.
*/
static enum enum_slave_apply_event_and_update_pos_retval
apply_event_and_update_pos(Log_event** ptr_ev, THD* thd, Relay_log_info* rli)
{
  int exec_res= 0;
  bool skip_event= FALSE;
  Log_event *ev= *ptr_ev;
  Log_event::enum_skip_reason reason= Log_event::EVENT_SKIP_NOT;

  DBUG_ENTER("apply_event_and_update_pos");

  DBUG_PRINT("exec_event",("%s(type_code: %d; server_id: %d)",
                           ev->get_type_str(), ev->get_type_code(),
                           ev->server_id));
  DBUG_PRINT("info", ("thd->options: %s%s; rli->last_event_start_time: %lu",
                      FLAGSTR(thd->variables.option_bits, OPTION_NOT_AUTOCOMMIT),
                      FLAGSTR(thd->variables.option_bits, OPTION_BEGIN),
                      (ulong) rli->last_event_start_time));

  /*
    Execute the event to change the database and update the binary
    log coordinates, but first we set some data that is needed for
    the thread.

    The event will be executed unless it is supposed to be skipped.

    Queries originating from this server must be skipped.  Low-level
    events (Format_description_log_event, Rotate_log_event,
    Stop_log_event) from this server must also be skipped. But for
    those we don't want to modify 'group_master_log_pos', because
    these events did not exist on the master.
    Format_description_log_event is not completely skipped.

    Skip queries specified by the user in 'slave_skip_counter'.  We
    can't however skip events that has something to do with the log
    files themselves.

    Filtering on own server id is extremely important, to ignore
    execution of events created by the creation/rotation of the relay
    log (remember that now the relay log starts with its Format_desc,
    has a Rotate etc).
  */
  /*
     Set the unmasked and actual server ids from the event
   */
  thd->server_id = ev->server_id; // use the original server id for logging
  thd->unmasked_server_id = ev->common_header->unmasked_server_id;
  thd->set_time();                            // time the query
  thd->lex->set_current_select(0);
  if (!ev->common_header->when.tv_sec)
    my_micro_time_to_timeval(my_micro_time(), &ev->common_header->when);
  ev->thd = thd; // because up to this point, ev->thd == 0

  if (!(rli->is_mts_recovery() && bitmap_is_set(&rli->recovery_groups,
                                                rli->mts_recovery_index)))
  {
    reason= ev->shall_skip(rli);
  }
#ifndef DBUG_OFF
  if (rli->is_mts_recovery())
  {
    DBUG_PRINT("mts", ("Mts is recovering %d, number of bits set %d, "
                       "bitmap is set %d, index %lu.\n",
                       rli->is_mts_recovery(),
                       bitmap_bits_set(&rli->recovery_groups),
                       bitmap_is_set(&rli->recovery_groups,
                                     rli->mts_recovery_index),
                       rli->mts_recovery_index));
  }
#endif
  if (reason == Log_event::EVENT_SKIP_COUNT)
  {
    --rli->slave_skip_counter;
    skip_event= TRUE;
  }
  set_timespec_nsec(&rli->ts_exec[0], 0);
  rli->stats_read_time += diff_timespec(&rli->ts_exec[0], &rli->ts_exec[1]);

  if (reason == Log_event::EVENT_SKIP_NOT)
  {
    // Sleeps if needed, and unlocks rli->data_lock.
    if (sql_delay_event(ev, thd, rli))
      DBUG_RETURN(SLAVE_APPLY_EVENT_AND_UPDATE_POS_OK);

    exec_res= ev->apply_event(rli);

    if (!exec_res && (ev->worker != rli))
    {
      if (ev->worker)
      {
        Slave_job_item item= {ev, rli->get_event_relay_log_number(),
                              rli->get_event_start_pos() };
        Slave_job_item *job_item= &item;
        Slave_worker *w= (Slave_worker *) ev->worker;
        // specially marked group typically with OVER_MAX_DBS_IN_EVENT_MTS db:s
        bool need_sync= ev->is_mts_group_isolated();

        // all events except BEGIN-query must be marked with a non-NULL Worker
        DBUG_ASSERT(((Slave_worker*) ev->worker) == rli->last_assigned_worker);

        DBUG_PRINT("Log_event::apply_event:",
                   ("-> job item data %p to W_%lu", job_item->data, w->id));

        // Reset mts in-group state
        if (rli->mts_group_status == Relay_log_info::MTS_END_GROUP)
        {
          // CGAP cleanup
          rli->curr_group_assigned_parts.clear();
          // reset the B-group and Gtid-group marker
          rli->curr_group_seen_begin= rli->curr_group_seen_gtid= false;
          rli->last_assigned_worker= NULL;
        }
        /*
           Stroring GAQ index of the group that the event belongs to
           in the event. Deferred events are handled similarly below.
        */
        ev->mts_group_idx= rli->gaq->assigned_group_index;

        bool append_item_to_jobs_error= false;
        if (rli->curr_group_da.size() > 0)
        {
          /*
            the current event sorted out which partion the current group
            belongs to. It's time now to processed deferred array events.
          */
          for (uint i= 0; i < rli->curr_group_da.size(); i++)
          {
            Slave_job_item da_item= rli->curr_group_da[i];
            DBUG_PRINT("mts", ("Assigning job %llu to worker %lu",
                      (da_item.data)->common_header->log_pos, w->id));
            da_item.data->mts_group_idx=
              rli->gaq->assigned_group_index; // similarly to above
            if (!append_item_to_jobs_error)
              append_item_to_jobs_error= append_item_to_jobs(&da_item, w, rli);
            if (append_item_to_jobs_error)
              delete da_item.data;
          }
          rli->curr_group_da.clear();
        }
        if (append_item_to_jobs_error)
          DBUG_RETURN(SLAVE_APPLY_EVENT_AND_UPDATE_POS_APPEND_JOB_ERROR);

        DBUG_PRINT("mts", ("Assigning job %llu to worker %lu\n",
                   job_item->data->common_header->log_pos, w->id));

        /* Notice `ev' instance can be destoyed after `append()' */
        if (append_item_to_jobs(job_item, w, rli))
          DBUG_RETURN(SLAVE_APPLY_EVENT_AND_UPDATE_POS_APPEND_JOB_ERROR);
        if (need_sync)
        {
          /*
            combination of over-max db:s and end of the current group
            forces to wait for the assigned groups completion by assigned
            to the event worker.
            Indeed MTS group status could be safely set to MTS_NOT_IN_GROUP
            after wait_() returns.
            No need to know a possible error out of synchronization call.
          */
          (void)rli->current_mts_submode->wait_for_workers_to_finish(rli);
        }

      }
      *ptr_ev= NULL; // announcing the event is passed to w-worker

      if (rli->is_parallel_exec() && rli->mts_events_assigned % 1024 == 1)
      {
        time_t my_now= my_time(0);

        if ((my_now - rli->mts_last_online_stat) >=
            mts_online_stat_period)
        {
          sql_print_information("Multi-threaded slave statistics%s: "
                                "seconds elapsed = %lu; "
                                "events assigned = %llu; "
                                "worker queues filled over overrun level = %lu; "
                                "waited due a Worker queue full = %lu; "
                                "waited due the total size = %lu; "
                                "waited at clock conflicts = %llu "
                                "waited (count) when Workers occupied = %lu "
                                "waited when Workers occupied = %llu",
                                rli->get_for_channel_str(),
                                static_cast<unsigned long>
                                (my_now - rli->mts_last_online_stat),
                                rli->mts_events_assigned,
                                rli->mts_wq_overrun_cnt,
                                rli->mts_wq_overfill_cnt,
                                rli->wq_size_waits_cnt,
                                rli->mts_total_wait_overlap,
                                rli->mts_wq_no_underrun_cnt,
                                rli->mts_total_wait_worker_avail);
          rli->mts_last_online_stat= my_now;
        }
      }
    }
  }
  else
    mysql_mutex_unlock(&rli->data_lock);

  set_timespec_nsec(&rli->ts_exec[1], 0);
  rli->stats_exec_time += diff_timespec(&rli->ts_exec[1], &rli->ts_exec[0]);

  DBUG_PRINT("info", ("apply_event error = %d", exec_res));
  if (exec_res == 0)
  {
    /*
      Positions are not updated here when an XID is processed. To make
      a slave crash-safe, positions must be updated while processing a
      XID event and as such do not need to be updated here again.

      However, if the event needs to be skipped, this means that it
      will not be processed and then positions need to be updated here.

      See sql/rpl_rli.h for further details.
    */
    int error= 0;
    if (*ptr_ev &&
        (ev->get_type_code() != binary_log::XID_EVENT ||
         skip_event || (rli->is_mts_recovery() && !is_gtid_event(ev) &&
         (ev->ends_group() || !rli->mts_recovery_group_seen_begin) &&
          bitmap_is_set(&rli->recovery_groups, rli->mts_recovery_index))))
    {
#ifndef DBUG_OFF
      /*
        This only prints information to the debug trace.
        
        TODO: Print an informational message to the error log?
      */
      static const char *const explain[] = {
        // EVENT_SKIP_NOT,
        "not skipped",
        // EVENT_SKIP_IGNORE,
        "skipped because event should be ignored",
        // EVENT_SKIP_COUNT
        "skipped because event skip counter was non-zero"
      };
      DBUG_PRINT("info", ("OPTION_BEGIN: %d; IN_STMT: %d",
                          MY_TEST(thd->variables.option_bits & OPTION_BEGIN),
                          rli->get_flag(Relay_log_info::IN_STMT)));
      DBUG_PRINT("skip_event", ("%s event was %s",
                                ev->get_type_str(), explain[reason]));
#endif

      error= ev->update_pos(rli);

#ifndef DBUG_OFF
      DBUG_PRINT("info", ("update_pos error = %d", error));
      if (!rli->belongs_to_client())
      {
        char buf[22];
        DBUG_PRINT("info", ("group %s %s",
                            llstr(rli->get_group_relay_log_pos(), buf),
                            rli->get_group_relay_log_name()));
        DBUG_PRINT("info", ("event %s %s",
                            llstr(rli->get_event_relay_log_pos(), buf),
                            rli->get_event_relay_log_name()));
      }
#endif
    }
    else
    {
      /*
        INTVAR_EVENT, RAND_EVENT, USER_VAR_EVENT and ROWS_QUERY_LOG_EVENT are
        deferred event. It means ev->worker is NULL.
      */
      DBUG_ASSERT(*ptr_ev == ev || rli->is_parallel_exec() ||
		  (!ev->worker &&
		   (ev->get_type_code() == binary_log::INTVAR_EVENT ||
		    ev->get_type_code() == binary_log::RAND_EVENT ||
		    ev->get_type_code() == binary_log::USER_VAR_EVENT ||
                    ev->get_type_code() == binary_log::ROWS_QUERY_LOG_EVENT)));

      rli->inc_event_relay_log_pos();
    }

    if (!error && rli->is_mts_recovery() &&
        ev->get_type_code() != binary_log::ROTATE_EVENT &&
        ev->get_type_code() != binary_log::FORMAT_DESCRIPTION_EVENT &&
        ev->get_type_code() != binary_log::PREVIOUS_GTIDS_LOG_EVENT)
    {
      if (ev->starts_group())
      {
        rli->mts_recovery_group_seen_begin= true;
      }
      else if ((ev->ends_group() || !rli->mts_recovery_group_seen_begin) &&
               !is_gtid_event(ev))
      {
        rli->mts_recovery_index++;
        if (--rli->mts_recovery_group_cnt == 0)
        {
          rli->mts_recovery_index= 0;
          sql_print_information("Slave%s: MTS Recovery has completed at "
                                "relay log %s, position %llu "
                                "master log %s, position %llu.",
                                rli->get_for_channel_str(),
                                rli->get_group_relay_log_name(),
                                rli->get_group_relay_log_pos(),
                                rli->get_group_master_log_name(),
                                rli->get_group_master_log_pos());
          /*
             Few tests wait for UNTIL_SQL_AFTER_MTS_GAPS completion.
             Due to exisiting convention the status won't change
             prior to slave restarts.
             So making of UNTIL_SQL_AFTER_MTS_GAPS completion isdone here,
             and only in the debug build to make the test to catch the change
             despite a faulty design of UNTIL checking before execution.
          */
          if (rli->until_condition == Relay_log_info::UNTIL_SQL_AFTER_MTS_GAPS)
          {
            rli->until_condition= Relay_log_info::UNTIL_DONE;
          }
          // reset the Worker tables to remove last slave session time info
          if ((error= rli->mts_finalize_recovery()))
          {
            (void) Rpl_info_factory::reset_workers(rli);
          }
        }
        rli->mts_recovery_group_seen_begin= false;
        if (!error)
          error= rli->flush_info(true);
      }
    }

    if (error)
    {
      /*
        The update should not fail, so print an error message and
        return an error code.
        
        TODO: Replace this with a decent error message when merged
        with BUG#24954 (which adds several new error message).
      */
      char buf[22];
      rli->report(ERROR_LEVEL, ER_UNKNOWN_ERROR,
                  "It was not possible to update the positions"
                  " of the relay log information: the slave may"
                  " be in an inconsistent state."
                  " Stopped in %s position %s",
                  rli->get_group_relay_log_name(),
                  llstr(rli->get_group_relay_log_pos(), buf));
      DBUG_RETURN(SLAVE_APPLY_EVENT_AND_UPDATE_POS_UPDATE_POS_ERROR);
    }
  }

  DBUG_RETURN(exec_res ? SLAVE_APPLY_EVENT_AND_UPDATE_POS_APPLY_ERROR :
                         SLAVE_APPLY_EVENT_AND_UPDATE_POS_OK);
}

/**
  Let the worker applying the current group to rollback and gracefully
  finish its work before.

  @param rli The slave's relay log info.

  @param ev a pointer to the event on hold before applying this rollback
  procedure.

  @retval false The rollback succeeded.

  @retval true  There was an error while injecting events.
*/
static bool coord_handle_partial_binlogged_transaction(Relay_log_info *rli,
                                                       const Log_event *ev)
{
  DBUG_ENTER("coord_handle_partial_binlogged_transaction");
  /*
    This function is called holding the rli->data_lock.
    We must return it still holding this lock, except in the case of returning
    error.
  */
  mysql_mutex_assert_owner(&rli->data_lock);
  THD *thd= rli->info_thd;

  if (!rli->curr_group_seen_begin)
  {
    DBUG_PRINT("info",("Injecting QUERY(BEGIN) to rollback worker"));
    Log_event *begin_event= new Query_log_event(thd,
                                                STRING_WITH_LEN("BEGIN"),
                                                true, /* using_trans */
                                                false, /* immediate */
                                                true, /* suppress_use */
                                                0, /* error */
                                                true /* ignore_command */);
    ((Query_log_event*) begin_event)->db= "";
    begin_event->common_header->data_written= 0;
    begin_event->server_id= ev->server_id;
    /*
      We must be careful to avoid SQL thread increasing its position
      farther than the event that triggered this QUERY(BEGIN).
    */
    begin_event->common_header->log_pos= ev->common_header->log_pos;
    begin_event->future_event_relay_log_pos= ev->future_event_relay_log_pos;

    if (apply_event_and_update_pos(&begin_event, thd, rli) !=
        SLAVE_APPLY_EVENT_AND_UPDATE_POS_OK)
    {
      delete begin_event;
      DBUG_RETURN(true);
    }
    mysql_mutex_lock(&rli->data_lock);
  }

  DBUG_PRINT("info",("Injecting QUERY(ROLLBACK) to rollback worker"));
  Log_event *rollback_event= new Query_log_event(thd,
                                                 STRING_WITH_LEN("ROLLBACK"),
                                                 true, /* using_trans */
                                                 false, /* immediate */
                                                 true, /* suppress_use */
                                                 0, /* error */
                                                 true /* ignore_command */);
  ((Query_log_event*) rollback_event)->db= "";
  rollback_event->common_header->data_written= 0;
  rollback_event->server_id= ev->server_id;
  /*
    We must be careful to avoid SQL thread increasing its position
    farther than the event that triggered this QUERY(ROLLBACK).
  */
  rollback_event->common_header->log_pos= ev->common_header->log_pos;
  rollback_event->future_event_relay_log_pos= ev->future_event_relay_log_pos;

  if (apply_event_and_update_pos(&rollback_event, thd, rli) !=
      SLAVE_APPLY_EVENT_AND_UPDATE_POS_OK)
  {
    delete rollback_event;
    DBUG_RETURN(true);
  }
  mysql_mutex_lock(&rli->data_lock);

  DBUG_RETURN(false);
}

/**
  Top-level function for executing the next event in the relay log.
  This is called from the SQL thread.

  This function reads the event from the relay log, executes it, and
  advances the relay log position.  It also handles errors, etc.

  This function may fail to apply the event for the following reasons:

   - The position specfied by the UNTIL condition of the START SLAVE
     command is reached.

   - It was not possible to read the event from the log.

   - The slave is killed.

   - An error occurred when applying the event, and the event has been
     tried slave_trans_retries times.  If the event has been retried
     fewer times, 0 is returned.

   - init_info or init_relay_log_pos failed. (These are called
     if a failure occurs when applying the event.)

   - An error occurred when updating the binlog position.

  @retval 0 The event was applied.

  @retval 1 The event was not applied.
*/
static int exec_relay_log_event(THD* thd, Relay_log_info* rli)
{
  DBUG_ENTER("exec_relay_log_event");

  /*
     We acquire this mutex since we need it for all operations except
     event execution. But we will release it in places where we will
     wait for something for example inside of next_event().
   */
  mysql_mutex_lock(&rli->data_lock);

  Log_event *ev = next_event(rli), **ptr_ev;

  DBUG_ASSERT(rli->info_thd==thd);

  if (sql_slave_killed(thd,rli))
  {
    mysql_mutex_unlock(&rli->data_lock);
    delete ev;
    DBUG_RETURN(1);
  }
  if (ev)
  {
    enum enum_slave_apply_event_and_update_pos_retval exec_res;

    ptr_ev= &ev;
    /*
      Even if we don't execute this event, we keep the master timestamp,
      so that seconds behind master shows correct delta (there are events
      that are not replayed, so we keep falling behind).

      If it is an artificial event, or a relay log event (IO thread generated
      event) or ev->when is set to 0, or a FD from master, or a heartbeat
      event with server_id '0' then  we don't update the last_master_timestamp.
    */
    if (!(rli->is_parallel_exec() ||
          ev->is_artificial_event() || ev->is_relay_log_event() ||
          (ev->common_header->when.tv_sec == 0) ||
          ev->get_type_code() == binary_log::FORMAT_DESCRIPTION_EVENT ||
          ev->server_id == 0))
    {
      rli->last_master_timestamp= ev->common_header->when.tv_sec +
                                  (time_t) ev->exec_time;
      DBUG_ASSERT(rli->last_master_timestamp >= 0);
    }

    if (rli->is_until_satisfied_before_dispatching_event(ev))
    {
      /*
        Setting abort_slave flag because we do not want additional message about
        error in query execution to be printed.
      */
      rli->abort_slave= 1;
      mysql_mutex_unlock(&rli->data_lock);
      delete ev;
      DBUG_RETURN(1);
    }

    { /**
         The following failure injecion works in cooperation with tests 
         setting @@global.debug= 'd,incomplete_group_in_relay_log'.
         Xid or Commit events are not executed to force the slave sql
         read hanging if the realy log does not have any more events.
      */
      DBUG_EXECUTE_IF("incomplete_group_in_relay_log",
                      if ((ev->get_type_code() == binary_log::XID_EVENT) ||
                          ((ev->get_type_code() == binary_log::QUERY_EVENT) &&
                           strcmp("COMMIT", ((Query_log_event *) ev)->query) == 0))
                      {
                        DBUG_ASSERT(thd->get_transaction()->cannot_safely_rollback(
                            Transaction_ctx::SESSION));
                        rli->abort_slave= 1;
                        mysql_mutex_unlock(&rli->data_lock);
                        delete ev;
                        rli->inc_event_relay_log_pos();
                        DBUG_RETURN(0);
                      };);
    }

    /*
      GTID protocol will put a FORMAT_DESCRIPTION_EVENT from the master with
      log_pos != 0 after each (re)connection if auto positioning is enabled.
      This means that the SQL thread might have already started to apply the
      current group but, as the IO thread had to reconnect, it left this
      group incomplete and will start it again from the beginning.
      So, before applying this FORMAT_DESCRIPTION_EVENT, we must let the
      worker roll back the current group and gracefully finish its work,
      before starting to apply the new (complete) copy of the group.
    */
    if (ev->get_type_code() == binary_log::FORMAT_DESCRIPTION_EVENT &&
        ev->server_id != ::server_id && ev->common_header->log_pos != 0 &&
        rli->is_parallel_exec() && rli->curr_group_seen_gtid)
    {
      if (coord_handle_partial_binlogged_transaction(rli, ev))
        /*
          In the case of an error, coord_handle_partial_binlogged_transaction
          will not try to get the rli->data_lock again.
        */
        DBUG_RETURN(1);
    }

    /* ptr_ev can change to NULL indicating MTS coorinator passed to a Worker */
    exec_res= apply_event_and_update_pos(ptr_ev, thd, rli);
    /*
      Note: the above call to apply_event_and_update_pos executes
      mysql_mutex_unlock(&rli->data_lock);
    */

    /* For deferred events, the ptr_ev is set to NULL
        in Deferred_log_events::add() function.
        Hence deferred events wont be deleted here.
        They will be deleted in Deferred_log_events::rewind() funciton.
    */
    if (*ptr_ev)
    {
      DBUG_ASSERT(*ptr_ev == ev); // event remains to belong to Coordinator

      DBUG_EXECUTE_IF("dbug.calculate_sbm_after_previous_gtid_log_event",
                    {
                      if (ev->get_type_code() == binary_log::PREVIOUS_GTIDS_LOG_EVENT)
                      {
                        const char act[]= "now signal signal.reached wait_for signal.done_sbm_calculation";
                        DBUG_ASSERT(opt_debug_sync_timeout > 0);
                        DBUG_ASSERT(!debug_sync_set_action(thd, STRING_WITH_LEN(act)));
                      }
                    };);
      /*
        Format_description_log_event should not be deleted because it will be
        used to read info about the relay log's format; it will be deleted when
        the SQL thread does not need it, i.e. when this thread terminates.
        ROWS_QUERY_LOG_EVENT is destroyed at the end of the current statement
        clean-up routine.
      */
      if (ev->get_type_code() != binary_log::FORMAT_DESCRIPTION_EVENT &&
          ev->get_type_code() != binary_log::ROWS_QUERY_LOG_EVENT)
      {
        DBUG_PRINT("info", ("Deleting the event after it has been executed"));
        delete ev;
        ev= NULL;
      }
    }

    /*
      exec_res == SLAVE_APPLY_EVENT_AND_UPDATE_POS_UPDATE_POS_ERROR
                  update_log_pos failed: this should not happen, so we
                  don't retry.
      exec_res == SLAVE_APPLY_EVENT_AND_UPDATE_POS_APPEND_JOB_ERROR
                  append_item_to_jobs() failed, this happened because
                  thread was killed while waiting for enqueue on worker.
    */
    if (exec_res >= SLAVE_APPLY_EVENT_AND_UPDATE_POS_UPDATE_POS_ERROR)
    {
      delete ev;
      DBUG_RETURN(1);
    }

    if (slave_trans_retries)
    {
      int temp_err= 0;
      bool silent= false;
      if (exec_res && !is_mts_worker(thd) /* no reexecution in MTS mode */ &&
          (temp_err= rli->has_temporary_error(thd, 0, &silent)) &&
          !thd->get_transaction()->cannot_safely_rollback(
              Transaction_ctx::SESSION))
      {
        const char *errmsg;
        /*
          We were in a transaction which has been rolled back because of a
          temporary error;
          let's seek back to BEGIN log event and retry it all again.
	  Note, if lock wait timeout (innodb_lock_wait_timeout exceeded)
	  there is no rollback since 5.0.13 (ref: manual).
          We have to not only seek but also
          a) init_info(), to seek back to hot relay log's start for later
          (for when we will come back to this hot log after re-processing the
          possibly existing old logs where BEGIN is: check_binlog_magic() will
          then need the cache to be at position 0 (see comments at beginning of
          init_info()).
          b) init_relay_log_pos(), because the BEGIN may be an older relay log.
        */
        if (rli->trans_retries < slave_trans_retries)
        {
          /*
            The transactions has to be rolled back before global_init_info is
            called. Because global_init_info will starts a new transaction if
            master_info_repository is TABLE.
          */
          rli->cleanup_context(thd, 1);
          /*
             We need to figure out if there is a test case that covers
             this part. \Alfranio.
          */
          if (global_init_info(rli->mi, false, SLAVE_SQL))
            sql_print_error("Failed to initialize the master info structure%s",
                            rli->get_for_channel_str());
          else if (rli->init_relay_log_pos(rli->get_group_relay_log_name(),
                                           rli->get_group_relay_log_pos(),
                                           true/*need_data_lock=true*/,
                                           &errmsg, 1))
            sql_print_error("Error initializing relay log position%s: %s",
                            rli->get_for_channel_str(), errmsg);
          else
          {
            exec_res= SLAVE_APPLY_EVENT_AND_UPDATE_POS_OK;
            /* chance for concurrent connection to get more locks */
            slave_sleep(thd, min<ulong>(rli->trans_retries, MAX_SLAVE_RETRY_PAUSE),
                        sql_slave_killed, rli);
            mysql_mutex_lock(&rli->data_lock); // because of SHOW STATUS
            if (!silent)
              rli->trans_retries++;
            
            rli->retried_trans++;
            mysql_mutex_unlock(&rli->data_lock);
            DBUG_PRINT("info", ("Slave retries transaction "
                                "rli->trans_retries: %lu", rli->trans_retries));
          }
        }
        else
        {
          thd->is_fatal_error= 1;
          rli->report(ERROR_LEVEL, thd->get_stmt_da()->mysql_errno(),
                      "Slave SQL thread retried transaction %lu time(s) "
                      "in vain, giving up. Consider raising the value of "
                      "the slave_transaction_retries variable.", rli->trans_retries);
        }
      }
      else if ((exec_res && !temp_err) ||
               (opt_using_transactions &&
                rli->get_group_relay_log_pos() == rli->get_event_relay_log_pos()))
      {
        /*
          Only reset the retry counter if the entire group succeeded
          or failed with a non-transient error.  On a successful
          event, the execution will proceed as usual; in the case of a
          non-transient error, the slave will stop with an error.
         */
        rli->trans_retries= 0; // restart from fresh
        DBUG_PRINT("info", ("Resetting retry counter, rli->trans_retries: %lu",
                            rli->trans_retries));
      }
    }
    if (exec_res)
      delete ev;
    else if (rli->is_until_satisfied_after_dispatching_event())
    {
      mysql_mutex_lock(&rli->data_lock);
      rli->abort_slave= 1;
      mysql_mutex_unlock(&rli->data_lock);
      DBUG_RETURN(1);
    }
    DBUG_RETURN(exec_res);
  }
  mysql_mutex_unlock(&rli->data_lock);
  rli->report(ERROR_LEVEL, ER_SLAVE_RELAY_LOG_READ_FAILURE,
              ER_THD(thd, ER_SLAVE_RELAY_LOG_READ_FAILURE), "\
Could not parse relay log event entry. The possible reasons are: the master's \
binary log is corrupted (you can check this by running 'mysqlbinlog' on the \
binary log), the slave's relay log is corrupted (you can check this by running \
'mysqlbinlog' on the relay log), a network problem, or a bug in the master's \
or slave's MySQL code. If you want to check the master's binary log or slave's \
relay log, you will be able to know their names by issuing 'SHOW SLAVE STATUS' \
on this slave.\
");
  DBUG_RETURN(1);
}

static bool check_io_slave_killed(THD *thd, Master_info *mi, const char *info)
{
  if (io_slave_killed(thd, mi))
  {
    if (info)
      sql_print_information("%s%s", info, mi->get_for_channel_str());
    return TRUE;
  }
  return FALSE;
}

/**
  @brief Try to reconnect slave IO thread.

  @details Terminates current connection to master, sleeps for
  @c mi->connect_retry msecs and initiates new connection with
  @c safe_reconnect(). Variable pointed by @c retry_count is increased -
  if it exceeds @c mi->retry_count then connection is not re-established
  and function signals error.
  Unless @c suppres_warnings is TRUE, a warning is put in the server error log
  when reconnecting. The warning message and messages used to report errors
  are taken from @c messages array. In case @c mi->retry_count is exceeded,
  no messages are added to the log.

  @param[in]     thd                 Thread context.
  @param[in]     mysql               MySQL connection.
  @param[in]     mi                  Master connection information.
  @param[in,out] retry_count         Number of attempts to reconnect.
  @param[in]     suppress_warnings   TRUE when a normal net read timeout 
                                     has caused to reconnecting.
  @param[in]     messages            Messages to print/log, see 
                                     reconnect_messages[] array.

  @retval        0                   OK.
  @retval        1                   There was an error.
*/

static int try_to_reconnect(THD *thd, MYSQL *mysql, Master_info *mi,
                            uint *retry_count, bool suppress_warnings,
                            const char *messages[SLAVE_RECON_MSG_MAX])
{
  mi->slave_running= MYSQL_SLAVE_RUN_NOT_CONNECT;
  thd->proc_info= messages[SLAVE_RECON_MSG_WAIT];
  thd->clear_active_vio();
  end_server(mysql);
  if ((*retry_count)++)
  {
    if (*retry_count > mi->retry_count)
      return 1;                             // Don't retry forever
    slave_sleep(thd, mi->connect_retry, io_slave_killed, mi);
  }
  if (check_io_slave_killed(thd, mi, messages[SLAVE_RECON_MSG_KILLED_WAITING]))
    return 1;
  thd->proc_info = messages[SLAVE_RECON_MSG_AFTER];
  if (!suppress_warnings) 
  {
    char buf[256], llbuff[22];
    my_snprintf(buf, sizeof(buf), messages[SLAVE_RECON_MSG_FAILED], 
                mi->get_io_rpl_log_name(), llstr(mi->get_master_log_pos(),
                llbuff));
    /* 
      Raise a warining during registering on master/requesting dump.
      Log a message reading event.
    */
    if (messages[SLAVE_RECON_MSG_COMMAND][0])
    {
      mi->report(WARNING_LEVEL, ER_SLAVE_MASTER_COM_FAILURE,
                 ER_THD(thd, ER_SLAVE_MASTER_COM_FAILURE), 
                 messages[SLAVE_RECON_MSG_COMMAND], buf);
    }
    else
    {
      sql_print_information("%s%s", buf, mi->get_for_channel_str());
    }
  }
  if (safe_reconnect(thd, mysql, mi, 1) || io_slave_killed(thd, mi))
  {
    sql_print_information("%s", messages[SLAVE_RECON_MSG_KILLED_AFTER]);
    return 1;
  }
  return 0;
}


/**
  Slave IO thread entry point.

  @param arg Pointer to Master_info struct that holds information for
  the IO thread.

  @return Always 0.
*/
extern "C" void *handle_slave_io(void *arg)
{
  THD *thd= NULL; // needs to be first for thread_stack
  bool thd_added= false;
  MYSQL *mysql;
  Master_info *mi = (Master_info*)arg;
  Relay_log_info *rli= mi->rli;
  char llbuff[22];
  uint retry_count;
  bool suppress_warnings;
  int ret;
  int binlog_version;
#ifndef DBUG_OFF
  uint retry_count_reg= 0, retry_count_dump= 0, retry_count_event= 0;
#endif
  Global_THD_manager *thd_manager= Global_THD_manager::get_instance();
  // needs to call my_thread_init(), otherwise we get a coredump in DBUG_ stuff
  my_thread_init();
  DBUG_ENTER("handle_slave_io");

  DBUG_ASSERT(mi->inited);
  mysql= NULL ;
  retry_count= 0;

  mysql_mutex_lock(&mi->run_lock);
  /* Inform waiting threads that slave has started */
  mi->slave_run_id++;

#ifndef DBUG_OFF
  mi->events_until_exit = disconnect_slave_event_count;
#endif

  thd= new THD; // note that contructor of THD uses DBUG_ !
  THD_CHECK_SENTRY(thd);
  mi->info_thd = thd;

  #ifdef HAVE_PSI_INTERFACE
  // save the instrumentation for IO thread in mi->info_thd
  struct PSI_thread *psi= PSI_THREAD_CALL(get_thread)();
  thd_set_psi(mi->info_thd, psi);
  #endif

  thd->thread_stack= (char*) &thd; // remember where our stack is
  mi->clear_error();
  mi->slave_running = 1;
  if (init_slave_thread(thd, SLAVE_THD_IO))
  {
    mysql_cond_broadcast(&mi->start_cond);
    mysql_mutex_unlock(&mi->run_lock);
    mi->report(ERROR_LEVEL, ER_SLAVE_FATAL_ERROR,
               ER_THD(thd, ER_SLAVE_FATAL_ERROR),
               "Failed during slave I/O thread initialization ");
    goto err;
  }

  thd_manager->add_thd(thd);
  thd_added= true;

  mi->abort_slave = 0;
  mysql_mutex_unlock(&mi->run_lock);
  mysql_cond_broadcast(&mi->start_cond);

  DBUG_PRINT("master_info",("log_file_name: '%s'  position: %s",
                            mi->get_master_log_name(),
                            llstr(mi->get_master_log_pos(), llbuff)));

  /* This must be called before run any binlog_relay_io hooks */
  my_set_thread_local(RPL_MASTER_INFO, mi);

  if (RUN_HOOK(binlog_relay_io, thread_start, (thd, mi)))
  {
    mi->report(ERROR_LEVEL, ER_SLAVE_FATAL_ERROR,
               ER_THD(thd, ER_SLAVE_FATAL_ERROR),
               "Failed to run 'thread_start' hook");
    goto err;
  }

  if (!(mi->mysql = mysql = mysql_init(NULL)))
  {
    mi->report(ERROR_LEVEL, ER_SLAVE_FATAL_ERROR,
               ER_THD(thd, ER_SLAVE_FATAL_ERROR), "error in mysql_init()");
    goto err;
  }

  THD_STAGE_INFO(thd, stage_connecting_to_master);
  // we can get killed during safe_connect
  if (!safe_connect(thd, mysql, mi))
  {
    sql_print_information("Slave I/O thread%s: connected to master '%s@%s:%d',"
                          "replication started in log '%s' at position %s",
                          mi->get_for_channel_str(),
                          mi->get_user(), mi->host, mi->port,
			  mi->get_io_rpl_log_name(),
			  llstr(mi->get_master_log_pos(), llbuff));
  }
  else
  {
    sql_print_information("Slave I/O thread%s killed while connecting to master",
                          mi->get_for_channel_str());
    goto err;
  }

connected:

  /*
    When using auto positioning, the slave IO thread will always start reading
    a transaction from the beginning of the transaction (transaction's first
    event). So, we have to reset the transaction boundary parser after
    (re)connecting.
    If not using auto positioning, the Relay_log_info::rli_init_info() took
    care of putting the mi->transaction_parser in the correct state when
    initializing Received_gtid_set from relay log during slave server starts,
    as the IO thread might had stopped in the middle of a transaction.
  */
  if (mi->is_auto_position())
  {
    mi->transaction_parser.reset();
    mi->clear_last_gtid_queued();
  }

    DBUG_EXECUTE_IF("dbug.before_get_running_status_yes",
                    {
                      const char act[]=
                        "now "
                        "wait_for signal.io_thread_let_running";
                      DBUG_ASSERT(opt_debug_sync_timeout > 0);
                      DBUG_ASSERT(!debug_sync_set_action(thd, 
                                                         STRING_WITH_LEN(act)));
                    };);
    DBUG_EXECUTE_IF("dbug.calculate_sbm_after_previous_gtid_log_event",
                    {
                      /* Fake that thread started 3 mints ago */
                      thd->start_time.tv_sec-=180;
                    };);
  mysql_mutex_lock(&mi->run_lock);
  mi->slave_running= MYSQL_SLAVE_RUN_CONNECT;
  mysql_mutex_unlock(&mi->run_lock);

  thd->slave_net = &mysql->net;
  THD_STAGE_INFO(thd, stage_checking_master_version);
  ret= get_master_version_and_clock(mysql, mi);
  if (!ret)
    ret= get_master_uuid(mysql, mi);
  if (!ret)
    ret= io_thread_init_commands(mysql, mi);

  if (ret == 1)
    /* Fatal error */
    goto err;

  if (ret == 2) 
  { 
    if (check_io_slave_killed(mi->info_thd, mi, "Slave I/O thread killed "
                              "while calling get_master_version_and_clock(...)"))
      goto err;
    suppress_warnings= FALSE;
    /* Try to reconnect because the error was caused by a transient network problem */
    if (try_to_reconnect(thd, mysql, mi, &retry_count, suppress_warnings,
                             reconnect_messages[SLAVE_RECON_ACT_REG]))
      goto err;
    goto connected;
  } 

  mysql_mutex_lock(&mi->data_lock);
  binlog_version= mi->get_mi_description_event()->binlog_version;
  mysql_mutex_unlock(&mi->data_lock);

  if (binlog_version > 1)
  {
    /*
      Register ourselves with the master.
    */
    THD_STAGE_INFO(thd, stage_registering_slave_on_master);
    if (register_slave_on_master(mysql, mi, &suppress_warnings))
    {
      if (!check_io_slave_killed(thd, mi, "Slave I/O thread killed "
                                "while registering slave on master"))
      {
        sql_print_error("Slave I/O thread couldn't register on master");
        if (try_to_reconnect(thd, mysql, mi, &retry_count, suppress_warnings,
                             reconnect_messages[SLAVE_RECON_ACT_REG]))
          goto err;
      }
      else
        goto err;
      goto connected;
    }
    DBUG_EXECUTE_IF("FORCE_SLAVE_TO_RECONNECT_REG", 
      if (!retry_count_reg)
      {
        retry_count_reg++;
        sql_print_information("Forcing to reconnect slave I/O thread%s",
                              mi->get_for_channel_str());
        if (try_to_reconnect(thd, mysql, mi, &retry_count, suppress_warnings,
                             reconnect_messages[SLAVE_RECON_ACT_REG]))
          goto err;
        goto connected;
      });
  }

  DBUG_PRINT("info",("Starting reading binary log from master"));
  while (!io_slave_killed(thd,mi))
  {
    THD_STAGE_INFO(thd, stage_requesting_binlog_dump);
    if (request_dump(thd, mysql, mi, &suppress_warnings))
    {
      sql_print_error("Failed on request_dump()%s", mi->get_for_channel_str());
      if (check_io_slave_killed(thd, mi, "Slave I/O thread killed while \
requesting master dump") ||
          try_to_reconnect(thd, mysql, mi, &retry_count, suppress_warnings,
                           reconnect_messages[SLAVE_RECON_ACT_DUMP]))
        goto err;
      goto connected;
    }
    DBUG_EXECUTE_IF("FORCE_SLAVE_TO_RECONNECT_DUMP", 
      if (!retry_count_dump)
      {
        retry_count_dump++;
        sql_print_information("Forcing to reconnect slave I/O thread%s",
                              mi->get_for_channel_str());
        if (try_to_reconnect(thd, mysql, mi, &retry_count, suppress_warnings,
                             reconnect_messages[SLAVE_RECON_ACT_DUMP]))
          goto err;
        goto connected;
      });
    const char *event_buf;

    DBUG_ASSERT(mi->last_error().number == 0);
    while (!io_slave_killed(thd,mi))
    {
      ulong event_len;
      /*
         We say "waiting" because read_event() will wait if there's nothing to
         read. But if there's something to read, it will not wait. The
         important thing is to not confuse users by saying "reading" whereas
         we're in fact receiving nothing.
      */
      THD_STAGE_INFO(thd, stage_waiting_for_master_to_send_event);
      event_len= read_event(mysql, mi, &suppress_warnings);
      if (check_io_slave_killed(thd, mi, "Slave I/O thread killed while \
reading event"))
        goto err;
      DBUG_EXECUTE_IF("FORCE_SLAVE_TO_RECONNECT_EVENT",
        if (!retry_count_event)
        {
          retry_count_event++;
          sql_print_information("Forcing to reconnect slave I/O thread%s",
                                mi->get_for_channel_str());
          if (try_to_reconnect(thd, mysql, mi, &retry_count, suppress_warnings,
                               reconnect_messages[SLAVE_RECON_ACT_EVENT]))
            goto err;
          goto connected;
        });

      if (event_len == packet_error)
      {
        uint mysql_error_number= mysql_errno(mysql);
        switch (mysql_error_number) {
        case CR_NET_PACKET_TOO_LARGE:
          sql_print_error("\
Log entry on master is longer than slave_max_allowed_packet (%lu) on \
slave. If the entry is correct, restart the server with a higher value of \
slave_max_allowed_packet",
                         slave_max_allowed_packet);
          mi->report(ERROR_LEVEL, ER_NET_PACKET_TOO_LARGE,
                     "%s", "Got a packet bigger than 'slave_max_allowed_packet' bytes");
          goto err;
        case ER_MASTER_FATAL_ERROR_READING_BINLOG:
          mi->report(ERROR_LEVEL, ER_MASTER_FATAL_ERROR_READING_BINLOG,
                     ER_THD(thd, ER_MASTER_FATAL_ERROR_READING_BINLOG),
                     mysql_error_number, mysql_error(mysql));
          goto err;
        case ER_OUT_OF_RESOURCES:
          sql_print_error("\
Stopping slave I/O thread due to out-of-memory error from master");
          mi->report(ERROR_LEVEL, ER_OUT_OF_RESOURCES,
                     "%s", ER_THD(thd, ER_OUT_OF_RESOURCES));
          goto err;
        }
        if (try_to_reconnect(thd, mysql, mi, &retry_count, suppress_warnings,
                             reconnect_messages[SLAVE_RECON_ACT_EVENT]))
          goto err;
        goto connected;
      } // if (event_len == packet_error)

      retry_count=0;                    // ok event, reset retry counter
      THD_STAGE_INFO(thd, stage_queueing_master_event_to_the_relay_log);
      event_buf= (const char*)mysql->net.read_pos + 1;
      DBUG_PRINT("info", ("IO thread received event of type %s",
                 Log_event::get_type_str(
                            (Log_event_type)event_buf[EVENT_TYPE_OFFSET])));
      if (RUN_HOOK(binlog_relay_io, after_read_event,
                   (thd, mi,(const char*)mysql->net.read_pos + 1,
                    event_len, &event_buf, &event_len)))
      {
        mi->report(ERROR_LEVEL, ER_SLAVE_FATAL_ERROR,
                   ER_THD(thd, ER_SLAVE_FATAL_ERROR),
                   "Failed to run 'after_read_event' hook");
        goto err;
      }

      /* XXX: 'synced' should be updated by queue_event to indicate
         whether event has been synced to disk */
      bool synced= 0;
      if (queue_event(mi, event_buf, event_len))
      {
        mi->report(ERROR_LEVEL, ER_SLAVE_RELAY_LOG_WRITE_FAILURE,
                   ER_THD(thd, ER_SLAVE_RELAY_LOG_WRITE_FAILURE),
                   "could not queue event from master");
        goto err;
      }
      if (RUN_HOOK(binlog_relay_io, after_queue_event,
                   (thd, mi, event_buf, event_len, synced)))
      {
        mi->report(ERROR_LEVEL, ER_SLAVE_FATAL_ERROR,
                   ER_THD(thd, ER_SLAVE_FATAL_ERROR),
                   "Failed to run 'after_queue_event' hook");
        goto err;
      }

      mysql_mutex_lock(&mi->data_lock);
      if (flush_master_info(mi, FALSE))
      {
        mi->report(ERROR_LEVEL, ER_SLAVE_FATAL_ERROR,
                   ER_THD(thd, ER_SLAVE_FATAL_ERROR),
                   "Failed to flush master info.");
        mysql_mutex_unlock(&mi->data_lock);
        goto err;
      }
      mysql_mutex_unlock(&mi->data_lock);

      /*
        Pause the IO thread execution and wait for
        'continue_after_queue_event' signal to continue IO thread
        execution.
      */
      DBUG_EXECUTE_IF("pause_after_queue_event",
                      {
                        const char act[]=
                          "now SIGNAL reached_after_queue_event "
                          "WAIT_FOR continue_after_queue_event";
                        DBUG_ASSERT(!debug_sync_set_action(current_thd,
                                                           STRING_WITH_LEN(act)));
                      };);

      /*
        See if the relay logs take too much space.
        We don't lock mi->rli->log_space_lock here; this dirty read saves time
        and does not introduce any problem:
        - if mi->rli->ignore_log_space_limit is 1 but becomes 0 just after (so
        the clean value is 0), then we are reading only one more event as we
        should, and we'll block only at the next event. No big deal.
        - if mi->rli->ignore_log_space_limit is 0 but becomes 1 just after (so
        the clean value is 1), then we are going into wait_for_relay_log_space()
        for no reason, but this function will do a clean read, notice the clean
        value and exit immediately.
      */
#ifndef DBUG_OFF
      {
        char llbuf1[22], llbuf2[22];
        DBUG_PRINT("info", ("log_space_limit=%s log_space_total=%s \
ignore_log_space_limit=%d",
                            llstr(rli->log_space_limit,llbuf1),
                            llstr(rli->log_space_total,llbuf2),
                            (int) rli->ignore_log_space_limit));
      }
#endif

      if (rli->log_space_limit && rli->log_space_limit <
          rli->log_space_total &&
          !rli->ignore_log_space_limit)
        if (wait_for_relay_log_space(rli))
        {
          sql_print_error("Slave I/O thread aborted while waiting for relay"
                          " log space");
          goto err;
        }
      DBUG_EXECUTE_IF("flush_after_reading_user_var_event",
                      {
                      if (event_buf[EVENT_TYPE_OFFSET] == binary_log::USER_VAR_EVENT)
                      {
                      const char act[]= "now signal Reached wait_for signal.flush_complete_continue";
                      DBUG_ASSERT(opt_debug_sync_timeout > 0);
                      DBUG_ASSERT(!debug_sync_set_action(current_thd,
                                                         STRING_WITH_LEN(act)));

                      }
                      });
      DBUG_EXECUTE_IF("stop_io_after_reading_gtid_log_event",
        if (event_buf[EVENT_TYPE_OFFSET] == binary_log::GTID_LOG_EVENT)
          thd->killed= THD::KILLED_NO_VALUE;
      );
      DBUG_EXECUTE_IF("stop_io_after_reading_query_log_event",
        if (event_buf[EVENT_TYPE_OFFSET] == binary_log::QUERY_EVENT)
          thd->killed= THD::KILLED_NO_VALUE;
      );
      DBUG_EXECUTE_IF("stop_io_after_reading_user_var_log_event",
        if (event_buf[EVENT_TYPE_OFFSET] == binary_log::USER_VAR_EVENT)
          thd->killed= THD::KILLED_NO_VALUE;
      );
      DBUG_EXECUTE_IF("stop_io_after_reading_table_map_event",
        if (event_buf[EVENT_TYPE_OFFSET] == binary_log::TABLE_MAP_EVENT)
          thd->killed= THD::KILLED_NO_VALUE;
      );
      DBUG_EXECUTE_IF("stop_io_after_reading_xid_log_event",
        if (event_buf[EVENT_TYPE_OFFSET] == binary_log::XID_EVENT)
          thd->killed= THD::KILLED_NO_VALUE;
      );
      DBUG_EXECUTE_IF("stop_io_after_reading_write_rows_log_event",
        if (event_buf[EVENT_TYPE_OFFSET] == binary_log::WRITE_ROWS_EVENT)
          thd->killed= THD::KILLED_NO_VALUE;
      );
      DBUG_EXECUTE_IF("stop_io_after_reading_unknown_event",
        if (event_buf[EVENT_TYPE_OFFSET] >= binary_log::ENUM_END_EVENT)
          thd->killed= THD::KILLED_NO_VALUE;
      );
      DBUG_EXECUTE_IF("stop_io_after_queuing_event",
        thd->killed= THD::KILLED_NO_VALUE;
      );
      /*
        After event is flushed to relay log file, memory used
        by thread's mem_root is not required any more.
        Hence adding free_root(thd->mem_root,...) to do the
        cleanup, otherwise a long running IO thread can
        cause OOM error.
      */
      free_root(thd->mem_root, MYF(MY_KEEP_PREALLOC));
    }
  }

  // error = 0;
err:
  // print the current replication position
  sql_print_information("Slave I/O thread exiting%s, read up to log '%s', position %s",
                        mi->get_for_channel_str(), mi->get_io_rpl_log_name(),
                        llstr(mi->get_master_log_pos(), llbuff));
  (void) RUN_HOOK(binlog_relay_io, thread_stop, (thd, mi));
  thd->reset_query();
  thd->reset_db(NULL_CSTR);
  if (mysql)
  {
    /*
      Here we need to clear the active VIO before closing the
      connection with the master.  The reason is that THD::awake()
      might be called from terminate_slave_thread() because somebody
      issued a STOP SLAVE.  If that happends, the shutdown_active_vio()
      can be called in the middle of closing the VIO associated with
      the 'mysql' object, causing a crash.
    */
    thd->clear_active_vio();
    mysql_close(mysql);
    mi->mysql=0;
  }
  mysql_mutex_lock(&mi->data_lock);
  write_ignored_events_info_to_relay_log(thd, mi);
  mysql_mutex_unlock(&mi->data_lock);
  THD_STAGE_INFO(thd, stage_waiting_for_slave_mutex_on_exit);
  mysql_mutex_lock(&mi->run_lock);
  /*
    Clean information used to start slave in order to avoid
    security issues.
  */
  mi->reset_start_info();
  /* Forget the relay log's format */
  mysql_mutex_lock(&mi->data_lock);
  mi->set_mi_description_event(NULL);
  mysql_mutex_unlock(&mi->data_lock);

  // destructor will not free it, because net.vio is 0
  thd->get_protocol_classic()->end_net();

  thd->release_resources();
  THD_CHECK_SENTRY(thd);
  if (thd_added)
    thd_manager->remove_thd(thd);

  mi->abort_slave= 0;
  mi->slave_running= 0;
  mysql_mutex_lock(&mi->info_thd_lock);
  mi->info_thd= NULL;
  mysql_mutex_unlock(&mi->info_thd_lock);

  /*
    The thd can only be destructed after indirect references
    through mi->info_thd are cleared: mi->info_thd= NULL.

    For instance, user thread might be issuing show_slave_status
    and attempting to read mi->info_thd->get_proc_info().
    Therefore thd must only be deleted after info_thd is set
    to NULL.
  */
  delete thd;

  /*
    Note: the order of the two following calls (first broadcast, then unlock)
    is important. Otherwise a killer_thread can execute between the calls and
    delete the mi structure leading to a crash! (see BUG#25306 for details)
   */ 
  mysql_cond_broadcast(&mi->stop_cond);       // tell the world we are done
  DBUG_EXECUTE_IF("simulate_slave_delay_at_terminate_bug38694", sleep(5););
  mysql_mutex_unlock(&mi->run_lock);
  DBUG_LEAVE;                                   // Must match DBUG_ENTER()
  my_thread_end();
  ERR_remove_state(0);
  my_thread_exit(0);
  return(0);                                    // Avoid compiler warnings
}

/*
  Check the temporary directory used by commands like
  LOAD DATA INFILE.
 */
static 
int check_temp_dir(char* tmp_file, const char *channel_name)
{
  int fd;
  MY_DIR *dirp;
  char tmp_dir[FN_REFLEN];
  size_t tmp_dir_size;

  DBUG_ENTER("check_temp_dir");

  /*
    Get the directory from the temporary file.
  */
  dirname_part(tmp_dir, tmp_file, &tmp_dir_size);

  /*
    Check if the directory exists.
   */
  if (!(dirp=my_dir(tmp_dir,MYF(MY_WME))))
    DBUG_RETURN(1);
  my_dirend(dirp);

  /*
    Check permissions to create a file.
   */
  //append the server UUID to the temp file name.
  uint size_of_tmp_file_name= FN_REFLEN+TEMP_FILE_MAX_LEN * sizeof(char);
  char *unique_tmp_file_name= (char*)my_malloc(key_memory_rpl_slave_check_temp_dir,
                                               size_of_tmp_file_name, MYF(0));
  /*
    In the case of Multisource replication, the file create
    sometimes fail because of there is a race that a second SQL
    thread might create the same file and the creation fails.
    TO overcome this, we add a channel name to get a unique file name.
  */

  /* @TODO: dangerous. Prevent this buffer flow */
  my_snprintf(unique_tmp_file_name, size_of_tmp_file_name,
              "%s%s%s", tmp_file, channel_name, server_uuid);
  if ((fd= mysql_file_create(key_file_misc,
                             unique_tmp_file_name, CREATE_MODE,
                             O_WRONLY | O_BINARY | O_EXCL | O_NOFOLLOW,
                             MYF(MY_WME))) < 0)
  DBUG_RETURN(1);

  /*
    Clean up.
   */
  mysql_file_close(fd, MYF(0));

  mysql_file_delete(key_file_misc, unique_tmp_file_name, MYF(0));
  my_free(unique_tmp_file_name);
  DBUG_RETURN(0);
}

/*
  Worker thread for the parallel execution of the replication events.
*/
extern "C" {
static void *handle_slave_worker(void *arg)
{
  THD *thd;                     /* needs to be first for thread_stack */
  bool thd_added= false;
  int error= 0;
  Slave_worker *w= (Slave_worker *) arg;
  Relay_log_info* rli= w->c_rli;
  ulong purge_cnt= 0;
  ulonglong purge_size= 0;
  struct slave_job_item _item, *job_item= &_item;
  Global_THD_manager *thd_manager= Global_THD_manager::get_instance();
  #ifdef HAVE_PSI_INTERFACE
  struct PSI_thread *psi;
  #endif

  my_thread_init();
  DBUG_ENTER("handle_slave_worker");

  thd= new THD;
  if (!thd)
  {
    sql_print_error("Failed during slave worker initialization%s",
                    rli->get_for_channel_str());
    goto err;
  }
  mysql_mutex_lock(&w->info_thd_lock);
  w->info_thd= thd;
  mysql_mutex_unlock(&w->info_thd_lock);
  thd->thread_stack = (char*)&thd;

  #ifdef HAVE_PSI_INTERFACE
  // save the instrumentation for worker thread in w->info_thd
  psi= PSI_THREAD_CALL(get_thread)();
  thd_set_psi(w->info_thd, psi);
  #endif

  if (init_slave_thread(thd, SLAVE_THD_WORKER))
  {
    // todo make SQL thread killed
    sql_print_error("Failed during slave worker initialization%s",
                    rli->get_for_channel_str());
    goto err;
  }
  thd->rli_slave= w;
  thd->init_query_mem_roots();
  if ((w->deferred_events_collecting= rpl_filter->is_on()))
    w->deferred_events= new Deferred_log_events(w);
  DBUG_ASSERT(thd->rli_slave->info_thd == thd);

  /* Set applier thread InnoDB priority */
  set_thd_tx_priority(thd, rli->get_thd_tx_priority());

  thd_manager->add_thd(thd);
  thd_added= true;

  if (w->update_is_transactional())
  {
    rli->report(ERROR_LEVEL, ER_SLAVE_FATAL_ERROR,
                ER_THD(thd, ER_SLAVE_FATAL_ERROR),
                "Error checking if the worker repository is transactional.");
    goto err;
  }

  mysql_mutex_lock(&w->jobs_lock);
  w->running_status= Slave_worker::RUNNING;
  mysql_cond_signal(&w->jobs_cond);

  mysql_mutex_unlock(&w->jobs_lock);

  DBUG_ASSERT(thd->is_slave_error == 0);

  w->stats_exec_time= w->stats_read_time= 0;
  set_timespec_nsec(&w->ts_exec[0], 0);
  set_timespec_nsec(&w->ts_exec[1], 0);
  set_timespec_nsec(&w->stats_begin, 0);

  while (!error)
  {
    error= slave_worker_exec_job_group(w, rli);
  }

  /*
     Cleanup after an error requires clear_error() go first.
     Otherwise assert(!all) in binlog_rollback()
  */
  thd->clear_error();
  w->cleanup_context(thd, error);

  mysql_mutex_lock(&w->jobs_lock);

  while(de_queue(&w->jobs, job_item))
  {
    purge_cnt++;
    purge_size += job_item->data->common_header->data_written;
    DBUG_ASSERT(job_item->data);
    delete job_item->data;
  }

  DBUG_ASSERT(w->jobs.len == 0);

  mysql_mutex_unlock(&w->jobs_lock);

  mysql_mutex_lock(&rli->pending_jobs_lock);
  rli->pending_jobs -= purge_cnt;
  rli->mts_pending_jobs_size -= purge_size;
  DBUG_ASSERT(rli->mts_pending_jobs_size < rli->mts_pending_jobs_size_max);

  mysql_mutex_unlock(&rli->pending_jobs_lock);

  /*
     In MTS case cleanup_after_session() has be called explicitly.
     TODO: to make worker thd be deleted before Slave_worker instance.
  */
  if (thd->rli_slave)
  {
    w->cleanup_after_session();
    thd->rli_slave= NULL;
  }
  mysql_mutex_lock(&w->jobs_lock);

  struct timespec stats_end;
  set_timespec_nsec(&stats_end, 0);
  DBUG_PRINT("info", ("Worker %lu statistics: "
                      "events processed = %lu "
                      "online time = %llu "
                      "events exec time = %llu "
                      "events read time = %llu "
                      "hungry waits = %lu "
                      "priv queue overfills = %llu ",
                      w->id, w->events_done,
                      diff_timespec(&stats_end, &w->stats_begin),
                      w->stats_exec_time,
                      w->stats_read_time,
                      w->wq_empty_waits,
                      w->jobs.waited_overfill));

  w->running_status= Slave_worker::NOT_RUNNING;
  mysql_cond_signal(&w->jobs_cond);  // famous last goodbye

  mysql_mutex_unlock(&w->jobs_lock);

err:

  if (thd)
  {
    /*
       The slave code is very bad. Notice that it is missing
       several clean up calls here. I've just added what was
       necessary to avoid valgrind errors.
 
       /Alfranio
    */
    thd->get_protocol_classic()->end_net();

    /*
      to avoid close_temporary_tables() closing temp tables as those
      are Coordinator's burden.
    */
    thd->system_thread= NON_SYSTEM_THREAD;
    thd->release_resources();

    THD_CHECK_SENTRY(thd);
    if (thd_added)
      thd_manager->remove_thd(thd);
    delete thd;
  }

  my_thread_end();
  ERR_remove_state(0);
  my_thread_exit(0);
  DBUG_RETURN(0); 
}
} // extern "C"

/**
   Orders jobs by comparing relay log information.
*/

int mts_event_coord_cmp(LOG_POS_COORD *id1, LOG_POS_COORD *id2)
{
  longlong filecmp= strcmp(id1->file_name, id2->file_name);
  longlong poscmp= id1->pos - id2->pos;
  return (filecmp < 0  ? -1 : (filecmp > 0  ?  1 :
         (poscmp  < 0  ? -1 : (poscmp  > 0  ?  1 : 0))));
}

bool mts_recovery_groups(Relay_log_info *rli)
{ 
  Log_event *ev= NULL;
  bool is_error= false;
  const char *errmsg= NULL;
  bool flag_group_seen_begin= FALSE;
  uint recovery_group_cnt= 0;
  bool not_reached_commit= true;

  // Value-initialization, to avoid compiler warnings on push_back.
  Slave_job_group job_worker= Slave_job_group();

  IO_CACHE log;
  File file;
  LOG_INFO linfo;
  my_off_t offset= 0;
  MY_BITMAP *groups= &rli->recovery_groups;
  THD *thd= current_thd;

  DBUG_ENTER("mts_recovery_groups");

  DBUG_ASSERT(rli->slave_parallel_workers == 0);

  /* 
     Although mts_recovery_groups() is reentrant it returns
     early if the previous invocation raised any bit in 
     recovery_groups bitmap.
  */
  if (rli->is_mts_recovery())
    DBUG_RETURN(0);

  /*
    Parallel applier recovery is based on master log name and
    position, on Group Replication we have several masters what
    makes impossible to recover parallel applier from that information.
    Since we always have GTID_MODE=ON on Group Replication, we can
    ignore the positions completely, seek the current relay log to the
    beginning and start from there. Already applied transactions will be
    skipped due to GTIDs auto skip feature and applier will resume from
    the last applied transaction.
  */
  if (channel_map.is_group_replication_channel_name(rli->get_channel(), true))
  {
    rli->recovery_parallel_workers= 0;
    rli->mts_recovery_group_cnt= 0;
    rli->set_group_relay_log_pos(BIN_LOG_HEADER_SIZE);
    rli->set_event_relay_log_pos(BIN_LOG_HEADER_SIZE);
    DBUG_RETURN(0);
  }

  /*
    Save relay log position to compare with worker's position.
  */
  LOG_POS_COORD cp=
  {
    (char *) rli->get_group_master_log_name(),
    rli->get_group_master_log_pos()
  };

  Format_description_log_event fdle(BINLOG_VERSION), *p_fdle= &fdle;
  DBUG_ASSERT(p_fdle->is_valid());

  /*
    Gathers information on valuable workers and stores it in 
    above_lwm_jobs in asc ordered by the master binlog coordinates.
  */
  Prealloced_array<Slave_job_group, 16, true>
    above_lwm_jobs(PSI_NOT_INSTRUMENTED);
  above_lwm_jobs.reserve(rli->recovery_parallel_workers);

  /*
    When info tables are used and autocommit= 0 we force a new
    transaction start to avoid table access deadlocks when START SLAVE
    is executed after STOP SLAVE with MTS enabled.
  */
  if (is_autocommit_off_and_infotables(thd))
    if (trans_begin(thd))
      goto err;

  for (uint id= 0; id < rli->recovery_parallel_workers; id++)
  {
    Slave_worker *worker=
      Rpl_info_factory::create_worker(opt_rli_repository_id, id, rli, true);

    if (!worker)
    {
      if (is_autocommit_off_and_infotables(thd))
        trans_rollback(thd);
      goto err;
    }

    LOG_POS_COORD w_last= { const_cast<char*>(worker->get_group_master_log_name()),
                            worker->get_group_master_log_pos() };
    if (mts_event_coord_cmp(&w_last, &cp) > 0)
    {
      /*
        Inserts information into a dynamic array for further processing.
        The jobs/workers are ordered by the last checkpoint positions
        workers have seen.
      */
      job_worker.worker= worker;
      job_worker.checkpoint_log_pos= worker->checkpoint_master_log_pos;
      job_worker.checkpoint_log_name= worker->checkpoint_master_log_name;

      above_lwm_jobs.push_back(job_worker);
    }
    else
    {
      /*
        Deletes the worker because its jobs are included in the latest
        checkpoint.
      */
      delete worker;
    }
  }

  /*
    When info tables are used and autocommit= 0 we force transaction
    commit to avoid table access deadlocks when START SLAVE is executed
    after STOP SLAVE with MTS enabled.
  */
  if (is_autocommit_off_and_infotables(thd))
    if (trans_commit(thd))
      goto err;

  /*
    In what follows, the group Recovery Bitmap is constructed.

     seek(lwm);

     while(w= next(above_lwm_w))
       do
         read G
         if G == w->last_comm
           w.B << group_cnt++;
           RB |= w.B;
            break;
         else
           group_cnt++;
        while(!eof);
        continue;
  */
  DBUG_ASSERT(!rli->recovery_groups_inited);

  if (!above_lwm_jobs.empty())
  {
    bitmap_init(groups, NULL, MTS_MAX_BITS_IN_GROUP, FALSE);
    rli->recovery_groups_inited= true;
    bitmap_clear_all(groups);
  }
  rli->mts_recovery_group_cnt= 0;
  for (Slave_job_group *jg= above_lwm_jobs.begin();
       jg != above_lwm_jobs.end(); ++jg)
  {
    Slave_worker *w= jg->worker;
    LOG_POS_COORD w_last= { const_cast<char*>(w->get_group_master_log_name()),
                            w->get_group_master_log_pos() };
    bool checksum_detected= FALSE;

    sql_print_information("Slave: MTS group recovery relay log info based on "
                          "Worker-Id %lu, "
                          "group_relay_log_name %s, group_relay_log_pos %llu "
                          "group_master_log_name %s, group_master_log_pos %llu",
                          w->id,
                          w->get_group_relay_log_name(),
                          w->get_group_relay_log_pos(),
                          w->get_group_master_log_name(),
                          w->get_group_master_log_pos());

    recovery_group_cnt= 0;
    not_reached_commit= true;
    if (rli->relay_log.find_log_pos(&linfo, rli->get_group_relay_log_name(), 1))
    {
      sql_print_error("Error looking for %s.", rli->get_group_relay_log_name());
      goto err;
    }
    offset= rli->get_group_relay_log_pos();
    for (int checking= 0 ; not_reached_commit; checking++)
    {
      if ((file= open_binlog_file(&log, linfo.log_file_name, &errmsg)) < 0)
      {
        sql_print_error("%s", errmsg);
        goto err;
      }
      /*
        Looking for the actual relay checksum algorithm that is present in
        a FD at head events of the relay log.
      */
      if (!checksum_detected)
      {
        int i= 0;
        while (i < 4 && (ev= Log_event::read_log_event(&log,
               (mysql_mutex_t*) 0, p_fdle, 0)))
        {
          if (ev->get_type_code() == binary_log::FORMAT_DESCRIPTION_EVENT)
          {
            p_fdle->common_footer->checksum_alg=
                                   ev->common_footer->checksum_alg;
            checksum_detected= TRUE;
          }
          delete ev;
          i++;
        }
        if (!checksum_detected)
        {
          sql_print_error("%s", "malformed or very old relay log which "
                          "does not have FormatDescriptor");
          goto err;
        }
      }

      my_b_seek(&log, offset);

      while (not_reached_commit &&
             (ev= Log_event::read_log_event(&log, 0, p_fdle,
                                            opt_slave_sql_verify_checksum)))
      {
        DBUG_ASSERT(ev->is_valid());

        if (ev->get_type_code() == binary_log::FORMAT_DESCRIPTION_EVENT)
          p_fdle->common_footer->checksum_alg= ev->common_footer->checksum_alg;

        if (ev->get_type_code() == binary_log::ROTATE_EVENT ||
            ev->get_type_code() == binary_log::FORMAT_DESCRIPTION_EVENT ||
            ev->get_type_code() == binary_log::PREVIOUS_GTIDS_LOG_EVENT)
        {
          delete ev;
          ev= NULL;
          continue;
        }

        DBUG_PRINT("mts", ("Event Recoverying relay log info "
                   "group_mster_log_name %s, event_master_log_pos %llu type code %u.",
                   linfo.log_file_name, ev->common_header->log_pos,
                   ev->get_type_code()));

        if (ev->starts_group())
        {
          flag_group_seen_begin= true;
        }
        else if ((ev->ends_group() || !flag_group_seen_begin) &&
                 !is_gtid_event(ev))
        {
          int ret= 0;
          LOG_POS_COORD ev_coord= { (char *) rli->get_group_master_log_name(),
                                      ev->common_header->log_pos };
          flag_group_seen_begin= false;
          recovery_group_cnt++;

          sql_print_information("Slave: MTS group recovery relay log info "
                                "group_master_log_name %s, "
                                "event_master_log_pos %llu.",
                                rli->get_group_master_log_name(),
                                ev->common_header->log_pos);
          if ((ret= mts_event_coord_cmp(&ev_coord, &w_last)) == 0)
          {
#ifndef DBUG_OFF
            for (uint i= 0; i <= w->checkpoint_seqno; i++)
            {
              if (bitmap_is_set(&w->group_executed, i))
                DBUG_PRINT("mts", ("Bit %u is set.", i));
              else
                DBUG_PRINT("mts", ("Bit %u is not set.", i));
            }
#endif
            DBUG_PRINT("mts",
                       ("Doing a shift ini(%lu) end(%lu).",
                       (w->checkpoint_seqno + 1) - recovery_group_cnt,
                        w->checkpoint_seqno));

            for (uint i= (w->checkpoint_seqno + 1) - recovery_group_cnt,
                 j= 0; i <= w->checkpoint_seqno; i++, j++)
            {
              if (bitmap_is_set(&w->group_executed, i))
              {
                DBUG_PRINT("mts", ("Setting bit %u.", j));
                bitmap_fast_test_and_set(groups, j);
              }
            }
            not_reached_commit= false;
          }
          else
            DBUG_ASSERT(ret < 0);
        }
        delete ev;
        ev= NULL;
      }
      end_io_cache(&log);
      mysql_file_close(file, MYF(MY_WME));
      offset= BIN_LOG_HEADER_SIZE;
      if (not_reached_commit && rli->relay_log.find_next_log(&linfo, 1))
      {
         sql_print_error("Error looking for file after %s.", linfo.log_file_name);
         goto err;
      }
    }

    rli->mts_recovery_group_cnt= (rli->mts_recovery_group_cnt < recovery_group_cnt ?
      recovery_group_cnt : rli->mts_recovery_group_cnt);
  }

  DBUG_ASSERT(!rli->recovery_groups_inited ||
              rli->mts_recovery_group_cnt <= groups->n_bits);

  goto end;
err:
  is_error= true;
end:
  
  for (Slave_job_group *jg= above_lwm_jobs.begin();
       jg != above_lwm_jobs.end(); ++jg)
  {
    delete jg->worker;
  }

  if (rli->mts_recovery_group_cnt == 0)
    rli->clear_mts_recovery_groups();

  DBUG_RETURN(is_error);
}

/**
   Processing rli->gaq to find out the low-water-mark (lwm) coordinates
   which is stored into the cental recovery table.

   @param rli            pointer to Relay-log-info of Coordinator
   @param period         period of processing GAQ, normally derived from
                         @c mts_checkpoint_period
   @param force          if TRUE then hang in a loop till some progress
   @param need_data_lock False if rli->data_lock mutex is aquired by
                         the caller.

   @return FALSE success, TRUE otherwise
*/
bool mts_checkpoint_routine(Relay_log_info *rli, ulonglong period,
                            bool force, bool need_data_lock)
{
  ulong cnt;
  bool error= FALSE;
  struct timespec curr_clock;

  DBUG_ENTER("checkpoint_routine");

#ifndef DBUG_OFF
  if (DBUG_EVALUATE_IF("check_slave_debug_group", 1, 0))
  {
    if (!rli->gaq->count_done(rli))
      DBUG_RETURN(FALSE);
  }
#endif

  /*
    rli->checkpoint_group can have two possible values due to
    two possible status of the last (being scheduled) group. 
  */
  DBUG_ASSERT(!rli->gaq->full() ||
              ((rli->checkpoint_seqno == rli->checkpoint_group -1 &&
                rli->mts_group_status == Relay_log_info::MTS_IN_GROUP) ||
               rli->checkpoint_seqno == rli->checkpoint_group));

  /*
    Currently, the checkpoint routine is being called by the SQL Thread.
    For that reason, this function is called call from appropriate points
    in the SQL Thread's execution path and the elapsed time is calculated
    here to check if it is time to execute it.
  */
  set_timespec_nsec(&curr_clock, 0);
  ulonglong diff= diff_timespec(&curr_clock, &rli->last_clock);
  if (!force && diff < period)
  {
    /*
      We do not need to execute the checkpoint now because
      the time elapsed is not enough.
    */
    DBUG_RETURN(FALSE);
  }

 do
  {
    if (!is_mts_db_partitioned(rli))
      mysql_mutex_lock(&rli->mts_gaq_LOCK);

    cnt= rli->gaq->move_queue_head(&rli->workers);

    if (!is_mts_db_partitioned(rli))
      mysql_mutex_unlock(&rli->mts_gaq_LOCK);
#ifndef DBUG_OFF
    if (DBUG_EVALUATE_IF("check_slave_debug_group", 1, 0) &&
        cnt != opt_mts_checkpoint_period)
      sql_print_error("This an error cnt != mts_checkpoint_period");
#endif
  } while (!sql_slave_killed(rli->info_thd, rli) &&
           cnt == 0 && force &&
           !DBUG_EVALUATE_IF("check_slave_debug_group", 1, 0) &&
           (my_sleep(rli->mts_coordinator_basic_nap), 1));
  /*
    This checks how many consecutive jobs where processed.
    If this value is different than zero the checkpoint
    routine can proceed. Otherwise, there is nothing to be
    done.
  */
  if (cnt == 0)
    goto end;

 /*
    The workers have completed  cnt jobs from the gaq. This means that we
    should increment C->jobs_done by cnt.
  */
  if (!is_mts_worker(rli->info_thd) &&
      !is_mts_db_partitioned(rli))
  {
    DBUG_PRINT("info", ("jobs_done this itr=%ld", cnt));
    static_cast<Mts_submode_logical_clock*>
      (rli->current_mts_submode)->jobs_done+= cnt;
  }

  /* TODO: 
     to turn the least occupied selection in terms of jobs pieces
  */
  for (Slave_worker **it= rli->workers.begin();
       it != rli->workers.begin(); ++it)
  {
    Slave_worker *w_i= *it;
    rli->least_occupied_workers[w_i->id]= w_i->jobs.len;
  };
  std::sort(rli->least_occupied_workers.begin(),
            rli->least_occupied_workers.end());

  if (need_data_lock)
    mysql_mutex_lock(&rli->data_lock);
  else
    mysql_mutex_assert_owner(&rli->data_lock);

  /*
    "Coordinator::commit_positions"

    rli->gaq->lwm has been updated in move_queue_head() and
    to contain all but rli->group_master_log_name which
    is altered solely by Coordinator at special checkpoints.
  */
  rli->set_group_master_log_pos(rli->gaq->lwm.group_master_log_pos);
  rli->set_group_relay_log_pos(rli->gaq->lwm.group_relay_log_pos);
  DBUG_PRINT("mts", ("New checkpoint %llu %llu %s",
             rli->gaq->lwm.group_master_log_pos,
             rli->gaq->lwm.group_relay_log_pos,
             rli->gaq->lwm.group_relay_log_name));

  if (rli->gaq->lwm.group_relay_log_name[0] != 0)
    rli->set_group_relay_log_name(rli->gaq->lwm.group_relay_log_name);

  /* 
     todo: uncomment notifies when UNTIL will be supported

     rli->notify_group_master_log_name_update();
     rli->notify_group_relay_log_name_update();

     Todo: optimize with if (wait_flag) broadcast
         waiter: set wait_flag; waits....; drops wait_flag;
  */

  error= rli->flush_info(TRUE);

  mysql_cond_broadcast(&rli->data_cond);
  if (need_data_lock)
    mysql_mutex_unlock(&rli->data_lock);

  /*
    We need to ensure that this is never called at this point when
    cnt is zero. This value means that the checkpoint information
    will be completely reset.
  */
  rli->reset_notified_checkpoint(cnt, rli->gaq->lwm.ts, need_data_lock);

  /* end-of "Coordinator::"commit_positions" */

end:
#ifndef DBUG_OFF
  if (DBUG_EVALUATE_IF("check_slave_debug_group", 1, 0))
    DBUG_SUICIDE();
#endif
  set_timespec_nsec(&rli->last_clock, 0);

  DBUG_RETURN(error);
}

/**
   Instantiation of a Slave_worker and forking out a single Worker thread.
   
   @param  rli  Coordinator's Relay_log_info pointer
   @param  i    identifier of the Worker

   @return 0 suppress or 1 if fails
*/
static int slave_start_single_worker(Relay_log_info *rli, ulong i)
{
  int error= 0;
  my_thread_handle th;
  Slave_worker *w= NULL;

  mysql_mutex_assert_owner(&rli->run_lock);

  if (!(w=
        Rpl_info_factory::create_worker(opt_rli_repository_id, i, rli, false)))
  {
    sql_print_error("Failed during slave worker thread creation%s",
                    rli->get_for_channel_str());
    error= 1;
    goto err;
  }

  if (w->init_worker(rli, i))
  {
    sql_print_error("Failed during slave worker thread creation%s",
                    rli->get_for_channel_str());
    error= 1;
    goto err;
  }

  // We assume that workers are added in sequential order here.
  DBUG_ASSERT(i == rli->workers.size());
  if (i >= rli->workers.size())
    rli->workers.resize(i+1);
  rli->workers[i]= w;

  w->currently_executing_gtid.set_automatic();

  if (DBUG_EVALUATE_IF("mts_worker_thread_fails", i == 1, 0) ||
      (error= mysql_thread_create(key_thread_slave_worker, &th,
                                  &connection_attrib, handle_slave_worker,
                                  (void*) w)))
  {
    sql_print_error("Failed during slave worker thread creation%s (errno= %d)",
                    rli->get_for_channel_str(), error);
    error= 1;
    goto err;
  }
  
  mysql_mutex_lock(&w->jobs_lock);
  if (w->running_status == Slave_worker::NOT_RUNNING)
    mysql_cond_wait(&w->jobs_cond, &w->jobs_lock);
  mysql_mutex_unlock(&w->jobs_lock);
  // Least occupied inited with zero
  {
    ulong jobs_len= w->jobs.len;
    rli->least_occupied_workers.push_back(jobs_len);
  }
err:
  if (error && w)
  {
    delete w;
    /*
      Any failure after array inserted must follow with deletion
      of just created item.
    */
    if (rli->workers.size() == i + 1)
      rli->workers.erase(i);
  }
  return error;
}

/**
   Initialization of the central rli members for Coordinator's role,
   communication channels such as Assigned Partition Hash (APH),
   and starting the Worker pool.

   @param rli             Pointer to Coordinator's Relay_log_info instance.
   @param n               Number of configured Workers in the upcoming session.
   @param[out] mts_inited If the initialization processed was started.

   @return 0         success
           non-zero  as failure
*/
static int slave_start_workers(Relay_log_info *rli, ulong n, bool *mts_inited)
{
  uint i;
  int error= 0;

  mysql_mutex_assert_owner(&rli->run_lock);

  if (n == 0 && rli->mts_recovery_group_cnt == 0)
  {
    rli->workers.clear();
    goto end;
  }

  *mts_inited= true;

  /*
    The requested through argument number of Workers can be different 
     from the previous time which ended with an error. Thereby
     the effective number of configured Workers is max of the two.
  */
  rli->init_workers(max(n, rli->recovery_parallel_workers));

  rli->last_assigned_worker= NULL;     // associated with curr_group_assigned
  // Least_occupied_workers array to hold items size of Slave_jobs_queue::len
  rli->least_occupied_workers.resize(n); 

  /* 
     GAQ  queue holds seqno:s of scheduled groups. C polls workers in 
     @c opt_mts_checkpoint_period to update GAQ (see @c next_event())
     The length of GAQ is set to be equal to checkpoint_group.
     Notice, the size matters for mts_checkpoint_routine's progress loop.
  */

  rli->gaq= new Slave_committed_queue(rli->get_group_master_log_name(),
                                      rli->checkpoint_group, n);
  if (!rli->gaq->inited)
    return 1;

  // length of WQ is actually constant though can be made configurable
  rli->mts_slave_worker_queue_len_max= mts_slave_worker_queue_len_max;
  rli->mts_pending_jobs_size= 0;
  rli->mts_pending_jobs_size_max= ::opt_mts_pending_jobs_size_max;
  rli->mts_wq_underrun_w_id= MTS_WORKER_UNDEF;
  rli->mts_wq_excess_cnt= 0;
  rli->mts_wq_overrun_cnt= 0;
  rli->mts_wq_oversize= FALSE;
  rli->mts_coordinator_basic_nap= mts_coordinator_basic_nap;
  rli->mts_worker_underrun_level= mts_worker_underrun_level;
  rli->curr_group_seen_begin= rli->curr_group_seen_gtid= false;
  rli->curr_group_isolated= FALSE;
  rli->checkpoint_seqno= 0;
  rli->mts_last_online_stat= my_time(0);
  rli->mts_group_status= Relay_log_info::MTS_NOT_IN_GROUP;

  if (init_hash_workers(rli))  // MTS: mapping_db_to_worker
  {
    sql_print_error("Failed to init partitions hash");
    error= 1;
    goto err;
  }

  for (i= 0; i < n; i++)
  {
    if ((error= slave_start_single_worker(rli, i)))
      goto err;
  }

end:
  /*
    Free the buffer that was being used to report worker's status through
    the table performance_schema.table_replication_applier_status_by_worker
    between stop slave and next start slave.
  */
  for (int i= static_cast<int>(rli->workers_copy_pfs.size()) - 1; i >= 0; i--)
    delete rli->workers_copy_pfs[i];
  rli->workers_copy_pfs.clear();

  rli->slave_parallel_workers= n;
  // Effective end of the recovery right now when there is no gaps
  if (!error && rli->mts_recovery_group_cnt == 0)
  {
    if ((error= rli->mts_finalize_recovery()))
      (void) Rpl_info_factory::reset_workers(rli);
    if (!error)
      error= rli->flush_info(TRUE);
  }

err:
  return error;
}

/* 
   Ending Worker threads.

   Not in case Coordinator is killed itself, it first waits for
   Workers have finished their assignements, and then updates checkpoint. 
   Workers are notified with setting KILLED status
   and waited for their acknowledgment as specified by
   worker's running_status.
   Coordinator finalizes with its MTS running status to reset few objects.
*/
static void slave_stop_workers(Relay_log_info *rli, bool *mts_inited)
{
  THD *thd= rli->info_thd;

  if (!*mts_inited)
    return;
  else if (rli->slave_parallel_workers == 0)
    goto end;

  /*
    If request for stop slave is received notify worker
    to stop.
  */
  // Initialize worker exit count and max_updated_index to 0 during each stop.
  rli->exit_counter= 0;
  rli->max_updated_index= (rli->until_condition !=
                           Relay_log_info::UNTIL_NONE)?
                           rli->mts_groups_assigned:0;
  if (!rli->workers.empty())
  {
    for (int i= static_cast<int>(rli->workers.size()) - 1; i >= 0; i--)
    {
      Slave_worker *w= rli->workers[i];
      struct slave_job_item item= {NULL, 0, 0};
      struct slave_job_item *job_item= &item;
      mysql_mutex_lock(&w->jobs_lock);

      if (w->running_status != Slave_worker::RUNNING)
      {
        mysql_mutex_unlock(&w->jobs_lock);
        continue;
      }

      w->running_status= Slave_worker::STOP;
      (void) set_max_updated_index_on_stop(w, job_item);
      mysql_cond_signal(&w->jobs_cond);

      mysql_mutex_unlock(&w->jobs_lock);

      DBUG_PRINT("info",
                 ("Notifying worker %lu%s to exit, thd %p", w->id,
                  w->get_for_channel_str(), w->info_thd));
    }
  }
  thd_proc_info(thd, "Waiting for workers to exit");

  for (Slave_worker **it= rli->workers.begin(); it != rli->workers.end(); ++it)
  {
    Slave_worker *w= *it;

    /*
      Make copies for reporting through the performance schema tables.
      This is preserved until the next START SLAVE.
    */
    Slave_worker *worker_copy=new Slave_worker(NULL
    #ifdef HAVE_PSI_INTERFACE
                                               ,&key_relay_log_info_run_lock,
                                               &key_relay_log_info_data_lock,
                                               &key_relay_log_info_sleep_lock,
                                               &key_relay_log_info_thd_lock,
                                               &key_relay_log_info_data_cond,
                                               &key_relay_log_info_start_cond,
                                               &key_relay_log_info_stop_cond,
                                               &key_relay_log_info_sleep_cond
    #endif
                                               ,w->id, rli->get_channel());
    worker_copy->copy_values_for_PFS(w->id, w->running_status, w->info_thd,
                                     w->last_error(),
                                     w->currently_executing_gtid);
    rli->workers_copy_pfs.push_back(worker_copy);
  }

  for (Slave_worker **it= rli->workers.begin(); it != rli->workers.end(); ++it)
  {
    Slave_worker *w= *it;
    mysql_mutex_lock(&w->jobs_lock);
    while (w->running_status != Slave_worker::NOT_RUNNING)
    {
      PSI_stage_info old_stage;
      DBUG_ASSERT(w->running_status == Slave_worker::ERROR_LEAVING ||
                  w->running_status == Slave_worker::STOP ||
                  w->running_status == Slave_worker::STOP_ACCEPTED);

      thd->ENTER_COND(&w->jobs_cond, &w->jobs_lock,
                      &stage_slave_waiting_workers_to_exit, &old_stage);
      mysql_cond_wait(&w->jobs_cond, &w->jobs_lock);
      mysql_mutex_unlock(&w->jobs_lock);
      thd->EXIT_COND(&old_stage);
      mysql_mutex_lock(&w->jobs_lock);
    }
    mysql_mutex_unlock(&w->jobs_lock);
  }

  if (thd->killed == THD::NOT_KILLED)
    (void) mts_checkpoint_routine(rli, 0, false, true/*need_data_lock=true*/); // TODO:consider to propagate an error out of the function

  while (!rli->workers.empty())
  {
    Slave_worker *w= rli->workers.back();
    // Free the current submode object
    delete w->current_mts_submode;
    w->current_mts_submode= 0;
    rli->workers.pop_back();
    delete w;
  }
  struct timespec stats_end;
  set_timespec_nsec(&stats_end, 0);

  DBUG_PRINT("info", ("Total MTS session statistics: "
                      "events processed = %llu; "
                      "online time = %llu "
                      "worker queues filled over overrun level = %lu "
                      "waited due a Worker queue full = %lu "
                      "waited due the total size = %lu "
                      "total wait at clock conflicts = %llu "
                      "found (count) workers occupied = %lu "
                      "waited when workers occupied = %llu",
                      rli->mts_events_assigned,
                      diff_timespec(&stats_end, &rli->stats_begin),
                      rli->mts_wq_overrun_cnt,
                      rli->mts_wq_overfill_cnt, rli->wq_size_waits_cnt,
                      rli->mts_total_wait_overlap,
                      rli->mts_wq_no_underrun_cnt,
                      rli->mts_total_wait_worker_avail));

  DBUG_ASSERT(rli->pending_jobs == 0);
  DBUG_ASSERT(rli->mts_pending_jobs_size == 0);

end:
  rli->mts_group_status= Relay_log_info::MTS_NOT_IN_GROUP;
  destroy_hash_workers(rli);
  delete rli->gaq;
  rli->least_occupied_workers.clear();

  // Destroy buffered events of the current group prior to exit.
  for (uint i= 0; i < rli->curr_group_da.size(); i++)
    delete rli->curr_group_da[i].data;
  rli->curr_group_da.clear();                      // GCDA

  rli->curr_group_assigned_parts.clear();          // GCAP
  rli->deinit_workers();
  rli->workers_array_initialized= false;
  rli->slave_parallel_workers= 0;

  *mts_inited= false;
}


/**
  Slave SQL thread entry point.

  @param arg Pointer to Relay_log_info object that holds information
  for the SQL thread.

  @return Always 0.
*/
extern "C" void *handle_slave_sql(void *arg)
{
  THD *thd;                     /* needs to be first for thread_stack */
  bool thd_added= false;
  char llbuff[22],llbuff1[22];
  char saved_log_name[FN_REFLEN];
  char saved_master_log_name[FN_REFLEN];
  my_off_t saved_log_pos= 0;
  my_off_t saved_master_log_pos= 0;
  my_off_t saved_skip= 0;

  Relay_log_info* rli = ((Master_info*)arg)->rli;
  const char *errmsg;
  bool mts_inited= false;
  Global_THD_manager *thd_manager= Global_THD_manager::get_instance();
  Commit_order_manager *commit_order_mngr= NULL;

  // needs to call my_thread_init(), otherwise we get a coredump in DBUG_ stuff
  my_thread_init();
  DBUG_ENTER("handle_slave_sql");

  DBUG_ASSERT(rli->inited);
  mysql_mutex_lock(&rli->run_lock);
  DBUG_ASSERT(!rli->slave_running);
  errmsg= 0;
#ifndef DBUG_OFF
  rli->events_until_exit = abort_slave_event_count;
#endif

  thd = new THD; // note that contructor of THD uses DBUG_ !
  thd->thread_stack = (char*)&thd; // remember where our stack is
  mysql_mutex_lock(&rli->info_thd_lock);
  rli->info_thd= thd;

  #ifdef HAVE_PSI_INTERFACE
  // save the instrumentation for SQL thread in rli->info_thd
  struct PSI_thread *psi= PSI_THREAD_CALL(get_thread)();
  thd_set_psi(rli->info_thd, psi);
  #endif

 if (rli->channel_mts_submode != MTS_PARALLEL_TYPE_DB_NAME)
   rli->current_mts_submode= new Mts_submode_logical_clock();
 else
   rli->current_mts_submode= new Mts_submode_database();

  if (opt_slave_preserve_commit_order && rli->opt_slave_parallel_workers > 0 &&
      opt_bin_log && opt_log_slave_updates)
    commit_order_mngr= new Commit_order_manager(rli->opt_slave_parallel_workers);

  rli->set_commit_order_manager(commit_order_mngr);

  mysql_mutex_unlock(&rli->info_thd_lock);

  /* Inform waiting threads that slave has started */
  rli->slave_run_id++;
  rli->slave_running = 1;
  rli->reported_unsafe_warning= false;
  rli->sql_thread_kill_accepted= false;

  if (init_slave_thread(thd, SLAVE_THD_SQL))
  {
    /*
      TODO: this is currently broken - slave start and change master
      will be stuck if we fail here
    */
    mysql_cond_broadcast(&rli->start_cond);
    mysql_mutex_unlock(&rli->run_lock);
    rli->report(ERROR_LEVEL, ER_SLAVE_FATAL_ERROR,
                ER_THD(thd, ER_SLAVE_FATAL_ERROR),
                "Failed during slave thread initialization");
    goto err;
  }
  thd->init_query_mem_roots();
  if ((rli->deferred_events_collecting= rpl_filter->is_on()))
    rli->deferred_events= new Deferred_log_events(rli);
  thd->rli_slave= rli;
  DBUG_ASSERT(thd->rli_slave->info_thd == thd);

  thd->temporary_tables = rli->save_temporary_tables; // restore temp tables
  set_thd_in_use_temporary_tables(rli);   // (re)set sql_thd in use for saved temp tables
  /* Set applier thread InnoDB priority */
  set_thd_tx_priority(thd, rli->get_thd_tx_priority());

  thd_manager->add_thd(thd);
  thd_added= true;

  rli->stats_exec_time= rli->stats_read_time= 0;
  set_timespec_nsec(&rli->ts_exec[0], 0);
  set_timespec_nsec(&rli->ts_exec[1], 0);
  set_timespec_nsec(&rli->stats_begin, 0);
  rli->currently_executing_gtid.set_automatic();

  /* MTS: starting the worker pool */
  if (slave_start_workers(rli, rli->opt_slave_parallel_workers, &mts_inited) != 0)
  {
    mysql_cond_broadcast(&rli->start_cond);
    mysql_mutex_unlock(&rli->run_lock);
    rli->report(ERROR_LEVEL, ER_SLAVE_FATAL_ERROR,
                ER_THD(thd, ER_SLAVE_FATAL_ERROR),
                "Failed during slave workers initialization");
    goto err;
  }
  /*
    We are going to set slave_running to 1. Assuming slave I/O thread is
    alive and connected, this is going to make Seconds_Behind_Master be 0
    i.e. "caught up". Even if we're just at start of thread. Well it's ok, at
    the moment we start we can think we are caught up, and the next second we
    start receiving data so we realize we are not caught up and
    Seconds_Behind_Master grows. No big deal.
  */
  rli->abort_slave = 0;

  /*
    Reset errors for a clean start (otherwise, if the master is idle, the SQL
    thread may execute no Query_log_event, so the error will remain even
    though there's no problem anymore). Do not reset the master timestamp
    (imagine the slave has caught everything, the STOP SLAVE and START SLAVE:
    as we are not sure that we are going to receive a query, we want to
    remember the last master timestamp (to say how many seconds behind we are
    now.
    But the master timestamp is reset by RESET SLAVE & CHANGE MASTER.
  */
  rli->clear_error();
  if (rli->workers_array_initialized)
  {
    for(size_t i= 0; i<rli->get_worker_count(); i++)
    {
      rli->get_worker(i)->clear_error();
    }
  }

  if (rli->update_is_transactional())
  {
    mysql_cond_broadcast(&rli->start_cond);
    mysql_mutex_unlock(&rli->run_lock);
    rli->report(ERROR_LEVEL, ER_SLAVE_FATAL_ERROR,
                ER_THD(thd, ER_SLAVE_FATAL_ERROR),
                "Error checking if the relay log repository is transactional.");
    goto err;
  }

  if (!rli->is_transactional())
    rli->report(WARNING_LEVEL, 0,
    "If a crash happens this configuration does not guarantee that the relay "
    "log info will be consistent");

  mysql_mutex_unlock(&rli->run_lock);
  mysql_cond_broadcast(&rli->start_cond);

  DEBUG_SYNC(thd, "after_start_slave");

  //tell the I/O thread to take relay_log_space_limit into account from now on
  mysql_mutex_lock(&rli->log_space_lock);
  rli->ignore_log_space_limit= 0;
  mysql_mutex_unlock(&rli->log_space_lock);
  rli->trans_retries= 0; // start from "no error"
  DBUG_PRINT("info", ("rli->trans_retries: %lu", rli->trans_retries));

  if (rli->init_relay_log_pos(rli->get_group_relay_log_name(),
                              rli->get_group_relay_log_pos(),
                              true/*need_data_lock=true*/, &errmsg,
                              1 /*look for a description_event*/))
  { 
    rli->report(ERROR_LEVEL, ER_SLAVE_FATAL_ERROR, 
                "Error initializing relay log position: %s", errmsg);
    goto err;
  }
  THD_CHECK_SENTRY(thd);
#ifndef DBUG_OFF
  {
    char llbuf1[22], llbuf2[22];
    DBUG_PRINT("info", ("my_b_tell(rli->cur_log)=%s rli->event_relay_log_pos=%s",
                        llstr(my_b_tell(rli->cur_log),llbuf1),
                        llstr(rli->get_event_relay_log_pos(),llbuf2)));
    DBUG_ASSERT(rli->get_event_relay_log_pos() >= BIN_LOG_HEADER_SIZE);
    /*
      Wonder if this is correct. I (Guilhem) wonder if my_b_tell() returns the
      correct position when it's called just after my_b_seek() (the questionable
      stuff is those "seek is done on next read" comments in the my_b_seek()
      source code).
      The crude reality is that this assertion randomly fails whereas
      replication seems to work fine. And there is no easy explanation why it
      fails (as we my_b_seek(rli->event_relay_log_pos) at the very end of
      init_relay_log_pos() called above). Maybe the assertion would be
      meaningful if we held rli->data_lock between the my_b_seek() and the
      DBUG_ASSERT().

      DBUG_ASSERT(my_b_tell(rli->cur_log) == rli->get_event_relay_log_pos());
    */
  }
#endif
  DBUG_ASSERT(rli->info_thd == thd);

#ifdef WITH_NDBCLUSTER_STORAGE_ENGINE
  /* engine specific hook, to be made generic */
  if (ndb_wait_setup_func && ndb_wait_setup_func(opt_ndb_wait_setup))
  {
    sql_print_warning("Slave SQL thread : NDB : Tables not available after %lu"
                      " seconds.  Consider increasing --ndb-wait-setup value",
                      opt_ndb_wait_setup);
  }
#endif

  DBUG_PRINT("master_info",("log_file_name: %s  position: %s",
                            rli->get_group_master_log_name(),
                            llstr(rli->get_group_master_log_pos(),llbuff)));
  sql_print_information("Slave SQL thread%s initialized, starting replication in"
                        " log '%s' at position %s, relay log '%s' position: %s",
                        rli->get_for_channel_str(), rli->get_rpl_log_name(),
                        llstr(rli->get_group_master_log_pos(),llbuff),
                        rli->get_group_relay_log_name(),
                        llstr(rli->get_group_relay_log_pos(),llbuff1));

  if (check_temp_dir(rli->slave_patternload_file, rli->get_channel()))
  {
    rli->report(ERROR_LEVEL, thd->get_stmt_da()->mysql_errno(),
                "Unable to use slave's temporary directory %s - %s", 
                slave_load_tmpdir, thd->get_stmt_da()->message_text());
    goto err;
  }

  /* execute init_slave variable */
  if (opt_init_slave.length)
  {
    execute_init_command(thd, &opt_init_slave, &LOCK_sys_init_slave);
    if (thd->is_slave_error)
    {
      rli->report(ERROR_LEVEL, thd->get_stmt_da()->mysql_errno(),
                  "Slave SQL thread aborted. Can't execute init_slave query,"
                  "'%s'", thd->get_stmt_da()->message_text());
      goto err;
    }
  }

  /*
    First check until condition - probably there is nothing to execute. We
    do not want to wait for next event in this case.
  */
  mysql_mutex_lock(&rli->data_lock);
  if (rli->slave_skip_counter)
  {
    strmake(saved_log_name, rli->get_group_relay_log_name(), FN_REFLEN - 1);
    strmake(saved_master_log_name, rli->get_group_master_log_name(), FN_REFLEN - 1);
    saved_log_pos= rli->get_group_relay_log_pos();
    saved_master_log_pos= rli->get_group_master_log_pos();
    saved_skip= rli->slave_skip_counter;
  }
  if (rli->is_until_satisfied_at_start_slave())
  {
    mysql_mutex_unlock(&rli->data_lock);
    goto err;
  }
  mysql_mutex_unlock(&rli->data_lock);

  /* Read queries from the IO/THREAD until this thread is killed */

  while (!sql_slave_killed(thd,rli))
  {
    THD_STAGE_INFO(thd, stage_reading_event_from_the_relay_log);
    DBUG_ASSERT(rli->info_thd == thd);
    THD_CHECK_SENTRY(thd);

    if (saved_skip && rli->slave_skip_counter == 0)
    {
      sql_print_information("'SQL_SLAVE_SKIP_COUNTER=%ld' executed at "
        "relay_log_file='%s', relay_log_pos='%ld', master_log_name='%s', "
        "master_log_pos='%ld' and new position at "
        "relay_log_file='%s', relay_log_pos='%ld', master_log_name='%s', "
        "master_log_pos='%ld' ",
        (ulong) saved_skip, saved_log_name, (ulong) saved_log_pos,
        saved_master_log_name, (ulong) saved_master_log_pos,
        rli->get_group_relay_log_name(), (ulong) rli->get_group_relay_log_pos(),
        rli->get_group_master_log_name(), (ulong) rli->get_group_master_log_pos());
      saved_skip= 0;
    }
    
    if (exec_relay_log_event(thd,rli))
    {
      DBUG_PRINT("info", ("exec_relay_log_event() failed"));
      // do not scare the user if SQL thread was simply killed or stopped
      if (!sql_slave_killed(thd,rli))
      {
        /*
          retrieve as much info as possible from the thd and, error
          codes and warnings and print this to the error log as to
          allow the user to locate the error
        */
        uint32 const last_errno= rli->last_error().number;

        if (thd->is_error())
        {
          char const *const errmsg= thd->get_stmt_da()->message_text();

          DBUG_PRINT("info",
                     ("thd->get_stmt_da()->get_mysql_errno()=%d; "
                      "rli->last_error.number=%d",
                      thd->get_stmt_da()->mysql_errno(), last_errno));
          if (last_errno == 0)
          {
            /*
 	      This function is reporting an error which was not reported
 	      while executing exec_relay_log_event().
 	    */ 
            rli->report(ERROR_LEVEL, thd->get_stmt_da()->mysql_errno(),
                        "%s", errmsg);
          }
          else if (last_errno != thd->get_stmt_da()->mysql_errno())
          {
            /*
             * An error was reported while executing exec_relay_log_event()
             * however the error code differs from what is in the thread.
             * This function prints out more information to help finding
             * what caused the problem.
             */  
            sql_print_error("Slave (additional info): %s Error_code: %d",
                            errmsg, thd->get_stmt_da()->mysql_errno());
          }
        }

        /* Print any warnings issued */
        Diagnostics_area::Sql_condition_iterator it=
          thd->get_stmt_da()->sql_conditions();
        const Sql_condition *err;
        /*
          Added controlled slave thread cancel for replication
          of user-defined variables.
        */
        bool udf_error = false;
        while ((err= it++))
        {
          if (err->mysql_errno() == ER_CANT_OPEN_LIBRARY)
            udf_error = true;
          sql_print_warning("Slave: %s Error_code: %d",
                            err->message_text(), err->mysql_errno());
        }
        if (udf_error)
          sql_print_error("Error loading user-defined library, slave SQL "
            "thread aborted. Install the missing library, and restart the "
            "slave SQL thread with \"SLAVE START\". We stopped at log '%s' "
            "position %s", rli->get_rpl_log_name(),
            llstr(rli->get_group_master_log_pos(), llbuff));
        else
          sql_print_error("\
Error running query, slave SQL thread aborted. Fix the problem, and restart \
the slave SQL thread with \"SLAVE START\". We stopped at log \
'%s' position %s", rli->get_rpl_log_name(),
llstr(rli->get_group_master_log_pos(), llbuff));
      }
      goto err;
    }
  }

  /* Thread stopped. Print the current replication position to the log */
  sql_print_information("Slave SQL thread%s exiting, replication stopped in log "
                        "'%s' at position %s",
                        rli->get_for_channel_str(),
                        rli->get_rpl_log_name(),
                        llstr(rli->get_group_master_log_pos(), llbuff));

 err:

  (void) RUN_HOOK(binlog_relay_io, applier_stop,
                  (thd, rli->mi,
<<<<<<< HEAD
                   (connection_events_loop_aborted() || thd->killed || rli->abort_slave)));
=======
                   !rli->sql_thread_kill_accepted));
>>>>>>> 03fc747e

  slave_stop_workers(rli, &mts_inited); // stopping worker pool
  delete rli->current_mts_submode;
  rli->current_mts_submode= 0;
  rli->clear_mts_recovery_groups();

  /*
    Some events set some playgrounds, which won't be cleared because thread
    stops. Stopping of this thread may not be known to these events ("stop"
    request is detected only by the present function, not by events), so we
    must "proactively" clear playgrounds:
  */
  thd->clear_error();
  rli->cleanup_context(thd, 1);
  /*
    Some extra safety, which should not been needed (normally, event deletion
    should already have done these assignments (each event which sets these
    variables is supposed to set them to 0 before terminating)).
  */
  thd->set_catalog(NULL_CSTR);
  thd->reset_query();
  thd->reset_db(NULL_CSTR);

  THD_STAGE_INFO(thd, stage_waiting_for_slave_mutex_on_exit);
  mysql_mutex_lock(&rli->run_lock);
  /* We need data_lock, at least to wake up any waiting master_pos_wait() */
  mysql_mutex_lock(&rli->data_lock);
  DBUG_ASSERT(rli->slave_running == 1); // tracking buffer overrun
  /* When master_pos_wait() wakes up it will check this and terminate */
  rli->slave_running= 0;
  /* Forget the relay log's format */
  rli->set_rli_description_event(NULL);
  /* Wake up master_pos_wait() */
  mysql_mutex_unlock(&rli->data_lock);
  DBUG_PRINT("info",("Signaling possibly waiting master_pos_wait() functions"));
  mysql_cond_broadcast(&rli->data_cond);
  rli->ignore_log_space_limit= 0; /* don't need any lock */
  /* we die so won't remember charset - re-update them on next thread start */
  rli->cached_charset_invalidate();
  rli->save_temporary_tables = thd->temporary_tables;

  /*
    TODO: see if we can do this conditionally in next_event() instead
    to avoid unneeded position re-init
  */
  thd->temporary_tables = 0; // remove tempation from destructor to close them
  // destructor will not free it, because we are weird
  thd->get_protocol_classic()->end_net();
  DBUG_ASSERT(rli->info_thd == thd);
  THD_CHECK_SENTRY(thd);
  mysql_mutex_lock(&rli->info_thd_lock);
  rli->info_thd= NULL;
  if (commit_order_mngr)
  {
    delete commit_order_mngr;
    rli->set_commit_order_manager(NULL);
  }

  mysql_mutex_unlock(&rli->info_thd_lock);
  set_thd_in_use_temporary_tables(rli);  // (re)set info_thd in use for saved temp tables

  thd->release_resources();
  THD_CHECK_SENTRY(thd);
  if (thd_added)
    thd_manager->remove_thd(thd);

  /*
    The thd can only be destructed after indirect references
    through mi->rli->info_thd are cleared: mi->rli->info_thd= NULL.

    For instance, user thread might be issuing show_slave_status
    and attempting to read mi->rli->info_thd->get_proc_info().
    Therefore thd must only be deleted after info_thd is set
    to NULL.
  */
  delete thd;

 /*
  Note: the order of the broadcast and unlock calls below (first broadcast, then unlock)
  is important. Otherwise a killer_thread can execute between the calls and
  delete the mi structure leading to a crash! (see BUG#25306 for details)
 */ 
  mysql_cond_broadcast(&rli->stop_cond);
  DBUG_EXECUTE_IF("simulate_slave_delay_at_terminate_bug38694", sleep(5););
  mysql_mutex_unlock(&rli->run_lock);  // tell the world we are done

  DBUG_LEAVE;                            // Must match DBUG_ENTER()
  my_thread_end();
  ERR_remove_state(0);
  my_thread_exit(0);
  return 0;                             // Avoid compiler warnings
}


/*
  process_io_create_file()
*/

static int process_io_create_file(Master_info* mi, Create_file_log_event* cev)
{
  int error = 1;
  ulong num_bytes;
  bool cev_not_written;
  THD *thd = mi->info_thd;
  NET *net = &mi->mysql->net;
  DBUG_ENTER("process_io_create_file");

  mysql_mutex_assert_owner(&mi->data_lock);

  if (unlikely(!cev->is_valid()))
    DBUG_RETURN(1);

  if (!rpl_filter->db_ok(cev->db))
  {
    skip_load_data_infile(net);
    DBUG_RETURN(0);
  }
  DBUG_ASSERT(cev->inited_from_old);
  thd->file_id = cev->file_id = mi->file_id++;
  thd->server_id = cev->server_id;
  cev_not_written = 1;

  if (unlikely(net_request_file(net,cev->fname)))
  {
    sql_print_error("Slave I/O: failed requesting download of '%s'",
                    cev->fname);
    goto err;
  }

  /*
    This dummy block is so we could instantiate Append_block_log_event
    once and then modify it slightly instead of doing it multiple times
    in the loop
  */
  {
    Append_block_log_event aev(thd,0,0,0,0);

    for (;;)
    {
      if (unlikely((num_bytes=my_net_read(net)) == packet_error))
      {
        sql_print_error("Network read error downloading '%s' from master",
                        cev->fname);
        goto err;
      }
      if (unlikely(!num_bytes)) /* eof */
      {
	/* 3.23 master wants it */
        net_write_command(net, 0, (uchar*) "", 0, (uchar*) "", 0);
        /*
          If we wrote Create_file_log_event, then we need to write
          Execute_load_log_event. If we did not write Create_file_log_event,
          then this is an empty file and we can just do as if the LOAD DATA
          INFILE had not existed, i.e. write nothing.
        */
        if (unlikely(cev_not_written))
          break;
        Execute_load_log_event xev(thd,0,0);
        xev.common_header->log_pos = cev->common_header->log_pos;
        if (unlikely(mi->rli->relay_log.append_event(&xev, mi) != 0))
        {
          mi->report(ERROR_LEVEL, ER_SLAVE_RELAY_LOG_WRITE_FAILURE,
                     ER_THD(thd, ER_SLAVE_RELAY_LOG_WRITE_FAILURE),
                     "error writing Exec_load event to relay log");
          goto err;
        }
        mi->rli->relay_log.harvest_bytes_written(&mi->rli->log_space_total);
        break;
      }
      if (unlikely(cev_not_written))
      {
        cev->block = net->read_pos;
        cev->block_len = num_bytes;
        if (unlikely(mi->rli->relay_log.append_event(cev, mi) != 0))
        {
          mi->report(ERROR_LEVEL, ER_SLAVE_RELAY_LOG_WRITE_FAILURE,
                     ER_THD(thd, ER_SLAVE_RELAY_LOG_WRITE_FAILURE),
                     "error writing Create_file event to relay log");
          goto err;
        }
        cev_not_written=0;
        mi->rli->relay_log.harvest_bytes_written(&mi->rli->log_space_total);
      }
      else
      {
        aev.block = net->read_pos;
        aev.block_len = num_bytes;
        aev.common_header->log_pos= cev->common_header->log_pos;
        if (unlikely(mi->rli->relay_log.append_event(&aev, mi) != 0))
        {
          mi->report(ERROR_LEVEL, ER_SLAVE_RELAY_LOG_WRITE_FAILURE,
                     ER_THD(thd, ER_SLAVE_RELAY_LOG_WRITE_FAILURE),
                     "error writing Append_block event to relay log");
          goto err;
        }
        mi->rli->relay_log.harvest_bytes_written(&mi->rli->log_space_total);
      }
    }
  }
  error=0;
err:
  DBUG_RETURN(error);
}


/**
  Used by the slave IO thread when it receives a rotate event from the
  master.

  Updates the master info with the place in the next binary log where
  we should start reading.  Rotate the relay log to avoid mixed-format
  relay logs.

  @param mi master_info for the slave
  @param rev The rotate log event read from the master

  @note The caller must hold mi->data_lock before invoking this function.

  @retval 0 ok
  @retval 1 error
*/
static int process_io_rotate(Master_info *mi, Rotate_log_event *rev)
{
  DBUG_ENTER("process_io_rotate");
  mysql_mutex_assert_owner(&mi->data_lock);

  if (unlikely(!rev->is_valid()))
    DBUG_RETURN(1);

  /* Safe copy as 'rev' has been "sanitized" in Rotate_log_event's ctor */
  memcpy(const_cast<char *>(mi->get_master_log_name()),
         rev->new_log_ident, rev->ident_len + 1);
  mi->set_master_log_pos(rev->pos);
  DBUG_PRINT("info", ("new (master_log_name, master_log_pos): ('%s', %lu)",
                      mi->get_master_log_name(), (ulong) mi->get_master_log_pos()));
#ifndef DBUG_OFF
  /*
    If we do not do this, we will be getting the first
    rotate event forever, so we need to not disconnect after one.
  */
  if (disconnect_slave_event_count)
    mi->events_until_exit++;
#endif

  /*
    If mi_description_event is format <4, there is conversion in the
    relay log to the slave's format (4). And Rotate can mean upgrade or
    nothing. If upgrade, it's to 5.0 or newer, so we will get a Format_desc, so
    no need to reset mi_description_event now. And if it's nothing (same
    master version as before), no need (still using the slave's format).
  */
  Format_description_log_event *old_fdle= mi->get_mi_description_event();
  if (old_fdle->binlog_version >= 4)
  {
    DBUG_ASSERT(old_fdle->common_footer->checksum_alg ==
                mi->rli->relay_log.relay_log_checksum_alg);
    Format_description_log_event *new_fdle= new
      Format_description_log_event(3);
    new_fdle->common_footer->checksum_alg=
                             mi->rli->relay_log.relay_log_checksum_alg;
    mi->set_mi_description_event(new_fdle);
  }
  /*
    Rotate the relay log makes binlog format detection easier (at next slave
    start or mysqlbinlog)
  */
  int ret= rotate_relay_log(mi);
  DBUG_RETURN(ret);
}

/**
  Reads a 3.23 event and converts it to the slave's format. This code was
  copied from MySQL 4.0.

  @note The caller must hold mi->data_lock before invoking this function.
*/
static int queue_binlog_ver_1_event(Master_info *mi, const char *buf,
                                    ulong event_len)
{
  const char *errmsg = 0;
  ulong inc_pos;
  bool ignore_event= 0;
  char *tmp_buf = 0;
  Relay_log_info *rli= mi->rli;
  DBUG_ENTER("queue_binlog_ver_1_event");

  mysql_mutex_assert_owner(&mi->data_lock);

  /*
    If we get Load event, we need to pass a non-reusable buffer
    to read_log_event, so we do a trick
  */
  if (buf[EVENT_TYPE_OFFSET] == binary_log::LOAD_EVENT)
  {
    if (unlikely(!(tmp_buf=(char*)my_malloc(key_memory_binlog_ver_1_event,
                                            event_len+1,MYF(MY_WME)))))
    {
      mi->report(ERROR_LEVEL, ER_SLAVE_FATAL_ERROR,
                 ER_THD(current_thd, ER_SLAVE_FATAL_ERROR), "Memory allocation failed");
      DBUG_RETURN(1);
    }
    memcpy(tmp_buf,buf,event_len);
    /*
      Create_file constructor wants a 0 as last char of buffer, this 0 will
      serve as the string-termination char for the file's name (which is at the
      end of the buffer)
      We must increment event_len, otherwise the event constructor will not see
      this end 0, which leads to segfault.
    */
    tmp_buf[event_len++]=0;
    int4store(tmp_buf+EVENT_LEN_OFFSET, event_len);
    buf = (const char*)tmp_buf;
  }
  /*
    This will transform LOAD_EVENT into CREATE_FILE_EVENT, ask the master to
    send the loaded file, and write it to the relay log in the form of
    Append_block/Exec_load (the SQL thread needs the data, as that thread is not
    connected to the master).
  */
  Log_event *ev=
    Log_event::read_log_event(buf, event_len, &errmsg,
                              mi->get_mi_description_event(), 0);
  if (unlikely(!ev))
  {
    sql_print_error("Read invalid event from master: '%s',\
 master could be corrupt but a more likely cause of this is a bug",
                    errmsg);
    my_free(tmp_buf);
    DBUG_RETURN(1);
  }
  /* 3.23 events don't contain log_pos */
  mi->set_master_log_pos(ev->common_header->log_pos);
  switch (ev->get_type_code()) {
  case binary_log::STOP_EVENT:
    ignore_event= 1;
    inc_pos= event_len;
    break;
  case binary_log::ROTATE_EVENT:
    if (unlikely(process_io_rotate(mi,(Rotate_log_event*)ev)))
    {
      delete ev;
      DBUG_RETURN(1);
    }
    inc_pos= 0;
    break;
  case binary_log::CREATE_FILE_EVENT:
    /*
      Yes it's possible to have CREATE_FILE_EVENT here, even if we're in
      queue_old_event() which is for 3.23 events which don't comprise
      CREATE_FILE_EVENT. This is because read_log_event() above has just
      transformed LOAD_EVENT into CREATE_FILE_EVENT.
    */
  {
    /* We come here when and only when tmp_buf != 0 */
    DBUG_ASSERT(tmp_buf != 0);
    inc_pos=event_len;
    ev->common_header->log_pos+= inc_pos;
    int error = process_io_create_file(mi,(Create_file_log_event*)ev);
    delete ev;
    mi->set_master_log_pos(mi->get_master_log_pos() + inc_pos);
    DBUG_PRINT("info", ("master_log_pos: %lu", (ulong) mi->get_master_log_pos()));
    my_free(tmp_buf);
    DBUG_RETURN(error);
  }
  default:
    inc_pos= event_len;
    break;
  }
  if (likely(!ignore_event))
  {
    if (ev->common_header->log_pos)
      /*
         Don't do it for fake Rotate events (see comment in
      Log_event::Log_event(const char* buf...) in log_event.cc).
      */
      /* make log_pos be the pos of the end of the event */
      ev->common_header->log_pos+= event_len;
    if (unlikely(rli->relay_log.append_event(ev, mi) != 0))
    {
      delete ev;
      DBUG_RETURN(1);
    }
    rli->relay_log.harvest_bytes_written(&rli->log_space_total);
  }
  delete ev;
  mi->set_master_log_pos(mi->get_master_log_pos() + inc_pos);
  DBUG_PRINT("info", ("master_log_pos: %lu", (ulong) mi->get_master_log_pos()));
  DBUG_RETURN(0);
}

/**
  Reads a 4.0 event and converts it to the slave's format. This code was copied
  from queue_binlog_ver_1_event(), with some affordable simplifications.

  @note The caller must hold mi->data_lock before invoking this function.
*/
static int queue_binlog_ver_3_event(Master_info *mi, const char *buf,
                                    ulong event_len)
{
  const char *errmsg = 0;
  ulong inc_pos;
  char *tmp_buf = 0;
  Relay_log_info *rli= mi->rli;
  DBUG_ENTER("queue_binlog_ver_3_event");

  mysql_mutex_assert_owner(&mi->data_lock);

  /* read_log_event() will adjust log_pos to be end_log_pos */
  Log_event *ev=
    Log_event::read_log_event(buf, event_len, &errmsg,
                              mi->get_mi_description_event(), 0);
  if (unlikely(!ev))
  {
    sql_print_error("Read invalid event from master: '%s',\
 master could be corrupt but a more likely cause of this is a bug",
                    errmsg);
    my_free(tmp_buf);
    DBUG_RETURN(1);
  }
  switch (ev->get_type_code()) {
  case binary_log::STOP_EVENT:
    goto err;
  case binary_log::ROTATE_EVENT:
    if (unlikely(process_io_rotate(mi,(Rotate_log_event*)ev)))
    {
      delete ev;
      DBUG_RETURN(1);
    }
    inc_pos= 0;
    break;
  default:
    inc_pos= event_len;
    break;
  }

  if (unlikely(rli->relay_log.append_event(ev, mi) != 0))
  {
    delete ev;
    DBUG_RETURN(1);
  }
  rli->relay_log.harvest_bytes_written(&rli->log_space_total);
  delete ev;
  mi->set_master_log_pos(mi->get_master_log_pos() + inc_pos);
err:
  DBUG_PRINT("info", ("master_log_pos: %lu", (ulong) mi->get_master_log_pos()));
  DBUG_RETURN(0);
}

/*
  queue_old_event()

  Writes a 3.23 or 4.0 event to the relay log, after converting it to the 5.0
  (exactly, slave's) format. To do the conversion, we create a 5.0 event from
  the 3.23/4.0 bytes, then write this event to the relay log.

  TODO:
    Test this code before release - it has to be tested on a separate
    setup with 3.23 master or 4.0 master
*/

static int queue_old_event(Master_info *mi, const char *buf,
                           ulong event_len)
{
  DBUG_ENTER("queue_old_event");

  mysql_mutex_assert_owner(&mi->data_lock);

  switch (mi->get_mi_description_event()->binlog_version)
  {
  case 1:
      DBUG_RETURN(queue_binlog_ver_1_event(mi,buf,event_len));
  case 3:
      DBUG_RETURN(queue_binlog_ver_3_event(mi,buf,event_len));
  default: /* unsupported format; eg version 2 */
    DBUG_PRINT("info",("unsupported binlog format %d in queue_old_event()",
                       mi->get_mi_description_event()->binlog_version));
    DBUG_RETURN(1);
  }
}

/**
  Store an event received from the master connection into the relay
  log.

  @param mi The Master_info object representing this connection.
  @param buf Pointer to the event data.
  @param event_len Length of event data.

  @retval true Error.
  @retval false Success.

  @note
  If the event is 3.23/4.0, passes it to queue_old_event() which will convert
  it. Otherwise, writes a 5.0 (or newer) event to the relay log. Then there is
  no format conversion, it's pure read/write of bytes.
  So a 5.0.0 slave's relay log can contain events in the slave's format or in
  any >=5.0.0 format.

  @todo Make this a member of Master_info.
*/
bool queue_event(Master_info* mi,const char* buf, ulong event_len)
{
  bool error= false;
  ulong inc_pos= 0;
  Relay_log_info *rli= mi->rli;
  mysql_mutex_t *log_lock= rli->relay_log.get_log_lock();
  ulong s_id;
  int lock_count= 0;
  /*
    FD_q must have been prepared for the first R_a event
    inside get_master_version_and_clock()
    Show-up of FD:s affects checksum_alg at once because
    that changes FD_queue.
  */
  enum_binlog_checksum_alg checksum_alg= mi->checksum_alg_before_fd !=
                                         binary_log::BINLOG_CHECKSUM_ALG_UNDEF ?
    mi->checksum_alg_before_fd :
    mi->rli->relay_log.relay_log_checksum_alg;

  char *save_buf= NULL; // needed for checksumming the fake Rotate event
  char rot_buf[LOG_EVENT_HEADER_LEN + Binary_log_event::ROTATE_HEADER_LEN + FN_REFLEN];
  Gtid gtid= { 0, 0 };
  Log_event_type event_type= (Log_event_type)buf[EVENT_TYPE_OFFSET];

  DBUG_ASSERT(checksum_alg == binary_log::BINLOG_CHECKSUM_ALG_OFF || 
              checksum_alg == binary_log::BINLOG_CHECKSUM_ALG_UNDEF || 
              checksum_alg == binary_log::BINLOG_CHECKSUM_ALG_CRC32); 

  DBUG_ENTER("queue_event");

  /*
    Pause the IO thread execution and wait for 'continue_queuing_event'
    signal to continue IO thread execution.
  */
  DBUG_EXECUTE_IF("pause_on_queuing_event",
                  {
                    const char act[]= "now SIGNAL reached_queuing_event "
                                      "WAIT_FOR continue_queuing_event";
                    DBUG_ASSERT(!debug_sync_set_action(current_thd,
                                                       STRING_WITH_LEN(act)));
                  };);

  /*
    FD_queue checksum alg description does not apply in a case of
    FD itself. The one carries both parts of the checksum data.
  */
  if (event_type == binary_log::FORMAT_DESCRIPTION_EVENT)
  {
    checksum_alg= Log_event_footer::get_checksum_alg(buf, event_len);
  }
  else if (event_type == binary_log::START_EVENT_V3)
  {
    // checksum behaviour is similar to the pre-checksum FD handling
    mi->checksum_alg_before_fd= binary_log::BINLOG_CHECKSUM_ALG_UNDEF;
    mysql_mutex_lock(&mi->data_lock);
    mi->get_mi_description_event()->common_footer->checksum_alg=
      mi->rli->relay_log.relay_log_checksum_alg= checksum_alg=
      binary_log::BINLOG_CHECKSUM_ALG_OFF;
    mysql_mutex_unlock(&mi->data_lock);
  }

  // does not hold always because of old binlog can work with NM 
  // DBUG_ASSERT(checksum_alg != BINLOG_CHECKSUM_ALG_UNDEF);

  // should hold unless manipulations with RL. Tests that do that
  // will have to refine the clause.
  DBUG_ASSERT(mi->rli->relay_log.relay_log_checksum_alg !=
              binary_log::BINLOG_CHECKSUM_ALG_UNDEF);
              
  // Emulate the network corruption
  DBUG_EXECUTE_IF("corrupt_queue_event",
    if (event_type != binary_log::FORMAT_DESCRIPTION_EVENT)
    {
      char *debug_event_buf_c = (char*) buf;
      int debug_cor_pos = rand() % (event_len - BINLOG_CHECKSUM_LEN);
      debug_event_buf_c[debug_cor_pos] =~ debug_event_buf_c[debug_cor_pos];
      DBUG_PRINT("info", ("Corrupt the event at queue_event: byte on position %d", debug_cor_pos));
      DBUG_SET("");
    }
  );
  binary_log_debug::debug_checksum_test=
    DBUG_EVALUATE_IF("simulate_checksum_test_failure", true, false);
  if (Log_event_footer::event_checksum_test((uchar *) buf,
                                            event_len, checksum_alg))
  {
    mi->report(ERROR_LEVEL, ER_NETWORK_READ_EVENT_CHECKSUM_FAILURE,
               "%s", ER_THD(current_thd,
                            ER_NETWORK_READ_EVENT_CHECKSUM_FAILURE));
    goto err;
  }

  mysql_mutex_lock(&mi->data_lock);
  DBUG_ASSERT(lock_count == 0);
  lock_count= 1;

  if (mi->get_mi_description_event() == NULL)
  {
    sql_print_error("The queue event failed for channel '%s' as its "
                    "configuration is invalid.", mi->get_channel());
    goto err;
  }

  /*
    Simulate an unknown ignorable log event by rewriting a Xid
    log event before queuing it into relay log.
  */
  DBUG_EXECUTE_IF("simulate_unknown_ignorable_log_event_with_xid",
    if (event_type == binary_log::XID_EVENT)
    {
      uchar* ev_buf= (uchar*)buf;
      /* Overwrite the log event type with an unknown type. */
      ev_buf[EVENT_TYPE_OFFSET]= binary_log::ENUM_END_EVENT + 1;
      /* Set LOG_EVENT_IGNORABLE_F for the log event. */
      int2store(ev_buf + FLAGS_OFFSET,
                uint2korr(ev_buf + FLAGS_OFFSET) | LOG_EVENT_IGNORABLE_F);
      /* Recalc event's CRC */
      ha_checksum ev_crc= checksum_crc32(0L, NULL, 0);
      ev_crc= checksum_crc32(ev_crc, (const uchar *) ev_buf,
                             event_len - BINLOG_CHECKSUM_LEN);
      int4store(&ev_buf[event_len - BINLOG_CHECKSUM_LEN], ev_crc);
      /*
        We will skip writing this event to the relay log in order to let
        the startup procedure to not finding it and assuming this transaction
        is incomplete.
        But we have to keep the unknown ignorable error to let the
        "stop_io_after_reading_unknown_event" debug point to work after
        "queuing" this event.
      */
      mi->set_master_log_pos(mi->get_master_log_pos() + event_len);
      goto end;
    }
  );

  /*
    This transaction parser is used to ensure that the GTID of the transaction
    (if it has one) will only be added to the Retrieved_Gtid_Set after the
    last event of the transaction be queued.
    It will also be used to avoid rotating the relay log in the middle of
    a transaction.
  */
  if (mi->transaction_parser.feed_event(buf, event_len,
                                        mi->get_mi_description_event(), true))
  {
    /*
      The transaction parser detected a problem while changing state and threw
      a warning message. We are taking care of avoiding transaction boundary
      issues, but it can happen.

      Transaction boundary errors might happen only because of bad master
      positioning in 'CHANGE MASTER TO' (or bad manipulation of master.info)
      when GTID auto positioning is off.

      The IO thread will keep working and queuing events regardless of the
      transaction parser error, but we will throw another warning message to
      log the relay log file and position of the parser error to help
      forensics.
    */
    sql_print_warning(
      "An unexpected event sequence was detected by the IO thread while "
      "queuing the event received from master '%s' binary log file, at "
      "position %llu.", mi->get_master_log_name(), mi->get_master_log_pos());

    DBUG_ASSERT(!mi->is_auto_position());
  }

  if (mi->get_mi_description_event()->binlog_version < 4 &&
      event_type != binary_log::FORMAT_DESCRIPTION_EVENT /* a way to escape */)
  {
    if (queue_old_event(mi,buf,event_len))
      goto err;
    else
      goto end;
  }
  switch (event_type) {
  case binary_log::STOP_EVENT:
    /*
      We needn't write this event to the relay log. Indeed, it just indicates a
      master server shutdown. The only thing this does is cleaning. But
      cleaning is already done on a per-master-thread basis (as the master
      server is shutting down cleanly, it has written all DROP TEMPORARY TABLE
      prepared statements' deletion are TODO only when we binlog prep stmts).

      We don't even increment mi->get_master_log_pos(), because we may be just after
      a Rotate event. Btw, in a few milliseconds we are going to have a Start
      event from the next binlog (unless the master is presently running
      without --log-bin).
    */
    goto end;
  case binary_log::ROTATE_EVENT:
  {
    Rotate_log_event rev(buf, checksum_alg != binary_log::BINLOG_CHECKSUM_ALG_OFF ?
                         event_len - BINLOG_CHECKSUM_LEN : event_len,
                         mi->get_mi_description_event());

    if (unlikely(process_io_rotate(mi, &rev)))
    {
      mi->report(ERROR_LEVEL, ER_SLAVE_RELAY_LOG_WRITE_FAILURE,
                 ER_THD(current_thd, ER_SLAVE_RELAY_LOG_WRITE_FAILURE),
                 "could not queue event from master");
      goto err;
    }
    /* 
       Checksum special cases for the fake Rotate (R_f) event caused by the protocol
       of events generation and serialization in RL where Rotate of master is 
       queued right next to FD of slave.
       Since it's only FD that carries the alg desc of FD_s has to apply to R_m.
       Two special rules apply only to the first R_f which comes in before any FD_m.
       The 2nd R_f should be compatible with the FD_s that must have taken over
       the last seen FD_m's (A).
       
       RSC_1: If OM \and fake Rotate \and slave is configured to
              to compute checksum for its first FD event for RL
              the fake Rotate gets checksummed here.
    */
    if (uint4korr(&buf[0]) == 0 && checksum_alg ==
                  binary_log::BINLOG_CHECKSUM_ALG_OFF &&
                  mi->rli->relay_log.relay_log_checksum_alg !=
                  binary_log::BINLOG_CHECKSUM_ALG_OFF)
    {
      ha_checksum rot_crc= checksum_crc32(0L, NULL, 0);
      event_len += BINLOG_CHECKSUM_LEN;
      memcpy(rot_buf, buf, event_len - BINLOG_CHECKSUM_LEN);
      int4store(&rot_buf[EVENT_LEN_OFFSET],
                uint4korr(rot_buf + EVENT_LEN_OFFSET) +
                BINLOG_CHECKSUM_LEN);
      rot_crc= checksum_crc32(rot_crc, (const uchar *) rot_buf,
                           event_len - BINLOG_CHECKSUM_LEN);
      int4store(&rot_buf[event_len - BINLOG_CHECKSUM_LEN], rot_crc);
      DBUG_ASSERT(event_len == uint4korr(&rot_buf[EVENT_LEN_OFFSET]));
      DBUG_ASSERT(mi->get_mi_description_event()->common_footer->checksum_alg ==
                  mi->rli->relay_log.relay_log_checksum_alg);
      /* the first one */
      DBUG_ASSERT(mi->checksum_alg_before_fd !=
                  binary_log::BINLOG_CHECKSUM_ALG_UNDEF);
      save_buf= (char *) buf;
      buf= rot_buf;
    }
    else
      /*
        RSC_2: If NM \and fake Rotate \and slave does not compute checksum
        the fake Rotate's checksum is stripped off before relay-logging.
      */
      if (uint4korr(&buf[0]) == 0 && checksum_alg !=
                    binary_log::BINLOG_CHECKSUM_ALG_OFF &&
                    mi->rli->relay_log.relay_log_checksum_alg ==
                    binary_log::BINLOG_CHECKSUM_ALG_OFF)
      {
        event_len -= BINLOG_CHECKSUM_LEN;
        memcpy(rot_buf, buf, event_len);
        int4store(&rot_buf[EVENT_LEN_OFFSET],
                  uint4korr(rot_buf + EVENT_LEN_OFFSET) -
                  BINLOG_CHECKSUM_LEN);
        DBUG_ASSERT(event_len == uint4korr(&rot_buf[EVENT_LEN_OFFSET]));
        DBUG_ASSERT(mi->get_mi_description_event()->common_footer->checksum_alg ==
                    mi->rli->relay_log.relay_log_checksum_alg);
        /* the first one */
        DBUG_ASSERT(mi->checksum_alg_before_fd !=
                    binary_log::BINLOG_CHECKSUM_ALG_UNDEF);
        save_buf= (char *) buf;
        buf= rot_buf;
      }
    /*
      Now the I/O thread has just changed its mi->get_master_log_name(), so
      incrementing mi->get_master_log_pos() is nonsense.
    */
    inc_pos= 0;
    break;
  }
  case binary_log::FORMAT_DESCRIPTION_EVENT:
  {
    /*
      Create an event, and save it (when we rotate the relay log, we will have
      to write this event again).
    */
    /*
      We are the only thread which reads/writes mi_description_event.
      The relay_log struct does not move (though some members of it can
      change), so we needn't any lock (no rli->data_lock, no log lock).
    */
    const char* errmsg_unused;
    // mark it as undefined that is irrelevant anymore
    mi->checksum_alg_before_fd= binary_log::BINLOG_CHECKSUM_ALG_UNDEF;
    Format_description_log_event *new_fdle=
      (Format_description_log_event*)
      Log_event::read_log_event(buf, event_len, &errmsg_unused,
                                mi->get_mi_description_event(), 1);
    /// @todo: don't ignore 'errmsg_unused'; instead report correct error here
    if (new_fdle == NULL)
    {
      mi->report(ERROR_LEVEL, ER_SLAVE_RELAY_LOG_WRITE_FAILURE,
                 ER_THD(current_thd, ER_SLAVE_RELAY_LOG_WRITE_FAILURE),
                 "could not queue event from master");
      goto err;
    }
    if (new_fdle->common_footer->checksum_alg ==
                                 binary_log::BINLOG_CHECKSUM_ALG_UNDEF)
      new_fdle->common_footer->checksum_alg= binary_log::BINLOG_CHECKSUM_ALG_OFF;

    mi->set_mi_description_event(new_fdle);

    /* installing new value of checksum Alg for relay log */
    mi->rli->relay_log.relay_log_checksum_alg= new_fdle->common_footer->checksum_alg;

    /*
       Though this does some conversion to the slave's format, this will
       preserve the master's binlog format version, and number of event types.
    */
    /*
       If the event was not requested by the slave (the slave did not ask for
       it), i.e. has end_log_pos=0, we do not increment mi->get_master_log_pos()
    */
    inc_pos= uint4korr(buf+LOG_POS_OFFSET) ? event_len : 0;
    DBUG_PRINT("info",("binlog format is now %d",
                       mi->get_mi_description_event()->binlog_version));

  }
  break;

  case binary_log::HEARTBEAT_LOG_EVENT:
  {
    /*
      HB (heartbeat) cannot come before RL (Relay)
    */
    Heartbeat_log_event hb(buf,
                           mi->rli->relay_log.relay_log_checksum_alg
                           != binary_log::BINLOG_CHECKSUM_ALG_OFF ?
                           event_len - BINLOG_CHECKSUM_LEN : event_len,
                           mi->get_mi_description_event());
    if (!hb.is_valid())
    {
      char errbuf[1024];
      char llbuf[22];
      sprintf(errbuf, "inconsistent heartbeat event content; the event's data: "
              "log_file_name %-.512s log_pos %s",
              hb.get_log_ident(), llstr(hb.common_header->log_pos, llbuf));
      mi->report(ERROR_LEVEL, ER_SLAVE_HEARTBEAT_FAILURE,
                 ER_THD(current_thd, ER_SLAVE_HEARTBEAT_FAILURE), errbuf);
      goto err;
    }
    mi->received_heartbeats++;
    mi->last_heartbeat= my_time(0);


    /*
      During GTID protocol, if the master skips transactions,
      a heartbeat event is sent to the slave at the end of last
      skipped transaction to update coordinates.

      I/O thread receives the heartbeat event and updates mi
      only if the received heartbeat position is greater than
      mi->get_master_log_pos(). This event is written to the
      relay log as an ignored Rotate event. SQL thread reads
      the rotate event only to update the coordinates corresponding
      to the last skipped transaction. Note that,
      we update only the positions and not the file names, as a ROTATE
      EVENT from the master prior to this will update the file name.
    */
    if (mi->is_auto_position()  && mi->get_master_log_pos() <
       hb.common_header->log_pos &&  mi->get_master_log_name() != NULL)
    {

      DBUG_ASSERT(memcmp(const_cast<char*>(mi->get_master_log_name()),
                         hb.get_log_ident(), hb.get_ident_len()) == 0);

      mi->set_master_log_pos(hb.common_header->log_pos);

      /*
         Put this heartbeat event in the relay log as a Rotate Event.
      */
      inc_pos= 0;
      memcpy(rli->ign_master_log_name_end, mi->get_master_log_name(),
             FN_REFLEN);
      rli->ign_master_log_pos_end = mi->get_master_log_pos();

      if (write_ignored_events_info_to_relay_log(mi->info_thd, mi))
        goto end;
    }

    /* 
       compare local and event's versions of log_file, log_pos.
       
       Heartbeat is sent only after an event corresponding to the corrdinates
       the heartbeat carries.
       Slave can not have a difference in coordinates except in the only
       special case when mi->get_master_log_name(), mi->get_master_log_pos() have never
       been updated by Rotate event i.e when slave does not have any history
       with the master (and thereafter mi->get_master_log_pos() is NULL).

       TODO: handling `when' for SHOW SLAVE STATUS' snds behind
    */
    if (memcmp(const_cast<char *>(mi->get_master_log_name()),
               hb.get_log_ident(), hb.get_ident_len())
        || (mi->get_master_log_pos() > hb.common_header->log_pos))
    {
      /* missed events of heartbeat from the past */
      char errbuf[1024];
      char llbuf[22];
      sprintf(errbuf, "heartbeat is not compatible with local info; "
              "the event's data: log_file_name %-.512s log_pos %s",
              hb.get_log_ident(), llstr(hb.common_header->log_pos, llbuf));
      mi->report(ERROR_LEVEL, ER_SLAVE_HEARTBEAT_FAILURE,
                 ER_THD(current_thd, ER_SLAVE_HEARTBEAT_FAILURE), errbuf);
      goto err;
    }
    goto end;
  }
  break;

  case binary_log::PREVIOUS_GTIDS_LOG_EVENT:
  {
    /*
      This event does not have any meaning for the slave and
      was just sent to show the slave the master is making
      progress and avoid possible deadlocks.
      So at this point, the event is replaced by a rotate
      event what will make the slave to update what it knows
      about the master's coordinates.
    */
    inc_pos= 0;
    mi->set_master_log_pos(mi->get_master_log_pos() + event_len);
    memcpy(rli->ign_master_log_name_end, mi->get_master_log_name(), FN_REFLEN);
    rli->ign_master_log_pos_end= mi->get_master_log_pos();

    if (write_ignored_events_info_to_relay_log(mi->info_thd, mi))
      goto err;

    goto end;
  }
  break;

  case binary_log::GTID_LOG_EVENT:
  {
    global_sid_lock->rdlock();
    /*
      This can happen if the master uses GTID_MODE=OFF_PERMISSIVE, and
      sends GTID events to the slave. A possible scenario is that user
      does not follow the upgrade procedure for GTIDs, and creates a
      topology like A->B->C, where A uses GTID_MODE=ON_PERMISSIVE, B
      uses GTID_MODE=OFF_PERMISSIVE, and C uses GTID_MODE=OFF.  Each
      connection is allowed, but the master A will generate GTID
      transactions which will be sent through B to C.  Then C will hit
      this error.
    */
    if (get_gtid_mode(GTID_MODE_LOCK_SID) == GTID_MODE_OFF)
    {
      global_sid_lock->unlock();
      mi->report(ERROR_LEVEL, ER_CANT_REPLICATE_GTID_WITH_GTID_MODE_OFF,
                 ER_THD(current_thd, ER_CANT_REPLICATE_GTID_WITH_GTID_MODE_OFF),
                 mi->get_master_log_name(), mi->get_master_log_pos());
      goto err;
    }
    Gtid_log_event gtid_ev(buf,
                           checksum_alg != binary_log::BINLOG_CHECKSUM_ALG_OFF ?
                           event_len - BINLOG_CHECKSUM_LEN : event_len,
                           mi->get_mi_description_event());
    gtid.sidno= gtid_ev.get_sidno(false);
    global_sid_lock->unlock();
    if (gtid.sidno < 0)
      goto err;
    gtid.gno= gtid_ev.get_gno();
    inc_pos= event_len;
  }
  break;

  case binary_log::ANONYMOUS_GTID_LOG_EVENT:
    /*
      This cannot normally happen, because the master has a check that
      prevents it from sending anonymous events when auto_position is
      enabled.  However, the master could be something else than
      mysqld, which could contain bugs that we have no control over.
      So we need this check on the slave to be sure that whoever is on
      the other side of the protocol does not break the protocol.
    */
    if (mi->is_auto_position())
    {
      mi->report(ERROR_LEVEL, ER_CANT_REPLICATE_ANONYMOUS_WITH_AUTO_POSITION,
                 ER_THD(current_thd, ER_CANT_REPLICATE_ANONYMOUS_WITH_AUTO_POSITION),
                 mi->get_master_log_name(), mi->get_master_log_pos());
      goto err;
    }
    /*
      This can happen if the master uses GTID_MODE=ON_PERMISSIVE, and
      sends an anonymous event to the slave. A possible scenario is
      that user does not follow the upgrade procedure for GTIDs, and
      creates a topology like A->B->C, where A uses
      GTID_MODE=OFF_PERMISSIVE, B uses GTID_MODE=ON_PERMISSIVE, and C
      uses GTID_MODE=ON.  Each connection is allowed, but the master A
      will generate anonymous transactions which will be sent through
      B to C.  Then C will hit this error.
    */
    else if (get_gtid_mode(GTID_MODE_LOCK_NONE) == GTID_MODE_ON)
    {
      mi->report(ERROR_LEVEL, ER_CANT_REPLICATE_ANONYMOUS_WITH_GTID_MODE_ON,
                 ER_THD(current_thd, ER_CANT_REPLICATE_ANONYMOUS_WITH_GTID_MODE_ON),
                 mi->get_master_log_name(), mi->get_master_log_pos());
      goto err;
    }
    /* fall through */

  default:
    inc_pos= event_len;
  break;
  }

  /*
    Simulate an unknown ignorable log event by rewriting the write_rows log
    event and previous_gtids log event before writing them in relay log.
  */
  DBUG_EXECUTE_IF("simulate_unknown_ignorable_log_event",
    if (event_type == binary_log::WRITE_ROWS_EVENT ||
        event_type == binary_log::PREVIOUS_GTIDS_LOG_EVENT)
    {
      char *event_buf= const_cast<char*>(buf);
      /* Overwrite the log event type with an unknown type. */
      event_buf[EVENT_TYPE_OFFSET]= binary_log::ENUM_END_EVENT + 1;
      /* Set LOG_EVENT_IGNORABLE_F for the log event. */
      int2store(event_buf + FLAGS_OFFSET,
                uint2korr(event_buf + FLAGS_OFFSET) | LOG_EVENT_IGNORABLE_F);
    }
  );

  /*
     If this event is originating from this server, don't queue it.
     We don't check this for 3.23 events because it's simpler like this; 3.23
     will be filtered anyway by the SQL slave thread which also tests the
     server id (we must also keep this test in the SQL thread, in case somebody
     upgrades a 4.0 slave which has a not-filtered relay log).

     ANY event coming from ourselves can be ignored: it is obvious for queries;
     for STOP_EVENT/ROTATE_EVENT/START_EVENT: these cannot come from ourselves
     (--log-slave-updates would not log that) unless this slave is also its
     direct master (an unsupported, useless setup!).
  */


  s_id= uint4korr(buf + SERVER_ID_OFFSET);

  /*
    If server_id_bits option is set we need to mask out irrelevant bits
    when checking server_id, but we still put the full unmasked server_id
    into the Relay log so that it can be accessed when applying the event
  */
  s_id&= opt_server_id_mask;

  if ((s_id == ::server_id && !mi->rli->replicate_same_server_id) ||
      /*
        the following conjunction deals with IGNORE_SERVER_IDS, if set
        If the master is on the ignore list, execution of
        format description log events and rotate events is necessary.
      */
      (mi->ignore_server_ids->dynamic_ids.size() > 0 &&
       mi->shall_ignore_server_id(s_id) &&
       /* everything is filtered out from non-master */
       (s_id != mi->master_id ||
        /* for the master meta information is necessary */
        (event_type != binary_log::FORMAT_DESCRIPTION_EVENT &&
         event_type != binary_log::ROTATE_EVENT))))
  {
    /*
      Do not write it to the relay log.
      a) We still want to increment mi->get_master_log_pos(), so that we won't
      re-read this event from the master if the slave IO thread is now
      stopped/restarted (more efficient if the events we are ignoring are big
      LOAD DATA INFILE).
      b) We want to record that we are skipping events, for the information of
      the slave SQL thread, otherwise that thread may let
      rli->group_relay_log_pos stay too small if the last binlog's event is
      ignored.
      But events which were generated by this slave and which do not exist in
      the master's binlog (i.e. Format_desc, Rotate & Stop) should not increment
      mi->get_master_log_pos().
      If the event is originated remotely and is being filtered out by
      IGNORE_SERVER_IDS it increments mi->get_master_log_pos()
      as well as rli->group_relay_log_pos.
    */
    mysql_mutex_lock(log_lock);
    if (!(s_id == ::server_id && !mi->rli->replicate_same_server_id) ||
        (event_type != binary_log::FORMAT_DESCRIPTION_EVENT &&
         event_type != binary_log::ROTATE_EVENT &&
         event_type != binary_log::STOP_EVENT))
    {
      mi->set_master_log_pos(mi->get_master_log_pos() + inc_pos);
      memcpy(rli->ign_master_log_name_end, mi->get_master_log_name(), FN_REFLEN);
      DBUG_ASSERT(rli->ign_master_log_name_end[0]);
      rli->ign_master_log_pos_end= mi->get_master_log_pos();
    }
    rli->relay_log.signal_update(); // the slave SQL thread needs to re-check
    mysql_mutex_unlock(log_lock);
    DBUG_PRINT("info", ("master_log_pos: %lu, event originating from %u server, ignored",
                        (ulong) mi->get_master_log_pos(), uint4korr(buf + SERVER_ID_OFFSET)));
  }
  else
  {
    bool is_error= false;
    /* write the event to the relay log */
    if (likely(rli->relay_log.append_buffer(buf, event_len, mi) == 0))
    {
      mi->set_master_log_pos(mi->get_master_log_pos() + inc_pos);
      DBUG_PRINT("info", ("master_log_pos: %lu", (ulong) mi->get_master_log_pos()));
      rli->relay_log.harvest_bytes_written(&rli->log_space_total);

      /*
        If this event is GTID_LOG_EVENT we store its GTID to add to the
        Retrieved_Gtid_Set later, when the last event of the transaction be
        queued.
      */
      if (event_type == binary_log::GTID_LOG_EVENT)
      {
        mi->set_last_gtid_queued(gtid);
      }

      /*
        If we are starting an anonymous transaction, we have to discard
        the GTID of the partial transaction that was not finished (if
        there is one).
        */
      if (event_type == binary_log::ANONYMOUS_GTID_LOG_EVENT)
      {
#ifndef DBUG_OFF
        if (!mi->get_last_gtid_queued()->is_empty())
        {
          DBUG_PRINT("info", ("Discarding Gtid(%d, %lld) as the transaction "
                              "wasn't complete and we found an "
                              "ANONYMOUS_GTID_LOG_EVENT.",
                              mi->get_last_gtid_queued()->sidno,
                              mi->get_last_gtid_queued()->gno));
        }
#endif
        mi->clear_last_gtid_queued();
      }
    }
    else
      is_error= true;
    mysql_mutex_lock(log_lock);
    rli->ign_master_log_name_end[0]= 0; // last event is not ignored
    mysql_mutex_unlock(log_lock);
    if (save_buf != NULL)
      buf= save_buf;
    if (is_error)
    {
      mi->report(ERROR_LEVEL, ER_SLAVE_RELAY_LOG_WRITE_FAILURE,
                 ER_THD(current_thd, ER_SLAVE_RELAY_LOG_WRITE_FAILURE),
                 "could not queue event from master");
      goto err;
    }
  }
  goto end;

err:
  error= true;

end:
  if (lock_count >= 1)
    mysql_mutex_unlock(&mi->data_lock);
  DBUG_PRINT("info", ("error: %d", error));
  DBUG_RETURN(error);
}

/**
  Hook to detach the active VIO before closing a connection handle.

  The client API might close the connection (and associated data)
  in case it encounters a unrecoverable (network) error. This hook
  is called from the client code before the VIO handle is deleted
  allows the thread to detach the active vio so it does not point
  to freed memory.

  Other calls to THD::clear_active_vio throughout this module are
  redundant due to the hook but are left in place for illustrative
  purposes.
*/

extern "C" void slave_io_thread_detach_vio()
{
  THD *thd= current_thd;
  if (thd && thd->slave_thread)
    thd->clear_active_vio();
}


/*
  Try to connect until successful or slave killed

  SYNPOSIS
    safe_connect()
    thd                 Thread handler for slave
    mysql               MySQL connection handle
    mi                  Replication handle

  RETURN
    0   ok
    #   Error
*/

static int safe_connect(THD* thd, MYSQL* mysql, Master_info* mi)
{
  DBUG_ENTER("safe_connect");

  DBUG_RETURN(connect_to_master(thd, mysql, mi, 0, 0));
}


/*
  SYNPOSIS
    connect_to_master()

  IMPLEMENTATION
    Try to connect until successful or slave killed or we have retried
    mi->retry_count times
*/

static int connect_to_master(THD* thd, MYSQL* mysql, Master_info* mi,
                             bool reconnect, bool suppress_warnings)
{
  int slave_was_killed= 0;
  int last_errno= -2;                           // impossible error
  ulong err_count=0;
  char llbuff[22];
  char password[MAX_PASSWORD_LENGTH + 1];
  size_t password_size= sizeof(password);
  DBUG_ENTER("connect_to_master");
  set_slave_max_allowed_packet(thd, mysql);
#ifndef DBUG_OFF
  mi->events_until_exit = disconnect_slave_event_count;
#endif
  ulong client_flag= CLIENT_REMEMBER_OPTIONS;
  if (opt_slave_compressed_protocol)
    client_flag|= CLIENT_COMPRESS;              /* We will use compression */

  mysql_options(mysql, MYSQL_OPT_CONNECT_TIMEOUT, (char *) &slave_net_timeout);
  mysql_options(mysql, MYSQL_OPT_READ_TIMEOUT, (char *) &slave_net_timeout);

  if (mi->bind_addr[0])
  {
    DBUG_PRINT("info",("bind_addr: %s", mi->bind_addr));
    mysql_options(mysql, MYSQL_OPT_BIND, mi->bind_addr);
  }

#ifdef HAVE_OPENSSL
  if (mi->ssl)
  {
    mysql_ssl_set(mysql,
                  mi->ssl_key[0]?mi->ssl_key:0,
                  mi->ssl_cert[0]?mi->ssl_cert:0,
                  mi->ssl_ca[0]?mi->ssl_ca:0,
                  mi->ssl_capath[0]?mi->ssl_capath:0,
                  mi->ssl_cipher[0]?mi->ssl_cipher:0);
#ifdef HAVE_YASSL
    mi->ssl_crl[0]= '\0';
    mi->ssl_crlpath[0]= '\0';
#endif
    mysql_options(mysql, MYSQL_OPT_SSL_CRL,
                  mi->ssl_crl[0] ? mi->ssl_crl : 0);
    mysql_options(mysql, MYSQL_OPT_TLS_VERSION,
                  mi->tls_version[0] ? mi->tls_version : 0);
    mysql_options(mysql, MYSQL_OPT_SSL_CRLPATH,
                  mi->ssl_crlpath[0] ? mi->ssl_crlpath : 0);
    enum mysql_ssl_mode ssl_mode;
    if (mi->ssl_verify_server_cert)
      ssl_mode= SSL_MODE_VERIFY_IDENTITY;
    else if (mi->ssl_ca[0] || mi->ssl_capath[0])
      ssl_mode= SSL_MODE_VERIFY_CA;
    else
      ssl_mode= SSL_MODE_REQUIRED;
    mysql_options(mysql, MYSQL_OPT_SSL_MODE, &ssl_mode);
  }
#endif

  /*
    If server's default charset is not supported (like utf16, utf32) as client
    charset, then set client charset to 'latin1' (default client charset).
  */
  if (is_supported_parser_charset(default_charset_info))
    mysql_options(mysql, MYSQL_SET_CHARSET_NAME, default_charset_info->csname);
  else
  {
    sql_print_information("'%s' can not be used as client character set. "
                          "'%s' will be used as default client character set "
                          "while connecting to master.",
                          default_charset_info->csname,
                          default_client_charset_info->csname);
    mysql_options(mysql, MYSQL_SET_CHARSET_NAME,
                  default_client_charset_info->csname);
  }


  /* This one is not strictly needed but we have it here for completeness */
  mysql_options(mysql, MYSQL_SET_CHARSET_DIR, (char *) charsets_dir);

  if (mi->is_start_plugin_auth_configured())
  {
    DBUG_PRINT("info", ("Slaving is using MYSQL_DEFAULT_AUTH %s",
                        mi->get_start_plugin_auth()));
    mysql_options(mysql, MYSQL_DEFAULT_AUTH, mi->get_start_plugin_auth());
  }
  
  if (mi->is_start_plugin_dir_configured())
  {
    DBUG_PRINT("info", ("Slaving is using MYSQL_PLUGIN_DIR %s",
                        mi->get_start_plugin_dir()));
    mysql_options(mysql, MYSQL_PLUGIN_DIR, mi->get_start_plugin_dir());
  }
  /* Set MYSQL_PLUGIN_DIR in case master asks for an external authentication plugin */
  else if (opt_plugin_dir_ptr && *opt_plugin_dir_ptr)
    mysql_options(mysql, MYSQL_PLUGIN_DIR, opt_plugin_dir_ptr);
  
  if (!mi->is_start_user_configured())
    sql_print_warning("%s", ER_DEFAULT(ER_INSECURE_CHANGE_MASTER));

  if (mi->get_password(password, &password_size))
  {
    mi->report(ERROR_LEVEL, ER_SLAVE_FATAL_ERROR,
               ER_THD(thd, ER_SLAVE_FATAL_ERROR),
               "Unable to configure password when attempting to "
               "connect to the master server. Connection attempt "
               "terminated.");
    DBUG_RETURN(1);
  }

  const char* user= mi->get_user();
  if (user == NULL || user[0] == 0)
  {
    mi->report(ERROR_LEVEL, ER_SLAVE_FATAL_ERROR,
               ER_THD(thd, ER_SLAVE_FATAL_ERROR),
               "Invalid (empty) username when attempting to "
               "connect to the master server. Connection attempt "
               "terminated.");
    DBUG_RETURN(1);
  }

  mysql_options4(mysql, MYSQL_OPT_CONNECT_ATTR_ADD,
                "program_name", "mysqld");
  mysql_options4(mysql, MYSQL_OPT_CONNECT_ATTR_ADD,
                "_client_role", "binary_log_listener");
  mysql_options4(mysql, MYSQL_OPT_CONNECT_ATTR_ADD,
                "_client_replication_channel_name", mi->get_channel());

  while (!(slave_was_killed = io_slave_killed(thd,mi))
         && (reconnect ? mysql_reconnect(mysql) != 0 :
             mysql_real_connect(mysql, mi->host, user,
                                password, 0, mi->port, 0, client_flag) == 0))
  {
    /*
       SHOW SLAVE STATUS will display the number of retries which
       would be real retry counts instead of mi->retry_count for
       each connection attempt by 'Last_IO_Error' entry.
    */
    last_errno=mysql_errno(mysql);
    suppress_warnings= 0;
    mi->report(ERROR_LEVEL, last_errno,
               "error %s to master '%s@%s:%d'"
               " - retry-time: %d  retries: %lu",
               (reconnect ? "reconnecting" : "connecting"),
               mi->get_user(), mi->host, mi->port,
               mi->connect_retry, err_count + 1);
    /*
      By default we try forever. The reason is that failure will trigger
      master election, so if the user did not set mi->retry_count we
      do not want to have election triggered on the first failure to
      connect
    */
    if (++err_count == mi->retry_count)
    {
      slave_was_killed=1;
      break;
    }
    slave_sleep(thd, mi->connect_retry, io_slave_killed, mi);
  }

  if (!slave_was_killed)
  {
    mi->clear_error(); // clear possible left over reconnect error
    if (reconnect)
    {
      if (!suppress_warnings)
        sql_print_information("Slave%s: connected to master '%s@%s:%d',"
                              "replication resumed in log '%s' at position %s",
                              mi->get_for_channel_str(), mi->get_user(),
                              mi->host, mi->port,
                              mi->get_io_rpl_log_name(),
                              llstr(mi->get_master_log_pos(),llbuff));
    }
    else
    {
      query_logger.general_log_print(thd, COM_CONNECT_OUT, "%s@%s:%d",
                                     mi->get_user(), mi->host, mi->port);
    }

    thd->set_active_vio(mysql->net.vio);
  }
  mysql->reconnect= 1;
  DBUG_PRINT("exit",("slave_was_killed: %d", slave_was_killed));
  DBUG_RETURN(slave_was_killed);
}


/*
  safe_reconnect()

  IMPLEMENTATION
    Try to connect until successful or slave killed or we have retried
    mi->retry_count times
*/

static int safe_reconnect(THD* thd, MYSQL* mysql, Master_info* mi,
                          bool suppress_warnings)
{
  DBUG_ENTER("safe_reconnect");
  DBUG_RETURN(connect_to_master(thd, mysql, mi, 1, suppress_warnings));
}


/*
  Called when we notice that the current "hot" log got rotated under our feet.
*/

static IO_CACHE *reopen_relay_log(Relay_log_info *rli, const char **errmsg)
{
  DBUG_ENTER("reopen_relay_log");
  DBUG_ASSERT(rli->cur_log != &rli->cache_buf);
  DBUG_ASSERT(rli->cur_log_fd == -1);

  IO_CACHE *cur_log = rli->cur_log=&rli->cache_buf;
  if ((rli->cur_log_fd=open_binlog_file(cur_log,rli->get_event_relay_log_name(),
                                        errmsg)) <0)
    DBUG_RETURN(0);
  /*
    We want to start exactly where we was before:
    relay_log_pos       Current log pos
    pending             Number of bytes already processed from the event
  */
  rli->set_event_relay_log_pos(max<ulonglong>(rli->get_event_relay_log_pos(),
                                              BIN_LOG_HEADER_SIZE));
  my_b_seek(cur_log,rli->get_event_relay_log_pos());
  DBUG_RETURN(cur_log);
}


/**
  Reads next event from the relay log.  Should be called from the
  slave SQL thread.

  @param rli Relay_log_info structure for the slave SQL thread.

  @return The event read, or NULL on error.  If an error occurs, the
  error is reported through the sql_print_information() or
  sql_print_error() functions.
*/
static Log_event* next_event(Relay_log_info* rli)
{
  Log_event* ev;
  IO_CACHE* cur_log = rli->cur_log;
  mysql_mutex_t *log_lock = rli->relay_log.get_log_lock();
  const char* errmsg=0;
  THD* thd = rli->info_thd;
  DBUG_ENTER("next_event");

  DBUG_ASSERT(thd != 0);

#ifndef DBUG_OFF
  if (abort_slave_event_count && !rli->events_until_exit--)
    DBUG_RETURN(0);
#endif

  /*
    For most operations we need to protect rli members with data_lock,
    so we assume calling function acquired this mutex for us and we will
    hold it for the most of the loop below However, we will release it
    whenever it is worth the hassle,  and in the cases when we go into a
    mysql_cond_wait() with the non-data_lock mutex
  */
  mysql_mutex_assert_owner(&rli->data_lock);

  while (!sql_slave_killed(thd,rli))
  {
    /*
      We can have two kinds of log reading:
      hot_log:
        rli->cur_log points at the IO_CACHE of relay_log, which
        is actively being updated by the I/O thread. We need to be careful
        in this case and make sure that we are not looking at a stale log that
        has already been rotated. If it has been, we reopen the log.

      The other case is much simpler:
        We just have a read only log that nobody else will be updating.
    */
    bool hot_log;
    if ((hot_log = (cur_log != &rli->cache_buf)) ||
        DBUG_EVALUATE_IF("force_sql_thread_error", 1, 0))
    {
      DBUG_ASSERT(rli->cur_log_fd == -1); // foreign descriptor
      mysql_mutex_lock(log_lock);

      /*
        Reading xxx_file_id is safe because the log will only
        be rotated when we hold relay_log.LOCK_log
      */
      if (rli->relay_log.get_open_count() != rli->cur_log_old_open_count &&
          DBUG_EVALUATE_IF("force_sql_thread_error", 0, 1))
      {
        // The master has switched to a new log file; Reopen the old log file
        cur_log=reopen_relay_log(rli, &errmsg);
        mysql_mutex_unlock(log_lock);
        if (!cur_log)                           // No more log files
          goto err;
        hot_log=0;                              // Using old binary log
      }
    }
    /* 
      As there is no guarantee that the relay is open (for example, an I/O
      error during a write by the slave I/O thread may have closed it), we
      have to test it.
    */
    if (!my_b_inited(cur_log) ||
        DBUG_EVALUATE_IF("force_sql_thread_error", 1, 0))
    {
      if (hot_log)
        mysql_mutex_unlock(log_lock);
      goto err;
    }
#ifndef DBUG_OFF
    {
      DBUG_PRINT("info", ("assertion skip %lu file pos %lu event relay log pos %lu file %s\n",
        (ulong) rli->slave_skip_counter, (ulong) my_b_tell(cur_log),
        (ulong) rli->get_event_relay_log_pos(),
        rli->get_event_relay_log_name()));

      /* This is an assertion which sometimes fails, let's try to track it */
      char llbuf1[22], llbuf2[22];
      DBUG_PRINT("info", ("my_b_tell(cur_log)=%s rli->event_relay_log_pos=%s",
                          llstr(my_b_tell(cur_log),llbuf1),
                          llstr(rli->get_event_relay_log_pos(),llbuf2)));

      DBUG_ASSERT(my_b_tell(cur_log) >= BIN_LOG_HEADER_SIZE);
      DBUG_ASSERT(my_b_tell(cur_log) == rli->get_event_relay_log_pos() || rli->is_parallel_exec());

      DBUG_PRINT("info", ("next_event group master %s %lu group relay %s %lu event %s %lu\n",
        rli->get_group_master_log_name(),
        (ulong) rli->get_group_master_log_pos(),
        rli->get_group_relay_log_name(),
        (ulong) rli->get_group_relay_log_pos(),
        rli->get_event_relay_log_name(),
        (ulong) rli->get_event_relay_log_pos()));
    }
#endif
    rli->set_event_start_pos(my_b_tell(cur_log));
    /*
      Relay log is always in new format - if the master is 3.23, the
      I/O thread will convert the format for us.
      A problem: the description event may be in a previous relay log. So if
      the slave has been shutdown meanwhile, we would have to look in old relay
      logs, which may even have been deleted. So we need to write this
      description event at the beginning of the relay log.
      When the relay log is created when the I/O thread starts, easy: the
      master will send the description event and we will queue it.
      But if the relay log is created by new_file(): then the solution is:
      MYSQL_BIN_LOG::open() will write the buffered description event.
    */
    if ((ev= Log_event::read_log_event(cur_log, 0,
                                       rli->get_rli_description_event(),
                                       opt_slave_sql_verify_checksum)))
    {
      DBUG_ASSERT(thd==rli->info_thd);
      /*
        read it while we have a lock, to avoid a mutex lock in
        inc_event_relay_log_pos()
      */
      rli->set_future_event_relay_log_pos(my_b_tell(cur_log));
      ev->future_event_relay_log_pos= rli->get_future_event_relay_log_pos();

      if (hot_log)
        mysql_mutex_unlock(log_lock);
      /*
         MTS checkpoint in the successful read branch.
         The following block makes sure that
         a. GAQ the job assignment control resource is not run out of space, and
         b. Last executed transaction coordinates are advanced whenever
            there's been progress by Workers.
         Notice, MTS logical clock scheduler does not introduce any
         own specfics even though internally it may need to learn about
         the done status of a job.
      */
      bool force= (rli->checkpoint_seqno > (rli->checkpoint_group - 1));
      if (rli->is_parallel_exec() && (opt_mts_checkpoint_period != 0 || force))
      {
        ulonglong period= static_cast<ulonglong>(opt_mts_checkpoint_period * 1000000ULL);
        mysql_mutex_unlock(&rli->data_lock);
        /*
          At this point the coordinator has is delegating jobs to workers and
          the checkpoint routine must be periodically invoked.
        */
        (void) mts_checkpoint_routine(rli, period, force, true/*need_data_lock=true*/); // TODO: ALFRANIO ERROR
        DBUG_ASSERT(!force ||
                    (force && (rli->checkpoint_seqno <= (rli->checkpoint_group - 1))) ||
                    sql_slave_killed(thd, rli));
        mysql_mutex_lock(&rli->data_lock);
      }
      DBUG_RETURN(ev);
    }
    DBUG_ASSERT(thd==rli->info_thd);
    if (opt_reckless_slave)                     // For mysql-test
      cur_log->error = 0;
    if (cur_log->error < 0)
    {
      errmsg = "slave SQL thread aborted because of I/O error";
      if (rli->mts_group_status == Relay_log_info::MTS_IN_GROUP)
        /*
          MTS group status is set to MTS_KILLED_GROUP, whenever a read event
          error happens and there was already a non-terminal event scheduled.
        */
        rli->mts_group_status= Relay_log_info::MTS_KILLED_GROUP;
      if (hot_log)
        mysql_mutex_unlock(log_lock);
      goto err;
    }
    if (!cur_log->error) /* EOF */
    {
      /*
        On a hot log, EOF means that there are no more updates to
        process and we must block until I/O thread adds some and
        signals us to continue
      */
      if (hot_log)
      {
        /*
          We say in Seconds_Behind_Master that we have "caught up". Note that
          for example if network link is broken but I/O slave thread hasn't
          noticed it (slave_net_timeout not elapsed), then we'll say "caught
          up" whereas we're not really caught up. Fixing that would require
          internally cutting timeout in smaller pieces in network read, no
          thanks. Another example: SQL has caught up on I/O, now I/O has read
          a new event and is queuing it; the false "0" will exist until SQL
          finishes executing the new event; it will be look abnormal only if
          the events have old timestamps (then you get "many", 0, "many").

          Transient phases like this can be fixed with implemeting
          Heartbeat event which provides the slave the status of the
          master at time the master does not have any new update to send.
          Seconds_Behind_Master would be zero only when master has no
          more updates in binlog for slave. The heartbeat can be sent
          in a (small) fraction of slave_net_timeout. Until it's done
          rli->last_master_timestamp is temporarely (for time of
          waiting for the following event) reset whenever EOF is
          reached.
        */

        /* shows zero while it is sleeping (and until the next event
           is about to be executed).  Note, in MTS case
           Seconds_Behind_Master resetting follows slightly different
           schema where reaching EOF is not enough.  The status
           parameter is updated per some number of processed group of
           events. The number can't be greater than
           @@global.slave_checkpoint_group and anyway SBM updating
           rate does not exceed @@global.slave_checkpoint_period.
           Notice that SBM is set to a new value after processing the
           terminal event (e.g Commit) of a group.  Coordinator resets
           SBM when notices no more groups left neither to read from
           Relay-log nor to process by Workers.
        */
        if (!rli->is_parallel_exec())
          rli->last_master_timestamp= 0;

        DBUG_ASSERT(rli->relay_log.get_open_count() ==
                    rli->cur_log_old_open_count);

        if (rli->ign_master_log_name_end[0])
        {
          /* We generate and return a Rotate, to make our positions advance */
          DBUG_PRINT("info",("seeing an ignored end segment"));
          ev= new Rotate_log_event(rli->ign_master_log_name_end,
                                   0, rli->ign_master_log_pos_end,
                                   Rotate_log_event::DUP_NAME);
          rli->ign_master_log_name_end[0]= 0;
          mysql_mutex_unlock(log_lock);
          if (unlikely(!ev))
          {
            errmsg= "Slave SQL thread failed to create a Rotate event "
              "(out of memory?), SHOW SLAVE STATUS may be inaccurate";
            goto err;
          }
          ev->server_id= 0; // don't be ignored by slave SQL thread
          DBUG_RETURN(ev);
        }

        /*
          We can, and should release data_lock while we are waiting for
          update. If we do not, show slave status will block
        */
        mysql_mutex_unlock(&rli->data_lock);

        /*
          Possible deadlock :
          - the I/O thread has reached log_space_limit
          - the SQL thread has read all relay logs, but cannot purge for some
          reason:
            * it has already purged all logs except the current one
            * there are other logs than the current one but they're involved in
            a transaction that finishes in the current one (or is not finished)
          Solution :
          Wake up the possibly waiting I/O thread, and set a boolean asking
          the I/O thread to temporarily ignore the log_space_limit
          constraint, because we do not want the I/O thread to block because of
          space (it's ok if it blocks for any other reason (e.g. because the
          master does not send anything). Then the I/O thread stops waiting
          and reads one more event and starts honoring log_space_limit again.

          If the SQL thread needs more events to be able to rotate the log (it
          might need to finish the current group first), then it can ask for one
          more at a time. Thus we don't outgrow the relay log indefinitely,
          but rather in a controlled manner, until the next rotate.

          When the SQL thread starts it sets ignore_log_space_limit to false. 
          We should also reset ignore_log_space_limit to 0 when the user does 
          RESET SLAVE, but in fact, no need as RESET SLAVE requires that the slave
          be stopped, and the SQL thread sets ignore_log_space_limit to 0 when
          it stops.
        */
        mysql_mutex_lock(&rli->log_space_lock);

        /* 
          If we have reached the limit of the relay space and we
          are going to sleep, waiting for more events:

          1. If outside a group, SQL thread asks the IO thread 
             to force a rotation so that the SQL thread purges 
             logs next time it processes an event (thus space is
             freed).

          2. If in a group, SQL thread asks the IO thread to 
             ignore the limit and queues yet one more event 
             so that the SQL thread finishes the group and 
             is are able to rotate and purge sometime soon.
         */
        if (rli->log_space_limit && 
            rli->log_space_limit < rli->log_space_total)
        {
          /* force rotation if not in an unfinished group */
          if (!rli->is_parallel_exec())
          {
            rli->sql_force_rotate_relay= !rli->is_in_group();
          }
          else
          {
            rli->sql_force_rotate_relay=
              (rli->mts_group_status != Relay_log_info::MTS_IN_GROUP);
          }
          /* ask for one more event */
          rli->ignore_log_space_limit= true;
        }

        /*
          If the I/O thread is blocked, unblock it.  Ok to broadcast
          after unlock, because the mutex is only destroyed in
          ~Relay_log_info(), i.e. when rli is destroyed, and rli will
          not be destroyed before we exit the present function.
        */
        mysql_mutex_unlock(&rli->log_space_lock);
        mysql_cond_broadcast(&rli->log_space_cond);
        // Note that wait_for_update_relay_log unlocks lock_log !

        if (rli->is_parallel_exec() && (opt_mts_checkpoint_period != 0 ||
            DBUG_EVALUATE_IF("check_slave_debug_group", 1, 0)))
        {
          int ret= 0;
          struct timespec waittime;
          ulonglong period= static_cast<ulonglong>(opt_mts_checkpoint_period * 1000000ULL);
          ulong signal_cnt= rli->relay_log.signal_cnt;

          mysql_mutex_unlock(log_lock);
          do
          {
            /*
              At this point the coordinator has no job to delegate to workers.
              However, workers are executing their assigned jobs and as such
              the checkpoint routine must be periodically invoked.
            */
            (void) mts_checkpoint_routine(rli, period, false, true/*need_data_lock=true*/); // TODO: ALFRANIO ERROR
            mysql_mutex_lock(log_lock);
            // More to the empty relay-log all assigned events done so reset it.
            if (rli->gaq->empty())
              rli->last_master_timestamp= 0;

            if (DBUG_EVALUATE_IF("check_slave_debug_group", 1, 0))
              period= 10000000ULL;

            set_timespec_nsec(&waittime, period);
            ret= rli->relay_log.wait_for_update_relay_log(thd, &waittime);
          } while ((ret == ETIMEDOUT || ret == ETIME) /* todo:remove */ &&
                   signal_cnt == rli->relay_log.signal_cnt && !thd->killed);
        }
        else
        {
          rli->relay_log.wait_for_update_relay_log(thd, NULL);
        }
        
        // re-acquire data lock since we released it earlier
        mysql_mutex_lock(&rli->data_lock);
        continue;
      }
      /*
        If the log was not hot, we need to move to the next log in
        sequence. The next log could be hot or cold, we deal with both
        cases separately after doing some common initialization
      */
      end_io_cache(cur_log);
      DBUG_ASSERT(rli->cur_log_fd >= 0);
      mysql_file_close(rli->cur_log_fd, MYF(MY_WME));
      rli->cur_log_fd = -1;

      if (relay_log_purge)
      {
        /*
          purge_first_log will properly set up relay log coordinates in rli.
          If the group's coordinates are equal to the event's coordinates
          (i.e. the relay log was not rotated in the middle of a group),
          we can purge this relay log too.
          We do ulonglong and string comparisons, this may be slow but
          - purging the last relay log is nice (it can save 1GB of disk), so we
          like to detect the case where we can do it, and given this,
          - I see no better detection method
          - purge_first_log is not called that often
        */
        if (rli->relay_log.purge_first_log
            (rli,
             rli->get_group_relay_log_pos() == rli->get_event_relay_log_pos()
             && !strcmp(rli->get_group_relay_log_name(),rli->get_event_relay_log_name())))
        {
          errmsg = "Error purging processed logs";
          goto err;
        }
        DBUG_PRINT("info", ("next_event group master %s %lu  group relay %s %lu event %s %lu\n",
          rli->get_group_master_log_name(),
          (ulong) rli->get_group_master_log_pos(),
          rli->get_group_relay_log_name(),
          (ulong) rli->get_group_relay_log_pos(),
          rli->get_event_relay_log_name(),
          (ulong) rli->get_event_relay_log_pos()));
      }
      else
      {
        /*
          If hot_log is set, then we already have a lock on
          LOCK_log.  If not, we have to get the lock.

          According to Sasha, the only time this code will ever be executed
          is if we are recovering from a bug.
        */
        if (rli->relay_log.find_next_log(&rli->linfo, !hot_log))
        {
          errmsg = "error switching to the next log";
          goto err;
        }
        rli->set_event_relay_log_pos(BIN_LOG_HEADER_SIZE);
        rli->set_event_relay_log_name(rli->linfo.log_file_name);
        /*
          We may update the worker here but this is not extremlly
          necessary. /Alfranio
        */
        rli->flush_info();
      }

      /* Reset the relay-log-change-notified status of  Slave Workers */
      if (rli->is_parallel_exec())
      {
        DBUG_PRINT("info", ("next_event: MTS group relay log changes to %s %lu\n",
                            rli->get_group_relay_log_name(),
                            (ulong) rli->get_group_relay_log_pos()));
        rli->reset_notified_relay_log_change();
      }

      /*
        Now we want to open this next log. To know if it's a hot log (the one
        being written by the I/O thread now) or a cold log, we can use
        is_active(); if it is hot, we use the I/O cache; if it's cold we open
        the file normally. But if is_active() reports that the log is hot, this
        may change between the test and the consequence of the test. So we may
        open the I/O cache whereas the log is now cold, which is nonsense.
        To guard against this, we need to have LOCK_log.
      */

      DBUG_PRINT("info",("hot_log: %d",hot_log));
      if (!hot_log) /* if hot_log, we already have this mutex */
        mysql_mutex_lock(log_lock);
      if (rli->relay_log.is_active(rli->linfo.log_file_name))
      {
#ifdef EXTRA_DEBUG
        sql_print_information("next log '%s' is currently active",
                              rli->linfo.log_file_name);
#endif
        rli->cur_log= cur_log= rli->relay_log.get_log_file();
        rli->cur_log_old_open_count= rli->relay_log.get_open_count();
        DBUG_ASSERT(rli->cur_log_fd == -1);

        /*
           When the SQL thread is [stopped and] (re)started the
           following may happen:

           1. Log was hot at stop time and remains hot at restart

              SQL thread reads again from hot_log (SQL thread was
              reading from the active log when it was stopped and the
              very same log is still active on SQL thread restart).

              In this case, my_b_seek is performed on cur_log, while
              cur_log points to relay_log.get_log_file();

           2. Log was hot at stop time but got cold before restart

              The log was hot when SQL thread stopped, but it is not
              anymore when the SQL thread restarts.

              In this case, the SQL thread reopens the log, using
              cache_buf, ie, cur_log points to &cache_buf, and thence
              its coordinates are reset.

           3. Log was already cold at stop time

              The log was not hot when the SQL thread stopped, and, of
              course, it will not be hot when it restarts.

              In this case, the SQL thread opens the cold log again,
              using cache_buf, ie, cur_log points to &cache_buf, and
              thence its coordinates are reset.

           4. Log was hot at stop time, DBA changes to previous cold
              log and restarts SQL thread

              The log was hot when the SQL thread was stopped, but the
              user changed the coordinates of the SQL thread to
              restart from a previous cold log.

              In this case, at start time, cur_log points to a cold
              log, opened using &cache_buf as cache, and coordinates
              are reset. However, as it moves on to the next logs, it
              will eventually reach the hot log. If the hot log is the
              same at the time the SQL thread was stopped, then
              coordinates were not reset - the cur_log will point to
              relay_log.get_log_file(), and not a freshly opened
              IO_CACHE through cache_buf. For this reason we need to
              deploy a my_b_seek before calling check_binlog_magic at
              this point of the code (see: BUG#55263 for more
              details).
          
          NOTES: 
            - We must keep the LOCK_log to read the 4 first bytes, as
              this is a hot log (same as when we call read_log_event()
              above: for a hot log we take the mutex).

            - Because of scenario #4 above, we need to have a
              my_b_seek here. Otherwise, we might hit the assertion
              inside check_binlog_magic.
        */

        my_b_seek(cur_log, (my_off_t) 0);
        if (check_binlog_magic(cur_log,&errmsg))
        {
          if (!hot_log)
            mysql_mutex_unlock(log_lock);
          goto err;
        }
        if (!hot_log)
          mysql_mutex_unlock(log_lock);
        continue;
      }
      if (!hot_log)
        mysql_mutex_unlock(log_lock);
      /*
        if we get here, the log was not hot, so we will have to open it
        ourselves. We are sure that the log is still not hot now (a log can get
        from hot to cold, but not from cold to hot). No need for LOCK_log.
      */
#ifdef EXTRA_DEBUG
      sql_print_information("next log '%s' is not active",
                            rli->linfo.log_file_name);
#endif
      // open_binlog_file() will check the magic header
      if ((rli->cur_log_fd=open_binlog_file(cur_log,rli->linfo.log_file_name,
                                            &errmsg)) <0)
        goto err;
    }
    else
    {
      /*
        Read failed with a non-EOF error.
        TODO: come up with something better to handle this error
      */
      if (hot_log)
        mysql_mutex_unlock(log_lock);
      sql_print_error("Slave SQL thread%s: I/O error reading "
                      "event(errno: %d  cur_log->error: %d)",
                      rli->get_for_channel_str(), my_errno(),cur_log->error);
      // set read position to the beginning of the event
      my_b_seek(cur_log,rli->get_event_relay_log_pos());
      /* otherwise, we have had a partial read */
      errmsg = "Aborting slave SQL thread because of partial event read";
      break;                                    // To end of function
    }
  }
  if (!errmsg)
  {
    sql_print_information("Error reading relay log event%s: %s",
                          rli->get_for_channel_str(), "slave SQL thread was killed");
    DBUG_RETURN(0);
  }

err:
  if (errmsg)
    sql_print_error("Error reading relay log event%s: %s", rli->get_for_channel_str(), errmsg);
  DBUG_RETURN(0);
}

/*
  Rotate a relay log (this is used only by FLUSH LOGS; the automatic rotation
  because of size is simpler because when we do it we already have all relevant
  locks; here we don't, so this function is mainly taking locks).
  Returns nothing as we cannot catch any error (MYSQL_BIN_LOG::new_file()
  is void).
*/

int rotate_relay_log(Master_info* mi)
{
  DBUG_ENTER("rotate_relay_log");

  mysql_mutex_assert_owner(&mi->data_lock);
  DBUG_EXECUTE_IF("crash_before_rotate_relaylog", DBUG_SUICIDE(););

  Relay_log_info* rli= mi->rli;
  int error= 0;

  /*
     We need to test inited because otherwise, new_file() will attempt to lock
     LOCK_log, which may not be inited (if we're not a slave).
  */
  if (!rli->inited)
  {
    DBUG_PRINT("info", ("rli->inited == 0"));
    goto end;
  }

  /* If the relay log is closed, new_file() will do nothing. */
  error= rli->relay_log.new_file(mi->get_mi_description_event());
  if (error != 0)
    goto end;

  /*
    We harvest now, because otherwise BIN_LOG_HEADER_SIZE will not immediately
    be counted, so imagine a succession of FLUSH LOGS  and assume the slave
    threads are started:
    relay_log_space decreases by the size of the deleted relay log, but does
    not increase, so flush-after-flush we may become negative, which is wrong.
    Even if this will be corrected as soon as a query is replicated on the
    slave (because the I/O thread will then call harvest_bytes_written() which
    will harvest all these BIN_LOG_HEADER_SIZE we forgot), it may give strange
    output in SHOW SLAVE STATUS meanwhile. So we harvest now.
    If the log is closed, then this will just harvest the last writes, probably
    0 as they probably have been harvested.
  */
  rli->relay_log.harvest_bytes_written(&rli->log_space_total);
end:
  DBUG_RETURN(error);
}


/**
  flushes the relay logs of a replication channel.

  @param[in]         mi      Master_info corresponding to the
                             channel.
  @return
    @retval          true     fail
    @retval          false     ok.
*/
bool flush_relay_logs(Master_info *mi)
{
  DBUG_ENTER("flush_relay_logs");
  bool error= false;

  if (mi)
  {
    mysql_mutex_lock(&mi->data_lock);
    if (rotate_relay_log(mi))
      error= true;
    mysql_mutex_unlock(&mi->data_lock);
  }
  DBUG_RETURN(error);
}


/**
   Entry point for FLUSH RELAYLOGS command or to flush relaylogs for
   the FLUSH LOGS command.
   FLUSH LOGS or FLUSH RELAYLOGS needs to flush the relaylogs of all
   the replciaiton channels in multisource replication.
   FLUSH RELAYLOGS FOR CHANNEL flushes only the relaylogs pertaining to
   a channel.

   @param[in]         thd              the client thread carrying the command.

   @return
     @retval           true                fail
     @retval           false              success
*/
bool flush_relay_logs_cmd(THD *thd)
{
  DBUG_ENTER("flush_relay_logs_cmd");
  Master_info *mi= 0;
  LEX *lex= thd->lex;
  bool error =false;

  channel_map.wrlock();

  /*
     lex->mi.channel is NULL, for FLUSH LOGS or when the client thread
     is not present. (See tmp_thd in  the caller).
     When channel is not provided, lex->mi.for_channel is false.
  */
  if (!lex->mi.channel || !lex->mi.for_channel)
  {
    for (mi_map::iterator it= channel_map.begin(); it!= channel_map.end(); it++)
    {
      mi= it->second;

      if ((error = flush_relay_logs(mi)))
        break;
    }
  }
  else
  {

    mi= channel_map.get_mi(lex->mi.channel);

    if (mi)
    {
      /*
        Disallow flush on Group Replication applier channel to avoid
        split transactions among relay log files due to DBA action.
      */
      if (channel_map.is_group_replication_channel_name(lex->mi.channel, true))
      {
        if (thd->system_thread == SYSTEM_THREAD_SLAVE_SQL ||
            thd->system_thread == SYSTEM_THREAD_SLAVE_WORKER)
        {
          /*
            Log warning on SQL or worker threads.
          */
          sql_print_warning(ER_DEFAULT(ER_SLAVE_CHANNEL_OPERATION_NOT_ALLOWED),
                            "FLUSH RELAY LOGS", lex->mi.channel);
        }
        else
        {
          /*
            Return error on client sessions.
          */
          error= true;
          my_error(ER_SLAVE_CHANNEL_OPERATION_NOT_ALLOWED,
                   MYF(0), "FLUSH RELAY LOGS", lex->mi.channel);
        }
      }
      else
        error= flush_relay_logs(mi);
    }
    else
    {
      if (thd->system_thread == SYSTEM_THREAD_SLAVE_SQL ||
          thd->system_thread == SYSTEM_THREAD_SLAVE_WORKER)
      {
        /*
          Log warning on SQL or worker threads.
        */
        sql_print_warning(ER_DEFAULT(ER_SLAVE_CHANNEL_DOES_NOT_EXIST),
                          lex->mi.channel);
      }
      else
      {
        /*
          Return error on client sessions.
        */
        error= true;
        my_error(ER_SLAVE_CHANNEL_DOES_NOT_EXIST, MYF(0), lex->mi.channel);
      }
    }
  }

  channel_map.unlock();

  DBUG_RETURN(error);
}


/**
   Detects, based on master's version (as found in the relay log), if master
   has a certain bug.
   @param rli Relay_log_info which tells the master's version
   @param bug_id Number of the bug as found in bugs.mysql.com
   @param report bool report error message, default TRUE

   @param pred Predicate function that will be called with @c param to
   check for the bug. If the function return @c true, the bug is present,
   otherwise, it is not.

   @param param  State passed to @c pred function.

   @return TRUE if master has the bug, FALSE if it does not.
*/
bool rpl_master_has_bug(const Relay_log_info *rli, uint bug_id, bool report,
                        bool (*pred)(const void *), const void *param)
{
  struct st_version_range_for_one_bug {
    uint        bug_id;
    const uchar introduced_in[3]; // first version with bug
    const uchar fixed_in[3];      // first version with fix
  };
  static struct st_version_range_for_one_bug versions_for_all_bugs[]=
  {
    {24432, { 5, 0, 24 }, { 5, 0, 38 } },
    {24432, { 5, 1, 12 }, { 5, 1, 17 } },
    {33029, { 5, 0,  0 }, { 5, 0, 58 } },
    {33029, { 5, 1,  0 }, { 5, 1, 12 } },
    {37426, { 5, 1,  0 }, { 5, 1, 26 } },
  };
  const uchar *master_ver=
    rli->get_rli_description_event()->server_version_split;

  DBUG_ASSERT(sizeof(rli->get_rli_description_event()->server_version_split) == 3);

  for (uint i= 0;
       i < sizeof(versions_for_all_bugs)/sizeof(*versions_for_all_bugs);i++)
  {
    const uchar *introduced_in= versions_for_all_bugs[i].introduced_in,
      *fixed_in= versions_for_all_bugs[i].fixed_in;
    if ((versions_for_all_bugs[i].bug_id == bug_id) &&
        (memcmp(introduced_in, master_ver, 3) <= 0) &&
        (memcmp(fixed_in,      master_ver, 3) >  0) &&
        (pred == NULL || (*pred)(param)))
    {
      if (!report)
	return TRUE;
      // a short message for SHOW SLAVE STATUS (message length constraints)
      my_printf_error(ER_UNKNOWN_ERROR, "master may suffer from"
                      " http://bugs.mysql.com/bug.php?id=%u"
                      " so slave stops; check error log on slave"
                      " for more info", MYF(0), bug_id);
      // a verbose message for the error log
      rli->report(ERROR_LEVEL, ER_UNKNOWN_ERROR,
                  "According to the master's version ('%s'),"
                  " it is probable that master suffers from this bug:"
                  " http://bugs.mysql.com/bug.php?id=%u"
                  " and thus replicating the current binary log event"
                  " may make the slave's data become different from the"
                  " master's data."
                  " To take no risk, slave refuses to replicate"
                  " this event and stops."
                  " We recommend that all updates be stopped on the"
                  " master and slave, that the data of both be"
                  " manually synchronized,"
                  " that master's binary logs be deleted,"
                  " that master be upgraded to a version at least"
                  " equal to '%d.%d.%d'. Then replication can be"
                  " restarted.",
                  rli->get_rli_description_event()->server_version,
                  bug_id,
                  fixed_in[0], fixed_in[1], fixed_in[2]);
      return TRUE;
    }
  }
  return FALSE;
}

/**
   BUG#33029, For all 5.0 up to 5.0.58 exclusive, and 5.1 up to 5.1.12
   exclusive, if one statement in a SP generated AUTO_INCREMENT value
   by the top statement, all statements after it would be considered
   generated AUTO_INCREMENT value by the top statement, and a
   erroneous INSERT_ID value might be associated with these statement,
   which could cause duplicate entry error and stop the slave.

   Detect buggy master to work around.
 */
bool rpl_master_erroneous_autoinc(THD *thd)
{
  if (thd->rli_slave && thd->rli_slave->info_thd == thd)
  {
    Relay_log_info *c_rli= thd->rli_slave->get_c_rli();

    DBUG_EXECUTE_IF("simulate_bug33029", return TRUE;);
    return rpl_master_has_bug(c_rli, 33029, FALSE, NULL, NULL);
  }
  return FALSE;
}

/**
  a copy of active_mi->rli->slave_skip_counter, for showing in SHOW GLOBAL VARIABLES,
  INFORMATION_SCHEMA.GLOBAL_VARIABLES and @@sql_slave_skip_counter without
  taking all the mutexes needed to access active_mi->rli->slave_skip_counter
  properly.
*/
uint sql_slave_skip_counter;

/**
   Executes a START SLAVE statement.

  @param thd                 Pointer to THD object for the client thread
                             executing the statement.

   @param connection_param   Connection parameters for starting threads

   @param master_param       Master parameters used for starting threads

   @param thread_mask_input  The thread mask that identifies which threads to
                             start. If 0 is passed (start no thread) then this
                             parameter is ignored and all stopped threads are
                             started

   @param mi                 Pointer to Master_info object for the slave's IO
                             thread.

   @param set_mts_settings   If true, the channel uses the server MTS
                             configured settings when starting the applier
                             thread.

   @retval false success
   @retval true error
*/
bool start_slave(THD* thd,
                 LEX_SLAVE_CONNECTION* connection_param,
                 LEX_MASTER_INFO* master_param,
                 int thread_mask_input,
                 Master_info* mi,
                 bool set_mts_settings)
{
  bool is_error= false;
  int thread_mask;

  DBUG_ENTER("start_slave(THD, lex, lex, int, Master_info, bool");

  if (check_access(thd, SUPER_ACL, any_db, NULL, NULL, 0, 0))
    DBUG_RETURN(1);

  mi->channel_wrlock();

  if (connection_param->user ||
      connection_param->password)
  {
#if defined(HAVE_OPENSSL) && !defined(EMBEDDED_LIBRARY)
    if (!thd->get_protocol()->get_ssl())
      push_warning(thd, Sql_condition::SL_NOTE,
                   ER_INSECURE_PLAIN_TEXT,
                   ER_THD(thd, ER_INSECURE_PLAIN_TEXT));
#endif
#if !defined(HAVE_OPENSSL) && !defined(EMBEDDED_LIBRARY)
    push_warning(thd, Sql_condition::SL_NOTE,
                 ER_INSECURE_PLAIN_TEXT,
                 ER_THD(thd, ER_INSECURE_PLAIN_TEXT));
#endif
  }

  lock_slave_threads(mi);  // this allows us to cleanly read slave_running
  // Get a mask of _stopped_ threads
  init_thread_mask(&thread_mask,mi,1 /* inverse */);
  /*
    Below we will start all stopped threads.  But if the user wants to
    start only one thread, do as if the other thread was running (as we
    don't wan't to touch the other thread), so set the bit to 0 for the
    other thread
  */
  if (thread_mask_input)
  {
    thread_mask&= thread_mask_input;
  }
  if (thread_mask) //some threads are stopped, start them
  {
    if (global_init_info(mi, false, thread_mask))
    {
      is_error= true;
      my_error(ER_MASTER_INFO, MYF(0));
    }
    else if (server_id_supplied && (*mi->host || !(thread_mask & SLAVE_IO)))
    {
      /*
        If we will start IO thread we need to take care of possible
        options provided through the START SLAVE if there is any.
      */
      if (thread_mask & SLAVE_IO)
      {
        if (connection_param->user)
        {
          mi->set_start_user_configured(true);
          mi->set_user(connection_param->user);
        }
        if (connection_param->password)
        {
          mi->set_start_user_configured(true);
          mi->set_password(connection_param->password);
        }
        if (connection_param->plugin_auth)
          mi->set_plugin_auth(connection_param->plugin_auth);
        if (connection_param->plugin_dir)
          mi->set_plugin_dir(connection_param->plugin_dir);
      }

      /*
        If we will start SQL thread we will care about UNTIL options If
        not and they are specified we will ignore them and warn user
        about this fact.
      */
      if (thread_mask & SLAVE_SQL)
      {
        /*
          sql_slave_skip_counter only effects the applier thread which is
          first started. So after sql_slave_skip_counter is copied to
          rli->slave_skip_counter, it is reset to 0.
        */
        mysql_mutex_lock(&LOCK_sql_slave_skip_counter);
        mi->rli->slave_skip_counter= sql_slave_skip_counter;
        sql_slave_skip_counter= 0;
        mysql_mutex_unlock(&LOCK_sql_slave_skip_counter);
        /*
          To cache the MTS system var values and used them in the following
          runtime. The system vars can change meanwhile but having no other
          effects.
          It also allows the per channel definition of this variables.
        */
        if (set_mts_settings)
        {
          mi->rli->opt_slave_parallel_workers= opt_mts_slave_parallel_workers;
          if (mts_parallel_option == MTS_PARALLEL_TYPE_DB_NAME)
            mi->rli->channel_mts_submode = MTS_PARALLEL_TYPE_DB_NAME;
          else
            mi->rli->channel_mts_submode = MTS_PARALLEL_TYPE_LOGICAL_CLOCK;

#ifndef DBUG_OFF
        if (!DBUG_EVALUATE_IF("check_slave_debug_group", 1, 0))
#endif
          mi->rli->checkpoint_group= opt_mts_checkpoint_group;
        }

        int slave_errno= mi->rli->init_until_option(thd, master_param);
        if (slave_errno)
        {
          my_error(slave_errno, MYF(0));
          is_error= true;
        }

        if (!is_error)
          is_error= check_slave_sql_config_conflict(mi->rli);
      }
      else if (master_param->pos || master_param->relay_log_pos || master_param->gtid)
        push_warning(thd, Sql_condition::SL_NOTE, ER_UNTIL_COND_IGNORED,
                     ER_THD(thd, ER_UNTIL_COND_IGNORED));

      if (!is_error)
        is_error= start_slave_threads(false/*need_lock_slave=false*/,
                                      true/*wait_for_start=true*/,
                                      mi, thread_mask);
    }
    else
    {
      is_error= true;
      my_error(ER_BAD_SLAVE, MYF(0));
    }
  }
  else
  {
    /* no error if all threads are already started, only a warning */
    push_warning_printf(thd, Sql_condition::SL_NOTE,
                        ER_SLAVE_CHANNEL_WAS_RUNNING,
                        ER_THD(thd, ER_SLAVE_CHANNEL_WAS_RUNNING),
                        mi->get_channel());
  }

  /*
    Clean up start information if there was an attempt to start
    the IO thread to avoid any security issue.
  */
  if (is_error && (thread_mask & SLAVE_IO) == SLAVE_IO)
    mi->reset_start_info();

  unlock_slave_threads(mi);

  mi->channel_unlock();

  DBUG_RETURN(is_error);
}


/**
  Execute a STOP SLAVE statement.

  @param thd              Pointer to THD object for the client thread executing
                          the statement.

  @param mi               Pointer to Master_info object for the slave's IO
                          thread.

  @param net_report       If true, saves the exit status into Diagnostics_area.

  @param for_one_channel  If the method is being invoked only for one channel

  @param push_temp_tables_warning  If it should push a "have temp tables
                                   warning" once having open temp tables. This
                                   avoids multiple warnings when there is more
                                   than one channel with open temp tables.
                                   This parameter can be removed when the
                                   warning is issued with per-channel
                                   information.

  @retval 0 success
  @retval 1 error
*/
int stop_slave(THD* thd, Master_info* mi, bool net_report, bool for_one_channel,
               bool* push_temp_tables_warning)
{
  DBUG_ENTER("stop_slave(THD, Master_info, bool, bool");

  int slave_errno;
  if (!thd)
    thd = current_thd;

  if (check_access(thd, SUPER_ACL, any_db, NULL, NULL, 0, 0))
    DBUG_RETURN(1);

  mi->channel_wrlock();

  THD_STAGE_INFO(thd, stage_killing_slave);
  int thread_mask;
  lock_slave_threads(mi);

  DBUG_EXECUTE_IF("simulate_hold_run_locks_on_stop_slave",
                  my_sleep(10000000););

  // Get a mask of _running_ threads
  init_thread_mask(&thread_mask,mi,0 /* not inverse*/);

  /*
    Below we will stop all running threads.
    But if the user wants to stop only one thread, do as if the other thread
    was stopped (as we don't wan't to touch the other thread), so set the
    bit to 0 for the other thread
  */
  if (thd->lex->slave_thd_opt)
    thread_mask &= thd->lex->slave_thd_opt;

  if (thread_mask)
  {
    slave_errno= terminate_slave_threads(mi,thread_mask,
                                         rpl_stop_slave_timeout,
                                         false/*need_lock_term=false*/);
  }
  else
  {
    //no error if both threads are already stopped, only a warning
    slave_errno= 0;
    push_warning_printf(thd, Sql_condition::SL_NOTE,
                        ER_SLAVE_CHANNEL_WAS_NOT_RUNNING,
                        ER_THD(thd, ER_SLAVE_CHANNEL_WAS_NOT_RUNNING),
                        mi->get_channel());
  }

  /*
    If the slave has open temp tables and there is a following CHANGE MASTER
    there is a possibility that the temporary tables are left open forever.
    Though we dont restrict failover here, we do warn users. In future, we
    should have a command to delete open temp tables the slave has replicated.
    See WL#7441 regarding this command.
  */

  if (mi->rli->channel_open_temp_tables.atomic_get() &&
      *push_temp_tables_warning)
  {
    push_warning(thd, Sql_condition::SL_WARNING,
                 ER_WARN_OPEN_TEMP_TABLES_MUST_BE_ZERO,
                 ER_THD(thd, ER_WARN_OPEN_TEMP_TABLES_MUST_BE_ZERO));
    *push_temp_tables_warning= false;
  }

  unlock_slave_threads(mi);

  mi->channel_unlock();

  if (slave_errno)
  {
    if ((slave_errno == ER_STOP_SLAVE_SQL_THREAD_TIMEOUT) ||
        (slave_errno == ER_STOP_SLAVE_IO_THREAD_TIMEOUT))
    {
      push_warning(thd, Sql_condition::SL_NOTE, slave_errno,
                   ER_THD(thd, slave_errno));
      sql_print_warning("%s",ER_DEFAULT(slave_errno));
    }
    if (net_report)
      my_error(slave_errno, MYF(0));
    DBUG_RETURN(1);
  }
  else if (net_report && for_one_channel)
    my_ok(thd);

  DBUG_RETURN(0);
}

/**
  Execute a RESET SLAVE (for all channels), used in Multisource replication.
  If resetting of a particular channel fails, it exits out.

  @param[in]  thd  THD object of the client.

  @retval     0    success
  @retval     1    error
 */

int reset_slave(THD *thd)
{
  DBUG_ENTER("reset_slave(THD)");

  channel_map.assert_some_wrlock();

  Master_info *mi= 0;
  int result= 0;
  mi_map::iterator it;
  if (thd->lex->reset_slave_info.all)
  {
    /* First do reset_slave for default channel */
    mi= channel_map.get_default_channel_mi();
    if (mi && reset_slave(thd, mi, thd->lex->reset_slave_info.all))
      DBUG_RETURN(1);
    /* Do while iteration for rest of the channels */
    it= channel_map.begin();
    while (it != channel_map.end())
    {
      if (!it->first.compare(channel_map.get_default_channel()))
      {
        it++;
        continue;
      }
      mi= it->second;
      DBUG_ASSERT(mi);
      if ((result= reset_slave(thd, mi, thd->lex->reset_slave_info.all)))
        break;
      it= channel_map.begin();
    }
  }
  else
  {
    it= channel_map.begin();
    while (it != channel_map.end())
    {
      mi= it->second;
      DBUG_ASSERT(mi);
      if ((result= reset_slave(thd, mi, thd->lex->reset_slave_info.all)))
        break;
      it++;
    }
  }
  DBUG_RETURN(result);

}


/**
  Execute a RESET SLAVE statement.
  Locks slave threads and unlocks the slave threads after executing
  reset slave.

  @param thd        Pointer to THD object of the client thread executing the
                    statement.

  @param mi         Pointer to Master_info object for the slave.

  @param reset_all  Do a full reset or only clean master info structures

  @retval 0   success
  @retval !=0 error
*/
int reset_slave(THD *thd, Master_info* mi, bool reset_all)
{
  int thread_mask= 0, error= 0;
  const char* errmsg= "Unknown error occured while reseting slave";
  DBUG_ENTER("reset_slave");

  bool no_init_after_delete= false;

  mi->channel_wrlock();

  lock_slave_threads(mi);
  init_thread_mask(&thread_mask,mi,0 /* not inverse */);
  if (thread_mask) // We refuse if any slave thread is running
  {
    my_error(ER_SLAVE_CHANNEL_MUST_STOP, MYF(0), mi->get_channel());
    error=ER_SLAVE_CHANNEL_MUST_STOP;
    unlock_slave_threads(mi);
    mi->channel_unlock();
    goto err;
  }

  ha_reset_slave(thd);


  // delete relay logs, clear relay log coordinates

  /*
     For named channels, we have to delete the index and log files
     and not init them
  */
  if (strcmp(mi->get_channel(), channel_map.get_default_channel()))
    no_init_after_delete= true;

  if ((error= mi->rli->purge_relay_logs(thd,
                                        1 /* just reset */,
                                        &errmsg,
                                        no_init_after_delete)))
  {
    my_error(ER_RELAY_LOG_FAIL, MYF(0), errmsg);
    error= ER_RELAY_LOG_FAIL;
    unlock_slave_threads(mi);
    mi->channel_unlock();
    goto err;
  }

  /* Clear master's log coordinates and associated information */
  DBUG_ASSERT(!mi->rli || !mi->rli->slave_running); // none writes in rli table
  if (remove_info(mi))
  {
    error= ER_UNKNOWN_ERROR;
    my_error(ER_UNKNOWN_ERROR, MYF(0));
    unlock_slave_threads(mi);
    mi->channel_unlock();
    goto err;
  }
  if (!reset_all)
    mi->init_master_log_pos();

  unlock_slave_threads(mi);

  (void) RUN_HOOK(binlog_relay_io, after_reset_slave, (thd, mi));

  /*
     RESET SLAVE ALL deletes the channels(except default channel), so their mi
     and rli objects are removed. For default channel, its mi and rli are
     deleted and recreated to keep in clear status.
  */
  if (reset_all)
  {
    bool is_default= !strcmp(mi->get_channel(), channel_map.get_default_channel());

    channel_map.delete_mi(mi->get_channel());

    if (is_default)
    {
      if (Rpl_info_factory::
          create_slave_per_channel(opt_mi_repository_id, opt_rli_repository_id,
                                   channel_map.get_default_channel(),
                                   true, &channel_map, SLAVE_REPLICATION_CHANNEL)
          == NULL)
      {
        error= ER_MASTER_INFO;
        my_message(ER_MASTER_INFO, ER_THD(thd, ER_MASTER_INFO), MYF(0));
      }
    }
  }
  else
  {
    mi->channel_unlock();
  }

err:
  DBUG_RETURN(error);
}


/**
  Entry function for RESET SLAVE command. Function either resets
  the slave for all channels or for a single channel.
  When RESET SLAVE ALL is given, the slave_info_objects (mi, rli & workers)
  are destroyed.

  @param[in]           thd          the client thread with the command.

  @return
    @retval            false            OK
    @retval            true            not OK
*/
bool reset_slave_cmd(THD *thd)
{
  DBUG_ENTER("reset_slave_cmd");

  Master_info *mi;
  LEX *lex= thd->lex;
  bool res= true;  // default, an error

  channel_map.wrlock();

  if (!is_slave_configured())
  {
    my_error(ER_SLAVE_CONFIGURATION, MYF(0));
    channel_map.unlock();
    DBUG_RETURN(res= true);
  }

  if (!lex->mi.for_channel)
    res= reset_slave(thd);
  else
  {
    mi= channel_map.get_mi(lex->mi.channel);
    /*
      If the channel being used is a group replication channel and
      group_replication is still running we need to disable RESET SLAVE [ALL]
      command.
    */
    if (mi && channel_map.is_group_replication_channel_name(mi->get_channel(), true)
        && is_group_replication_running())
    {
      my_error(ER_SLAVE_CHANNEL_OPERATION_NOT_ALLOWED, MYF(0),
               "RESET SLAVE [ALL] FOR CHANNEL", mi->get_channel());
      channel_map.unlock();
      DBUG_RETURN(true);
    }

    if (mi)
      res= reset_slave(thd, mi, thd->lex->reset_slave_info.all);
    else if (strcmp(channel_map.get_default_channel(), lex->mi.channel))
      my_error(ER_SLAVE_CHANNEL_DOES_NOT_EXIST, MYF(0), lex->mi.channel);
  }

  channel_map.unlock();

  DBUG_RETURN(res);
}


/**
   This function checks if the given CHANGE MASTER command has any receive
   option being set or changed.

   - used in change_master().

  @param  lex_mi structure that holds all change master options given on the
          change master command.

  @retval false No change master receive option.
  @retval true  At least one receive option was there.
*/

static bool have_change_master_receive_option(const LEX_MASTER_INFO* lex_mi)
{
  bool have_receive_option= false;

  DBUG_ENTER("have_change_master_receive_option");

  /* Check if *at least one* receive option is given on change master command*/
  if (lex_mi->host ||
      lex_mi->user ||
      lex_mi->password ||
      lex_mi->log_file_name ||
      lex_mi->pos ||
      lex_mi->bind_addr ||
      lex_mi->port ||
      lex_mi->connect_retry ||
      lex_mi->server_id ||
      lex_mi->ssl != LEX_MASTER_INFO::LEX_MI_UNCHANGED ||
      lex_mi->ssl_verify_server_cert != LEX_MASTER_INFO::LEX_MI_UNCHANGED ||
      lex_mi->heartbeat_opt != LEX_MASTER_INFO::LEX_MI_UNCHANGED ||
      lex_mi->retry_count_opt !=  LEX_MASTER_INFO::LEX_MI_UNCHANGED ||
      lex_mi->ssl_key ||
      lex_mi->ssl_cert ||
      lex_mi->ssl_ca ||
      lex_mi->ssl_capath ||
      lex_mi->tls_version ||
      lex_mi->ssl_cipher ||
      lex_mi->ssl_crl ||
      lex_mi->ssl_crlpath ||
      lex_mi->repl_ignore_server_ids_opt == LEX_MASTER_INFO::LEX_MI_ENABLE)
    have_receive_option= true;

  DBUG_RETURN(have_receive_option);
}

/**
   This function checks if the given CHANGE MASTER command has any execute
   option being set or changed.

   - used in change_master().

  @param  lex_mi structure that holds all change master options given on the
          change master command.

  @param[out] need_relay_log_purge
              - If relay_log_file/relay_log_pos options are used,
                we wont delete relaylogs. We set this boolean flag to false.
              - If relay_log_file/relay_log_pos options are NOT used,
                we return the boolean flag UNCHANGED.
              - Used in change_receive_options() and change_master().

  @retval false No change master execute option.
  @retval true  At least one execute option was there.
*/

static bool have_change_master_execute_option(const LEX_MASTER_INFO* lex_mi,
                                              bool* need_relay_log_purge )
{
  bool have_execute_option= false;

  DBUG_ENTER("have_change_master_execute_option");

  /* Check if *at least one* execute option is given on change master command*/
  if (lex_mi->relay_log_name ||
      lex_mi->relay_log_pos ||
      lex_mi->sql_delay != -1)
    have_execute_option= true;

  if (lex_mi->relay_log_name || lex_mi->relay_log_pos)
    *need_relay_log_purge= false;

  DBUG_RETURN(have_execute_option);
}

/**
   This function is called if the change master command had at least one
   receive option. This function then sets or alters the receive option(s)
   given in the command. The execute options are handled in the function
   change_execute_options()

   - used in change_master().
   - Receiver threads should be stopped when this function is called.

  @param thd    Pointer to THD object for the client thread executing the
                statement.

  @param lex_mi structure that holds all change master options given on the
                change master command.
                Coming from the an executing statement or set directly this
                shall contain connection settings like hostname, user, password
                and other settings like the number of connection retries.

  @param mi     Pointer to Master_info object belonging to the slave's IO
                thread.

  @param need_relay_log_purge If the slave need to purge the current relay log

  @retval 0    no error i.e., success.
  @retval !=0  error.
*/

static int change_receive_options(THD* thd, LEX_MASTER_INFO* lex_mi,
                                  Master_info* mi, bool need_relay_log_purge)
{
  int ret= 0; /* return value. Set if there is an error. */

  DBUG_ENTER("change_receive_options");

  /*
    We want to save the old receive configurations so that we can use them to
    print the changes in these configurations (from-to form). This is used in
    sql_print_information() later.
  */
  char saved_host[HOSTNAME_LENGTH + 1], saved_bind_addr[HOSTNAME_LENGTH + 1];
  uint saved_port= 0;
  char saved_log_name[FN_REFLEN];
  my_off_t saved_log_pos= 0;

  strmake(saved_host, mi->host, HOSTNAME_LENGTH);
  strmake(saved_bind_addr, mi->bind_addr, HOSTNAME_LENGTH);
  saved_port= mi->port;
  strmake(saved_log_name, mi->get_master_log_name(), FN_REFLEN - 1);
  saved_log_pos= mi->get_master_log_pos();

  /*
    If the user specified host or port without binlog or position,
    reset binlog's name to FIRST and position to 4.
  */

  if ((lex_mi->host && strcmp(lex_mi->host, mi->host)) ||
      (lex_mi->port && lex_mi->port != mi->port))
  {
    /*
      This is necessary because the primary key, i.e. host or port, has
      changed.

      The repository does not support direct changes on the primary key,
      so the row is dropped and re-inserted with a new primary key. If we
      don't do that, the master info repository we will end up with several
      rows.
    */
    if (mi->clean_info())
    {
      ret= 1;
      goto err;
    }
    mi->master_uuid[0]= 0;
    mi->master_id= 0;
  }

  if ((lex_mi->host || lex_mi->port) && !lex_mi->log_file_name && !lex_mi->pos)
  {
    char *var_master_log_name= NULL;
    var_master_log_name= const_cast<char*>(mi->get_master_log_name());
    var_master_log_name[0]= '\0';
    mi->set_master_log_pos(BIN_LOG_HEADER_SIZE);
  }

  if (lex_mi->log_file_name)
    mi->set_master_log_name(lex_mi->log_file_name);
  if (lex_mi->pos)
  {
    mi->set_master_log_pos(lex_mi->pos);
  }

  if (lex_mi->log_file_name && !lex_mi->pos)
    push_warning(thd, Sql_condition::SL_WARNING,
                 ER_WARN_ONLY_MASTER_LOG_FILE_NO_POS,
                 ER_THD(thd, ER_WARN_ONLY_MASTER_LOG_FILE_NO_POS));

  DBUG_PRINT("info", ("master_log_pos: %lu", (ulong) mi->get_master_log_pos()));

  if (lex_mi->user || lex_mi->password)
  {
#if defined(HAVE_OPENSSL) && !defined(EMBEDDED_LIBRARY)
    if (!thd->get_protocol()->get_ssl())
      push_warning(thd, Sql_condition::SL_NOTE,
                   ER_INSECURE_PLAIN_TEXT,
                   ER_THD(thd, ER_INSECURE_PLAIN_TEXT));
#endif
#if !defined(HAVE_OPENSSL) && !defined(EMBEDDED_LIBRARY)
    push_warning(thd, Sql_condition::SL_NOTE,
                 ER_INSECURE_PLAIN_TEXT,
                 ER_THD(thd, ER_INSECURE_PLAIN_TEXT));
#endif
    push_warning(thd, Sql_condition::SL_NOTE,
                 ER_INSECURE_CHANGE_MASTER,
                 ER_THD(thd, ER_INSECURE_CHANGE_MASTER));
  }

  if (lex_mi->user)
    mi->set_user(lex_mi->user);
  if (lex_mi->password)
    mi->set_password(lex_mi->password);
  if (lex_mi->host)
    strmake(mi->host, lex_mi->host, sizeof(mi->host)-1);
  if (lex_mi->bind_addr)
    strmake(mi->bind_addr, lex_mi->bind_addr, sizeof(mi->bind_addr)-1);
  if (lex_mi->port)
    mi->port = lex_mi->port;
  if (lex_mi->connect_retry)
    mi->connect_retry = lex_mi->connect_retry;
  if (lex_mi->retry_count_opt !=  LEX_MASTER_INFO::LEX_MI_UNCHANGED)
    mi->retry_count = lex_mi->retry_count;

  if (lex_mi->heartbeat_opt != LEX_MASTER_INFO::LEX_MI_UNCHANGED)
    mi->heartbeat_period = lex_mi->heartbeat_period;
  else if (lex_mi->host || lex_mi->port)
  {
    /*
      If the user specified host or port or both without heartbeat_period,
      we use default value for heartbeat_period. By default, We want to always
      have heartbeat enabled when we switch master unless
      master_heartbeat_period is explicitly set to zero (heartbeat disabled).

      Here is the default value for heartbeat period if CHANGE MASTER did not
      specify it.  (no data loss in conversion as hb period has a max)
    */
    mi->heartbeat_period= min<float>(SLAVE_MAX_HEARTBEAT_PERIOD,
                                     (slave_net_timeout/2.0f));
    DBUG_ASSERT(mi->heartbeat_period > (float) 0.001
                || mi->heartbeat_period == 0);

    // counter is cleared if master is CHANGED.
    mi->received_heartbeats= 0;
    // clear timestamp of last heartbeat as well.
    mi->last_heartbeat= 0;
  }

  /*
    reset the last time server_id list if the current CHANGE MASTER
    is mentioning IGNORE_SERVER_IDS= (...)
  */
  if (lex_mi->repl_ignore_server_ids_opt == LEX_MASTER_INFO::LEX_MI_ENABLE)
    mi->ignore_server_ids->dynamic_ids.clear();
  for (size_t i= 0; i < lex_mi->repl_ignore_server_ids.size(); i++)
  {
    ulong s_id= lex_mi->repl_ignore_server_ids[i];
    if (s_id == ::server_id && replicate_same_server_id)
    {
      ret= ER_SLAVE_IGNORE_SERVER_IDS;
      my_error(ER_SLAVE_IGNORE_SERVER_IDS, MYF(0), static_cast<int>(s_id));
      goto err;
    }
    else
    {
      // Keep the array sorted, ignore duplicates.
      mi->ignore_server_ids->dynamic_ids.insert_unique(s_id);
    }
  }

  if (lex_mi->ssl != LEX_MASTER_INFO::LEX_MI_UNCHANGED)
    mi->ssl= (lex_mi->ssl == LEX_MASTER_INFO::LEX_MI_ENABLE);

  if (lex_mi->ssl_verify_server_cert != LEX_MASTER_INFO::LEX_MI_UNCHANGED)
    mi->ssl_verify_server_cert=
      (lex_mi->ssl_verify_server_cert == LEX_MASTER_INFO::LEX_MI_ENABLE);

  if (lex_mi->ssl_ca)
    strmake(mi->ssl_ca, lex_mi->ssl_ca, sizeof(mi->ssl_ca)-1);
  if (lex_mi->ssl_capath)
    strmake(mi->ssl_capath, lex_mi->ssl_capath, sizeof(mi->ssl_capath)-1);
  if (lex_mi->tls_version)
    strmake(mi->tls_version, lex_mi->tls_version, sizeof(mi->tls_version)-1);
  if (lex_mi->ssl_cert)
    strmake(mi->ssl_cert, lex_mi->ssl_cert, sizeof(mi->ssl_cert)-1);
  if (lex_mi->ssl_cipher)
    strmake(mi->ssl_cipher, lex_mi->ssl_cipher, sizeof(mi->ssl_cipher)-1);
  if (lex_mi->ssl_key)
    strmake(mi->ssl_key, lex_mi->ssl_key, sizeof(mi->ssl_key)-1);
  if (lex_mi->ssl_crl)
    strmake(mi->ssl_crl, lex_mi->ssl_crl, sizeof(mi->ssl_crl)-1);
  if (lex_mi->ssl_crlpath)
    strmake(mi->ssl_crlpath, lex_mi->ssl_crlpath, sizeof(mi->ssl_crlpath)-1);
#ifndef HAVE_OPENSSL
  if (lex_mi->ssl || lex_mi->ssl_ca || lex_mi->ssl_capath ||
      lex_mi->ssl_cert || lex_mi->ssl_cipher || lex_mi->ssl_key ||
      lex_mi->ssl_verify_server_cert || lex_mi->ssl_crl || lex_mi->ssl_crlpath || lex_mi->tls_version)
    push_warning(thd, Sql_condition::SL_NOTE,
                 ER_SLAVE_IGNORED_SSL_PARAMS, ER_THD(thd, ER_SLAVE_IGNORED_SSL_PARAMS));
#endif

  /*
    If user did specify neither host nor port nor any log name nor any log
    pos, i.e. he specified only user/password/master_connect_retry, he probably
    wants replication to resume from where it had left, i.e. from the
    coordinates of the **SQL** thread (imagine the case where the I/O is ahead
    of the SQL; restarting from the coordinates of the I/O would lose some
    events which is probably unwanted when you are just doing minor changes
    like changing master_connect_retry).
    A side-effect is that if only the I/O thread was started, this thread may
    restart from ''/4 after the CHANGE MASTER. That's a minor problem (it is a
    much more unlikely situation than the one we are fixing here).
    Note: coordinates of the SQL thread must be read here, before the
    'if (need_relay_log_purge)' block which resets them.
  */
  if (!lex_mi->host && !lex_mi->port &&
      !lex_mi->log_file_name && !lex_mi->pos &&
      need_relay_log_purge)
  {
    /*
      Sometimes mi->rli->master_log_pos == 0 (it happens when the SQL thread is
      not initialized), so we use a max().
      What happens to mi->rli->master_log_pos during the initialization stages
      of replication is not 100% clear, so we guard against problems using
      max().
    */
    mi->set_master_log_pos(max<ulonglong>(BIN_LOG_HEADER_SIZE,
                                          mi->rli->get_group_master_log_pos()));
    mi->set_master_log_name(mi->rli->get_group_master_log_name());
  }

  sql_print_information("'CHANGE MASTER TO%s executed'. "
    "Previous state master_host='%s', master_port= %u, master_log_file='%s', "
    "master_log_pos= %ld, master_bind='%s'. "
    "New state master_host='%s', master_port= %u, master_log_file='%s', "
    "master_log_pos= %ld, master_bind='%s'.",
    mi->get_for_channel_str(true),
    saved_host, saved_port, saved_log_name, (ulong) saved_log_pos,
    saved_bind_addr, mi->host, mi->port, mi->get_master_log_name(),
    (ulong) mi->get_master_log_pos(), mi->bind_addr);

err:
  DBUG_RETURN(ret);
}

/**
   This function is called if the change master command had at least one
   execute option. This function then sets or alters the execute option(s)
   given in the command. The receive options are handled in the function
   change_receive_options()

   - used in change_master().
   - Execute threads should be stopped before this function is called.

  @param lex_mi structure that holds all change master options given on the
                change master command.
                Coming from the an executing statement or set directly this
                shall contain connection settings like hostname, user, password
                and other settings like the number of connection retries.

  @param mi     Pointer to Master_info object belonging to the slave's IO
                thread.
*/

static void change_execute_options(LEX_MASTER_INFO* lex_mi, Master_info* mi)
{
  DBUG_ENTER("change_execute_options");

  if (lex_mi->relay_log_name)
  {
    char relay_log_name[FN_REFLEN];
    mi->rli->relay_log.make_log_name(relay_log_name, lex_mi->relay_log_name);
    mi->rli->set_group_relay_log_name(relay_log_name);
    mi->rli->set_event_relay_log_name(relay_log_name);
    mi->rli->is_group_master_log_pos_invalid= true;
  }

  if (lex_mi->relay_log_pos)
  {
    mi->rli->set_group_relay_log_pos(lex_mi->relay_log_pos);
    mi->rli->set_event_relay_log_pos(lex_mi->relay_log_pos);
    mi->rli->is_group_master_log_pos_invalid= true;
  }

  if (lex_mi->sql_delay != -1)
    mi->rli->set_sql_delay(lex_mi->sql_delay);

  DBUG_VOID_RETURN;
}

/**
  Execute a CHANGE MASTER statement.

  Apart from changing the receive/execute configurations/positions,
  this function also does the following:
  - May leave replicated open temporary table after warning.
  - Purges relay logs if no threads running and no relay log file/pos options.
  - Delete worker info in mysql.slave_worker_info table if applier not running.

  @param thd            Pointer to THD object for the client thread executing
                        the statement.

  @param mi             Pointer to Master_info object belonging to the slave's
                        IO thread.

  @param lex_mi         Lex information with master connection data.
                        Coming from the an executing statement or set directly
                        this shall contain connection settings like hostname,
                        user, password and other settings like the number of
                        connection retries.

  @param preserve_logs  If the decision of purging the logs should be always be
                        false even if a relay log name is given to the method.

  @retval 0   success
  @retval !=0 error
*/
int change_master(THD* thd, Master_info* mi, LEX_MASTER_INFO* lex_mi,
                  bool preserve_logs)
{
  int error= 0;

  /* Do we have at least one receive related (IO thread) option? */
  bool have_receive_option= false;
  /* Do we have at least one execute related (SQL/coord/worker) option? */
  bool have_execute_option= false;
  /* If there are no mts gaps, we delete the rows in this table. */
  bool mts_remove_worker_info= false;
  /* used as a bit mask to indicate running slave threads. */
  int thread_mask;
  /*
    Relay logs are purged only if both receive and execute threads are
    stopped before executing CHANGE MASTER and relay_log_file/relay_log_pos
    options are not used.
  */
  bool need_relay_log_purge= 1;

  DBUG_ENTER("change_master");

  mi->channel_wrlock();
  /*
    When we change master, we first decide which thread is running and
    which is not. We dont want this assumption to break while we change master.

    Suppose we decide that receiver thread is running and thus it is
    safe to change receive related options in mi. By this time if
    the receive thread is started, we may have a race condition between
    the client thread and receiver thread.
  */
  lock_slave_threads(mi);

  /*
    Get a bit mask for the slave threads that are running.
    Since the third argument is 0, thread_mask after the function
    returns stands for running threads.
  */
  init_thread_mask(&thread_mask, mi, 0);

  /*
    change master with master_auto_position=1 requires stopping both
    receiver and applier threads. If any slave thread is running,
    we report an error.
  */
  if (thread_mask) /* If any thread is running */
  {
    if (lex_mi->auto_position != LEX_MASTER_INFO::LEX_MI_UNCHANGED)
    {
      error= ER_SLAVE_CHANNEL_MUST_STOP;
      my_error(ER_SLAVE_CHANNEL_MUST_STOP, MYF(0), mi->get_channel());
      goto err;
    }
    /*
      Prior to WL#6120, we imposed the condition that STOP SLAVE is required
      before CHANGE MASTER. Since the slave threads die on STOP SLAVE, it was
      fine if we purged relay logs.

      Now that we do allow CHANGE MASTER with a running receiver/applier thread,
      we need to make sure that the relay logs are purged only if both
      receiver and applier threads are stopped otherwise we could lose events.

      The idea behind purging relay logs if both the threads are stopped is to
      keep consistency with the old behavior. If the user/application is doing
      a CHANGE MASTER without stopping any one thread, the relay log purge
      should be controlled via the 'relay_log_purge' option.
    */
    need_relay_log_purge= 0;
  }

  /*
    We cannot specify auto position and set either the coordinates
    on master or slave. If we try to do so, an error message is
    printed out.
  */
  if (lex_mi->log_file_name != NULL || lex_mi->pos != 0 ||
      lex_mi->relay_log_name != NULL || lex_mi->relay_log_pos != 0)
  {
    if (lex_mi->auto_position == LEX_MASTER_INFO::LEX_MI_ENABLE ||
        (lex_mi->auto_position != LEX_MASTER_INFO::LEX_MI_DISABLE &&
         mi->is_auto_position()))
    {
      error= ER_BAD_SLAVE_AUTO_POSITION;
      my_error(ER_BAD_SLAVE_AUTO_POSITION, MYF(0));
      goto err;
    }
  }

  /* CHANGE MASTER TO MASTER_AUTO_POSITION = 1 requires GTID_MODE != OFF */
  if (lex_mi->auto_position == LEX_MASTER_INFO::LEX_MI_ENABLE &&
      /*
        We hold channel_map lock for the duration of the CHANGE MASTER.
        This is important since it prevents that a concurrent
        connection changes to GTID_MODE=OFF between this check and the
        point where AUTO_POSITION is stored in the table and in mi.
      */
      get_gtid_mode(GTID_MODE_LOCK_CHANNEL_MAP) == GTID_MODE_OFF)
  {
    error= ER_AUTO_POSITION_REQUIRES_GTID_MODE_NOT_OFF;
    my_error(ER_AUTO_POSITION_REQUIRES_GTID_MODE_NOT_OFF, MYF(0));
    goto err;
  }

  /* Check if at least one receive option is given on change master */
  have_receive_option= have_change_master_receive_option(lex_mi);

  /* Check if at least one execute option is given on change master */
  have_execute_option= have_change_master_execute_option(lex_mi,
                                                         &need_relay_log_purge);

  if (preserve_logs && need_relay_log_purge)
  {
    need_relay_log_purge= false;
  }

  /* With receiver thread running, we dont allow changing receive options. */
  if (have_receive_option && (thread_mask & SLAVE_IO))
  {
    error= ER_SLAVE_CHANNEL_IO_THREAD_MUST_STOP;
    my_error(ER_SLAVE_CHANNEL_IO_THREAD_MUST_STOP, MYF(0), mi->get_channel());
    goto err;
  }

  /* With an execute thread running, we don't allow changing execute options. */
  if (have_execute_option && (thread_mask & SLAVE_SQL))
  {
    error= ER_SLAVE_CHANNEL_SQL_THREAD_MUST_STOP;
    my_error(ER_SLAVE_CHANNEL_SQL_THREAD_MUST_STOP, MYF(0), mi->get_channel());
    goto err;
  }

  /*
    We need to check if there is an empty master_host. Otherwise
    change master succeeds, a master.info file is created containing
    empty master_host string and when issuing: start slave; an error
    is thrown stating that the server is not configured as slave.
    (See BUG#28796).
  */
  if (lex_mi->host && !*lex_mi->host)
  {
    error= ER_WRONG_ARGUMENTS;
    my_error(ER_WRONG_ARGUMENTS, MYF(0), "MASTER_HOST");
    goto err;
  }

  THD_STAGE_INFO(thd, stage_changing_master);

  int thread_mask_stopped_threads;

  /*
    Before global_init_info() call, get a bit mask to indicate stopped threads
    in thread_mask_stopped_threads. Since the third argguement is 1,
    thread_mask when the function returns stands for stopped threads.
  */

  init_thread_mask(&thread_mask_stopped_threads, mi, 1);

  if (global_init_info(mi, false, thread_mask_stopped_threads))
  {
    error= ER_MASTER_INFO;
    my_error(ER_MASTER_INFO, MYF(0));
    goto err;
  }

  if ((thread_mask & SLAVE_SQL) == 0) // If execute threads are stopped
  {
    if (mi->rli->mts_recovery_group_cnt)
    {
      /*
        Change-Master can't be done if there is a mts group gap.
        That requires mts-recovery which START SLAVE provides.
      */
      DBUG_ASSERT(mi->rli->recovery_parallel_workers);

      error= ER_MTS_CHANGE_MASTER_CANT_RUN_WITH_GAPS;
      my_error(ER_MTS_CHANGE_MASTER_CANT_RUN_WITH_GAPS, MYF(0));
      goto err;
    }
    else
    {
      /*
        Lack of mts group gaps makes Workers info stale regardless of
        need_relay_log_purge computation. We set the mts_remove_worker_info
        flag here and call reset_workers() later to delete the worker info
        in mysql.slave_worker_info table.
      */
      if (mi->rli->recovery_parallel_workers)
        mts_remove_worker_info= true;
    }
  }

  /*
    When give a warning?
    CHANGE MASTER command is used in three ways:
    a) To change a connection configuration but remain connected to
       the same master.
    b) To change positions in binary or relay log(eg: master_log_pos).
    c) To change the master you are replicating from.
    We give a warning in cases b and c.
  */
  if ((lex_mi->host || lex_mi->port || lex_mi->log_file_name || lex_mi->pos ||
       lex_mi->relay_log_name || lex_mi->relay_log_pos) &&
      (mi->rli->channel_open_temp_tables.atomic_get() > 0))
    push_warning(thd, Sql_condition::SL_WARNING,
                 ER_WARN_OPEN_TEMP_TABLES_MUST_BE_ZERO,
                 ER_THD(thd, ER_WARN_OPEN_TEMP_TABLES_MUST_BE_ZERO));

  /*
    auto_position is the only option that affects both receive
    and execute sections of replication. So, this code is kept
    outside both if (have_receive_option) and if (have_execute_option)

    Here, we check if the auto_position option was used and set the flag
    if the slave should connect to the master and look for GTIDs.
  */
  if (lex_mi->auto_position != LEX_MASTER_INFO::LEX_MI_UNCHANGED)
    mi->set_auto_position(
      (lex_mi->auto_position == LEX_MASTER_INFO::LEX_MI_ENABLE));

  if (have_receive_option)
  {
    if ((error= change_receive_options(thd, lex_mi, mi, need_relay_log_purge)))
    {
      goto err;
    }
  }

  if (have_execute_option)
    change_execute_options(lex_mi, mi);

  /* If the receiver is stopped, flush master_info to disk. */
  if ((thread_mask & SLAVE_IO) == 0 && flush_master_info(mi, true))
  {
    error= ER_RELAY_LOG_INIT;
    my_error(ER_RELAY_LOG_INIT, MYF(0), "Failed to flush master info file");
    goto err;
  }

  if ((thread_mask & SLAVE_SQL) == 0) /* Applier module is not executing */
  {

    /*
      The following code for purging logs can be improved. We currently use
      3 flags-
      1) need_relay_log_purge,
      2) relay_log_purge(global) and
      3) save_relay_log_purge.

      The use of the global variable 'relay_log_purge' is bad. So, when
      refactoring the code for purge logs, please consider improving this code.
    */

    /*
      Used as a temporary variable while logs are being purged.

      We save the value of the global variable 'relay_log_purge' here and then
      set/unset it as required in if (need_relay_log_purge){}else{} block
      following which we restore relay_log_purge value from its saved value.
    */
    bool save_relay_log_purge= relay_log_purge;

    if (need_relay_log_purge)
    {
      /*
        'if (need_relay_log_purge)' implicitly means that all slave threads are
        stopped and there is no use of relay_log_file/relay_log_pos options.
        We need not check these here again.
      */

      /* purge_relay_log() returns pointer to an error message here. */
      const char* errmsg= 0;
      /*
        purge_relay_log() assumes that we have run_lock and no slave threads
        are running.
      */
      relay_log_purge= 1;
      THD_STAGE_INFO(thd, stage_purging_old_relay_logs);
      if (mi->rli->purge_relay_logs(thd,
                                    0 /* not only reset, but also reinit */,
                                    &errmsg))
      {
        error= ER_RELAY_LOG_FAIL;
        my_error(ER_RELAY_LOG_FAIL, MYF(0), errmsg);
        goto err;
      }
    }
    else
    {
      /*
        If our applier module is executing and we want to switch to another
        master without disturbing it, relay log position need not be disturbed.
        The SQL/coordinator thread will continue reasding whereever it is
        placed at the moement, finish events from the old master and
        then start with the new relay log containing events from new master
        on its own. So we only  do this when the relay logs are not purged.

        execute this when the applier is NOT executing.
      */
      const char* msg;
      relay_log_purge= 0;
      /* Relay log is already initialized */

      if (mi->rli->init_relay_log_pos(mi->rli->get_group_relay_log_name(),
                                      mi->rli->get_group_relay_log_pos(),
                                      true/*we do need mi->rli->data_lock*/,
                                      &msg, 0))
      {
        error= ER_RELAY_LOG_INIT;
        my_error(ER_RELAY_LOG_INIT, MYF(0), msg);
        goto err;
      }
    }

    relay_log_purge= save_relay_log_purge;

    /*
      Coordinates in rli were spoilt by the 'if (need_relay_log_purge)' block,
      so restore them to good values. If we left them to ''/0, that would work;
      but that would fail in the case of 2 successive CHANGE MASTER (without a
      START SLAVE in between): because first one would set the coords in mi to
      the good values of those in rli, then set those i>n rli to ''/0, then
      second CHANGE MASTER would set the coords in mi to those of rli, i.e. to
      ''/0: we have lost all copies of the original good coordinates.
      That's why we always save good coords in rli.
    */
    if (need_relay_log_purge)
    {
      mi->rli->set_group_master_log_pos(mi->get_master_log_pos());
      DBUG_PRINT("info", ("master_log_pos: %lu", (ulong) mi->get_master_log_pos()));
      mi->rli->set_group_master_log_name(mi->get_master_log_name());
    }

    char *var_group_master_log_name=
      const_cast<char *>(mi->rli->get_group_master_log_name());

    if (!var_group_master_log_name[0]) // uninitialized case
      mi->rli->set_group_master_log_pos(0);

    mi->rli->abort_pos_wait++; /* for MASTER_POS_WAIT() to abort */

    /* Clear the errors, for a clean start */
    mi->rli->clear_error();
    if (mi->rli->workers_array_initialized)
    {
      for(size_t i= 0; i < mi->rli->get_worker_count(); i++)
      {
        mi->rli->get_worker(i)->clear_error();
      }
    }

    /*
      If we don't write new coordinates to disk now, then old will remain in
      relay-log.info until START SLAVE is issued; but if mysqld is shutdown
      before START SLAVE, then old will remain in relay-log.info, and will be the
      in-memory value at restart (thus causing errors, as the old relay log does
      not exist anymore).

      Notice that the rli table is available exclusively as slave is not
      running.
    */
    if (mi->rli->flush_info(true))
    {
      error= ER_RELAY_LOG_INIT;
      my_error(ER_RELAY_LOG_INIT, MYF(0), "Failed to flush relay info file.");
      goto err;
    }

  } /* end 'if (thread_mask & SLAVE_SQL == 0)' */

  if (mts_remove_worker_info)
    if (Rpl_info_factory::reset_workers(mi->rli))
    {
      error= ER_MTS_RESET_WORKERS;
      my_error(ER_MTS_RESET_WORKERS, MYF(0));
      goto err;
    }

err:

  unlock_slave_threads(mi);
  mi->channel_unlock();
  DBUG_RETURN(error);
}


/**
   This function is first called when the Master_info object
   corresponding to a channel in a multisourced slave does not
   exist. But before a new channel is created, certain
   conditions have to be met. The below function apriorily
   checks if all such conditions are met. If all the
   conditions are met then it creates a channel i.e
   mi<->rli

   @param[in,out]  mi                When new {mi,rli} are created,
                                     the reference is stored in *mi
   @param[in]      channel           The channel on which the change
                                     master was introduced.
   @param[in]      channel_type      The channel type to be added.
*/
int add_new_channel(Master_info** mi, const char* channel,
                    enum_channel_type channel_type)
{
  DBUG_ENTER("add_new_channel");

  int error= 0;
  enum_ident_name_check ident_check_status;

  /*
    Refuse to create a new channel if the repositories does not support this.
  */

  if (opt_mi_repository_id == INFO_REPOSITORY_FILE ||
      opt_rli_repository_id == INFO_REPOSITORY_FILE)
  {
    sql_print_error("Slave: Cannot create new master info structure when"
                    " repositories are of type FILE. Convert slave"
                    " repositories  to TABLE to replicate from multiple"
                    " sources.");
    error= ER_SLAVE_NEW_CHANNEL_WRONG_REPOSITORY;
    my_error(ER_SLAVE_NEW_CHANNEL_WRONG_REPOSITORY, MYF(0));
    goto err;
  }

  /*
    Return if max num of replication channels exceeded already.
  */

  if (!channel_map.is_valid_channel_count())
  {
    error= ER_SLAVE_MAX_CHANNELS_EXCEEDED;
    my_error(ER_SLAVE_MAX_CHANNELS_EXCEEDED, MYF(0));
    goto err;
  }

 /*
   Now check the sanity of the channel name. It's length etc. The channel
   identifier is similar to table names. So, use  check_table_function.
 */
  if (channel)
  {
    ident_check_status= check_table_name(channel, strlen(channel));
  }
  else
    ident_check_status= IDENT_NAME_WRONG;

  if (ident_check_status != IDENT_NAME_OK)
  {
    error= ER_SLAVE_CHANNEL_NAME_INVALID_OR_TOO_LONG;
    my_error(ER_SLAVE_CHANNEL_NAME_INVALID_OR_TOO_LONG, MYF(0));
    goto err;
  }

  if (!((*mi)=Rpl_info_factory::create_slave_per_channel(
                                             opt_mi_repository_id,
                                             opt_rli_repository_id,
                                             channel, false, &channel_map,
                                             channel_type)))
  {
    error= ER_MASTER_INFO;
    my_error(ER_MASTER_INFO, MYF(0));
    goto err;
  }

err:

  DBUG_RETURN(error);

}

/**
   Method used to check if the user is trying to update any other option for
   the change master apart from the MASTER_USER and MASTER_PASSWORD.
   In case user tries to update any other parameter apart from these two,
   this method will return error.

   @param  lex_mi structure that holds all change master options given on
           the change master command.

   @retval TRUE - The CHANGE MASTER is updating a unsupported parameter for the
                  recovery channel.

   @retval FALSE - Everything is fine. The CHANGE MASTER can execute with the
                   given option(s) for the recovery channel.
*/
static bool is_invalid_change_master_for_group_replication_recovery(const
                                                                    LEX_MASTER_INFO*
                                                                    lex_mi)
{
  DBUG_ENTER("is_invalid_change_master_for_group_replication_recovery");
  bool have_extra_option_received= false;

  /* Check if *at least one* receive/execute option is given on change master command*/
  if (lex_mi->host ||
      lex_mi->log_file_name ||
      lex_mi->pos ||
      lex_mi->bind_addr ||
      lex_mi->port ||
      lex_mi->connect_retry ||
      lex_mi->server_id ||
      lex_mi->auto_position != LEX_MASTER_INFO::LEX_MI_UNCHANGED ||
      lex_mi->ssl != LEX_MASTER_INFO::LEX_MI_UNCHANGED ||
      lex_mi->ssl_verify_server_cert != LEX_MASTER_INFO::LEX_MI_UNCHANGED ||
      lex_mi->heartbeat_opt != LEX_MASTER_INFO::LEX_MI_UNCHANGED ||
      lex_mi->retry_count_opt !=  LEX_MASTER_INFO::LEX_MI_UNCHANGED ||
      lex_mi->ssl_key ||
      lex_mi->ssl_cert ||
      lex_mi->ssl_ca ||
      lex_mi->ssl_capath ||
      lex_mi->tls_version ||
      lex_mi->ssl_cipher ||
      lex_mi->ssl_crl ||
      lex_mi->ssl_crlpath ||
      lex_mi->repl_ignore_server_ids_opt == LEX_MASTER_INFO::LEX_MI_ENABLE ||
      lex_mi->relay_log_name ||
      lex_mi->relay_log_pos ||
      lex_mi->sql_delay != -1)
    have_extra_option_received= true;

  DBUG_RETURN(have_extra_option_received);
}

/**
  Entry point for the CHANGE MASTER command. Function
  decides to create a new channel or create an existing one.

  @param[in]        thd        the client thread that issued the command.

  @return
    @retval         true        fail
    @retval         false       success.
*/
bool change_master_cmd(THD *thd)
{
  DBUG_ENTER("change_master_cmd");

  Master_info *mi= 0;
  LEX *lex= thd->lex;
  bool res=false;

  channel_map.wrlock();

  /* The slave must have been initialized to allow CHANGE MASTER statements */
  if (!is_slave_configured())
  {
    my_error(ER_SLAVE_CONFIGURATION, MYF(0));
    res= true;
    goto err;
  }

  //If the chosen name is for group_replication_applier channel we abort
  if (channel_map.is_group_replication_channel_name(lex->mi.channel, true))
  {
    my_error(ER_SLAVE_CHANNEL_NAME_INVALID_OR_TOO_LONG, MYF(0));
    res= true;
    goto err;
  }

  // If the channel being used is group_replication_recovery we allow the
  // channel creation based on the check as to which field is being updated.
  if (channel_map.is_group_replication_channel_name(lex->mi.channel) &&
      !channel_map.is_group_replication_channel_name(lex->mi.channel, true))
  {
    LEX_MASTER_INFO* lex_mi= &thd->lex->mi;
    if (is_invalid_change_master_for_group_replication_recovery(lex_mi))
    {
      my_error(ER_SLAVE_CHANNEL_OPERATION_NOT_ALLOWED, MYF(0),
               "CHANGE MASTER with the given parameters", lex->mi.channel);
      res= true;
      goto err;
    }
  }

  /*
    Error out if number of replication channels are > 1 if FOR CHANNEL
    clause is not provided in the CHANGE MASTER command.
  */
  if (!lex->mi.for_channel && channel_map.get_num_instances() > 1)
  {
    my_error(ER_SLAVE_MULTIPLE_CHANNELS_CMD, MYF(0));
    res= true;
    goto err;
  }

  /* Get the Master_info of the channel */
  mi= channel_map.get_mi(lex->mi.channel);

  /* create a new channel if doesn't exist */
  if (!mi && strcmp(lex->mi.channel, channel_map.get_default_channel()))
  {
    enum_channel_type channel_type= SLAVE_REPLICATION_CHANNEL;
    if (channel_map.is_group_replication_channel_name(lex->mi.channel))
      channel_type= GROUP_REPLICATION_CHANNEL;

    /* The mi will be returned holding mi->channel_lock for writing */
    if (add_new_channel(&mi, lex->mi.channel, channel_type))
      goto err;
  }

  if (mi)
  {
    if (!(res= change_master(thd, mi, &thd->lex->mi)))
    {
      my_ok(thd);
    }
  }
  else
  {
    /*
       Even default channel does not exist. So issue a previous
       backward compatible  error message (till 5.6).
       @TODO: This error message shall be improved.
    */
    my_error(ER_SLAVE_CONFIGURATION, MYF(0));
  }

err:
  channel_map.unlock();

  DBUG_RETURN(res);
}


/**
  Check if there is any slave SQL config conflict.

  @param[in] rli The slave's rli object.

  @return 0 is returned if there is no conflict, otherwise 1 is returned.
 */
static int check_slave_sql_config_conflict(const Relay_log_info *rli)
{
  int channel_mts_submode, slave_parallel_workers;

  if (rli)
  {
    channel_mts_submode= rli->channel_mts_submode;
    slave_parallel_workers= rli->opt_slave_parallel_workers;
  }
  else
  {
    /*
      When the slave is first initialized, we collect the values from the
      command line options
    */
    channel_mts_submode= mts_parallel_option;
    slave_parallel_workers= opt_mts_slave_parallel_workers;
  }

  if (opt_slave_preserve_commit_order && slave_parallel_workers > 0)
  {
    if (channel_mts_submode == MTS_PARALLEL_TYPE_DB_NAME)
    {
      my_error(ER_DONT_SUPPORT_SLAVE_PRESERVE_COMMIT_ORDER, MYF(0),
               "when slave_parallel_type is DATABASE");
      return ER_DONT_SUPPORT_SLAVE_PRESERVE_COMMIT_ORDER;
    }

    if ((!opt_bin_log || !opt_log_slave_updates) &&
        channel_mts_submode == MTS_PARALLEL_TYPE_LOGICAL_CLOCK)
    {
      my_error(ER_DONT_SUPPORT_SLAVE_PRESERVE_COMMIT_ORDER, MYF(0),
               "unless the binlog and log_slave update options are "
               "both enabled");
      return ER_DONT_SUPPORT_SLAVE_PRESERVE_COMMIT_ORDER;
    }
  }

  if (rli)
  {
    const char* channel= const_cast<Relay_log_info*>(rli)->get_channel();
    if (slave_parallel_workers > 0 &&
        channel_map.is_group_replication_channel_name(channel, true))
    {
        my_error(ER_SLAVE_CHANNEL_OPERATION_NOT_ALLOWED, MYF(0),
                 "START SLAVE SQL_THREAD when SLAVE_PARALLEL_WORKERS > 0",
                 channel);
        return ER_SLAVE_CHANNEL_OPERATION_NOT_ALLOWED;
    }
  }

  return 0;
}


/**
  Checks if any slave threads of any channel is running in Multisource
  replication.
  @note: The caller shall possess channel_map lock before calling this function.

  @param[in]        thread_mask       type of slave thread- IO/SQL or any
  @param[in]        already_locked_mi the mi that has its run_lock already
                                      taken.

  @return
    @retval          true               atleast one channel threads are running.
    @retval          false              none of the the channels are running.
*/
bool is_any_slave_channel_running(int thread_mask,
                                  Master_info* already_locked_mi)
{
  DBUG_ENTER("is_any_slave_channel_running");
  Master_info *mi= 0;
  bool is_running;

  channel_map.assert_some_lock();

  for (mi_map::iterator it= channel_map.begin(); it != channel_map.end(); it++)
  {
    mi= it->second;

    if (mi)
    {
      if ((thread_mask & SLAVE_IO) != 0)
      {
        /*
          start_slave() might call this function after already locking the
          rli->run_lock for a slave channel that is going to be started.
          In this case, we just assert that the lock is taken.
        */
        if (mi != already_locked_mi)
          mysql_mutex_lock(&mi->run_lock);
        else
        {
          mysql_mutex_assert_owner(&mi->run_lock);
        }
        is_running= mi->slave_running;
        if (mi != already_locked_mi)
          mysql_mutex_unlock(&mi->run_lock);
        if (is_running)
          DBUG_RETURN(true);
      }

      if ((thread_mask & SLAVE_SQL) != 0)
      {
        /*
          start_slave() might call this function after already locking the
          rli->run_lock for a slave channel that is going to be started.
          In this case, we just assert that the lock is taken.
        */
        if (mi != already_locked_mi)
          mysql_mutex_lock(&mi->rli->run_lock);
        else
        {
          mysql_mutex_assert_owner(&mi->rli->run_lock);
        }
        is_running= mi->rli->slave_running;
        if (mi != already_locked_mi)
          mysql_mutex_unlock(&mi->rli->run_lock);
        if (is_running)
          DBUG_RETURN(true);
      }
    }

  }

  DBUG_RETURN(false);
}

#endif /* HAVE_REPLICATION */

/**
  @} (end of group Replication)
*/<|MERGE_RESOLUTION|>--- conflicted
+++ resolved
@@ -7391,11 +7391,7 @@
 
   (void) RUN_HOOK(binlog_relay_io, applier_stop,
                   (thd, rli->mi,
-<<<<<<< HEAD
-                   (connection_events_loop_aborted() || thd->killed || rli->abort_slave)));
-=======
                    !rli->sql_thread_kill_accepted));
->>>>>>> 03fc747e
 
   slave_stop_workers(rli, &mts_inited); // stopping worker pool
   delete rli->current_mts_submode;
