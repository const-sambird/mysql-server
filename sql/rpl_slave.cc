/* Copyright (c) 2000, 2016, Oracle and/or its affiliates. All rights reserved.

   This program is free software; you can redistribute it and/or modify
   it under the terms of the GNU General Public License as published by
   the Free Software Foundation; version 2 of the License.

   This program is distributed in the hope that it will be useful,
   but WITHOUT ANY WARRANTY; without even the implied warranty of
   MERCHANTABILITY or FITNESS FOR A PARTICULAR PURPOSE.  See the
   GNU General Public License for more details.

   You should have received a copy of the GNU General Public License
   along with this program; if not, write to the Free Software Foundation,
   51 Franklin Street, Fifth Floor, Boston, MA  02110-1301, USA */


/**
  @addtogroup Replication
  @{

  @file

  @brief Code to run the io thread and the sql thread on the
  replication slave.
*/

#ifdef HAVE_REPLICATION
#include "rpl_slave.h"

#include "my_bitmap.h"                         // MY_BITMAP
#include "my_thread_local.h"                   // thread_local_key_t
#include "mysql.h"                             // MYSQL
#include "sql_common.h"                        // end_server
#include "auth_common.h"                       // any_db
#include "debug_sync.h"                        // DEBUG_SYNC
#include "dynamic_ids.h"                       // Server_ids
#include "log.h"                               // sql_print_error
#include "log_event.h"                         // Rotate_log_event
#include "mysqld.h"                            // ER
#include "mysqld_thd_manager.h"                // Global_THD_manager
#include "rpl_constants.h"                     // BINLOG_FLAGS_INFO_SIZE
#include "rpl_handler.h"                       // RUN_HOOK
#include "rpl_info_factory.h"                  // Rpl_info_factory
#include "rpl_msr.h"                           // Multisource_info
#include "rpl_rli.h"                           // Relay_log_info
#include "rpl_rli_pdb.h"                       // Slave_worker
#include "rpl_slave_commit_order_manager.h"    // Commit_order_manager
#include "sql_class.h"                         // THD
#include "sql_parse.h"                         // execute_init_command
#include "sql_plugin.h"                        // opt_plugin_dir_ptr
#include "transaction.h"                       // trans_begin
#include "tztime.h"                            // Time_zone
#include "rpl_group_replication.h"

// Sic: Must be after mysqld.h to get the right ER macro.
#include "errmsg.h"                            // CR_*

#include "pfs_file_provider.h"
#include "mysql/psi/mysql_file.h"

#include <signal.h>
#include <algorithm>

using std::min;
using std::max;
using binary_log::checksum_crc32;
using binary_log::Log_event_header;

#define FLAGSTR(V,F) ((V)&(F)?#F" ":"")

/*
  a parameter of sql_slave_killed() to defer the killed status
*/
#define SLAVE_WAIT_GROUP_DONE 60
bool use_slave_mask = 0;
MY_BITMAP slave_error_mask;
char slave_skip_error_names[SHOW_VAR_FUNC_BUFF_SIZE];

char* slave_load_tmpdir = 0;
my_bool replicate_same_server_id;
ulonglong relay_log_space_limit = 0;

const char *relay_log_index= 0;
const char *relay_log_basename= 0;

/*
  MTS load-ballancing parameter.
  Max length of one MTS Worker queue. The value also determines the size
  of Relay_log_info::gaq (see @c slave_start_workers()).
  It can be set to any value in [1, ULONG_MAX - 1] range.
*/
const ulong mts_slave_worker_queue_len_max= 16384;

/*
  Statistics go to the error log every # of seconds when --log-warnings > 1
*/
const long mts_online_stat_period= 60 * 2;


/*
  MTS load-ballancing parameter.
  Time unit in microsecs to sleep by MTS Coordinator to avoid extra thread
  signalling in the case of Worker queues are close to be filled up.
*/
const ulong mts_coordinator_basic_nap= 5;

/*
  MTS load-ballancing parameter.
  Percent of Worker queue size at which Worker is considered to become
  hungry.

  C enqueues --+                   . underrun level
               V                   "
   +----------+-+------------------+--------------+
   | empty    |.|::::::::::::::::::|xxxxxxxxxxxxxx| ---> Worker dequeues
   +----------+-+------------------+--------------+

   Like in the above diagram enqueuing to the x-d area would indicate
   actual underrruning by Worker.
*/
const ulong mts_worker_underrun_level= 10;


/*
  When slave thread exits, we need to remember the temporary tables so we
  can re-use them on slave start.

  TODO: move the vars below under Master_info
*/

int disconnect_slave_event_count = 0, abort_slave_event_count = 0;

static thread_local_key_t RPL_MASTER_INFO;

enum enum_slave_reconnect_actions
{
  SLAVE_RECON_ACT_REG= 0,
  SLAVE_RECON_ACT_DUMP= 1,
  SLAVE_RECON_ACT_EVENT= 2,
  SLAVE_RECON_ACT_MAX
};

enum enum_slave_reconnect_messages
{
  SLAVE_RECON_MSG_WAIT= 0,
  SLAVE_RECON_MSG_KILLED_WAITING= 1,
  SLAVE_RECON_MSG_AFTER= 2,
  SLAVE_RECON_MSG_FAILED= 3,
  SLAVE_RECON_MSG_COMMAND= 4,
  SLAVE_RECON_MSG_KILLED_AFTER= 5,
  SLAVE_RECON_MSG_MAX
};

static const char *reconnect_messages[SLAVE_RECON_ACT_MAX][SLAVE_RECON_MSG_MAX]=
{
  {
    "Waiting to reconnect after a failed registration on master",
    "Slave I/O thread killed while waiting to reconnect after a failed \
registration on master",
    "Reconnecting after a failed registration on master",
    "failed registering on master, reconnecting to try again, \
log '%s' at position %s",
    "COM_REGISTER_SLAVE",
    "Slave I/O thread killed during or after reconnect"
  },
  {
    "Waiting to reconnect after a failed binlog dump request",
    "Slave I/O thread killed while retrying master dump",
    "Reconnecting after a failed binlog dump request",
    "failed dump request, reconnecting to try again, log '%s' at position %s",
    "COM_BINLOG_DUMP",
    "Slave I/O thread killed during or after reconnect"
  },
  {
    "Waiting to reconnect after a failed master event read",
    "Slave I/O thread killed while waiting to reconnect after a failed read",
    "Reconnecting after a failed master event read",
    "Slave I/O thread: Failed reading log event, reconnecting to retry, \
log '%s' at position %s",
    "",
    "Slave I/O thread killed during or after a reconnect done to recover from \
failed read"
  }
};

enum enum_slave_apply_event_and_update_pos_retval
{
  SLAVE_APPLY_EVENT_AND_UPDATE_POS_OK= 0,
  SLAVE_APPLY_EVENT_AND_UPDATE_POS_APPLY_ERROR= 1,
  SLAVE_APPLY_EVENT_AND_UPDATE_POS_UPDATE_POS_ERROR= 2,
  SLAVE_APPLY_EVENT_AND_UPDATE_POS_APPEND_JOB_ERROR= 3,
  SLAVE_APPLY_EVENT_AND_UPDATE_POS_MAX
};


static int process_io_rotate(Master_info* mi, Rotate_log_event* rev);
static int process_io_create_file(Master_info* mi, Create_file_log_event* cev);
static bool wait_for_relay_log_space(Relay_log_info* rli);
static inline bool io_slave_killed(THD* thd,Master_info* mi);
static inline bool is_autocommit_off_and_infotables(THD* thd);
static int init_slave_thread(THD* thd, SLAVE_THD_TYPE thd_type);
static void print_slave_skip_errors(void);
static int safe_connect(THD* thd, MYSQL* mysql, Master_info* mi);
static int safe_reconnect(THD* thd, MYSQL* mysql, Master_info* mi,
                          bool suppress_warnings);
static int connect_to_master(THD* thd, MYSQL* mysql, Master_info* mi,
                             bool reconnect, bool suppress_warnings);
static int get_master_version_and_clock(MYSQL* mysql, Master_info* mi);
static int get_master_uuid(MYSQL *mysql, Master_info *mi);
int io_thread_init_commands(MYSQL *mysql, Master_info *mi);
static Log_event* next_event(Relay_log_info* rli);
bool queue_event(Master_info* mi,const char* buf,ulong event_len);
static int terminate_slave_thread(THD *thd,
                                  mysql_mutex_t *term_lock,
                                  mysql_cond_t *term_cond,
                                  volatile uint *slave_running,
                                  ulong *stop_wait_timeout,
                                  bool need_lock_term);
static bool check_io_slave_killed(THD *thd, Master_info *mi, const char *info);
int slave_worker_exec_job_group(Slave_worker *w, Relay_log_info *rli);
static int mts_event_coord_cmp(LOG_POS_COORD *id1, LOG_POS_COORD *id2);

static int check_slave_sql_config_conflict(const Relay_log_info *rli);

/*
  Applier thread InnoDB priority.
  When two transactions conflict inside InnoDB, the one with
  greater priority wins.

  @param thd       Thread handler for slave
  @param priority  Thread priority
*/
static void set_thd_tx_priority(THD* thd, int priority)
{
  DBUG_ENTER("set_thd_tx_priority");
  DBUG_ASSERT(thd->system_thread == SYSTEM_THREAD_SLAVE_SQL ||
              thd->system_thread == SYSTEM_THREAD_SLAVE_WORKER);

  thd->thd_tx_priority= priority;
  DBUG_EXECUTE_IF("dbug_set_high_prio_sql_thread",
  {
    thd->thd_tx_priority= 1;
  });

  DBUG_VOID_RETURN;
}

/*
  Function to set the slave's max_allowed_packet based on the value
  of slave_max_allowed_packet.

    @in_param    thd    Thread handler for slave
    @in_param    mysql  MySQL connection handle
*/

static void set_slave_max_allowed_packet(THD *thd, MYSQL *mysql)
{
  DBUG_ENTER("set_slave_max_allowed_packet");
  // thd and mysql must be valid
  DBUG_ASSERT(thd && mysql);

  thd->variables.max_allowed_packet= slave_max_allowed_packet;
  /*
    Adding MAX_LOG_EVENT_HEADER_LEN to the max_packet_size on the I/O
    thread and the mysql->option max_allowed_packet, since a
    replication event can become this much  larger than
    the corresponding packet (query) sent from client to master.
  */
  thd->get_protocol_classic()->set_max_packet_size(
    slave_max_allowed_packet + MAX_LOG_EVENT_HEADER);
  /*
    Skipping the setting of mysql->net.max_packet size to slave
    max_allowed_packet since this is done during mysql_real_connect.
  */
  mysql->options.max_allowed_packet=
    slave_max_allowed_packet+MAX_LOG_EVENT_HEADER;
  DBUG_VOID_RETURN;
}

/*
  Find out which replications threads are running

  SYNOPSIS
    init_thread_mask()
    mask                Return value here
    mi                  master_info for slave
    inverse             If set, returns which threads are not running

  IMPLEMENTATION
    Get a bit mask for which threads are running so that we can later restart
    these threads.

  RETURN
    mask        If inverse == 0, running threads
                If inverse == 1, stopped threads
*/

void init_thread_mask(int* mask, Master_info* mi, bool inverse)
{
  bool set_io = mi->slave_running, set_sql = mi->rli->slave_running;
  int tmp_mask=0;
  DBUG_ENTER("init_thread_mask");

  if (set_io)
    tmp_mask |= SLAVE_IO;
  if (set_sql)
    tmp_mask |= SLAVE_SQL;
  if (inverse)
    tmp_mask^= (SLAVE_IO | SLAVE_SQL);
  *mask = tmp_mask;
  DBUG_VOID_RETURN;
}


/*
  lock_slave_threads()
*/

void lock_slave_threads(Master_info* mi)
{
  DBUG_ENTER("lock_slave_threads");

  //TODO: see if we can do this without dual mutex
  mysql_mutex_lock(&mi->run_lock);
  mysql_mutex_lock(&mi->rli->run_lock);
  DBUG_VOID_RETURN;
}


/*
  unlock_slave_threads()
*/

void unlock_slave_threads(Master_info* mi)
{
  DBUG_ENTER("unlock_slave_threads");

  //TODO: see if we can do this without dual mutex
  mysql_mutex_unlock(&mi->rli->run_lock);
  mysql_mutex_unlock(&mi->run_lock);
  DBUG_VOID_RETURN;
}

#ifdef HAVE_PSI_INTERFACE

static PSI_memory_key key_memory_rli_mts_coor;

static PSI_thread_key key_thread_slave_io, key_thread_slave_sql, key_thread_slave_worker;

static PSI_thread_info all_slave_threads[]=
{
  { &key_thread_slave_io, "slave_io", PSI_FLAG_GLOBAL},
  { &key_thread_slave_sql, "slave_sql", PSI_FLAG_GLOBAL},
  { &key_thread_slave_worker, "slave_worker", PSI_FLAG_GLOBAL}
};

static PSI_memory_info all_slave_memory[]=
{
  { &key_memory_rli_mts_coor, "Relay_log_info::mts_coor", 0}
};

static void init_slave_psi_keys(void)
{
  const char* category= "sql";
  int count;

  count= array_elements(all_slave_threads);
  mysql_thread_register(category, all_slave_threads, count);

  count= array_elements(all_slave_memory);
  mysql_memory_register(category, all_slave_memory, count);
}
#endif /* HAVE_PSI_INTERFACE */

/* Initialize slave structures */

int init_slave()
{
  DBUG_ENTER("init_slave");
  int error= 0;
  int thread_mask= SLAVE_SQL | SLAVE_IO;
  Master_info *mi= NULL;

#ifdef HAVE_PSI_INTERFACE
  init_slave_psi_keys();
#endif

  /*
    This is called when mysqld starts. Before client connections are
    accepted. However bootstrap may conflict with us if it does START SLAVE.
    So it's safer to take the lock.
  */
  channel_map.wrlock();

  if (my_create_thread_local_key(&RPL_MASTER_INFO, NULL))
    DBUG_RETURN(1);

  /*
    Create slave info objects by reading repositories of individual
    channels and add them into channel_map
  */
  if ((error= Rpl_info_factory::create_slave_info_objects(opt_mi_repository_id,
                                                          opt_rli_repository_id,
                                                          thread_mask,
                                                          &channel_map)))
  {
    sql_print_error("Failed to create or recover replication info repositories.");
    error = 1;
    goto err;
  }

#ifndef DBUG_OFF
  /* @todo: Print it for all the channels */
  {
    Master_info *default_mi;
    default_mi= channel_map.get_default_channel_mi();
    if (default_mi && default_mi->rli)
    {
      DBUG_PRINT("info", ("init group master %s %lu  group relay %s %lu event %s %lu\n",
                          default_mi->rli->get_group_master_log_name(),
                          (ulong) default_mi->rli->get_group_master_log_pos(),
                          default_mi->rli->get_group_relay_log_name(),
                          (ulong) default_mi->rli->get_group_relay_log_pos(),
                          default_mi->rli->get_event_relay_log_name(),
                          (ulong) default_mi->rli->get_event_relay_log_pos()));
    }
  }
#endif

  if (get_gtid_mode(GTID_MODE_LOCK_CHANNEL_MAP) == GTID_MODE_OFF)
  {
    for (mi_map::iterator it= channel_map.begin(); it != channel_map.end(); it++)
    {
      Master_info *mi= it->second;
      if (mi != NULL && mi->is_auto_position())
      {
        sql_print_warning("Detected misconfiguration: replication channel "
                          "'%.192s' was configured with AUTO_POSITION = 1, "
                          "but the server was started with --gtid-mode=off. "
                          "Either reconfigure replication using "
                          "CHANGE MASTER TO MASTER_AUTO_POSITION = 0 "
                          "FOR CHANNEL '%.192s', or change GTID_MODE to some "
                          "value other than OFF, before starting the slave "
                          "receiver thread.",
                          mi->get_channel(), mi->get_channel());
      }
    }
  }

  if (check_slave_sql_config_conflict(NULL))
  {
    error= 1;
    goto err;
  }

  /*
    Loop through the channel_map and start slave threads for each channel.
  */
  if (!opt_skip_slave_start)
  {
    for (mi_map::iterator it= channel_map.begin(); it!=channel_map.end(); it++)
    {
      mi= it->second;

      /* If server id is not set, start_slave_thread() will say it */
      if (mi && mi->host[0])
      {
        /* same as in start_slave() cache the global var values into rli's members */
        mi->rli->opt_slave_parallel_workers= opt_mts_slave_parallel_workers;
        mi->rli->checkpoint_group= opt_mts_checkpoint_group;
        if (mts_parallel_option == MTS_PARALLEL_TYPE_DB_NAME)
          mi->rli->channel_mts_submode = MTS_PARALLEL_TYPE_DB_NAME;
        else
          mi->rli->channel_mts_submode = MTS_PARALLEL_TYPE_LOGICAL_CLOCK;
        if (start_slave_threads(true/*need_lock_slave=true*/,
                                false/*wait_for_start=false*/,
                                mi,
                                thread_mask))
        {
          /*
            Creation of slave threads for subsequent channels are stopped
            if a failure occurs in this iteration.
            @todo:have an option if the user wants to continue
            the replication for other channels.
          */
          sql_print_error("Failed to create slave threads");
          error= 1;
          goto err;
        }
      }
    }
  }

err:

  channel_map.unlock();
  if (error)
    sql_print_information("Check error log for additional messages. "
                          "You will not be able to start replication until "
                          "the issue is resolved and the server restarted.");
  DBUG_RETURN(error);
}


/**
   Function to start a slave for all channels.
   Used in Multisource replication.
   @param[in]        THD           THD object of the client.

   @retval false success
   @retval true error

    @todo: It is good to continue to start other channels
           when a slave start failed for other channels.

    @todo: The problem with the below code is if the slave is already
           stared, we would multple warnings called
           "Slave was already running" for each channel.
           A nice warning message  would be to add
           "Slave for channel '%s" was already running"
           but error messages are in different languages and cannot be tampered
           with so, we have to handle it case by case basis, whether
           only default channel exists or not and properly continue with
           starting other channels if one channel fails clearly giving
           an error message by displaying failed channels.
*/
bool start_slave(THD *thd)
{

  DBUG_ENTER("start_slave(THD)");
  Master_info *mi;
  bool channel_configured;

  if (channel_map.get_num_instances() == 1)
  {
    mi= channel_map.get_default_channel_mi();
    DBUG_ASSERT(mi);
    if (start_slave(thd, &thd->lex->slave_connection,
                    &thd->lex->mi, thd->lex->slave_thd_opt, mi, true))
      DBUG_RETURN(true);
  }
  else
  {
    /*
      Users cannot start more than one channel's applier thread
      if sql_slave_skip_counter > 0. It throws an error to the session.
    */
    mysql_mutex_lock(&LOCK_sql_slave_skip_counter);
    /* sql_slave_skip_counter > 0 && !(START SLAVE IO_THREAD) */
    if (sql_slave_skip_counter > 0 && !(thd->lex->slave_thd_opt & SLAVE_IO))
    {
      my_error(ER_SLAVE_CHANNEL_SQL_SKIP_COUNTER, MYF(0));
      mysql_mutex_unlock(&LOCK_sql_slave_skip_counter);
      DBUG_RETURN(true);
    }
    mysql_mutex_unlock(&LOCK_sql_slave_skip_counter);

    for (mi_map::iterator it= channel_map.begin(); it!= channel_map.end(); it++)
    {
      mi= it->second;

      channel_configured= mi && mi->inited && mi->host[0];   // channel properly configured.

      if (channel_configured)
      {
        if (start_slave(thd, &thd->lex->slave_connection,
                        &thd->lex->mi,
                        thd->lex->slave_thd_opt, mi, true))
        {
          sql_print_error("Slave: Could not start slave for channel '%s'."
                          " operation discontinued", mi->get_channel());
          DBUG_RETURN(true);
        }
      }
    }
  }
  /* no error */
  my_ok(thd);

  DBUG_RETURN(false);
}


/**
   Function to stop a slave for all channels.
   Used in Multisource replication.
   @param[in]        THD           THD object of the client.

   @return
    @retval           0            success
    @retval           1           error

    @todo: It is good to continue to stop other channels
           when a slave start failed for other channels.
*/
int stop_slave(THD *thd)
{
  DBUG_ENTER("stop_slave(THD)");
  bool push_temp_table_warning= true;
  Master_info *mi=0;
  int error= 0;
  bool channel_configured;

  if (channel_map.get_num_instances() == 1)
  {
    mi= channel_map.get_default_channel_mi();

    DBUG_ASSERT(!strcmp(mi->get_channel(),
                        channel_map.get_default_channel()));

    error= stop_slave(thd, mi, 1,
                      false /*for_one_channel*/, &push_temp_table_warning);

    if (error)
      goto err;
  }
  else
  {
    for(mi_map::iterator it= channel_map.begin(); it!= channel_map.end(); it++)
    {
      mi= it->second;

      channel_configured= mi && mi->host[0];

      if (channel_configured)
      {
        error= stop_slave(thd, mi, 1,
                          false /*for_one_channel*/, &push_temp_table_warning);

        if (error)
        {
          sql_print_error("Slave: Could not stop slave for channel '%s'"
                          " operation discontinued", mi->get_channel());
          goto err;
        }
      }
    }
  }
  /* no error */
  my_ok(thd);

err:
  DBUG_RETURN(error);
}


/**
  Entry point to the START SLAVE command. The function
  decides to start replication threads on several channels
  or a single given channel.

  @param[in]   thd        the client thread carrying the command.

  @return
    @retval      false      ok
    @retval      true       not ok.
*/
bool start_slave_cmd(THD *thd)
{
  DBUG_ENTER("start_slave_cmd");

  Master_info *mi;
  LEX *lex= thd->lex;
  bool res= true;  /* default, an error */

  channel_map.wrlock();

  if (!is_slave_configured())
  {
    my_message(ER_SLAVE_CONFIGURATION, ER(ER_SLAVE_CONFIGURATION), MYF(0));
    goto err;
  }


  if (!lex->mi.for_channel)
  {
    /*
      If slave_until options are provided when multiple channels exist
      without explicitly providing FOR CHANNEL clause, error out.
    */
    if (lex->mi.slave_until && channel_map.get_num_instances() > 1)
    {
      my_error(ER_SLAVE_MULTIPLE_CHANNELS_CMD, MYF(0));
      goto err;
    }

    res= start_slave(thd);
  }
  else
  {
    mi= channel_map.get_mi(lex->mi.channel);

    /*
      If the channel being used is a group replication channel we need to
      disable this command here as, in some cases, group replication does not
      support them.

      For channel group_replication_applier we disable START SLAVE [IO_THREAD]
      command.

      For channel group_replication_recovery we disable START SLAVE command
      and its two thread variants.
    */
    if (mi &&
        channel_map.is_group_replication_channel_name(mi->get_channel()) &&
        ((!thd->lex->slave_thd_opt || (thd->lex->slave_thd_opt & SLAVE_IO)) ||
         (!(channel_map.is_group_replication_channel_name(mi->get_channel(), true))
          && (thd->lex->slave_thd_opt & SLAVE_SQL))))
    {
      const char *command= "START SLAVE FOR CHANNEL";
      if (thd->lex->slave_thd_opt & SLAVE_IO)
        command= "START SLAVE IO_THREAD FOR CHANNEL";
      else if (thd->lex->slave_thd_opt & SLAVE_SQL)
        command= "START SLAVE SQL_THREAD FOR CHANNEL";

      my_error(ER_SLAVE_CHANNEL_OPERATION_NOT_ALLOWED, MYF(0),
               command, mi->get_channel(), command);

      goto err;
    }

    if (mi)
      res= start_slave(thd, &thd->lex->slave_connection,
                       &thd->lex->mi, thd->lex->slave_thd_opt, mi, true);
    else if (strcmp(channel_map.get_default_channel(), lex->mi.channel))
      my_error(ER_SLAVE_CHANNEL_DOES_NOT_EXIST, MYF(0), lex->mi.channel);

    if (!res)
      my_ok(thd);

  }
err:
  channel_map.unlock();
  DBUG_RETURN(res);
}


/**
  Entry point for the STOP SLAVE command. This function stops replication
  threads for all channels or a single channel based on the  command
  options supplied.

  @param[in]     thd         the client thread.

  @return
   @retval       false            ok
   @retval       true             not ok.
*/
bool stop_slave_cmd(THD *thd)
{
  DBUG_ENTER("stop_slave_cmd");

  Master_info* mi;
  bool push_temp_table_warning= true;
  LEX *lex= thd->lex;
  bool res= true;    /*default, an error */

  channel_map.rdlock();

  if (!is_slave_configured())
  {
    my_message(ER_SLAVE_CONFIGURATION, ER(ER_SLAVE_CONFIGURATION), MYF(0));
    channel_map.unlock();
    DBUG_RETURN(res= true);
  }

  if (!lex->mi.for_channel)
    res= stop_slave(thd);
  else
  {
    mi= channel_map.get_mi(lex->mi.channel);

    /*
      If the channel being used is a group replication channel we need to
      disable this command here as, in some cases, group replication does not
      support them.

      For channel group_replication_applier we disable STOP SLAVE [IO_THREAD]
      command.

      For channel group_replication_recovery we disable STOP SLAVE command
      and its two thread variants.
    */
    if (mi &&
        channel_map.is_group_replication_channel_name(mi->get_channel()) &&
        ((!thd->lex->slave_thd_opt || (thd->lex->slave_thd_opt & SLAVE_IO)) ||
         (!(channel_map.is_group_replication_channel_name(mi->get_channel(), true))
          && (thd->lex->slave_thd_opt & SLAVE_SQL))))
    {
      const char *command= "STOP SLAVE FOR CHANNEL";
      if (thd->lex->slave_thd_opt & SLAVE_IO)
        command= "STOP SLAVE IO_THREAD FOR CHANNEL";
      else if (thd->lex->slave_thd_opt & SLAVE_SQL)
        command= "STOP SLAVE SQL_THREAD FOR CHANNEL";

      my_error(ER_SLAVE_CHANNEL_OPERATION_NOT_ALLOWED, MYF(0),
               command, mi->get_channel(), command);

      channel_map.unlock();
      DBUG_RETURN(true);
    }

    if (mi)
      res= stop_slave(thd, mi, 1 /*net report */,
                      true /*for_one_channel*/, &push_temp_table_warning);
    else if (strcmp(channel_map.get_default_channel(), lex->mi.channel))
      my_error(ER_SLAVE_CHANNEL_DOES_NOT_EXIST, MYF(0), lex->mi.channel);
  }

  channel_map.unlock();

  DBUG_RETURN(res);
}

/**
   Parse the given relay log and identify the rotate event from the master.
   Ignore the Format description event, Previous_gtid log event and ignorable
   events within the relay log. When a rotate event is found check if it is a
   rotate that is originated from the master or not based on the server_id. If
   the rotate is from slave or if it is a fake rotate event ignore the event.
   If any other events are encountered apart from the above events generate an
   error. From the rotate event extract the master's binary log name and
   position.

   @param filename
          Relay log name which needs to be parsed.

   @param[OUT] master_log_file
          Set the master_log_file to the log file name that is extracted from
          rotate event. The master_log_file should contain string of len
          FN_REFLEN.

   @param[OUT] master_log_pos
          Set the master_log_pos to the log position extracted from rotate
          event.

   @retval FOUND_ROTATE: When rotate event is found in the relay log
   @retval NOT_FOUND_ROTATE: When rotate event is not found in the relay log
   @retval ERROR: On error
 */
enum enum_read_rotate_from_relay_log_status
{ FOUND_ROTATE, NOT_FOUND_ROTATE, ERROR };

static enum_read_rotate_from_relay_log_status
read_rotate_from_relay_log(char *filename, char *master_log_file,
                           my_off_t *master_log_pos)
{
  DBUG_ENTER("read_rotate_from_relay_log");
  /*
    Create a Format_description_log_event that is used to read the
    first event of the log.
   */
  Format_description_log_event fd_ev(BINLOG_VERSION), *fd_ev_p= &fd_ev;
  DBUG_ASSERT(fd_ev.is_valid());
  IO_CACHE log;
  const char *errmsg= NULL;
  File file= open_binlog_file(&log, filename, &errmsg);
  if (file < 0)
  {
    sql_print_error("Error during --relay-log-recovery: %s", errmsg);
    DBUG_RETURN(ERROR);
  }
  my_b_seek(&log, BIN_LOG_HEADER_SIZE);
  Log_event *ev= NULL;
  bool done= false;
  enum_read_rotate_from_relay_log_status ret= NOT_FOUND_ROTATE;
  while (!done &&
         (ev= Log_event::read_log_event(&log, 0, fd_ev_p, opt_slave_sql_verify_checksum)) !=
         NULL)
  {
    DBUG_PRINT("info", ("Read event of type %s", ev->get_type_str()));
    switch (ev->get_type_code())
    {
    case binary_log::FORMAT_DESCRIPTION_EVENT:
      if (fd_ev_p != &fd_ev)
        delete fd_ev_p;
      fd_ev_p= (Format_description_log_event *)ev;
      break;
    case binary_log::ROTATE_EVENT:
      /*
        Check for rotate event from the master. Ignore the ROTATE event if it
        is a fake rotate event with server_id=0.
       */
      if (ev->server_id && ev->server_id != ::server_id)
      {
        Rotate_log_event *rotate_ev= (Rotate_log_event *)ev;
        DBUG_ASSERT(FN_REFLEN >= rotate_ev->ident_len + 1);
        memcpy(master_log_file, rotate_ev->new_log_ident, rotate_ev->ident_len + 1);
        *master_log_pos= rotate_ev->pos;
        ret= FOUND_ROTATE;
        done= true;
      }
      break;
    case binary_log::PREVIOUS_GTIDS_LOG_EVENT:
      break;
    case binary_log::IGNORABLE_LOG_EVENT:
      break;
    default:
      sql_print_error("Error during --relay-log-recovery: Could not locate "
                      "rotate event from the master.");
      ret= ERROR;
      done= true;
      break;
    }
    if (ev != fd_ev_p)
      delete ev;
  }
  if (log.error < 0)
  {
    sql_print_error("Error during --relay-log-recovery: Error reading events from relay log: %d",
                    log.error);
    DBUG_RETURN(ERROR);
  }

  if (fd_ev_p != &fd_ev)
  {
    delete fd_ev_p;
    fd_ev_p= &fd_ev;
  }

  if (mysql_file_close(file, MYF(MY_WME)))
    DBUG_RETURN(ERROR);
  if (end_io_cache(&log))
  {
    sql_print_error("Error during --relay-log-recovery: Error while freeing "
                    "IO_CACHE object");
    DBUG_RETURN(ERROR);
  }
  DBUG_RETURN(ret);
}

/**
   Reads relay logs one by one starting from the first relay log. Looks for
   the first rotate event from the master. If rotate is not found in the relay
   log search continues to next relay log. If rotate event from master is
   found then the extracted master_log_file and master_log_pos are used to set
   rli->group_master_log_name and rli->group_master_log_pos. If an error has
   occurred the error code is retuned back.

   @param rli
          Relay_log_info object to read relay log files and to set
          group_master_log_name and group_master_log_pos.

   @retval 0 On success
   @retval 1 On failure
 */
static int
find_first_relay_log_with_rotate_from_master(Relay_log_info* rli)
{
  DBUG_ENTER("find_first_relay_log_with_rotate_from_master");
  int error= 0;
  LOG_INFO linfo;
  bool got_rotate_from_master= false;
  int pos;
  char master_log_file[FN_REFLEN];
  my_off_t master_log_pos= 0;

  if (channel_map.is_group_replication_channel_name(rli->get_channel()))
  {
    sql_print_information("Relay log recovery skipped for group replication "
                          "channel.");
    goto err;
  }

  for (pos= rli->relay_log.find_log_pos(&linfo, NULL, true);
       !pos;
       pos= rli->relay_log.find_next_log(&linfo, true))
  {
    switch (read_rotate_from_relay_log(linfo.log_file_name, master_log_file,
                                       &master_log_pos))
    {
    case ERROR:
      error= 1;
      break;
    case FOUND_ROTATE:
      got_rotate_from_master= true;
      break;
    case NOT_FOUND_ROTATE:
      break;
    }
    if (error || got_rotate_from_master)
      break;
  }
  if (pos== LOG_INFO_IO)
  {
    error= 1;
    sql_print_error("Error during --relay-log-recovery: Could not read "
                    "relay log index file due to an IO error.");
    goto err;
  }
  if (pos== LOG_INFO_EOF)
  {
    error= 1;
    sql_print_error("Error during --relay-log-recovery: Could not locate "
                    "rotate event from master in relay log file.");
    goto err;
  }
  if (!error && got_rotate_from_master)
  {
    rli->set_group_master_log_name(master_log_file);
    rli->set_group_master_log_pos(master_log_pos);
  }
err:
  DBUG_RETURN(error);
}

/*
  Updates the master info based on the information stored in the
  relay info and ignores relay logs previously retrieved by the IO
  thread, which thus starts fetching again based on to the
  master_log_pos and master_log_name. Eventually, the old
  relay logs will be purged by the normal purge mechanism.

  There can be a special case where rli->group_master_log_name and
  rli->group_master_log_pos are not intialized, as the sql thread was never
  started at all. In those cases all the existing relay logs are parsed
  starting from the first one and the initial rotate event that was received
  from the master is identified. From the rotate event master_log_name and
  master_log_pos are extracted and they are set to rli->group_master_log_name
  and rli->group_master_log_pos.

  In the feature, we should improve this routine in order to avoid throwing
  away logs that are safely stored in the disk. Note also that this recovery
  routine relies on the correctness of the relay-log.info and only tolerates
  coordinate problems in master.info.

  In this function, there is no need for a mutex as the caller
  (i.e. init_slave) already has one acquired.

  Specifically, the following structures are updated:

  1 - mi->master_log_pos  <-- rli->group_master_log_pos
  2 - mi->master_log_name <-- rli->group_master_log_name
  3 - It moves the relay log to the new relay log file, by
      rli->group_relay_log_pos  <-- BIN_LOG_HEADER_SIZE;
      rli->event_relay_log_pos  <-- BIN_LOG_HEADER_SIZE;
      rli->group_relay_log_name <-- rli->relay_log.get_log_fname();
      rli->event_relay_log_name <-- rli->relay_log.get_log_fname();

   If there is an error, it returns (1), otherwise returns (0).
 */
int init_recovery(Master_info* mi, const char** errmsg)
{
  DBUG_ENTER("init_recovery");

  int error= 0;
  Relay_log_info *rli= mi->rli;
  char *group_master_log_name= NULL;

  if (rli->recovery_parallel_workers)
  {
    /*
      This is not idempotent and a crash after this function and before
      the recovery is actually done may lead the system to an inconsistent
      state.

      This may happen because the gap is not persitent stored anywhere
      and eventually old relay log files will be removed and further
      calculations on the gaps will be impossible.

      We need to improve this. /Alfranio.
    */
    error= mts_recovery_groups(rli);
    if (rli->mts_recovery_group_cnt)
    {
      if (get_gtid_mode(GTID_MODE_LOCK_NONE) == GTID_MODE_ON)
      {
        rli->recovery_parallel_workers= 0;
        rli->clear_mts_recovery_groups();
      }
      else
      {
        error= 1;
        sql_print_error("--relay-log-recovery cannot be executed when the slave "
                        "was stopped with an error or killed in MTS mode; "
                        "consider using RESET SLAVE or restart the server "
                        "with --relay-log-recovery = 0 followed by "
                        "START SLAVE UNTIL SQL_AFTER_MTS_GAPS");
      }
    }
  }

  group_master_log_name= const_cast<char *>(rli->get_group_master_log_name());
  if (!error)
  {
    if (!group_master_log_name[0])
    {
      if (rli->replicate_same_server_id)
      {
        error= 1;
        sql_print_error("Error during --relay-log-recovery: "
                        "replicate_same_server_id is in use and sql thread's "
                        "positions are not initialized, hence relay log "
                        "recovery cannot happen.");
        DBUG_RETURN(error);
      }
      error= find_first_relay_log_with_rotate_from_master(rli);
      if (error)
        DBUG_RETURN(error);
    }
    mi->set_master_log_pos(max<ulonglong>(BIN_LOG_HEADER_SIZE,
                                               rli->get_group_master_log_pos()));
    mi->set_master_log_name(rli->get_group_master_log_name());

    sql_print_warning("Recovery from master pos %ld and file %s%s. "
                      "Previous relay log pos and relay log file had "
                      "been set to %lld, %s respectively.",
                      (ulong) mi->get_master_log_pos(), mi->get_master_log_name(),
                      mi->get_for_channel_str(),
                      rli->get_group_relay_log_pos(), rli->get_group_relay_log_name());

    rli->set_group_relay_log_name(rli->relay_log.get_log_fname());
    rli->set_event_relay_log_name(rli->relay_log.get_log_fname());
    rli->set_group_relay_log_pos(BIN_LOG_HEADER_SIZE);
    rli->set_event_relay_log_pos(BIN_LOG_HEADER_SIZE);
  }

  /*
    Clear the retrieved GTID set so that events that are written partially
    will be fetched again.
  */
  if (!channel_map.is_group_replication_channel_name(rli->get_channel()))
  {
    global_sid_lock->wrlock();
    (const_cast<Gtid_set *>(rli->get_gtid_set()))->clear();
    global_sid_lock->unlock();
  }

  DBUG_RETURN(error);
}

int global_init_info(Master_info* mi, bool ignore_if_no_info, int thread_mask)
{
  DBUG_ENTER("init_info");
  DBUG_ASSERT(mi != NULL && mi->rli != NULL);
  int init_error= 0;
  enum_return_check check_return= ERROR_CHECKING_REPOSITORY;
  THD *thd= current_thd;

  /*
    We need a mutex while we are changing master info parameters to
    keep other threads from reading bogus info
  */
  mysql_mutex_lock(&mi->data_lock);
  mysql_mutex_lock(&mi->rli->data_lock);

  /*
    When info tables are used and autocommit= 0 we force a new
    transaction start to avoid table access deadlocks when START SLAVE
    is executed after RESET SLAVE.
  */
  if (is_autocommit_off_and_infotables(thd))
  {
    if (trans_begin(thd))
    {
      init_error= 1;
      goto end;
    }
  }

  /*
    This takes care of the startup dependency between the master_info
    and relay_info. It initializes the master info if the SLAVE_IO
    thread is being started and the relay log info if either the
    SLAVE_SQL thread is being started or was not initialized as it is
    required by the SLAVE_IO thread.
  */
  check_return= mi->check_info();
  if (check_return == ERROR_CHECKING_REPOSITORY)
    goto end;

  if (!(ignore_if_no_info && check_return == REPOSITORY_DOES_NOT_EXIST))
  {
    if ((thread_mask & SLAVE_IO) != 0 && mi->mi_init_info())
      init_error= 1;
  }

  check_return= mi->rli->check_info();
  if (check_return == ERROR_CHECKING_REPOSITORY)
    goto end;
  if (!(ignore_if_no_info && check_return == REPOSITORY_DOES_NOT_EXIST))
  {
    if (((thread_mask & SLAVE_SQL) != 0 || !(mi->rli->inited))
        && mi->rli->rli_init_info())
      init_error= 1;
  }

  DBUG_EXECUTE_IF("enable_mts_worker_failure_init",
                  {DBUG_SET("+d,mts_worker_thread_init_fails");});
end:
  /*
    When info tables are used and autocommit= 0 we force transaction
    commit to avoid table access deadlocks when START SLAVE is executed
    after RESET SLAVE.
  */
  if (is_autocommit_off_and_infotables(thd))
    if (trans_commit(thd))
      init_error= 1;

  mysql_mutex_unlock(&mi->rli->data_lock);
  mysql_mutex_unlock(&mi->data_lock);
  DBUG_RETURN(check_return == ERROR_CHECKING_REPOSITORY || init_error);
}

void end_info(Master_info* mi)
{
  DBUG_ENTER("end_info");
  DBUG_ASSERT(mi != NULL && mi->rli != NULL);

  /*
    The previous implementation was not acquiring locks.  We do the same here.
    However, this is quite strange.
  */
  mi->end_info();
  mi->rli->end_info();

  DBUG_VOID_RETURN;
}

int remove_info(Master_info* mi)
{
  int error= 1;
  DBUG_ENTER("remove_info");
  DBUG_ASSERT(mi != NULL && mi->rli != NULL);

  /*
    The previous implementation was not acquiring locks.
    We do the same here. However, this is quite strange.
  */
  /*
    Reset errors (the idea is that we forget about the
    old master).
  */
  mi->clear_error();
  mi->rli->clear_error();
  if (mi->rli->workers_array_initialized)
  {
    for(size_t i= 0; i < mi->rli->get_worker_count(); i++)
    {
      mi->rli->get_worker(i)->clear_error();
    }
  }
  mi->rli->clear_until_condition();
  mi->rli->clear_sql_delay();

  mi->end_info();
  mi->rli->end_info();

  if (mi->remove_info() || Rpl_info_factory::reset_workers(mi->rli) ||
      mi->rli->remove_info())
    goto err;

  error= 0;

err:
  DBUG_RETURN(error);
}

int flush_master_info(Master_info* mi, bool force)
{
  DBUG_ENTER("flush_master_info");
  DBUG_ASSERT(mi != NULL && mi->rli != NULL);
  /*
    The previous implementation was not acquiring locks.
    We do the same here. However, this is quite strange.
  */
  /*
    With the appropriate recovery process, we will not need to flush
    the content of the current log.

    For now, we flush the relay log BEFORE the master.info file, because
    if we crash, we will get a duplicate event in the relay log at restart.
    If we change the order, there might be missing events.

    If we don't do this and the slave server dies when the relay log has
    some parts (its last kilobytes) in memory only, with, say, from master's
    position 100 to 150 in memory only (not on disk), and with position 150
    in master.info, there will be missing information. When the slave restarts,
    the I/O thread will fetch binlogs from 150, so in the relay log we will
    have "[0, 100] U [150, infinity[" and nobody will notice it, so the SQL
    thread will jump from 100 to 150, and replication will silently break.
  */
  mysql_mutex_t *log_lock= mi->rli->relay_log.get_log_lock();

  mysql_mutex_lock(log_lock);

  int err=  (mi->rli->flush_current_log() ||
             mi->flush_info(force));

  mysql_mutex_unlock(log_lock);

  DBUG_RETURN (err);
}

/**
  Convert slave skip errors bitmap into a printable string.
*/

static void print_slave_skip_errors(void)
{
  /*
    To be safe, we want 10 characters of room in the buffer for a number
    plus terminators. Also, we need some space for constant strings.
    10 characters must be sufficient for a number plus {',' | '...'}
    plus a NUL terminator. That is a max 6 digit number.
  */
  const size_t MIN_ROOM= 10;
  DBUG_ENTER("print_slave_skip_errors");
  DBUG_ASSERT(sizeof(slave_skip_error_names) > MIN_ROOM);
  DBUG_ASSERT(MAX_SLAVE_ERROR <= 999999); // 6 digits

  if (!use_slave_mask || bitmap_is_clear_all(&slave_error_mask))
  {
    /* purecov: begin tested */
    memcpy(slave_skip_error_names, STRING_WITH_LEN("OFF"));
    /* purecov: end */
  }
  else if (bitmap_is_set_all(&slave_error_mask))
  {
    /* purecov: begin tested */
    memcpy(slave_skip_error_names, STRING_WITH_LEN("ALL"));
    /* purecov: end */
  }
  else
  {
    char *buff= slave_skip_error_names;
    char *bend= buff + sizeof(slave_skip_error_names);
    int  errnum;

    for (errnum= 0; errnum < MAX_SLAVE_ERROR; errnum++)
    {
      if (bitmap_is_set(&slave_error_mask, errnum))
      {
        if (buff + MIN_ROOM >= bend)
          break; /* purecov: tested */
        buff= int10_to_str(errnum, buff, 10);
        *buff++= ',';
      }
    }
    if (buff != slave_skip_error_names)
      buff--; // Remove last ','
    if (errnum < MAX_SLAVE_ERROR)
    {
      /* Couldn't show all errors */
      buff= my_stpcpy(buff, "..."); /* purecov: tested */
    }
    *buff=0;
  }
  DBUG_PRINT("init", ("error_names: '%s'", slave_skip_error_names));
  DBUG_VOID_RETURN;
}

/**
 Change arg to the string with the nice, human-readable skip error values.
   @param slave_skip_errors_ptr
          The pointer to be changed
*/
void set_slave_skip_errors(char** slave_skip_errors_ptr)
{
  DBUG_ENTER("set_slave_skip_errors");
  print_slave_skip_errors();
  *slave_skip_errors_ptr= slave_skip_error_names;
  DBUG_VOID_RETURN;
}

/**
  Init function to set up array for errors that should be skipped for slave
*/
static void init_slave_skip_errors()
{
  DBUG_ENTER("init_slave_skip_errors");
  DBUG_ASSERT(!use_slave_mask); // not already initialized

  if (bitmap_init(&slave_error_mask,0,MAX_SLAVE_ERROR,0))
  {
    fprintf(stderr, "Badly out of memory, please check your system status\n");
    exit(MYSQLD_ABORT_EXIT);
  }
  use_slave_mask = 1;
  DBUG_VOID_RETURN;
}

static void add_slave_skip_errors(const uint* errors, uint n_errors)
{
  DBUG_ENTER("add_slave_skip_errors");
  DBUG_ASSERT(errors);
  DBUG_ASSERT(use_slave_mask);

  for (uint i = 0; i < n_errors; i++)
  {
    const uint err_code = errors[i];
    if (err_code < MAX_SLAVE_ERROR)
       bitmap_set_bit(&slave_error_mask, err_code);
  }
  DBUG_VOID_RETURN;
}

/*
  Add errors that should be skipped for slave

  SYNOPSIS
    add_slave_skip_errors()
    arg         List of errors numbers to be added to skip, separated with ','

  NOTES
    Called from get_options() in mysqld.cc on start-up
*/

void add_slave_skip_errors(const char* arg)
{
  const char *p= NULL;
  /*
    ALL is only valid when nothing else is provided.
  */
  const uchar SKIP_ALL[]= "all";
  size_t SIZE_SKIP_ALL= strlen((const char *) SKIP_ALL) + 1;
  /*
    IGNORE_DDL_ERRORS can be combined with other parameters
    but must be the first one provided.
  */
  const uchar SKIP_DDL_ERRORS[]= "ddl_exist_errors";
  size_t SIZE_SKIP_DDL_ERRORS= strlen((const char *) SKIP_DDL_ERRORS);
  DBUG_ENTER("add_slave_skip_errors");

  // initialize mask if not done yet
  if (!use_slave_mask)
    init_slave_skip_errors();

  for (; my_isspace(system_charset_info,*arg); ++arg)
    /* empty */;
  if (!my_strnncoll(system_charset_info, (uchar*)arg, SIZE_SKIP_ALL,
                    SKIP_ALL, SIZE_SKIP_ALL))
  {
    bitmap_set_all(&slave_error_mask);
    DBUG_VOID_RETURN;
  }
  if (!my_strnncoll(system_charset_info, (uchar*)arg, SIZE_SKIP_DDL_ERRORS,
                    SKIP_DDL_ERRORS, SIZE_SKIP_DDL_ERRORS))
  {
    // DDL errors to be skipped for relaxed 'exist' handling
    const uint ddl_errors[] = {
      // error codes with create/add <schema object>
      ER_DB_CREATE_EXISTS, ER_TABLE_EXISTS_ERROR, ER_DUP_KEYNAME,
      ER_MULTIPLE_PRI_KEY,
      // error codes with change/rename <schema object>
      ER_BAD_FIELD_ERROR, ER_NO_SUCH_TABLE, ER_DUP_FIELDNAME,
      // error codes with drop <schema object>
      ER_DB_DROP_EXISTS, ER_BAD_TABLE_ERROR, ER_CANT_DROP_FIELD_OR_KEY
    };

    add_slave_skip_errors(ddl_errors,
                          sizeof(ddl_errors)/sizeof(ddl_errors[0]));
    /*
      After processing the SKIP_DDL_ERRORS, the pointer is
      increased to the position after the comma.
    */
    if (strlen(arg) > SIZE_SKIP_DDL_ERRORS + 1)
      arg+= SIZE_SKIP_DDL_ERRORS + 1;
  }
  for (p= arg ; *p; )
  {
    long err_code;
    if (!(p= str2int(p, 10, 0, LONG_MAX, &err_code)))
      break;
    if (err_code < MAX_SLAVE_ERROR)
       bitmap_set_bit(&slave_error_mask,(uint)err_code);
    while (!my_isdigit(system_charset_info,*p) && *p)
      p++;
  }
  DBUG_VOID_RETURN;
}

static void set_thd_in_use_temporary_tables(Relay_log_info *rli)
{
  TABLE *table;

  for (table= rli->save_temporary_tables ; table ; table= table->next)
  {
    table->in_use= rli->info_thd;
    if (table->file != NULL)
    {
      /*
        Since we are stealing opened temporary tables from one thread to another,
        we need to let the performance schema know that,
        for aggregates per thread to work properly.
      */
      table->file->unbind_psi();
      table->file->rebind_psi();
    }
  }
}

int terminate_slave_threads(Master_info* mi, int thread_mask,
                            ulong stop_wait_timeout, bool need_lock_term)
{
  DBUG_ENTER("terminate_slave_threads");

  if (!mi->inited)
    DBUG_RETURN(0); /* successfully do nothing */
  int error,force_all = (thread_mask & SLAVE_FORCE_ALL);
  mysql_mutex_t *sql_lock = &mi->rli->run_lock, *io_lock = &mi->run_lock;
  mysql_mutex_t *log_lock= mi->rli->relay_log.get_log_lock();
  /*
    Set it to a variable, so the value is shared by both stop methods.
    This guarantees that the user defined value for the timeout value is for
    the time the 2 threads take to shutdown, and not the time of each thread
    stop operation.
  */
  ulong total_stop_wait_timeout= stop_wait_timeout;

  if (thread_mask & (SLAVE_SQL|SLAVE_FORCE_ALL))
  {
    DBUG_PRINT("info",("Terminating SQL thread"));
    mi->rli->abort_slave= 1;
    if ((error=terminate_slave_thread(mi->rli->info_thd, sql_lock,
                                      &mi->rli->stop_cond,
                                      &mi->rli->slave_running,
                                      &total_stop_wait_timeout,
                                      need_lock_term)) &&
        !force_all)
    {
      if (error == 1)
      {
        DBUG_RETURN(ER_STOP_SLAVE_SQL_THREAD_TIMEOUT);
      }
      DBUG_RETURN(error);
    }
    mysql_mutex_lock(log_lock);

    DBUG_PRINT("info",("Flushing relay-log info file."));
    if (current_thd)
      THD_STAGE_INFO(current_thd, stage_flushing_relay_log_info_file);

    /*
      Flushes the relay log info regardles of the sync_relay_log_info option.
    */
    if (mi->rli->flush_info(TRUE))
    {
      mysql_mutex_unlock(log_lock);
      DBUG_RETURN(ER_ERROR_DURING_FLUSH_LOGS);
    }

    mysql_mutex_unlock(log_lock);
  }
  if (thread_mask & (SLAVE_IO|SLAVE_FORCE_ALL))
  {
    DBUG_PRINT("info",("Terminating IO thread"));
    mi->abort_slave=1;
    if ((error=terminate_slave_thread(mi->info_thd,io_lock,
                                      &mi->stop_cond,
                                      &mi->slave_running,
                                      &total_stop_wait_timeout,
                                      need_lock_term)) &&
        !force_all)
    {
      if (error == 1)
      {
        DBUG_RETURN(ER_STOP_SLAVE_IO_THREAD_TIMEOUT);
      }
      DBUG_RETURN(error);
    }
    mysql_mutex_lock(log_lock);

    DBUG_PRINT("info",("Flushing relay log and master info repository."));
    if (current_thd)
      THD_STAGE_INFO(current_thd, stage_flushing_relay_log_and_master_info_repository);

    /*
      Flushes the master info regardles of the sync_master_info option.
    */
    if (mi->flush_info(TRUE))
    {
      mysql_mutex_unlock(log_lock);
      DBUG_RETURN(ER_ERROR_DURING_FLUSH_LOGS);
    }

    /*
      Flushes the relay log regardles of the sync_relay_log option.
    */
    if (mi->rli->relay_log.is_open() &&
        mi->rli->relay_log.flush_and_sync(true))
    {
      mysql_mutex_unlock(log_lock);
      DBUG_RETURN(ER_ERROR_DURING_FLUSH_LOGS);
    }

    mysql_mutex_unlock(log_lock);
  }
  DBUG_RETURN(0);
}


/**
   Wait for a slave thread to terminate.

   This function is called after requesting the thread to terminate
   (by setting @c abort_slave member of @c Relay_log_info or @c
   Master_info structure to 1). Termination of the thread is
   controlled with the the predicate <code>*slave_running</code>.

   Function will acquire @c term_lock before waiting on the condition
   unless @c need_lock_term is false in which case the mutex should be
   owned by the caller of this function and will remain acquired after
   return from the function.

   @param term_lock
          Associated lock to use when waiting for @c term_cond

   @param term_cond
          Condition that is signalled when the thread has terminated

   @param slave_running
          Pointer to predicate to check for slave thread termination

   @param stop_wait_timeout
          A pointer to a variable that denotes the time the thread has
          to stop before we time out and throw an error.

   @param need_lock_term
          If @c false the lock will not be acquired before waiting on
          the condition. In this case, it is assumed that the calling
          function acquires the lock before calling this function.

   @retval 0 All OK, 1 on "STOP SLAVE" command timeout, ER_SLAVE_CHANNEL_NOT_RUNNING otherwise.

   @note  If the executing thread has to acquire term_lock
          (need_lock_term is true, the negative running status does not
          represent any issue therefore no error is reported.

 */
static int
terminate_slave_thread(THD *thd,
                       mysql_mutex_t *term_lock,
                       mysql_cond_t *term_cond,
                       volatile uint *slave_running,
                       ulong *stop_wait_timeout,
                       bool need_lock_term)
{
  DBUG_ENTER("terminate_slave_thread");
  if (need_lock_term)
  {
    mysql_mutex_lock(term_lock);
  }
  else
  {
    mysql_mutex_assert_owner(term_lock);
  }
  if (!*slave_running)
  {
    if (need_lock_term)
    {
      /*
        if run_lock (term_lock) is acquired locally then either
        slave_running status is fine
      */
      mysql_mutex_unlock(term_lock);
      DBUG_RETURN(0);
    }
    else
    {
      DBUG_RETURN(ER_SLAVE_CHANNEL_NOT_RUNNING);
    }
  }
  DBUG_ASSERT(thd != 0);
  THD_CHECK_SENTRY(thd);

  /*
    Is is critical to test if the slave is running. Otherwise, we might
    be referening freed memory trying to kick it
  */

  while (*slave_running)                        // Should always be true
  {
    DBUG_PRINT("loop", ("killing slave thread"));

    mysql_mutex_lock(&thd->LOCK_thd_data);
    /*
      Error codes from pthread_kill are:
      EINVAL: invalid signal number (can't happen)
      ESRCH: thread already killed (can happen, should be ignored)
    */
#ifndef _WIN32
    int err __attribute__((unused))= pthread_kill(thd->real_id, SIGUSR1);
    DBUG_ASSERT(err != EINVAL);
#endif
    thd->awake(THD::NOT_KILLED);
    mysql_mutex_unlock(&thd->LOCK_thd_data);

    /*
      There is a small chance that slave thread might miss the first
      alarm. To protect againts it, resend the signal until it reacts
    */
    struct timespec abstime;
    set_timespec(&abstime,2);
#ifndef DBUG_OFF
    int error=
#endif
      mysql_cond_timedwait(term_cond, term_lock, &abstime);
    if ((*stop_wait_timeout) >= 2)
      (*stop_wait_timeout)= (*stop_wait_timeout) - 2;
    else if (*slave_running)
    {
      if (need_lock_term)
        mysql_mutex_unlock(term_lock);
      DBUG_RETURN (1);
    }
    DBUG_ASSERT(error == ETIMEDOUT || error == 0);
  }

  DBUG_ASSERT(*slave_running == 0);

  if (need_lock_term)
    mysql_mutex_unlock(term_lock);
  DBUG_RETURN(0);
}


bool start_slave_thread(
#ifdef HAVE_PSI_INTERFACE
                        PSI_thread_key thread_key,
#endif
                        my_start_routine h_func, mysql_mutex_t *start_lock,
                        mysql_mutex_t *cond_lock,
                        mysql_cond_t *start_cond,
                        volatile uint *slave_running,
                        volatile ulong *slave_run_id,
                        Master_info* mi)
{
  bool is_error= false;
  my_thread_handle th;
  ulong start_id;
  DBUG_ENTER("start_slave_thread");

  if (start_lock)
    mysql_mutex_lock(start_lock);
  if (!server_id)
  {
    if (start_cond)
      mysql_cond_broadcast(start_cond);
    sql_print_error("Server id not set, will not start slave%s",
                    mi->get_for_channel_str());
    my_error(ER_BAD_SLAVE, MYF(0));
    goto err;
  }

  if (*slave_running)
  {
    if (start_cond)
      mysql_cond_broadcast(start_cond);
    my_error(ER_SLAVE_CHANNEL_MUST_STOP, MYF(0), mi->get_channel());
    goto err;
  }
  start_id= *slave_run_id;
  DBUG_PRINT("info", ("Creating new slave thread"));
  if (mysql_thread_create(thread_key, &th, &connection_attrib, h_func,
                          (void*)mi))
  {
    sql_print_error("Can't create slave thread%s.", mi->get_for_channel_str());
    my_error(ER_SLAVE_THREAD, MYF(0));
    goto err;
  }
  if (start_cond && cond_lock) // caller has cond_lock
  {
    THD* thd = current_thd;
    while (start_id == *slave_run_id && thd != NULL)
    {
      DBUG_PRINT("sleep",("Waiting for slave thread to start"));
      PSI_stage_info saved_stage= {0, "", 0};
      thd->ENTER_COND(start_cond, cond_lock,
                      & stage_waiting_for_slave_thread_to_start,
                      & saved_stage);
      /*
        It is not sufficient to test this at loop bottom. We must test
        it after registering the mutex in enter_cond(). If the kill
        happens after testing of thd->killed and before the mutex is
        registered, we could otherwise go waiting though thd->killed is
        set.
      */
      if (!thd->killed)
        mysql_cond_wait(start_cond, cond_lock);
      mysql_mutex_unlock(cond_lock);
      thd->EXIT_COND(& saved_stage);
      mysql_mutex_lock(cond_lock); // re-acquire it
      if (thd->killed)
      {
        int error= thd->killed_errno();
        my_message(error, ER(error), MYF(0));
        goto err;
      }
    }
  }

  goto end;
err:
  is_error= true;
end:

  if (start_lock)
    mysql_mutex_unlock(start_lock);
  DBUG_RETURN(is_error);
}


/*
  start_slave_threads()

  NOTES
    SLAVE_FORCE_ALL is not implemented here on purpose since it does not make
    sense to do that for starting a slave--we always care if it actually
    started the threads that were not previously running
*/

bool start_slave_threads(bool need_lock_slave, bool wait_for_start,
                         Master_info* mi, int thread_mask)
{
  mysql_mutex_t *lock_io=0, *lock_sql=0, *lock_cond_io=0, *lock_cond_sql=0;
  mysql_cond_t* cond_io=0, *cond_sql=0;
  bool is_error= 0;
  DBUG_ENTER("start_slave_threads");
  DBUG_EXECUTE_IF("uninitialized_master-info_structure",
                   mi->inited= FALSE;);

  if (!mi->inited || !mi->rli->inited)
  {
    int error= (!mi->inited ? ER_SLAVE_MI_INIT_REPOSITORY :
                ER_SLAVE_RLI_INIT_REPOSITORY);
    Rpl_info *info= (!mi->inited ?  mi : static_cast<Rpl_info *>(mi->rli));
    const char* prefix= current_thd ? ER(error) : ER_DEFAULT(error);
    info->report(ERROR_LEVEL, error, prefix, NULL);
    my_error(error, MYF(0));
    DBUG_RETURN(true);
  }

  if (mi->is_auto_position() && (thread_mask & SLAVE_IO) &&
      get_gtid_mode(GTID_MODE_LOCK_NONE) == GTID_MODE_OFF)
  {
    my_error(ER_CANT_USE_AUTO_POSITION_WITH_GTID_MODE_OFF, MYF(0),
             mi->get_for_channel_str());
    DBUG_RETURN(true);
  }

  if (need_lock_slave)
  {
    lock_io = &mi->run_lock;
    lock_sql = &mi->rli->run_lock;
  }
  if (wait_for_start)
  {
    cond_io = &mi->start_cond;
    cond_sql = &mi->rli->start_cond;
    lock_cond_io = &mi->run_lock;
    lock_cond_sql = &mi->rli->run_lock;
  }

  if (thread_mask & SLAVE_IO)
    is_error= start_slave_thread(
#ifdef HAVE_PSI_INTERFACE
                                 key_thread_slave_io,
#endif
                                 handle_slave_io, lock_io, lock_cond_io,
                                 cond_io,
                                 &mi->slave_running, &mi->slave_run_id,
                                 mi);
  if (!is_error && (thread_mask & SLAVE_SQL))
  {
    /*
      MTS-recovery gaps gathering is placed onto common execution path
      for either START-SLAVE and --skip-start-slave= 0 
    */
    if (mi->rli->recovery_parallel_workers != 0)
    {
      if (mts_recovery_groups(mi->rli))
      {
        is_error= true;
        my_error(ER_MTS_RECOVERY_FAILURE, MYF(0));
      }
    }
    if (!is_error)
      is_error= start_slave_thread(
#ifdef HAVE_PSI_INTERFACE
                                   key_thread_slave_sql,
#endif
                                   handle_slave_sql, lock_sql, lock_cond_sql,
                                   cond_sql,
                                   &mi->rli->slave_running,
                                   &mi->rli->slave_run_id,
                                   mi);
    if (is_error)
      terminate_slave_threads(mi, thread_mask & SLAVE_IO,
                              rpl_stop_slave_timeout, need_lock_slave);
  }
  DBUG_RETURN(is_error);
}

/*
  Release slave threads at time of executing shutdown.

  SYNOPSIS
    end_slave()
*/

void end_slave()
{
  DBUG_ENTER("end_slave");

  Master_info *mi= 0;

  /*
    This is called when the server terminates, in close_connections().
    It terminates slave threads. However, some CHANGE MASTER etc may still be
    running presently. If a START SLAVE was in progress, the mutex lock below
    will make us wait until slave threads have started, and START SLAVE
    returns, then we terminate them here.
  */
  channel_map.wrlock();

  /* traverse through the map and terminate the threads */
  for(mi_map::iterator it= channel_map.begin(); it!=channel_map.end(); it++)
  {
    mi= it->second;

    if (mi)
      terminate_slave_threads(mi,SLAVE_FORCE_ALL,
                              rpl_stop_slave_timeout);
  }
  channel_map.unlock();
  DBUG_VOID_RETURN;
}

/**
   Free all resources used by slave threads at time of executing shutdown.
   The routine must be called after all possible users of channel_map
   have left.

*/
void delete_slave_info_objects()
{
  DBUG_ENTER("delete_slave_info_objects");

  Master_info *mi= 0;

  channel_map.wrlock();

  for (mi_map::iterator it= channel_map.begin(); it!=channel_map.end(); it++)
  {
    mi= it->second;

    if (mi)
    {
      mi->channel_wrlock();
      end_info(mi);
      if (mi->rli)
        delete mi->rli;
      delete mi;
      it->second= 0;
    }
  }

  //Clean other types of channel
  for (mi_map::iterator it= channel_map.begin(GROUP_REPLICATION_CHANNEL);
       it!=channel_map.end(GROUP_REPLICATION_CHANNEL); it++)
  {
    mi= it->second;

    if (mi)
    {
      mi->channel_wrlock();
      end_info(mi);
      if (mi->rli)
        delete mi->rli;
      delete mi;
      it->second= 0;
    }
  }

  channel_map.unlock();

  DBUG_VOID_RETURN;
}

/**
   Check if multi-statement transaction mode and master and slave info
   repositories are set to table.

   @param THD    THD object

   @retval true  Success
   @retval false Failure
*/
static bool is_autocommit_off_and_infotables(THD* thd)
{
  DBUG_ENTER("is_autocommit_off_and_infotables");
  DBUG_RETURN((thd && thd->in_multi_stmt_transaction_mode() &&
               (opt_mi_repository_id == INFO_REPOSITORY_TABLE ||
                opt_rli_repository_id == INFO_REPOSITORY_TABLE))?
              true : false);
}

static bool io_slave_killed(THD* thd, Master_info* mi)
{
  DBUG_ENTER("io_slave_killed");

  DBUG_ASSERT(mi->info_thd == thd);
  DBUG_ASSERT(mi->slave_running); // tracking buffer overrun
  DBUG_RETURN(mi->abort_slave || abort_loop || thd->killed);
}

/**
   The function analyzes a possible killed status and makes
   a decision whether to accept it or not.
   Normally upon accepting the sql thread goes to shutdown.
   In the event of deferring decision @rli->last_event_start_time waiting
   timer is set to force the killed status be accepted upon its expiration.

   Notice Multi-Threaded-Slave behaves similarly in that when it's being
   stopped and the current group of assigned events has not yet scheduled 
   completely, Coordinator defers to accept to leave its read-distribute
   state. The above timeout ensures waiting won't last endlessly, and in
   such case an error is reported.

   @param thd   pointer to a THD instance
   @param rli   pointer to Relay_log_info instance

   @return TRUE the killed status is recognized, FALSE a possible killed
           status is deferred.
*/
bool sql_slave_killed(THD* thd, Relay_log_info* rli)
{
  bool is_parallel_warn= FALSE;

  DBUG_ENTER("sql_slave_killed");

  DBUG_ASSERT(rli->info_thd == thd);
  DBUG_ASSERT(rli->slave_running == 1);
  if (rli->sql_thread_kill_accepted)
    DBUG_RETURN(true);
  if (abort_loop || thd->killed || rli->abort_slave)
  {
    rli->sql_thread_kill_accepted= true;
    is_parallel_warn= (rli->is_parallel_exec() &&
                       (rli->is_mts_in_group() || thd->killed));
    /*
      Slave can execute stop being in one of two MTS or Single-Threaded mode.
      The modes define different criteria to accept the stop.
      In particular that relates to the concept of groupping.
      Killed Coordinator thread expects the worst so it warns on
      possible consistency issue.
    */
    if (is_parallel_warn ||
        (!rli->is_parallel_exec() &&
         thd->get_transaction()->cannot_safely_rollback(
             Transaction_ctx::SESSION) &&
         rli->is_in_group()))
    {
      char msg_stopped[]=
        "... Slave SQL Thread stopped with incomplete event group "
        "having non-transactional changes. "
        "If the group consists solely of row-based events, you can try "
        "to restart the slave with --slave-exec-mode=IDEMPOTENT, which "
        "ignores duplicate key, key not found, and similar errors (see "
        "documentation for details).";
      char msg_stopped_mts[]=
        "... The slave coordinator and worker threads are stopped, possibly "
        "leaving data in inconsistent state. A restart should "
        "restore consistency automatically, although using non-transactional "
        "storage for data or info tables or DDL queries could lead to problems. "
        "In such cases you have to examine your data (see documentation for "
        "details).";

      if (rli->abort_slave)
      {
        DBUG_PRINT("info", ("Request to stop slave SQL Thread received while "
                            "applying an MTS group or a group that "
                            "has non-transactional "
                            "changes; waiting for completion of the group ... "));

        /*
          Slave sql thread shutdown in face of unfinished group modified 
          Non-trans table is handled via a timer. The slave may eventually
          give out to complete the current group and in that case there
          might be issues at consequent slave restart, see the error message.
          WL#2975 offers a robust solution requiring to store the last exectuted
          event's coordinates along with the group's coordianates
          instead of waiting with @c last_event_start_time the timer.
        */

        if (rli->last_event_start_time == 0)
          rli->last_event_start_time= my_time(0);
        rli->sql_thread_kill_accepted= difftime(my_time(0),
                                               rli->last_event_start_time) <=
                                               SLAVE_WAIT_GROUP_DONE ?
                                               FALSE : TRUE;

        DBUG_EXECUTE_IF("stop_slave_middle_group",
                        DBUG_EXECUTE_IF("incomplete_group_in_relay_log",
                                        rli->sql_thread_kill_accepted= TRUE;);); // time is over

        if (!rli->sql_thread_kill_accepted && !rli->reported_unsafe_warning)
        {
          rli->report(WARNING_LEVEL, 0,
                      !is_parallel_warn ?
                      "Request to stop slave SQL Thread received while "
                      "applying a group that has non-transactional "
                      "changes; waiting for completion of the group ... "
                      :
                      "Coordinator thread of multi-threaded slave is being "
                      "stopped in the middle of assigning a group of events; "
                      "deferring to exit until the group completion ... ");
          rli->reported_unsafe_warning= true;
        }
      }
      if (rli->sql_thread_kill_accepted)
      {
        rli->last_event_start_time= 0;
        if (rli->mts_group_status == Relay_log_info::MTS_IN_GROUP)
        {
          rli->mts_group_status= Relay_log_info::MTS_KILLED_GROUP;
        }
        if (is_parallel_warn)
          rli->report(!rli->is_error() ? ERROR_LEVEL :
                      WARNING_LEVEL,    // an error was reported by Worker
                      ER_MTS_INCONSISTENT_DATA,
                      ER(ER_MTS_INCONSISTENT_DATA),
                      msg_stopped_mts);
        else
          rli->report(ERROR_LEVEL, ER_SLAVE_FATAL_ERROR,
                      ER(ER_SLAVE_FATAL_ERROR), msg_stopped);
      }
    }
  }
  DBUG_RETURN(rli->sql_thread_kill_accepted);
}


/*
  skip_load_data_infile()

  NOTES
    This is used to tell a 3.23 master to break send_file()
*/

void skip_load_data_infile(NET *net)
{
  DBUG_ENTER("skip_load_data_infile");

  (void)net_request_file(net, "/dev/null");
  (void)my_net_read(net);                               // discard response
  (void)net_write_command(net, 0, (uchar*) "", 0, (uchar*) "", 0); // ok
  DBUG_VOID_RETURN;
}


bool net_request_file(NET* net, const char* fname)
{
  DBUG_ENTER("net_request_file");
  DBUG_RETURN(net_write_command(net, 251, (uchar*) fname, strlen(fname),
                                (uchar*) "", 0));
}

/*
  From other comments and tests in code, it looks like
  sometimes Query_log_event and Load_log_event can have db == 0
  (see rewrite_db() above for example)
  (cases where this happens are unclear; it may be when the master is 3.23).
*/

const char *print_slave_db_safe(const char* db)
{
  DBUG_ENTER("*print_slave_db_safe");

  DBUG_RETURN((db ? db : ""));
}

/*
  Check if the error is caused by network.
  @param[in]   errorno   Number of the error.
  RETURNS:
  TRUE         network error
  FALSE        not network error
*/

static bool is_network_error(uint errorno)
{
  return errorno == CR_CONNECTION_ERROR ||
      errorno == CR_CONN_HOST_ERROR ||
      errorno == CR_SERVER_GONE_ERROR ||
      errorno == CR_SERVER_LOST ||
      errorno == ER_CON_COUNT_ERROR ||
      errorno == ER_SERVER_SHUTDOWN ||
      errorno == ER_NET_READ_INTERRUPTED ||
      errorno == ER_NET_WRITE_INTERRUPTED;
}


/**
  Execute an initialization query for the IO thread.

  If there is an error, then this function calls mysql_free_result;
  otherwise the MYSQL object holds the result after this call.  If
  there is an error other than allowed_error, then this function
  prints a message and returns -1.

  @param mysql MYSQL object.
  @param query Query string.
  @param allowed_error Allowed error code, or 0 if no errors are allowed.
  @param[out] master_res If this is not NULL and there is no error, then
  mysql_store_result() will be called and the result stored in this pointer.
  @param[out] master_row If this is not NULL and there is no error, then
  mysql_fetch_row() will be called and the result stored in this pointer.

  @retval COMMAND_STATUS_OK No error.
  @retval COMMAND_STATUS_ALLOWED_ERROR There was an error and the
  error code was 'allowed_error'.
  @retval COMMAND_STATUS_ERROR There was an error and the error code
  was not 'allowed_error'.
*/
enum enum_command_status
{ COMMAND_STATUS_OK, COMMAND_STATUS_ERROR, COMMAND_STATUS_ALLOWED_ERROR };
static enum_command_status
io_thread_init_command(Master_info *mi, const char *query, int allowed_error,
                       MYSQL_RES **master_res= NULL,
                       MYSQL_ROW *master_row= NULL)
{
  DBUG_ENTER("io_thread_init_command");
  DBUG_PRINT("info", ("IO thread initialization command: '%s'", query));
  MYSQL *mysql= mi->mysql;
  int ret= mysql_real_query(mysql, query, static_cast<ulong>(strlen(query)));
  if (io_slave_killed(mi->info_thd, mi))
  {
    sql_print_information("The slave IO thread%s was killed while executing "
                          "initialization query '%s'",
                          mi->get_for_channel_str(), query);
    mysql_free_result(mysql_store_result(mysql));
    DBUG_RETURN(COMMAND_STATUS_ERROR);
  }
  if (ret != 0)
  {
    int err= mysql_errno(mysql);
    mysql_free_result(mysql_store_result(mysql));
    if (!err || err != allowed_error)
    {
      mi->report(is_network_error(err) ? WARNING_LEVEL : ERROR_LEVEL, err,
                 "The slave IO thread stops because the initialization query "
                 "'%s' failed with error '%s'.",
                 query, mysql_error(mysql));
      DBUG_RETURN(COMMAND_STATUS_ERROR);
    }
    DBUG_RETURN(COMMAND_STATUS_ALLOWED_ERROR);
  }
  if (master_res != NULL)
  {
    if ((*master_res= mysql_store_result(mysql)) == NULL)
    {
      mi->report(WARNING_LEVEL, mysql_errno(mysql),
                 "The slave IO thread stops because the initialization query "
                 "'%s' did not return any result.",
                 query);
      DBUG_RETURN(COMMAND_STATUS_ERROR);
    }
    if (master_row != NULL)
    {
      if ((*master_row= mysql_fetch_row(*master_res)) == NULL)
      {
        mysql_free_result(*master_res);
        mi->report(WARNING_LEVEL, mysql_errno(mysql),
                   "The slave IO thread stops because the initialization query "
                   "'%s' did not return any row.",
                   query);
        DBUG_RETURN(COMMAND_STATUS_ERROR);
      }
    }
  }
  else
    DBUG_ASSERT(master_row == NULL);
  DBUG_RETURN(COMMAND_STATUS_OK);
}


/**
  Set user variables after connecting to the master.

  @param  mysql MYSQL to request uuid from master.
  @param  mi    Master_info to set master_uuid

  @return 0: Success, 1: Fatal error, 2: Transient network error.
 */
int io_thread_init_commands(MYSQL *mysql, Master_info *mi)
{
  char query[256];
  int ret= 0;

  sprintf(query, "SET @slave_uuid= '%s'", server_uuid);
  if (mysql_real_query(mysql, query, static_cast<ulong>(strlen(query)))
      && !check_io_slave_killed(mi->info_thd, mi, NULL))
    goto err;

  mysql_free_result(mysql_store_result(mysql));
  return ret;

err:
  if (mysql_errno(mysql) && is_network_error(mysql_errno(mysql)))
  {
    mi->report(WARNING_LEVEL, mysql_errno(mysql),
               "The initialization command '%s' failed with the following"
               " error: '%s'.", query, mysql_error(mysql));
    ret= 2;
  }
  else
  {
    char errmsg[512];
    const char *errmsg_fmt=
      "The slave I/O thread stops because a fatal error is encountered "
      "when it tries to send query to master(query: %s).";

    sprintf(errmsg, errmsg_fmt, query);
    mi->report(ERROR_LEVEL, ER_SLAVE_FATAL_ERROR, ER(ER_SLAVE_FATAL_ERROR),
               errmsg);
    ret= 1;
  }
  mysql_free_result(mysql_store_result(mysql));
  return ret;
}

/**
  Get master's uuid on connecting.

  @param  mysql MYSQL to request uuid from master.
  @param  mi    Master_info to set master_uuid

  @return 0: Success, 1: Fatal error, 2: Transient network error.
*/
static int get_master_uuid(MYSQL *mysql, Master_info *mi)
{
  const char *errmsg;
  MYSQL_RES *master_res= NULL;
  MYSQL_ROW master_row= NULL;
  int ret= 0;

  DBUG_EXECUTE_IF("dbug.return_null_MASTER_UUID",
                  {
                    mi->master_uuid[0]= 0;
                    return 0;
                  };);

  DBUG_EXECUTE_IF("dbug.before_get_MASTER_UUID",
                  {
                    const char act[]= "now wait_for signal.get_master_uuid";
                    DBUG_ASSERT(opt_debug_sync_timeout > 0);
                    DBUG_ASSERT(!debug_sync_set_action(current_thd,
                                                       STRING_WITH_LEN(act)));
                  };);

  DBUG_EXECUTE_IF("dbug.simulate_busy_io",
                  {
                    const char act[]= "now signal Reached wait_for signal.got_stop_slave";
                    DBUG_ASSERT(opt_debug_sync_timeout > 0);
                    DBUG_ASSERT(!debug_sync_set_action(current_thd,
                                                       STRING_WITH_LEN(act)));
                  };);
  if (!mysql_real_query(mysql, STRING_WITH_LEN("SELECT @@GLOBAL.SERVER_UUID")) &&
      (master_res= mysql_store_result(mysql)) &&
      (master_row= mysql_fetch_row(master_res)))
  {
    if (!strcmp(::server_uuid, master_row[0]) &&
        !mi->rli->replicate_same_server_id)
    {
      errmsg= "The slave I/O thread stops because master and slave have equal "
              "MySQL server UUIDs; these UUIDs must be different for "
              "replication to work.";
      mi->report(ERROR_LEVEL, ER_SLAVE_FATAL_ERROR, ER(ER_SLAVE_FATAL_ERROR),
                 errmsg);
      // Fatal error
      ret= 1;
    }
    else
    {
      if (mi->master_uuid[0] != 0 && strcmp(mi->master_uuid, master_row[0]))
        sql_print_warning("The master's UUID has changed, although this should"
                          " not happen unless you have changed it manually."
                          " The old UUID was %s.",
                          mi->master_uuid);
      strncpy(mi->master_uuid, master_row[0], UUID_LENGTH);
      mi->master_uuid[UUID_LENGTH]= 0;
    }
  }
  else if (mysql_errno(mysql))
  {
    if (is_network_error(mysql_errno(mysql)))
    {
      mi->report(WARNING_LEVEL, mysql_errno(mysql),
                 "Get master SERVER_UUID failed with error: %s",
                 mysql_error(mysql));
      ret= 2;
    }
    else
    {
      /* Fatal error */
      errmsg= "The slave I/O thread stops because a fatal error is encountered "
        "when it tries to get the value of SERVER_UUID variable from master.";
      mi->report(ERROR_LEVEL, ER_SLAVE_FATAL_ERROR, ER(ER_SLAVE_FATAL_ERROR),
                 errmsg);
      ret= 1;
    }
  }
  else if (!master_row && master_res)
  {
    mi->master_uuid[0]= 0;
    mi->report(WARNING_LEVEL, ER_UNKNOWN_SYSTEM_VARIABLE,
               "Unknown system variable 'SERVER_UUID' on master. "
               "A probable cause is that the variable is not supported on the "
               "master (version: %s), even though it is on the slave (version: %s)",
               mysql->server_version, server_version);
  }

  if (master_res)
    mysql_free_result(master_res);
  return ret;
}


/**
  Determine, case-sensitively, if short_string is equal to
  long_string, or a true prefix of long_string, or not a prefix.

  @retval 0 short_string is not a prefix of long_string.
  @retval 1 short_string is a true prefix of long_string (not equal).
  @retval 2 short_string is equal to long_string.
*/
static int is_str_prefix_case(const char *short_string, const char *long_string)
{
  int i;
  for (i= 0; short_string[i]; i++)
    if (my_toupper(system_charset_info, short_string[i]) !=
        my_toupper(system_charset_info, long_string[i]))
      return 0;
  return long_string[i] ? 1 : 2;
}

/*
  Note that we rely on the master's version (3.23, 4.0.14 etc) instead of
  relying on the binlog's version. This is not perfect: imagine an upgrade
  of the master without waiting that all slaves are in sync with the master;
  then a slave could be fooled about the binlog's format. This is what happens
  when people upgrade a 3.23 master to 4.0 without doing RESET MASTER: 4.0
  slaves are fooled. So we do this only to distinguish between 3.23 and more
  recent masters (it's too late to change things for 3.23).

  RETURNS
  0       ok
  1       error
  2       transient network problem, the caller should try to reconnect
*/

static int get_master_version_and_clock(MYSQL* mysql, Master_info* mi)
{
  char err_buff[MAX_SLAVE_ERRMSG];
  const char* errmsg= 0;
  int err_code= 0;
  int version_number=0;
  version_number= atoi(mysql->server_version);

  MYSQL_RES *master_res= 0;
  MYSQL_ROW master_row;
  DBUG_ENTER("get_master_version_and_clock");

  /*
    Free old mi_description_event (that is needed if we are in
    a reconnection).
  */
  DBUG_EXECUTE_IF("unrecognized_master_version",
                 {
                   version_number= 1;
                 };);
  mysql_mutex_lock(&mi->data_lock);
  mi->set_mi_description_event(NULL);

  if (!my_isdigit(&my_charset_bin,*mysql->server_version))
  {
    errmsg = "Master reported unrecognized MySQL version";
    err_code= ER_SLAVE_FATAL_ERROR;
    sprintf(err_buff, ER(err_code), errmsg);
  }
  else
  {
    /*
      Note the following switch will bug when we have MySQL branch 30 ;)
    */
    switch (version_number)
    {
    case 0:
    case 1:
    case 2:
      errmsg = "Master reported unrecognized MySQL version";
      err_code= ER_SLAVE_FATAL_ERROR;
      sprintf(err_buff, ER(err_code), errmsg);
      break;
    case 3:
      mi->set_mi_description_event(new
        Format_description_log_event(1, mysql->server_version));
      break;
    case 4:
      mi->set_mi_description_event(new
        Format_description_log_event(3, mysql->server_version));
      break;
    default:
      /*
        Master is MySQL >=5.0. Give a default Format_desc event, so that we can
        take the early steps (like tests for "is this a 3.23 master") which we
        have to take before we receive the real master's Format_desc which will
        override this one. Note that the Format_desc we create below is garbage
        (it has the format of the *slave*); it's only good to help know if the
        master is 3.23, 4.0, etc.
      */
      mi->set_mi_description_event(new
        Format_description_log_event(4, mysql->server_version));
      break;
    }
  }

  /*
     This does not mean that a 5.0 slave will be able to read a 5.5 master; but
     as we don't know yet, we don't want to forbid this for now. If a 5.0 slave
     can't read a 5.5 master, this will show up when the slave can't read some
     events sent by the master, and there will be error messages.
  */

  if (errmsg)
  {
    /* unlock the mutex on master info structure */
    mysql_mutex_unlock(&mi->data_lock);
    goto err;
  }

  /* as we are here, we tried to allocate the event */
  if (mi->get_mi_description_event() == NULL)
  {
    mysql_mutex_unlock(&mi->data_lock);
    errmsg= "default Format_description_log_event";
    err_code= ER_SLAVE_CREATE_EVENT_FAILURE;
    sprintf(err_buff, ER(err_code), errmsg);
    goto err;
  }

  if (mi->get_mi_description_event()->binlog_version < 4 &&
      opt_slave_sql_verify_checksum)
  {
    sql_print_warning("Found a master with MySQL server version older than "
                      "5.0. With checksums enabled on the slave, replication "
                      "might not work correctly. To ensure correct "
                      "replication, restart the slave server with "
                      "--slave_sql_verify_checksum=0.");
  }
  /*
    FD_q's (A) is set initially from RL's (A): FD_q.(A) := RL.(A).
    It's necessary to adjust FD_q.(A) at this point because in the following
    course FD_q is going to be dumped to RL.
    Generally FD_q is derived from a received FD_m (roughly FD_q := FD_m) 
    in queue_event and the master's (A) is installed.
    At one step with the assignment the Relay-Log's checksum alg is set to 
    a new value: RL.(A) := FD_q.(A). If the slave service is stopped
    the last time assigned RL.(A) will be passed over to the restarting
    service (to the current execution point).
    RL.A is a "codec" to verify checksum in queue_event() almost all the time
    the first fake Rotate event.
    Starting from this point IO thread will executes the following checksum
    warmup sequence  of actions:

    FD_q.A := RL.A,
    A_m^0 := master.@@global.binlog_checksum,
    {queue_event(R_f): verifies(R_f, A_m^0)},
    {queue_event(FD_m): verifies(FD_m, FD_m.A), dump(FD_q), rotate(RL),
                        FD_q := FD_m, RL.A := FD_q.A)}

    See legends definition on MYSQL_BIN_LOG::relay_log_checksum_alg
    docs lines (binlog.h).
    In above A_m^0 - the value of master's
    @@binlog_checksum determined in the upcoming handshake (stored in
    mi->checksum_alg_before_fd).


    After the warm-up sequence IO gets to "normal" checksum verification mode
    to use RL.A in

    {queue_event(E_m): verifies(E_m, RL.A)}

    until it has received a new FD_m.
  */
  mi->get_mi_description_event()->common_footer->checksum_alg=
    mi->rli->relay_log.relay_log_checksum_alg;

  DBUG_ASSERT(mi->get_mi_description_event()->common_footer->checksum_alg !=
              binary_log::BINLOG_CHECKSUM_ALG_UNDEF);
  DBUG_ASSERT(mi->rli->relay_log.relay_log_checksum_alg !=
              binary_log::BINLOG_CHECKSUM_ALG_UNDEF);

  mysql_mutex_unlock(&mi->data_lock);

  /*
    Compare the master and slave's clock. Do not die if master's clock is
    unavailable (very old master not supporting UNIX_TIMESTAMP()?).
  */

  DBUG_EXECUTE_IF("dbug.before_get_UNIX_TIMESTAMP",
                  {
                    const char act[]=
                      "now "
                      "wait_for signal.get_unix_timestamp";
                    DBUG_ASSERT(opt_debug_sync_timeout > 0);
                    DBUG_ASSERT(!debug_sync_set_action(current_thd,
                                                       STRING_WITH_LEN(act)));
                  };);

  master_res= NULL;
  if (!mysql_real_query(mysql, STRING_WITH_LEN("SELECT UNIX_TIMESTAMP()")) &&
      (master_res= mysql_store_result(mysql)) &&
      (master_row= mysql_fetch_row(master_res)))
  {
    mysql_mutex_lock(&mi->data_lock);
    mi->clock_diff_with_master=
      (long) (time((time_t*) 0) - strtoul(master_row[0], 0, 10));
    mysql_mutex_unlock(&mi->data_lock);
  }
  else if (check_io_slave_killed(mi->info_thd, mi, NULL))
    goto slave_killed_err;
  else if (is_network_error(mysql_errno(mysql)))
  {
    mi->report(WARNING_LEVEL, mysql_errno(mysql),
               "Get master clock failed with error: %s", mysql_error(mysql));
    goto network_err;
  }
  else 
  {
    mysql_mutex_lock(&mi->data_lock);
    mi->clock_diff_with_master= 0; /* The "most sensible" value */
    mysql_mutex_unlock(&mi->data_lock);
    sql_print_warning("\"SELECT UNIX_TIMESTAMP()\" failed on master, "
                      "do not trust column Seconds_Behind_Master of SHOW "
                      "SLAVE STATUS. Error: %s (%d)",
                      mysql_error(mysql), mysql_errno(mysql));
  }
  if (master_res)
  {
    mysql_free_result(master_res);
    master_res= NULL;
  }

  /*
    Check that the master's server id and ours are different. Because if they
    are equal (which can result from a simple copy of master's datadir to slave,
    thus copying some my.cnf), replication will work but all events will be
    skipped.
    Do not die if SELECT @@SERVER_ID fails on master (very old master?).
    Note: we could have put a @@SERVER_ID in the previous SELECT
    UNIX_TIMESTAMP() instead, but this would not have worked on 3.23 masters.
  */
  DBUG_EXECUTE_IF("dbug.before_get_SERVER_ID",
                  {
                    const char act[]=
                      "now "
                      "wait_for signal.get_server_id";
                    DBUG_ASSERT(opt_debug_sync_timeout > 0);
                    DBUG_ASSERT(!debug_sync_set_action(current_thd, 
                                                       STRING_WITH_LEN(act)));
                  };);
  master_res= NULL;
  master_row= NULL;
  DBUG_EXECUTE_IF("get_master_server_id.ER_NET_READ_INTERRUPTED",
                  {
                    DBUG_SET("+d,inject_ER_NET_READ_INTERRUPTED");
                    DBUG_SET("-d,get_master_server_id."
                             "ER_NET_READ_INTERRUPTED");
                  });
  if (!mysql_real_query(mysql, STRING_WITH_LEN("SELECT @@GLOBAL.SERVER_ID")) &&
      (master_res= mysql_store_result(mysql)) &&
      (master_row= mysql_fetch_row(master_res)))
  {
    if ((::server_id == (mi->master_id= strtoul(master_row[0], 0, 10))) &&
        !mi->rli->replicate_same_server_id)
    {
      errmsg= "The slave I/O thread stops because master and slave have equal \
MySQL server ids; these ids must be different for replication to work (or \
the --replicate-same-server-id option must be used on slave but this does \
not always make sense; please check the manual before using it).";
      err_code= ER_SLAVE_FATAL_ERROR;
      sprintf(err_buff, ER(err_code), errmsg);
      goto err;
    }
  }
  else if (mysql_errno(mysql))
  {
    if (check_io_slave_killed(mi->info_thd, mi, NULL))
      goto slave_killed_err;
    else if (is_network_error(mysql_errno(mysql)))
    {
      mi->report(WARNING_LEVEL, mysql_errno(mysql),
                 "Get master SERVER_ID failed with error: %s", mysql_error(mysql));
      goto network_err;
    }
    /* Fatal error */
    errmsg= "The slave I/O thread stops because a fatal error is encountered \
when it try to get the value of SERVER_ID variable from master.";
    err_code= mysql_errno(mysql);
    sprintf(err_buff, "%s Error: %s", errmsg, mysql_error(mysql));
    goto err;
  }
  else if (!master_row && master_res)
  {
    mi->report(WARNING_LEVEL, ER_UNKNOWN_SYSTEM_VARIABLE,
               "Unknown system variable 'SERVER_ID' on master, \
maybe it is a *VERY OLD MASTER*.");
  }
  if (master_res)
  {
    mysql_free_result(master_res);
    master_res= NULL;
  }
  if (mi->master_id == 0 && mi->ignore_server_ids->dynamic_ids.size() > 0)
  {
    errmsg= "Slave configured with server id filtering could not detect the master server id.";
    err_code= ER_SLAVE_FATAL_ERROR;
    sprintf(err_buff, ER(err_code), errmsg);
    goto err;
  }

  /*
    Check that the master's global character_set_server and ours are the same.
    Not fatal if query fails (old master?).
    Note that we don't check for equality of global character_set_client and
    collation_connection (neither do we prevent their setting in
    set_var.cc). That's because from what I (Guilhem) have tested, the global
    values of these 2 are never used (new connections don't use them).
    We don't test equality of global collation_database either as it's is
    going to be deprecated (made read-only) in 4.1 very soon.
    The test is only relevant if master < 5.0.3 (we'll test only if it's older
    than the 5 branch; < 5.0.3 was alpha...), as >= 5.0.3 master stores
    charset info in each binlog event.
    We don't do it for 3.23 because masters <3.23.50 hang on
    SELECT @@unknown_var (BUG#7965 - see changelog of 3.23.50). So finally we
    test only if master is 4.x.
  */

  /* redundant with rest of code but safer against later additions */
  if (*mysql->server_version == '3')
    goto err;

  if (*mysql->server_version == '4')
  {
    master_res= NULL;
    if (!mysql_real_query(mysql,
                          STRING_WITH_LEN("SELECT @@GLOBAL.COLLATION_SERVER")) &&
        (master_res= mysql_store_result(mysql)) &&
        (master_row= mysql_fetch_row(master_res)))
    {
      if (strcmp(master_row[0], global_system_variables.collation_server->name))
      {
        errmsg= "The slave I/O thread stops because master and slave have \
different values for the COLLATION_SERVER global variable. The values must \
be equal for the Statement-format replication to work";
        err_code= ER_SLAVE_FATAL_ERROR;
        sprintf(err_buff, ER(err_code), errmsg);
        goto err;
      }
    }
    else if (check_io_slave_killed(mi->info_thd, mi, NULL))
      goto slave_killed_err;
    else if (is_network_error(mysql_errno(mysql)))
    {
      mi->report(WARNING_LEVEL, mysql_errno(mysql),
                 "Get master COLLATION_SERVER failed with error: %s", mysql_error(mysql));
      goto network_err;
    }
    else if (mysql_errno(mysql) != ER_UNKNOWN_SYSTEM_VARIABLE)
    {
      /* Fatal error */
      errmsg= "The slave I/O thread stops because a fatal error is encountered \
when it try to get the value of COLLATION_SERVER global variable from master.";
      err_code= mysql_errno(mysql);
      sprintf(err_buff, "%s Error: %s", errmsg, mysql_error(mysql));
      goto err;
    }
    else
      mi->report(WARNING_LEVEL, ER_UNKNOWN_SYSTEM_VARIABLE,
                 "Unknown system variable 'COLLATION_SERVER' on master, \
maybe it is a *VERY OLD MASTER*. *NOTE*: slave may experience \
inconsistency if replicated data deals with collation.");

    if (master_res)
    {
      mysql_free_result(master_res);
      master_res= NULL;
    }
  }

  /*
    Perform analogous check for time zone. Theoretically we also should
    perform check here to verify that SYSTEM time zones are the same on
    slave and master, but we can't rely on value of @@system_time_zone
    variable (it is time zone abbreviation) since it determined at start
    time and so could differ for slave and master even if they are really
    in the same system time zone. So we are omiting this check and just
    relying on documentation. Also according to Monty there are many users
    who are using replication between servers in various time zones. Hence
    such check will broke everything for them. (And now everything will
    work for them because by default both their master and slave will have
    'SYSTEM' time zone).
    This check is only necessary for 4.x masters (and < 5.0.4 masters but
    those were alpha).
  */
  if (*mysql->server_version == '4')
  {
    master_res= NULL;
    if (!mysql_real_query(mysql, STRING_WITH_LEN("SELECT @@GLOBAL.TIME_ZONE")) &&
        (master_res= mysql_store_result(mysql)) &&
        (master_row= mysql_fetch_row(master_res)))
    {
      if (strcmp(master_row[0],
                 global_system_variables.time_zone->get_name()->ptr()))
      {
        errmsg= "The slave I/O thread stops because master and slave have \
different values for the TIME_ZONE global variable. The values must \
be equal for the Statement-format replication to work";
        err_code= ER_SLAVE_FATAL_ERROR;
        sprintf(err_buff, ER(err_code), errmsg);
        goto err;
      }
    }
    else if (check_io_slave_killed(mi->info_thd, mi, NULL))
      goto slave_killed_err;
    else if (is_network_error(mysql_errno(mysql)))
    {
      mi->report(WARNING_LEVEL, mysql_errno(mysql),
                 "Get master TIME_ZONE failed with error: %s", mysql_error(mysql));
      goto network_err;
    } 
    else
    {
      /* Fatal error */
      errmsg= "The slave I/O thread stops because a fatal error is encountered \
when it try to get the value of TIME_ZONE global variable from master.";
      err_code= mysql_errno(mysql);
      sprintf(err_buff, "%s Error: %s", errmsg, mysql_error(mysql));
      goto err;
    }
    if (master_res)
    {
      mysql_free_result(master_res);
      master_res= NULL;
    }
  }

  if (mi->heartbeat_period != 0.0)
  {
    char llbuf[22];
    const char query_format[]= "SET @master_heartbeat_period= %s";
    char query[sizeof(query_format) - 2 + sizeof(llbuf)];
    /* 
       the period is an ulonglong of nano-secs. 
    */
    llstr((ulonglong) (mi->heartbeat_period*1000000000UL), llbuf);
    sprintf(query, query_format, llbuf);

    if (mysql_real_query(mysql, query, static_cast<ulong>(strlen(query))))
    {
      if (check_io_slave_killed(mi->info_thd, mi, NULL))
        goto slave_killed_err;

      if (is_network_error(mysql_errno(mysql)))
      {
        mi->report(WARNING_LEVEL, mysql_errno(mysql),
                   "SET @master_heartbeat_period to master failed with error: %s",
                   mysql_error(mysql));
        mysql_free_result(mysql_store_result(mysql));
        goto network_err;
      }
      else
      {
        /* Fatal error */
        errmsg= "The slave I/O thread stops because a fatal error is encountered "
          " when it tries to SET @master_heartbeat_period on master.";
        err_code= ER_SLAVE_FATAL_ERROR;
        sprintf(err_buff, "%s Error: %s", errmsg, mysql_error(mysql));
        mysql_free_result(mysql_store_result(mysql));
        goto err;
      }
    }
    mysql_free_result(mysql_store_result(mysql));
  }

  /*
    Querying if master is capable to checksum and notifying it about own
    CRC-awareness. The master's side instant value of @@global.binlog_checksum 
    is stored in the dump thread's uservar area as well as cached locally
    to become known in consensus by master and slave.
  */
  if (DBUG_EVALUATE_IF("simulate_slave_unaware_checksum", 0, 1))
  {
    int rc;
    const char query[]= "SET @master_binlog_checksum= @@global.binlog_checksum";
    master_res= NULL;
    //initially undefined
    mi->checksum_alg_before_fd= binary_log::BINLOG_CHECKSUM_ALG_UNDEF;
    /*
      @c checksum_alg_before_fd is queried from master in this block.
      If master is old checksum-unaware the value stays undefined.
      Once the first FD will be received its alg descriptor will replace
      the being queried one.
    */
    rc= mysql_real_query(mysql, query, static_cast<ulong>(strlen(query)));
    if (rc != 0)
    {
      mi->checksum_alg_before_fd= binary_log::BINLOG_CHECKSUM_ALG_OFF;
      if (check_io_slave_killed(mi->info_thd, mi, NULL))
        goto slave_killed_err;

      if (mysql_errno(mysql) == ER_UNKNOWN_SYSTEM_VARIABLE)
      {
        // this is tolerable as OM -> NS is supported
        mi->report(WARNING_LEVEL, mysql_errno(mysql),
                   "Notifying master by %s failed with "
                   "error: %s", query, mysql_error(mysql));
      }
      else
      {
        if (is_network_error(mysql_errno(mysql)))
        {
          mi->report(WARNING_LEVEL, mysql_errno(mysql),
                     "Notifying master by %s failed with "
                     "error: %s", query, mysql_error(mysql));
          mysql_free_result(mysql_store_result(mysql));
          goto network_err;
        }
        else
        {
          errmsg= "The slave I/O thread stops because a fatal error is encountered "
            "when it tried to SET @master_binlog_checksum on master.";
          err_code= ER_SLAVE_FATAL_ERROR;
          sprintf(err_buff, "%s Error: %s", errmsg, mysql_error(mysql));
          mysql_free_result(mysql_store_result(mysql));
          goto err;
        }
      }
    }
    else
    {
      mysql_free_result(mysql_store_result(mysql));
      if (!mysql_real_query(mysql,
                            STRING_WITH_LEN("SELECT @master_binlog_checksum")) &&
          (master_res= mysql_store_result(mysql)) &&
          (master_row= mysql_fetch_row(master_res)) &&
          (master_row[0] != NULL))
      {
        mi->checksum_alg_before_fd= static_cast<enum_binlog_checksum_alg>
          (find_type(master_row[0], &binlog_checksum_typelib, 1) - 1);

       DBUG_EXECUTE_IF("undefined_algorithm_on_slave",
        mi->checksum_alg_before_fd = binary_log::BINLOG_CHECKSUM_ALG_UNDEF;);
       if(mi->checksum_alg_before_fd == binary_log::BINLOG_CHECKSUM_ALG_UNDEF)
       {
         errmsg= "The slave I/O thread was stopped because a fatal error is encountered "
                 "The checksum algorithm used by master is unknown to slave.";
         err_code= ER_SLAVE_FATAL_ERROR;
         sprintf(err_buff, "%s Error: %s", errmsg, mysql_error(mysql));
         mysql_free_result(mysql_store_result(mysql));
         goto err;
       }

        // valid outcome is either of
        DBUG_ASSERT(mi->checksum_alg_before_fd ==
                    binary_log::BINLOG_CHECKSUM_ALG_OFF ||
                    mi->checksum_alg_before_fd ==
                    binary_log::BINLOG_CHECKSUM_ALG_CRC32);
      }
      else if (check_io_slave_killed(mi->info_thd, mi, NULL))
        goto slave_killed_err;
      else if (is_network_error(mysql_errno(mysql)))
      {
        mi->report(WARNING_LEVEL, mysql_errno(mysql),
                   "Get master BINLOG_CHECKSUM failed with error: %s", mysql_error(mysql));
        goto network_err;
      }
      else
      {
        errmsg= "The slave I/O thread stops because a fatal error is encountered "
          "when it tried to SELECT @master_binlog_checksum.";
        err_code= ER_SLAVE_FATAL_ERROR;
        sprintf(err_buff, "%s Error: %s", errmsg, mysql_error(mysql));
        mysql_free_result(mysql_store_result(mysql));
        goto err;
      }
    }
    if (master_res)
    {
      mysql_free_result(master_res);
      master_res= NULL;
    }
  }
  else
    mi->checksum_alg_before_fd= binary_log::BINLOG_CHECKSUM_ALG_OFF;

  if (DBUG_EVALUATE_IF("simulate_slave_unaware_gtid", 0, 1))
  {
    enum_gtid_mode master_gtid_mode= GTID_MODE_OFF;
    enum_gtid_mode slave_gtid_mode= get_gtid_mode(GTID_MODE_LOCK_NONE);
    switch (io_thread_init_command(mi, "SELECT @@GLOBAL.GTID_MODE",
                                   ER_UNKNOWN_SYSTEM_VARIABLE,
                                   &master_res, &master_row))
    {
    case COMMAND_STATUS_ERROR:
      DBUG_RETURN(2);
    case COMMAND_STATUS_ALLOWED_ERROR:
      // master is old and does not have @@GLOBAL.GTID_MODE
      master_gtid_mode= GTID_MODE_OFF;
      break;
    case COMMAND_STATUS_OK:
    {
      bool error= false;
      const char *master_gtid_mode_string= master_row[0];
      DBUG_EXECUTE_IF("simulate_master_has_gtid_mode_on_something",
                      { master_gtid_mode_string= "on_something"; });
      DBUG_EXECUTE_IF("simulate_master_has_gtid_mode_off_something",
                      { master_gtid_mode_string= "off_something"; });
      DBUG_EXECUTE_IF("simulate_master_has_unknown_gtid_mode",
                      { master_gtid_mode_string= "Krakel Spektakel"; });
      master_gtid_mode= get_gtid_mode(master_gtid_mode_string, &error);
      if (error)
      {
        // For potential future compatibility, allow unknown
        // GTID_MODEs that begin with ON/OFF (treating them as ON/OFF
        // respectively).
        enum_gtid_mode mode= GTID_MODE_OFF;
        for (int i= 0; i < 2; i++)
        {
          switch (is_str_prefix_case(get_gtid_mode_string(mode),
                                     master_gtid_mode_string))
          {
          case 0: // is not a prefix; continue loop
            break;
          case 1: // is a true prefix, i.e. not equal
            mi->report(WARNING_LEVEL, ER_UNKNOWN_ERROR,
                       "The master uses an unknown GTID_MODE '%s'. "
                       "Treating it as '%s'.",
                       master_gtid_mode_string,
                       get_gtid_mode_string(mode));
            // fall through
          case 2: // is equal
            error= false;
            master_gtid_mode= mode;
            break;
          }
          mode= GTID_MODE_ON;
        }
      }
      if (error)
      {
        mi->report(ERROR_LEVEL, ER_SLAVE_FATAL_ERROR,
                   "The slave IO thread stops because the master has "
                   "an unknown @@GLOBAL.GTID_MODE '%s'.",
                   master_gtid_mode_string);
        mysql_free_result(master_res);
        DBUG_RETURN(1);
      }
      mysql_free_result(master_res);
      break;
    }
    }
    if ((slave_gtid_mode == GTID_MODE_OFF &&
         master_gtid_mode >= GTID_MODE_ON_PERMISSIVE) ||
        (slave_gtid_mode == GTID_MODE_ON &&
         master_gtid_mode <= GTID_MODE_OFF_PERMISSIVE))
    {
      mi->report(ERROR_LEVEL, ER_SLAVE_FATAL_ERROR,
                 "The replication receiver thread cannot start because "
                 "the master has GTID_MODE = %.192s and this server has "
                 "GTID_MODE = %.192s.",
                 get_gtid_mode_string(master_gtid_mode),
                 get_gtid_mode_string(slave_gtid_mode));
      DBUG_RETURN(1);
    }
    if (mi->is_auto_position() && master_gtid_mode != GTID_MODE_ON)
    {
      mi->report(ERROR_LEVEL, ER_SLAVE_FATAL_ERROR,
                 "The replication receiver thread cannot start in "
                 "AUTO_POSITION mode: the master has GTID_MODE = %.192s "
                 "instead of ON.",
                 get_gtid_mode_string(master_gtid_mode));
      DBUG_RETURN(1);
    }
  }

err:
  if (errmsg)
  {
    if (master_res)
      mysql_free_result(master_res);
    DBUG_ASSERT(err_code != 0);
    mi->report(ERROR_LEVEL, err_code, "%s", err_buff);
    DBUG_RETURN(1);
  }

  DBUG_RETURN(0);

network_err:
  if (master_res)
    mysql_free_result(master_res);
  DBUG_RETURN(2);

slave_killed_err:
  if (master_res)
    mysql_free_result(master_res);
  DBUG_RETURN(2);
}

static bool wait_for_relay_log_space(Relay_log_info* rli)
{
  bool slave_killed=0;
  Master_info* mi = rli->mi;
  PSI_stage_info old_stage;
  THD* thd = mi->info_thd;
  DBUG_ENTER("wait_for_relay_log_space");

  mysql_mutex_lock(&rli->log_space_lock);
  thd->ENTER_COND(&rli->log_space_cond,
                  &rli->log_space_lock,
                  &stage_waiting_for_relay_log_space,
                  &old_stage);
  while (rli->log_space_limit < rli->log_space_total &&
         !(slave_killed=io_slave_killed(thd,mi)) &&
         !rli->ignore_log_space_limit)
    mysql_cond_wait(&rli->log_space_cond, &rli->log_space_lock);

  /* 
    Makes the IO thread read only one event at a time
    until the SQL thread is able to purge the relay 
    logs, freeing some space.

    Therefore, once the SQL thread processes this next 
    event, it goes to sleep (no more events in the queue),
    sets ignore_log_space_limit=true and wakes the IO thread. 
    However, this event may have been enough already for 
    the SQL thread to purge some log files, freeing 
    rli->log_space_total .

    This guarantees that the SQL and IO thread move
    forward only one event at a time (to avoid deadlocks), 
    when the relay space limit is reached. It also 
    guarantees that when the SQL thread is prepared to
    rotate (to be able to purge some logs), the IO thread
    will know about it and will rotate.

    NOTE: The ignore_log_space_limit is only set when the SQL
          thread sleeps waiting for events.

   */
  if (rli->ignore_log_space_limit)
  {
#ifndef DBUG_OFF
    {
      char llbuf1[22], llbuf2[22];
      DBUG_PRINT("info", ("log_space_limit=%s "
                          "log_space_total=%s "
                          "ignore_log_space_limit=%d "
                          "sql_force_rotate_relay=%d", 
                        llstr(rli->log_space_limit,llbuf1),
                        llstr(rli->log_space_total,llbuf2),
                        (int) rli->ignore_log_space_limit,
                        (int) rli->sql_force_rotate_relay));
    }
#endif
    if (rli->sql_force_rotate_relay)
    {
      mysql_mutex_lock(&mi->data_lock);
      rotate_relay_log(mi);
      mysql_mutex_unlock(&mi->data_lock);
      rli->sql_force_rotate_relay= false;
    }

    rli->ignore_log_space_limit= false;
  }

  mysql_mutex_unlock(&rli->log_space_lock);
  thd->EXIT_COND(&old_stage);
  DBUG_RETURN(slave_killed);
}


/*
  Builds a Rotate from the ignored events' info and writes it to relay log.

  The caller must hold mi->data_lock before invoking this function.

  @param thd pointer to I/O Thread's Thd.
  @param mi  point to I/O Thread metadata class.

  @return 0 if everything went fine, 1 otherwise.
*/
static int write_ignored_events_info_to_relay_log(THD *thd, Master_info *mi)
{
  Relay_log_info *rli= mi->rli;
  mysql_mutex_t *log_lock= rli->relay_log.get_log_lock();
  int error= 0;
  DBUG_ENTER("write_ignored_events_info_to_relay_log");

  DBUG_ASSERT(thd == mi->info_thd);
  mysql_mutex_assert_owner(&mi->data_lock);
  mysql_mutex_lock(log_lock);
  if (rli->ign_master_log_name_end[0])
  {
    DBUG_PRINT("info",("writing a Rotate event to track down ignored events"));
    Rotate_log_event *ev= new Rotate_log_event(rli->ign_master_log_name_end,
                                               0, rli->ign_master_log_pos_end,
                                               Rotate_log_event::DUP_NAME);
    if (mi->get_mi_description_event() != NULL)
      ev->common_footer->checksum_alg=
                   mi->get_mi_description_event()->common_footer->checksum_alg;

    rli->ign_master_log_name_end[0]= 0;
    /* can unlock before writing as slave SQL thd will soon see our Rotate */
    mysql_mutex_unlock(log_lock);
    if (likely((bool)ev))
    {
      ev->server_id= 0; // don't be ignored by slave SQL thread
      if (unlikely(rli->relay_log.append_event(ev, mi) != 0))
        mi->report(ERROR_LEVEL, ER_SLAVE_RELAY_LOG_WRITE_FAILURE,
                   ER(ER_SLAVE_RELAY_LOG_WRITE_FAILURE),
                   "failed to write a Rotate event"
                   " to the relay log, SHOW SLAVE STATUS may be"
                   " inaccurate");
      rli->relay_log.harvest_bytes_written(&rli->log_space_total);
      if (flush_master_info(mi, TRUE))
      {
        error= 1;
        sql_print_error("Failed to flush master info file.");
      }
      delete ev;
    }
    else
    {
      error= 1;
      mi->report(ERROR_LEVEL, ER_SLAVE_CREATE_EVENT_FAILURE,
                 ER(ER_SLAVE_CREATE_EVENT_FAILURE),
                 "Rotate_event (out of memory?),"
                 " SHOW SLAVE STATUS may be inaccurate");
    }
  }
  else
    mysql_mutex_unlock(log_lock);

  DBUG_RETURN(error);
}


int register_slave_on_master(MYSQL* mysql, Master_info *mi,
                             bool *suppress_warnings)
{
  uchar buf[1024], *pos= buf;
  size_t report_host_len=0, report_user_len=0, report_password_len=0;
  DBUG_ENTER("register_slave_on_master");

  *suppress_warnings= FALSE;
  if (report_host)
    report_host_len= strlen(report_host);
  if (report_host_len > HOSTNAME_LENGTH)
  {
    sql_print_warning("The length of report_host is %zu. "
                      "It is larger than the max length(%d), so this "
                      "slave cannot be registered to the master%s.",
                      report_host_len, HOSTNAME_LENGTH,
                      mi->get_for_channel_str());
    DBUG_RETURN(0);
  }

  if (report_user)
    report_user_len= strlen(report_user);
  if (report_user_len > USERNAME_LENGTH)
  {
    sql_print_warning("The length of report_user is %zu. "
                      "It is larger than the max length(%d), so this "
                      "slave cannot be registered to the master%s.",
                      report_user_len, USERNAME_LENGTH, mi->get_for_channel_str());
    DBUG_RETURN(0);
  }

  if (report_password)
    report_password_len= strlen(report_password);
  if (report_password_len > MAX_PASSWORD_LENGTH)
  {
    sql_print_warning("The length of report_password is %zu. "
                      "It is larger than the max length(%d), so this "
                      "slave cannot be registered to the master%s.",
                      report_password_len, MAX_PASSWORD_LENGTH,
                      mi->get_for_channel_str());
    DBUG_RETURN(0);
  }

  int4store(pos, server_id); pos+= 4;
  pos= net_store_data(pos, (uchar*) report_host, report_host_len);
  pos= net_store_data(pos, (uchar*) report_user, report_user_len);
  pos= net_store_data(pos, (uchar*) report_password, report_password_len);
  int2store(pos, (uint16) report_port); pos+= 2;
  /* 
    Fake rpl_recovery_rank, which was removed in BUG#13963,
    so that this server can register itself on old servers,
    see BUG#49259.
   */
  int4store(pos, /* rpl_recovery_rank */ 0);    pos+= 4;
  /* The master will fill in master_id */
  int4store(pos, 0);                    pos+= 4;

  if (simple_command(mysql, COM_REGISTER_SLAVE, buf, (size_t) (pos- buf), 0))
  {
    if (mysql_errno(mysql) == ER_NET_READ_INTERRUPTED)
    {
      *suppress_warnings= TRUE;                 // Suppress reconnect warning
    }
    else if (!check_io_slave_killed(mi->info_thd, mi, NULL))
    {
      char buf[256];
      my_snprintf(buf, sizeof(buf), "%s (Errno: %d)", mysql_error(mysql), 
                  mysql_errno(mysql));
      mi->report(ERROR_LEVEL, ER_SLAVE_MASTER_COM_FAILURE,
                 ER(ER_SLAVE_MASTER_COM_FAILURE), "COM_REGISTER_SLAVE", buf);
    }
    DBUG_RETURN(1);
  }
  DBUG_RETURN(0);
}


/**
    Function that fills the metadata required for SHOW SLAVE STATUS.
    This function shall be used in two cases:
     1) SHOW SLAVE STATUS FOR ALL CHANNELS
     2) SHOW SLAVE STATUS for a channel

     @param[in,out]  field_list        field_list to fill the metadata
     @param[in]      io_gtid_set_size  the size to be allocated to store
                                       the retrieved gtid set
     @param[in]      sql_gtid_set_size the size to be allocated to store
                                       the executed gtid set

     @TODO: return a bool after adding catching the exceptions to the
            push_back() methods for field_list
*/

void show_slave_status_metadata(List<Item> &field_list,
                                int io_gtid_set_size, int sql_gtid_set_size)
{

  field_list.push_back(new Item_empty_string("Slave_IO_State", 14));
  field_list.push_back(new Item_empty_string("Master_Host",
                                             HOSTNAME_LENGTH+1));
  field_list.push_back(new Item_empty_string("Master_User",
                                             USERNAME_LENGTH+1));
  field_list.push_back(new Item_return_int("Master_Port", 7,MYSQL_TYPE_LONG));
  field_list.push_back(new Item_return_int("Connect_Retry", 10,
                                           MYSQL_TYPE_LONG));
  field_list.push_back(new Item_empty_string("Master_Log_File", FN_REFLEN));
  field_list.push_back(new Item_return_int("Read_Master_Log_Pos", 10,
                                           MYSQL_TYPE_LONGLONG));
  field_list.push_back(new Item_empty_string("Relay_Log_File", FN_REFLEN));
  field_list.push_back(new Item_return_int("Relay_Log_Pos", 10,
                                           MYSQL_TYPE_LONGLONG));
  field_list.push_back(new Item_empty_string("Relay_Master_Log_File",
                                             FN_REFLEN));
  field_list.push_back(new Item_empty_string("Slave_IO_Running", 3));
  field_list.push_back(new Item_empty_string("Slave_SQL_Running", 3));
  field_list.push_back(new Item_empty_string("Replicate_Do_DB", 20));
  field_list.push_back(new Item_empty_string("Replicate_Ignore_DB", 20));
  field_list.push_back(new Item_empty_string("Replicate_Do_Table", 20));
  field_list.push_back(new Item_empty_string("Replicate_Ignore_Table", 23));
  field_list.push_back(new Item_empty_string("Replicate_Wild_Do_Table", 24));
  field_list.push_back(new Item_empty_string("Replicate_Wild_Ignore_Table",
                                             28));
  field_list.push_back(new Item_return_int("Last_Errno", 4, MYSQL_TYPE_LONG));
  field_list.push_back(new Item_empty_string("Last_Error", 20));
  field_list.push_back(new Item_return_int("Skip_Counter", 10,
                                           MYSQL_TYPE_LONG));
  field_list.push_back(new Item_return_int("Exec_Master_Log_Pos", 10,
                                           MYSQL_TYPE_LONGLONG));
  field_list.push_back(new Item_return_int("Relay_Log_Space", 10,
                                           MYSQL_TYPE_LONGLONG));
  field_list.push_back(new Item_empty_string("Until_Condition", 6));
  field_list.push_back(new Item_empty_string("Until_Log_File", FN_REFLEN));
  field_list.push_back(new Item_return_int("Until_Log_Pos", 10,
                                           MYSQL_TYPE_LONGLONG));
  field_list.push_back(new Item_empty_string("Master_SSL_Allowed", 7));
  field_list.push_back(new Item_empty_string("Master_SSL_CA_File", FN_REFLEN));
  field_list.push_back(new Item_empty_string("Master_SSL_CA_Path", FN_REFLEN));
  field_list.push_back(new Item_empty_string("Master_SSL_Cert", FN_REFLEN));
  field_list.push_back(new Item_empty_string("Master_SSL_Cipher", FN_REFLEN));
  field_list.push_back(new Item_empty_string("Master_SSL_Key", FN_REFLEN));
  field_list.push_back(new Item_return_int("Seconds_Behind_Master", 10,
                                           MYSQL_TYPE_LONGLONG));
  field_list.push_back(new Item_empty_string("Master_SSL_Verify_Server_Cert",
                                             3));
  field_list.push_back(new Item_return_int("Last_IO_Errno", 4, MYSQL_TYPE_LONG));
  field_list.push_back(new Item_empty_string("Last_IO_Error", 20));
  field_list.push_back(new Item_return_int("Last_SQL_Errno", 4, MYSQL_TYPE_LONG));
  field_list.push_back(new Item_empty_string("Last_SQL_Error", 20));
  field_list.push_back(new Item_empty_string("Replicate_Ignore_Server_Ids",
                                             FN_REFLEN));
  field_list.push_back(new Item_return_int("Master_Server_Id", sizeof(ulong),
                                           MYSQL_TYPE_LONG));
  field_list.push_back(new Item_empty_string("Master_UUID", UUID_LENGTH));
  field_list.push_back(new Item_empty_string("Master_Info_File",
                                             2 * FN_REFLEN));
  field_list.push_back(new Item_return_int("SQL_Delay", 10, MYSQL_TYPE_LONG));
  field_list.push_back(new Item_return_int("SQL_Remaining_Delay", 8, MYSQL_TYPE_LONG));
  field_list.push_back(new Item_empty_string("Slave_SQL_Running_State", 20));
  field_list.push_back(new Item_return_int("Master_Retry_Count", 10,
                                           MYSQL_TYPE_LONGLONG));
  field_list.push_back(new Item_empty_string("Master_Bind", HOSTNAME_LENGTH+1));
  field_list.push_back(new Item_empty_string("Last_IO_Error_Timestamp", 20));
  field_list.push_back(new Item_empty_string("Last_SQL_Error_Timestamp", 20));
  field_list.push_back(new Item_empty_string("Master_SSL_Crl", FN_REFLEN));
  field_list.push_back(new Item_empty_string("Master_SSL_Crlpath", FN_REFLEN));
  field_list.push_back(new Item_empty_string("Retrieved_Gtid_Set",
                                             io_gtid_set_size));
  field_list.push_back(new Item_empty_string("Executed_Gtid_Set",
                                             sql_gtid_set_size));
  field_list.push_back(new Item_return_int("Auto_Position", sizeof(ulong),
                                           MYSQL_TYPE_LONG));
  field_list.push_back(new Item_empty_string("Replicate_Rewrite_DB", 24));
  field_list.push_back(new Item_empty_string("Channel_Name", CHANNEL_NAME_LENGTH));
  field_list.push_back(new Item_empty_string("Master_TLS_Version", FN_REFLEN));

}


/**
    Send the data to the client of a Master_info during show_slave_status()
    This function has to be called after calling show_slave_status_metadata().
    Just before sending the data, thd->get_protocol() is prepared to (re)send;

    @param[in]     thd         client thread
    @param[in]     mi          the master info. In the case of multisource
                               replication, this master info corresponds to a
                                channel.

    @param[in]     io_gtid_set_buffer    buffer related to Retrieved GTID set
                                          for each channel.
    @param[in]     sql_gtid_set_buffer   buffer related to Executed GTID set
                                           for each channel.
    @return
     @retval        0     success
     @retval        1     Error
*/

bool show_slave_status_send_data(THD *thd, Master_info *mi,
                                 char* io_gtid_set_buffer,
                                 char* sql_gtid_set_buffer)
{
  DBUG_ENTER("show_slave_status_send_data");

  Protocol *protocol = thd->get_protocol();
  char* slave_sql_running_state= NULL;

  DBUG_PRINT("info",("host is set: '%s'", mi->host));

  protocol->start_row();

  /*
    slave_running can be accessed without run_lock but not other
    non-volatile members like mi->info_thd or rli->info_thd, for
    them either info_thd_lock or run_lock hold is required.
  */
  mysql_mutex_lock(&mi->info_thd_lock);
  protocol->store(mi->info_thd ? mi->info_thd->get_proc_info() : "",
                  &my_charset_bin);
  mysql_mutex_unlock(&mi->info_thd_lock);

  mysql_mutex_lock(&mi->rli->info_thd_lock);
  slave_sql_running_state= const_cast<char *>(mi->rli->info_thd ? mi->rli->info_thd->get_proc_info() : "");
  mysql_mutex_unlock(&mi->rli->info_thd_lock);

  mysql_mutex_lock(&mi->data_lock);
  mysql_mutex_lock(&mi->rli->data_lock);
  mysql_mutex_lock(&mi->err_lock);
  mysql_mutex_lock(&mi->rli->err_lock);

  DEBUG_SYNC(thd, "wait_after_lock_active_mi_and_rli_data_lock_is_acquired");
  protocol->store(mi->host, &my_charset_bin);
  protocol->store(mi->get_user(), &my_charset_bin);
  protocol->store((uint32) mi->port);
  protocol->store((uint32) mi->connect_retry);
  protocol->store(mi->get_master_log_name(), &my_charset_bin);
  protocol->store((ulonglong) mi->get_master_log_pos());
  protocol->store(mi->rli->get_group_relay_log_name() +
                  dirname_length(mi->rli->get_group_relay_log_name()),
                  &my_charset_bin);
  protocol->store((ulonglong) mi->rli->get_group_relay_log_pos());
  protocol->store(mi->rli->get_group_master_log_name(), &my_charset_bin);
  protocol->store(mi->slave_running == MYSQL_SLAVE_RUN_CONNECT ?
                  "Yes" : (mi->slave_running == MYSQL_SLAVE_RUN_NOT_CONNECT ?
                           "Connecting" : "No"), &my_charset_bin);
  protocol->store(mi->rli->slave_running ? "Yes":"No", &my_charset_bin);
  store(protocol, rpl_filter->get_do_db());
  store(protocol, rpl_filter->get_ignore_db());

  char buf[256];
  String tmp(buf, sizeof(buf), &my_charset_bin);
  rpl_filter->get_do_table(&tmp);
  protocol->store(&tmp);
  rpl_filter->get_ignore_table(&tmp);
  protocol->store(&tmp);
  rpl_filter->get_wild_do_table(&tmp);
  protocol->store(&tmp);
  rpl_filter->get_wild_ignore_table(&tmp);
  protocol->store(&tmp);

  protocol->store(mi->rli->last_error().number);
  protocol->store(mi->rli->last_error().message, &my_charset_bin);
  protocol->store((uint32) mi->rli->slave_skip_counter);
  protocol->store((ulonglong) mi->rli->get_group_master_log_pos());
  protocol->store((ulonglong) mi->rli->log_space_total);


  const char *until_type= "";

  switch (mi->rli->until_condition)
  {
  case Relay_log_info::UNTIL_NONE:
    until_type= "None";
    break;
  case Relay_log_info::UNTIL_MASTER_POS:
    until_type= "Master";
    break;
  case Relay_log_info::UNTIL_RELAY_POS:
    until_type= "Relay";
    break;
  case Relay_log_info::UNTIL_SQL_BEFORE_GTIDS:
    until_type= "SQL_BEFORE_GTIDS";
    break;
  case Relay_log_info::UNTIL_SQL_AFTER_GTIDS:
    until_type= "SQL_AFTER_GTIDS";
    break;
  case Relay_log_info::UNTIL_SQL_VIEW_ID:
    until_type= "SQL_VIEW_ID";
    break;
  case Relay_log_info::UNTIL_SQL_AFTER_MTS_GAPS:
    until_type= "SQL_AFTER_MTS_GAPS";
#ifndef DBUG_OFF
  case Relay_log_info::UNTIL_DONE:
    until_type= "DONE";
    break;
#endif
  default:
    DBUG_ASSERT(0);
  }
  protocol->store(until_type, &my_charset_bin);
  protocol->store(mi->rli->until_log_name, &my_charset_bin);
  protocol->store((ulonglong) mi->rli->until_log_pos);

#ifdef HAVE_OPENSSL
  protocol->store(mi->ssl? "Yes":"No", &my_charset_bin);
#else
  protocol->store(mi->ssl? "Ignored":"No", &my_charset_bin);
#endif
  protocol->store(mi->ssl_ca, &my_charset_bin);
  protocol->store(mi->ssl_capath, &my_charset_bin);
  protocol->store(mi->ssl_cert, &my_charset_bin);
  protocol->store(mi->ssl_cipher, &my_charset_bin);
  protocol->store(mi->ssl_key, &my_charset_bin);

  /*
     The pseudo code to compute Seconds_Behind_Master:
     if (SQL thread is running)
     {
       if (SQL thread processed all the available relay log)
       {
         if (IO thread is running)
            print 0;
         else
            print NULL;
       }
        else
          compute Seconds_Behind_Master;
      }
      else
       print NULL;
  */

  if (mi->rli->slave_running)
  {
    /*
       Check if SQL thread is at the end of relay log
       Checking should be done using two conditions
       condition1: compare the log positions and
       condition2: compare the file names (to handle rotation case)
    */
    if ((mi->get_master_log_pos() == mi->rli->get_group_master_log_pos()) &&
        (!strcmp(mi->get_master_log_name(), mi->rli->get_group_master_log_name())))
    {
      if (mi->slave_running == MYSQL_SLAVE_RUN_CONNECT)
        protocol->store(0LL);
      else
        protocol->store_null();
    }
    else
    {
      long time_diff= ((long)(time(0) - mi->rli->last_master_timestamp)
                       - mi->clock_diff_with_master);
      /*
        Apparently on some systems time_diff can be <0. Here are possible
        reasons related to MySQL:
        - the master is itself a slave of another master whose time is ahead.
        - somebody used an explicit SET TIMESTAMP on the master.
        Possible reason related to granularity-to-second of time functions
        (nothing to do with MySQL), which can explain a value of -1:
        assume the master's and slave's time are perfectly synchronized, and
        that at slave's connection time, when the master's timestamp is read,
        it is at the very end of second 1, and (a very short time later) when
        the slave's timestamp is read it is at the very beginning of second
        2. Then the recorded value for master is 1 and the recorded value for
        slave is 2. At SHOW SLAVE STATUS time, assume that the difference
        between timestamp of slave and rli->last_master_timestamp is 0
        (i.e. they are in the same second), then we get 0-(2-1)=-1 as a result.
        This confuses users, so we don't go below 0: hence the max().

        last_master_timestamp == 0 (an "impossible" timestamp 1970) is a
        special marker to say "consider we have caught up".
      */
      protocol->store((longlong)(mi->rli->last_master_timestamp ?
                                   max(0L, time_diff) : 0));
    }
  }
  else
  {
    protocol->store_null();
  }
  protocol->store(mi->ssl_verify_server_cert? "Yes":"No", &my_charset_bin);

  // Last_IO_Errno
  protocol->store(mi->last_error().number);
  // Last_IO_Error
  protocol->store(mi->last_error().message, &my_charset_bin);
  // Last_SQL_Errno
  protocol->store(mi->rli->last_error().number);
  // Last_SQL_Error
  protocol->store(mi->rli->last_error().message, &my_charset_bin);
  // Replicate_Ignore_Server_Ids
  {
    char buff[FN_REFLEN];
    ulong i, cur_len;
    for (i= 0, buff[0]= 0, cur_len= 0;
         i < mi->ignore_server_ids->dynamic_ids.size(); i++)
    {
      ulong s_id, slen;
      char sbuff[FN_REFLEN];
      s_id= mi->ignore_server_ids->dynamic_ids[i];
      slen= sprintf(sbuff, (i == 0 ? "%lu" : ", %lu"), s_id);
      if (cur_len + slen + 4 > FN_REFLEN)
      {
        /*
          break the loop whenever remained space could not fit
          ellipses on the next cycle
        */
        sprintf(buff + cur_len, "...");
        break;
      }
      cur_len += sprintf(buff + cur_len, "%s", sbuff);
    }
    protocol->store(buff, &my_charset_bin);
  }
  // Master_Server_id
  protocol->store((uint32) mi->master_id);
  protocol->store(mi->master_uuid, &my_charset_bin);
  // Master_Info_File
  protocol->store(mi->get_description_info(), &my_charset_bin);
  // SQL_Delay
  protocol->store((uint32) mi->rli->get_sql_delay());
  // SQL_Remaining_Delay
  if (slave_sql_running_state == stage_sql_thd_waiting_until_delay.m_name)
  {
    time_t t= my_time(0), sql_delay_end= mi->rli->get_sql_delay_end();
    protocol->store((uint32)(t < sql_delay_end ? sql_delay_end - t : 0));
  }
  else
    protocol->store_null();
  // Slave_SQL_Running_State
  protocol->store(slave_sql_running_state, &my_charset_bin);
  // Master_Retry_Count
  protocol->store((ulonglong) mi->retry_count);
  // Master_Bind
  protocol->store(mi->bind_addr, &my_charset_bin);
  // Last_IO_Error_Timestamp
  protocol->store(mi->last_error().timestamp, &my_charset_bin);
  // Last_SQL_Error_Timestamp
  protocol->store(mi->rli->last_error().timestamp, &my_charset_bin);
  // Master_Ssl_Crl
  protocol->store(mi->ssl_crl, &my_charset_bin);
  // Master_Ssl_Crlpath
  protocol->store(mi->ssl_crlpath, &my_charset_bin);
  // Retrieved_Gtid_Set
  protocol->store(io_gtid_set_buffer, &my_charset_bin);
  // Executed_Gtid_Set
  protocol->store(sql_gtid_set_buffer, &my_charset_bin);
  // Auto_Position
  protocol->store(mi->is_auto_position() ? 1 : 0);
  // Replicate_Rewrite_DB
  rpl_filter->get_rewrite_db(&tmp);
  protocol->store(&tmp);
  // channel_name
  protocol->store(mi->get_channel(), &my_charset_bin);
  // Master_TLS_Version
  protocol->store(mi->tls_version, &my_charset_bin);

  mysql_mutex_unlock(&mi->rli->err_lock);
  mysql_mutex_unlock(&mi->err_lock);
  mysql_mutex_unlock(&mi->rli->data_lock);
  mysql_mutex_unlock(&mi->data_lock);

  DBUG_RETURN(false);
}


/**
   Method to the show the replication status in all channels.

   @param[in]       thd        the client thread

   @return
     @retval        0           success
     @retval        1           Error

*/
bool show_slave_status(THD *thd)
{
  List<Item> field_list;
  Protocol *protocol= thd->get_protocol();
  int sql_gtid_set_size= 0, io_gtid_set_size= 0;
  Master_info *mi= NULL;
  char* sql_gtid_set_buffer= NULL;
  char** io_gtid_set_buffer_array;
  /*
    We need the maximum size of the retrieved gtid set (i.e io_gtid_set_size).
    This size is needed to reserve the place in show_slave_status_metadata().
    So, we travel all the mi's and find out the maximum size of io_gtid_set_size
    and pass it through show_slave_status_metadata()
  */
  int max_io_gtid_set_size= io_gtid_set_size;
  uint idx;
  uint num_io_gtid_sets;
  bool ret= true;

  DBUG_ENTER("show_slave_status(THD)");

  channel_map.assert_some_lock();

  num_io_gtid_sets= channel_map.get_num_instances();


  io_gtid_set_buffer_array=
    (char**)my_malloc(key_memory_show_slave_status_io_gtid_set,
                      num_io_gtid_sets * sizeof(char*), MYF(MY_WME));

  if (io_gtid_set_buffer_array == NULL)
     DBUG_RETURN(true);

  global_sid_lock->wrlock();

  const Gtid_set *sql_gtid_set= gtid_state->get_executed_gtids();
  sql_gtid_set_size= sql_gtid_set->to_string(&sql_gtid_set_buffer);

  idx= 0;
  for (mi_map::iterator it= channel_map.begin(); it!=channel_map.end(); it++)
  {
    mi= it->second;
    /*
      The following statement is needed because, when mi->host[0]=0
      we don't alloc memory for retried_gtid_set. However, we try
      to free it at the end, causing a crash. To be on safeside,
      we initialize it to NULL, so that my_free() takes care of it.
    */
    io_gtid_set_buffer_array[idx]= NULL;

    if (mi != NULL && mi->host[0])
    {
      const Gtid_set*  io_gtid_set= mi->rli->get_gtid_set();

      /*
         @todo: a single memory allocation improves speed,
         instead of doing it for each loop
      */

      if ((io_gtid_set_size=
           io_gtid_set->to_string(&io_gtid_set_buffer_array[idx])) < 0)
      {
        my_eof(thd);
        my_free(sql_gtid_set_buffer);

        for (uint i= 0; i < idx -1; i++)
        {
          my_free(io_gtid_set_buffer_array[i]);
        }
        my_free(io_gtid_set_buffer_array);

        global_sid_lock->unlock();
        DBUG_RETURN(true);
      }
      else
        max_io_gtid_set_size= max_io_gtid_set_size > io_gtid_set_size ?
                              max_io_gtid_set_size : io_gtid_set_size;
    }
    idx++;
  }
  global_sid_lock->unlock();


  show_slave_status_metadata(field_list, max_io_gtid_set_size,
                             sql_gtid_set_size);

  if (thd->send_result_metadata(&field_list,
                                Protocol::SEND_NUM_ROWS | Protocol::SEND_EOF))
  {
    goto err;
  }

  /* Run through each mi */

  idx=0;
  for (mi_map::iterator it= channel_map.begin(); it!=channel_map.end(); it++)
  {
    mi= it->second;

    if (mi != NULL && mi->host[0])
    {
      if (show_slave_status_send_data(thd, mi, io_gtid_set_buffer_array[idx],
                                 sql_gtid_set_buffer))
        goto err;

      if (protocol->end_row())
        goto err;
    }
    idx++;
  }

  ret= false;
err:
  my_eof(thd);
  for (uint i= 0; i < num_io_gtid_sets; i++)
  {
    my_free(io_gtid_set_buffer_array[i]);
  }
  my_free(io_gtid_set_buffer_array);
  my_free(sql_gtid_set_buffer);

  DBUG_RETURN(ret);

}


/**
  Execute a SHOW SLAVE STATUS statement.

  @param thd Pointer to THD object for the client thread executing the
  statement.

  @param mi Pointer to Master_info object for the IO thread.

  @retval FALSE success
  @retval TRUE failure

  Currently, show slave status works for a channel too, in multisource
  replication. But using performance schema tables is better.

*/
bool show_slave_status(THD* thd, Master_info* mi)
{
  List<Item> field_list;
  Protocol *protocol= thd->get_protocol();
  char *sql_gtid_set_buffer= NULL, *io_gtid_set_buffer= NULL;
  int sql_gtid_set_size= 0, io_gtid_set_size= 0;
  DBUG_ENTER("show_slave_status(THD, Master_info)");
 
  if (mi != NULL)
  { 
    global_sid_lock->wrlock();
    const Gtid_set* sql_gtid_set= gtid_state->get_executed_gtids();
    const Gtid_set* io_gtid_set= mi->rli->get_gtid_set();
    if ((sql_gtid_set_size= sql_gtid_set->to_string(&sql_gtid_set_buffer)) < 0 ||
        (io_gtid_set_size= io_gtid_set->to_string(&io_gtid_set_buffer)) < 0)
    {
      my_eof(thd);
      my_free(sql_gtid_set_buffer);
      my_free(io_gtid_set_buffer);
      global_sid_lock->unlock();
      DBUG_RETURN(true);
    }
    global_sid_lock->unlock();
  }

  /* Fill the metadata required for show slave status. */

  show_slave_status_metadata(field_list, io_gtid_set_size, sql_gtid_set_size);

  if (thd->send_result_metadata(&field_list,
                                Protocol::SEND_NUM_ROWS | Protocol::SEND_EOF))
  {
    my_free(sql_gtid_set_buffer);
    my_free(io_gtid_set_buffer);
    DBUG_RETURN(true);
  }

  if (mi != NULL && mi->host[0])
  {

    if (show_slave_status_send_data(thd, mi,
                                    io_gtid_set_buffer, sql_gtid_set_buffer))
      DBUG_RETURN(true);

    if (protocol->end_row())
    {
      my_free(sql_gtid_set_buffer);
      my_free(io_gtid_set_buffer);
      DBUG_RETURN(true);
    }
  }
  my_eof(thd);
  my_free(sql_gtid_set_buffer);
  my_free(io_gtid_set_buffer);
  DBUG_RETURN(false);
}


/**
  Entry point for SHOW SLAVE STATUS command. Function displayes
  the slave status for all channels or for a single channel
  based on the FOR CHANNEL  clause.

  @param[in]       thd          the client thread.

  @return
    @retval        false          ok
    @retval        true          not ok
*/
bool show_slave_status_cmd(THD *thd)
{
  Master_info *mi= 0;
  LEX *lex= thd->lex;
  bool res;

  DBUG_ENTER("show_slave_status_cmd");

  channel_map.rdlock();

  if (!lex->mi.for_channel)
    res= show_slave_status(thd);
  else
  {
    /* when mi is 0, i.e mi doesn't exist, SSS will return an empty set */
    mi= channel_map.get_mi(lex->mi.channel);

    /*
      If the channel being used is a group replication applier channel we
      need to disable the SHOW SLAVE STATUS commannd as its output is not
      compatible with this command.
    */
    if (mi && channel_map.is_group_replication_channel_name(mi->get_channel(),
                                                            true))
    {
      my_error(ER_SLAVE_CHANNEL_OPERATION_NOT_ALLOWED, MYF(0),
               "SHOW SLAVE STATUS", mi->get_channel());
      channel_map.unlock();
      DBUG_RETURN(true);
    }

    res= show_slave_status(thd, mi);
  }

  channel_map.unlock();

  DBUG_RETURN(res);
}


void set_slave_thread_options(THD* thd)
{
  DBUG_ENTER("set_slave_thread_options");
  /*
     It's nonsense to constrain the slave threads with max_join_size; if a
     query succeeded on master, we HAVE to execute it. So set
     OPTION_BIG_SELECTS. Setting max_join_size to HA_POS_ERROR is not enough
     (and it's not needed if we have OPTION_BIG_SELECTS) because an INSERT
     SELECT examining more than 4 billion rows would still fail (yes, because
     when max_join_size is 4G, OPTION_BIG_SELECTS is automatically set, but
     only for client threads.
  */
  ulonglong options= thd->variables.option_bits | OPTION_BIG_SELECTS;
  if (opt_log_slave_updates)
    options|= OPTION_BIN_LOG;
  else
    options&= ~OPTION_BIN_LOG;
  thd->variables.option_bits= options;
  thd->variables.completion_type= 0;

  /*
    Set autocommit= 1 when info tables are used and autocommit == 0 to
    avoid trigger asserts on mysql_execute_command(THD *thd) caused by
    info tables updates which do not commit, like Rotate, Stop and
    skipped events handling.
  */
  if ((thd->variables.option_bits & OPTION_NOT_AUTOCOMMIT) &&
      (opt_mi_repository_id == INFO_REPOSITORY_TABLE ||
       opt_rli_repository_id == INFO_REPOSITORY_TABLE))
  {
    thd->variables.option_bits|= OPTION_AUTOCOMMIT;
    thd->variables.option_bits&= ~OPTION_NOT_AUTOCOMMIT;
    thd->server_status|= SERVER_STATUS_AUTOCOMMIT;
  }

  /*
    Set thread InnoDB high priority.
  */
  DBUG_EXECUTE_IF("dbug_set_high_prio_sql_thread",
    {
      if (thd->system_thread == SYSTEM_THREAD_SLAVE_SQL ||
          thd->system_thread == SYSTEM_THREAD_SLAVE_WORKER)
        thd->thd_tx_priority= 1;
    });

  DBUG_VOID_RETURN;
}

void set_slave_thread_default_charset(THD* thd, Relay_log_info const *rli)
{
  DBUG_ENTER("set_slave_thread_default_charset");

  thd->variables.character_set_client=
    global_system_variables.character_set_client;
  thd->variables.collation_connection=
    global_system_variables.collation_connection;
  thd->variables.collation_server=
    global_system_variables.collation_server;
  thd->update_charset();

  /*
    We use a const cast here since the conceptual (and externally
    visible) behavior of the function is to set the default charset of
    the thread.  That the cache has to be invalidated is a secondary
    effect.
   */
  const_cast<Relay_log_info*>(rli)->cached_charset_invalidate();
  DBUG_VOID_RETURN;
}

/*
  init_slave_thread()
*/

static int init_slave_thread(THD* thd, SLAVE_THD_TYPE thd_type)
{
  DBUG_ENTER("init_slave_thread");
#if !defined(DBUG_OFF)
  int simulate_error= 0;
#endif
  thd->system_thread= (thd_type == SLAVE_THD_WORKER) ? 
    SYSTEM_THREAD_SLAVE_WORKER : (thd_type == SLAVE_THD_SQL) ?
    SYSTEM_THREAD_SLAVE_SQL : SYSTEM_THREAD_SLAVE_IO;
  thd->security_context()->skip_grants();
  thd->get_protocol_classic()->init_net(0);
  thd->slave_thread = 1;
  thd->enable_slow_log= opt_log_slow_slave_statements;
  set_slave_thread_options(thd);
  thd->get_protocol_classic()->set_client_capabilities(
      CLIENT_LOCAL_FILES);

  /*
    Replication threads are:
    - background threads in the server, not user sessions,
    - yet still assigned a PROCESSLIST_ID,
      for historical reasons (displayed in SHOW PROCESSLIST).
  */
  thd->set_new_thread_id();

#ifdef HAVE_PSI_INTERFACE
  /*
    Populate the PROCESSLIST_ID in the instrumentation.
  */
  struct PSI_thread *psi= PSI_THREAD_CALL(get_thread)();
  PSI_THREAD_CALL(set_thread_id)(psi, thd->thread_id());
#endif /* HAVE_PSI_INTERFACE */

  DBUG_EXECUTE_IF("simulate_io_slave_error_on_init",
                  simulate_error|= (1 << SLAVE_THD_IO););
  DBUG_EXECUTE_IF("simulate_sql_slave_error_on_init",
                  simulate_error|= (1 << SLAVE_THD_SQL););
#if !defined(DBUG_OFF)
  if (thd->store_globals() || simulate_error & (1<< thd_type))
#else
  if (thd->store_globals())
#endif
  {
    DBUG_RETURN(-1);
  }

  if (thd_type == SLAVE_THD_SQL)
  {
    THD_STAGE_INFO(thd, stage_waiting_for_the_next_event_in_relay_log);
  }
  else
  {
    THD_STAGE_INFO(thd, stage_waiting_for_master_update);
  }
  thd->set_time();
  /* Do not use user-supplied timeout value for system threads. */
  thd->variables.lock_wait_timeout= LONG_TIMEOUT;
  DBUG_RETURN(0);
}


/**
  Sleep for a given amount of time or until killed.

  @param thd        Thread context of the current thread.
  @param seconds    The number of seconds to sleep.
  @param func       Function object to check if the thread has been killed.
  @param info       The Rpl_info object associated with this sleep.

  @retval True if the thread has been killed, false otherwise.
*/
template <typename killed_func, typename rpl_info>
static inline bool slave_sleep(THD *thd, time_t seconds,
                               killed_func func, rpl_info info)
{
  bool ret;
  struct timespec abstime;
  mysql_mutex_t *lock= &info->sleep_lock;
  mysql_cond_t *cond= &info->sleep_cond;

  /* Absolute system time at which the sleep time expires. */
  set_timespec(&abstime, seconds);

  mysql_mutex_lock(lock);
  thd->ENTER_COND(cond, lock, NULL, NULL);

  while (! (ret= func(thd, info)))
  {
    int error= mysql_cond_timedwait(cond, lock, &abstime);
    if (error == ETIMEDOUT || error == ETIME)
      break;
  }

  mysql_mutex_unlock(lock);
  thd->EXIT_COND(NULL);

  return ret;
}

static int request_dump(THD *thd, MYSQL* mysql, Master_info* mi,
                        bool *suppress_warnings)
{
  DBUG_ENTER("request_dump");

  const size_t BINLOG_NAME_INFO_SIZE= strlen(mi->get_master_log_name());
  int error= 1;
  size_t command_size= 0;
  enum_server_command command= mi->is_auto_position() ?
    COM_BINLOG_DUMP_GTID : COM_BINLOG_DUMP;
  uchar* command_buffer= NULL;
  ushort binlog_flags= 0;

  if (RUN_HOOK(binlog_relay_io,
               before_request_transmit,
               (thd, mi, binlog_flags)))
    goto err;

  *suppress_warnings= false;
  if (command == COM_BINLOG_DUMP_GTID)
  {
    // get set of GTIDs
    Sid_map sid_map(NULL/*no lock needed*/);
    Gtid_set gtid_executed(&sid_map);
    global_sid_lock->wrlock();
    gtid_state->dbug_print();

    if (gtid_executed.add_gtid_set(mi->rli->get_gtid_set()) != RETURN_STATUS_OK ||
        gtid_executed.add_gtid_set(gtid_state->get_executed_gtids()) !=
        RETURN_STATUS_OK)
    {
      global_sid_lock->unlock();
      goto err;
    }
    global_sid_lock->unlock();
     
    // allocate buffer
    size_t encoded_data_size= gtid_executed.get_encoded_length();
    size_t allocation_size= 
      ::BINLOG_FLAGS_INFO_SIZE + ::BINLOG_SERVER_ID_INFO_SIZE +
      ::BINLOG_NAME_SIZE_INFO_SIZE + BINLOG_NAME_INFO_SIZE +
      ::BINLOG_POS_INFO_SIZE + ::BINLOG_DATA_SIZE_INFO_SIZE +
      encoded_data_size + 1;
    if (!(command_buffer= (uchar *) my_malloc(key_memory_rpl_slave_command_buffer,
                                              allocation_size, MYF(MY_WME))))
      goto err;
    uchar* ptr_buffer= command_buffer;

    DBUG_PRINT("info", ("Do I know something about the master? (binary log's name %s - auto position %d).",
               mi->get_master_log_name(), mi->is_auto_position()));
    /*
      Note: binlog_flags is always 0.  However, in versions up to 5.6
      RC, the master would check the lowest bit and do something
      unexpected if it was set; in early versions of 5.6 it would also
      use the two next bits.  Therefore, for backward compatibility,
      if we ever start to use the flags, we should leave the three
      lowest bits unused.
    */
    int2store(ptr_buffer, binlog_flags);
    ptr_buffer+= ::BINLOG_FLAGS_INFO_SIZE;
    int4store(ptr_buffer, server_id);
    ptr_buffer+= ::BINLOG_SERVER_ID_INFO_SIZE;
    int4store(ptr_buffer, static_cast<uint32>(BINLOG_NAME_INFO_SIZE));
    ptr_buffer+= ::BINLOG_NAME_SIZE_INFO_SIZE;
    memset(ptr_buffer, 0, BINLOG_NAME_INFO_SIZE);
    ptr_buffer+= BINLOG_NAME_INFO_SIZE;
    int8store(ptr_buffer, 4LL);
    ptr_buffer+= ::BINLOG_POS_INFO_SIZE;

    int4store(ptr_buffer, static_cast<uint32>(encoded_data_size));
    ptr_buffer+= ::BINLOG_DATA_SIZE_INFO_SIZE;
    gtid_executed.encode(ptr_buffer);
    ptr_buffer+= encoded_data_size;

    command_size= ptr_buffer - command_buffer;
    DBUG_ASSERT(command_size == (allocation_size - 1));
  }
  else
  {
    size_t allocation_size= ::BINLOG_POS_OLD_INFO_SIZE +
      BINLOG_NAME_INFO_SIZE + ::BINLOG_FLAGS_INFO_SIZE +
      ::BINLOG_SERVER_ID_INFO_SIZE + 1;
    if (!(command_buffer= (uchar *) my_malloc(key_memory_rpl_slave_command_buffer,
                                              allocation_size, MYF(MY_WME))))
      goto err;
    uchar* ptr_buffer= command_buffer;
  
    int4store(ptr_buffer, DBUG_EVALUATE_IF("request_master_log_pos_3", 3,
                                           static_cast<uint32>(mi->get_master_log_pos())));
    ptr_buffer+= ::BINLOG_POS_OLD_INFO_SIZE;
    // See comment regarding binlog_flags above.
    int2store(ptr_buffer, binlog_flags);
    ptr_buffer+= ::BINLOG_FLAGS_INFO_SIZE;
    int4store(ptr_buffer, server_id);
    ptr_buffer+= ::BINLOG_SERVER_ID_INFO_SIZE;
    memcpy(ptr_buffer, mi->get_master_log_name(), BINLOG_NAME_INFO_SIZE);
    ptr_buffer+= BINLOG_NAME_INFO_SIZE;

    command_size= ptr_buffer - command_buffer;
    DBUG_ASSERT(command_size == (allocation_size - 1));
  }

  if (simple_command(mysql, command, command_buffer, command_size, 1))
  {
    /*
      Something went wrong, so we will just reconnect and retry later
      in the future, we should do a better error analysis, but for
      now we just fill up the error log :-)
    */
    if (mysql_errno(mysql) == ER_NET_READ_INTERRUPTED)
      *suppress_warnings= true;                 // Suppress reconnect warning
    else
      sql_print_error("Error on %s: %d  %s, will retry in %d secs",
                      command_name[command].str,
                      mysql_errno(mysql), mysql_error(mysql),
                      mi->connect_retry);
    goto err;
  }
  error= 0;

err:
  my_free(command_buffer);
  DBUG_RETURN(error);
}


/*
  Read one event from the master

  SYNOPSIS
    read_event()
    mysql               MySQL connection
    mi                  Master connection information
    suppress_warnings   TRUE when a normal net read timeout has caused us to
                        try a reconnect.  We do not want to print anything to
                        the error log in this case because this a anormal
                        event in an idle server.

    RETURN VALUES
    'packet_error'      Error
    number              Length of packet
*/

static ulong read_event(MYSQL* mysql, Master_info *mi, bool* suppress_warnings)
{
  ulong len;
  DBUG_ENTER("read_event");

  *suppress_warnings= FALSE;
  /*
    my_real_read() will time us out
    We check if we were told to die, and if not, try reading again
  */
#ifndef DBUG_OFF
  if (disconnect_slave_event_count && !(mi->events_until_exit--))
    DBUG_RETURN(packet_error);
#endif

  len= cli_safe_read(mysql, NULL);
  if (len == packet_error || (long) len < 1)
  {
    if (mysql_errno(mysql) == ER_NET_READ_INTERRUPTED)
    {
      /*
        We are trying a normal reconnect after a read timeout;
        we suppress prints to .err file as long as the reconnect
        happens without problems
      */
      *suppress_warnings= TRUE;
    }
    else
    {
      if (!mi->abort_slave)
      {
        sql_print_error("Error reading packet from server%s: %s (server_errno=%d)",
                        mi->get_for_channel_str(), mysql_error(mysql),
                        mysql_errno(mysql));
      }
    }
    DBUG_RETURN(packet_error);
  }

  /* Check if eof packet */
  if (len < 8 && mysql->net.read_pos[0] == 254)
  {
     sql_print_information("Slave%s: received end packet from server due to dump "
                           "thread being killed on master. Dump threads are "
                           "killed for example during master shutdown, "
                           "explicitly by a user, or when the master receives "
                           "a binlog send request from a duplicate server "
                           "UUID <%s> : Error %s", mi->get_for_channel_str(),
                           ::server_uuid,
                           mysql_error(mysql));
     DBUG_RETURN(packet_error);
  }

  DBUG_PRINT("exit", ("len: %lu  net->read_pos[4]: %d",
                      len, mysql->net.read_pos[4]));
  DBUG_RETURN(len - 1);
}


/**
  If this is a lagging slave (specified with CHANGE MASTER TO MASTER_DELAY = X), delays accordingly. Also unlocks rli->data_lock.

  Design note: this is the place to unlock rli->data_lock. The lock
  must be held when reading delay info from rli, but it should not be
  held while sleeping.

  @param ev Event that is about to be executed.

  @param thd The sql thread's THD object.

  @param rli The sql thread's Relay_log_info structure.

  @retval 0 If the delay timed out and the event shall be executed.

  @retval nonzero If the delay was interrupted and the event shall be skipped.
*/
static int sql_delay_event(Log_event *ev, THD *thd, Relay_log_info *rli)
{
  time_t sql_delay= rli->get_sql_delay();

  DBUG_ENTER("sql_delay_event");
  mysql_mutex_assert_owner(&rli->data_lock);
  DBUG_ASSERT(!rli->belongs_to_client());

  int type= ev->get_type_code();
  if (sql_delay && type != binary_log::ROTATE_EVENT &&
      type != binary_log::FORMAT_DESCRIPTION_EVENT &&
      type != binary_log::START_EVENT_V3)
  {
    // The time when we should execute the event.
    time_t sql_delay_end=
      ev->common_header->when.tv_sec + rli->mi->clock_diff_with_master + sql_delay;
    // The current time.
    time_t now= my_time(0);
    // The time we will have to sleep before executing the event.
    time_t nap_time= 0;
    if (sql_delay_end > now)
      nap_time= sql_delay_end - now;

    DBUG_PRINT("info", ("sql_delay= %lu "
                        "ev->when= %lu "
                        "rli->mi->clock_diff_with_master= %lu "
                        "now= %ld "
                        "sql_delay_end= %ld "
                        "nap_time= %ld",
                        sql_delay, (long) ev->common_header->when.tv_sec,
                        rli->mi->clock_diff_with_master,
                        (long)now, (long)sql_delay_end, (long)nap_time));

    if (sql_delay_end > now)
    {
      DBUG_PRINT("info", ("delaying replication event %lu secs",
                          nap_time));
      rli->start_sql_delay(sql_delay_end);
      mysql_mutex_unlock(&rli->data_lock);
      DBUG_RETURN(slave_sleep(thd, nap_time, sql_slave_killed, rli));
    }
  }

  mysql_mutex_unlock(&rli->data_lock);

  DBUG_RETURN(0);
}


/**
  Applies the given event and advances the relay log position.

  This is needed by the sql thread to execute events from the binlog,
  and by clients executing BINLOG statements.  Conceptually, this
  function does:

  @code
    ev->apply_event(rli);
    ev->update_pos(rli);
  @endcode

  It also does the following maintainance:

   - Initializes the thread's server_id and time; and the event's
     thread.

   - If !rli->belongs_to_client() (i.e., if it belongs to the slave
     sql thread instead of being used for executing BINLOG
     statements), it does the following things: (1) skips events if it
     is needed according to the server id or slave_skip_counter; (2)
     unlocks rli->data_lock; (3) sleeps if required by 'CHANGE MASTER
     TO MASTER_DELAY=X'; (4) maintains the running state of the sql
     thread (rli->thread_state).

   - Reports errors as needed.

  @param ptr_ev a pointer to a reference to the event to apply.

  @param thd The client thread that executes the event (i.e., the
  slave sql thread if called from a replication slave, or the client
  thread if called to execute a BINLOG statement).

  @param rli The relay log info (i.e., the slave's rli if called from
  a replication slave, or the client's thd->rli_fake if called to
  execute a BINLOG statement).

  @note MTS can store NULL to @c ptr_ev location to indicate
        the event is taken over by a Worker.

  @retval SLAVE_APPLY_EVENT_AND_UPDATE_POS_OK
          OK.

  @retval SLAVE_APPLY_EVENT_AND_UPDATE_POS_APPLY_ERROR
          Error calling ev->apply_event().

  @retval SLAVE_APPLY_EVENT_AND_UPDATE_POS_UPDATE_POS_ERROR
          No error calling ev->apply_event(), but error calling
          ev->update_pos().

  @retval SLAVE_APPLY_EVENT_AND_UPDATE_POS_APPEND_JOB_ERROR
          append_item_to_jobs() failed, thread was killed while waiting
          for successful enqueue on worker.
*/
enum enum_slave_apply_event_and_update_pos_retval
apply_event_and_update_pos(Log_event** ptr_ev, THD* thd, Relay_log_info* rli)
{
  int exec_res= 0;
  bool skip_event= FALSE;
  Log_event *ev= *ptr_ev;
  Log_event::enum_skip_reason reason= Log_event::EVENT_SKIP_NOT;

  DBUG_ENTER("apply_event_and_update_pos");

  DBUG_PRINT("exec_event",("%s(type_code: %d; server_id: %d)",
                           ev->get_type_str(), ev->get_type_code(),
                           ev->server_id));
  DBUG_PRINT("info", ("thd->options: %s%s; rli->last_event_start_time: %lu",
                      FLAGSTR(thd->variables.option_bits, OPTION_NOT_AUTOCOMMIT),
                      FLAGSTR(thd->variables.option_bits, OPTION_BEGIN),
                      (ulong) rli->last_event_start_time));

  /*
    Execute the event to change the database and update the binary
    log coordinates, but first we set some data that is needed for
    the thread.

    The event will be executed unless it is supposed to be skipped.

    Queries originating from this server must be skipped.  Low-level
    events (Format_description_log_event, Rotate_log_event,
    Stop_log_event) from this server must also be skipped. But for
    those we don't want to modify 'group_master_log_pos', because
    these events did not exist on the master.
    Format_description_log_event is not completely skipped.

    Skip queries specified by the user in 'slave_skip_counter'.  We
    can't however skip events that has something to do with the log
    files themselves.

    Filtering on own server id is extremely important, to ignore
    execution of events created by the creation/rotation of the relay
    log (remember that now the relay log starts with its Format_desc,
    has a Rotate etc).
  */
  /*
     Set the unmasked and actual server ids from the event
   */
  thd->server_id = ev->server_id; // use the original server id for logging
  thd->unmasked_server_id = ev->common_header->unmasked_server_id;
  thd->set_time();                            // time the query
  thd->lex->set_current_select(0);
  if (!ev->common_header->when.tv_sec)
    my_micro_time_to_timeval(my_micro_time(), &ev->common_header->when);
  ev->thd = thd; // because up to this point, ev->thd == 0

  if (!(rli->is_mts_recovery() && bitmap_is_set(&rli->recovery_groups,
                                                rli->mts_recovery_index)))
  {
    reason= ev->shall_skip(rli);
  }
#ifndef DBUG_OFF
  if (rli->is_mts_recovery())
  {
    DBUG_PRINT("mts", ("Mts is recovering %d, number of bits set %d, "
                       "bitmap is set %d, index %lu.\n",
                       rli->is_mts_recovery(),
                       bitmap_bits_set(&rli->recovery_groups),
                       bitmap_is_set(&rli->recovery_groups,
                                     rli->mts_recovery_index),
                       rli->mts_recovery_index));
  }
#endif
  if (reason == Log_event::EVENT_SKIP_COUNT)
  {
    --rli->slave_skip_counter;
    skip_event= TRUE;
  }
  set_timespec_nsec(&rli->ts_exec[0], 0);
  rli->stats_read_time += diff_timespec(&rli->ts_exec[0], &rli->ts_exec[1]);

  if (reason == Log_event::EVENT_SKIP_NOT)
  {
    // Sleeps if needed, and unlocks rli->data_lock.
    if (sql_delay_event(ev, thd, rli))
      DBUG_RETURN(SLAVE_APPLY_EVENT_AND_UPDATE_POS_OK);

    exec_res= ev->apply_event(rli);

    if (!exec_res && (ev->worker != rli))
    {
      if (ev->worker)
      {
        Slave_job_item item= {ev, rli->get_event_relay_log_number(),
                              rli->get_event_start_pos() };
        Slave_job_item *job_item= &item;
        Slave_worker *w= (Slave_worker *) ev->worker;
        // specially marked group typically with OVER_MAX_DBS_IN_EVENT_MTS db:s
        bool need_sync= ev->is_mts_group_isolated();

        // all events except BEGIN-query must be marked with a non-NULL Worker
        DBUG_ASSERT(((Slave_worker*) ev->worker) == rli->last_assigned_worker);

        DBUG_PRINT("Log_event::apply_event:",
                   ("-> job item data %p to W_%lu", job_item->data, w->id));

        // Reset mts in-group state
        if (rli->mts_group_status == Relay_log_info::MTS_END_GROUP)
        {
          // CGAP cleanup
          rli->curr_group_assigned_parts.clear();
          // reset the B-group and Gtid-group marker
          rli->curr_group_seen_begin= rli->curr_group_seen_gtid= false;
          rli->last_assigned_worker= NULL;
        }
        /*
           Stroring GAQ index of the group that the event belongs to
           in the event. Deferred events are handled similarly below.
        */
        ev->mts_group_idx= rli->gaq->assigned_group_index;

        bool append_item_to_jobs_error= false;
        if (rli->curr_group_da.size() > 0)
        {
          /*
            the current event sorted out which partion the current group
            belongs to. It's time now to processed deferred array events.
          */
          for (uint i= 0; i < rli->curr_group_da.size(); i++)
          {
            Slave_job_item da_item= rli->curr_group_da[i];
            DBUG_PRINT("mts", ("Assigning job %llu to worker %lu",
                      (da_item.data)->common_header->log_pos, w->id));
            da_item.data->mts_group_idx=
              rli->gaq->assigned_group_index; // similarly to above
            if (!append_item_to_jobs_error)
              append_item_to_jobs_error= append_item_to_jobs(&da_item, w, rli);
            if (append_item_to_jobs_error)
              delete da_item.data;
          }
          rli->curr_group_da.clear();
        }
        if (append_item_to_jobs_error)
          DBUG_RETURN(SLAVE_APPLY_EVENT_AND_UPDATE_POS_APPEND_JOB_ERROR);

        DBUG_PRINT("mts", ("Assigning job %llu to worker %lu\n",
                   job_item->data->common_header->log_pos, w->id));

        /* Notice `ev' instance can be destoyed after `append()' */
        if (append_item_to_jobs(job_item, w, rli))
          DBUG_RETURN(SLAVE_APPLY_EVENT_AND_UPDATE_POS_APPEND_JOB_ERROR);
        if (need_sync)
        {
          /*
            combination of over-max db:s and end of the current group
            forces to wait for the assigned groups completion by assigned
            to the event worker.
            Indeed MTS group status could be safely set to MTS_NOT_IN_GROUP
            after wait_() returns.
            No need to know a possible error out of synchronization call.
          */
          (void)rli->current_mts_submode->wait_for_workers_to_finish(rli);
        }

      }
      *ptr_ev= NULL; // announcing the event is passed to w-worker

      if (rli->is_parallel_exec() && rli->mts_events_assigned % 1024 == 1)
      {
        time_t my_now= my_time(0);

        if ((my_now - rli->mts_last_online_stat) >=
            mts_online_stat_period)
        {
          sql_print_information("Multi-threaded slave statistics%s: "
                                "seconds elapsed = %lu; "
                                "events assigned = %llu; "
                                "worker queues filled over overrun level = %lu; "
                                "waited due a Worker queue full = %lu; "
                                "waited due the total size = %lu; "
                                "waited at clock conflicts = %llu "
                                "waited (count) when Workers occupied = %lu "
                                "waited when Workers occupied = %llu",
                                rli->get_for_channel_str(),
                                static_cast<unsigned long>
                                (my_now - rli->mts_last_online_stat),
                                rli->mts_events_assigned,
                                rli->mts_wq_overrun_cnt,
                                rli->mts_wq_overfill_cnt,
                                rli->wq_size_waits_cnt,
                                rli->mts_total_wait_overlap,
                                rli->mts_wq_no_underrun_cnt,
                                rli->mts_total_wait_worker_avail);
          rli->mts_last_online_stat= my_now;
        }
      }
    }
  }
  else
    mysql_mutex_unlock(&rli->data_lock);

  set_timespec_nsec(&rli->ts_exec[1], 0);
  rli->stats_exec_time += diff_timespec(&rli->ts_exec[1], &rli->ts_exec[0]);

  DBUG_PRINT("info", ("apply_event error = %d", exec_res));
  if (exec_res == 0)
  {
    /*
      Positions are not updated here when an XID is processed. To make
      a slave crash-safe, positions must be updated while processing a
      XID event and as such do not need to be updated here again.

      However, if the event needs to be skipped, this means that it
      will not be processed and then positions need to be updated here.

      See sql/rpl_rli.h for further details.
    */
    int error= 0;
    if (*ptr_ev &&
        (ev->get_type_code() != binary_log::XID_EVENT ||
         skip_event || (rli->is_mts_recovery() && !is_gtid_event(ev) &&
         (ev->ends_group() || !rli->mts_recovery_group_seen_begin) &&
          bitmap_is_set(&rli->recovery_groups, rli->mts_recovery_index))))
    {
#ifndef DBUG_OFF
      /*
        This only prints information to the debug trace.
        
        TODO: Print an informational message to the error log?
      */
      static const char *const explain[] = {
        // EVENT_SKIP_NOT,
        "not skipped",
        // EVENT_SKIP_IGNORE,
        "skipped because event should be ignored",
        // EVENT_SKIP_COUNT
        "skipped because event skip counter was non-zero"
      };
      DBUG_PRINT("info", ("OPTION_BEGIN: %d; IN_STMT: %d",
                          MY_TEST(thd->variables.option_bits & OPTION_BEGIN),
                          rli->get_flag(Relay_log_info::IN_STMT)));
      DBUG_PRINT("skip_event", ("%s event was %s",
                                ev->get_type_str(), explain[reason]));
#endif

      error= ev->update_pos(rli);

#ifndef DBUG_OFF
      DBUG_PRINT("info", ("update_pos error = %d", error));
      if (!rli->belongs_to_client())
      {
        char buf[22];
        DBUG_PRINT("info", ("group %s %s",
                            llstr(rli->get_group_relay_log_pos(), buf),
                            rli->get_group_relay_log_name()));
        DBUG_PRINT("info", ("event %s %s",
                            llstr(rli->get_event_relay_log_pos(), buf),
                            rli->get_event_relay_log_name()));
      }
#endif
    }
    else
    {
      /*
        INTVAR_EVENT, RAND_EVENT, USER_VAR_EVENT and ROWS_QUERY_LOG_EVENT are
        deferred event. It means ev->worker is NULL.
      */
      DBUG_ASSERT(*ptr_ev == ev || rli->is_parallel_exec() ||
		  (!ev->worker &&
		   (ev->get_type_code() == binary_log::INTVAR_EVENT ||
		    ev->get_type_code() == binary_log::RAND_EVENT ||
		    ev->get_type_code() == binary_log::USER_VAR_EVENT ||
                    ev->get_type_code() == binary_log::ROWS_QUERY_LOG_EVENT)));

      rli->inc_event_relay_log_pos();
    }

    if (!error && rli->is_mts_recovery() &&
        ev->get_type_code() != binary_log::ROTATE_EVENT &&
        ev->get_type_code() != binary_log::FORMAT_DESCRIPTION_EVENT &&
        ev->get_type_code() != binary_log::PREVIOUS_GTIDS_LOG_EVENT)
    {
      if (ev->starts_group())
      {
        rli->mts_recovery_group_seen_begin= true;
      }
      else if ((ev->ends_group() || !rli->mts_recovery_group_seen_begin) &&
               !is_gtid_event(ev))
      {
        rli->mts_recovery_index++;
        if (--rli->mts_recovery_group_cnt == 0)
        {
          rli->mts_recovery_index= 0;
          sql_print_information("Slave%s: MTS Recovery has completed at "
                                "relay log %s, position %llu "
                                "master log %s, position %llu.",
                                rli->get_for_channel_str(),
                                rli->get_group_relay_log_name(),
                                rli->get_group_relay_log_pos(),
                                rli->get_group_master_log_name(),
                                rli->get_group_master_log_pos());
#ifndef DBUG_OFF
          /* 
             Few tests wait for UNTIL_SQL_AFTER_MTS_GAPS completion.
             Due to exisiting convention the status won't change 
             prior to slave restarts.
             So making of UNTIL_SQL_AFTER_MTS_GAPS completion isdone here,
             and only in the debug build to make the test to catch the change
             despite a faulty design of UNTIL checking before execution.
          */
          if (rli->until_condition == Relay_log_info::UNTIL_SQL_AFTER_MTS_GAPS)
          {
            rli->until_condition= Relay_log_info::UNTIL_DONE;
          }
#endif
          // reset the Worker tables to remove last slave session time info
          if ((error= rli->mts_finalize_recovery()))
          {
            (void) Rpl_info_factory::reset_workers(rli);
          }
        }
        rli->mts_recovery_group_seen_begin= false;
        if (!error)
          error= rli->flush_info(true);
      }
    }

    if (error)
    {
      /*
        The update should not fail, so print an error message and
        return an error code.
        
        TODO: Replace this with a decent error message when merged
        with BUG#24954 (which adds several new error message).
      */
      char buf[22];
      rli->report(ERROR_LEVEL, ER_UNKNOWN_ERROR,
                  "It was not possible to update the positions"
                  " of the relay log information: the slave may"
                  " be in an inconsistent state."
                  " Stopped in %s position %s",
                  rli->get_group_relay_log_name(),
                  llstr(rli->get_group_relay_log_pos(), buf));
      DBUG_RETURN(SLAVE_APPLY_EVENT_AND_UPDATE_POS_UPDATE_POS_ERROR);
    }
  }

  DBUG_RETURN(exec_res ? SLAVE_APPLY_EVENT_AND_UPDATE_POS_APPLY_ERROR :
                         SLAVE_APPLY_EVENT_AND_UPDATE_POS_OK);
}

/**
  Let the worker applying the current group to rollback and gracefully
  finish its work before.

  @param rli The slave's relay log info.

  @param ev a pointer to the event on hold before applying this rollback
  procedure.

  @retval false The rollback succeeded.

  @retval true  There was an error while injecting events.
*/
static bool coord_handle_partial_binlogged_transaction(Relay_log_info *rli,
                                                       const Log_event *ev)
{
  DBUG_ENTER("coord_handle_partial_binlogged_transaction");
  /*
    This function is called holding the rli->data_lock.
    We must return it still holding this lock, except in the case of returning
    error.
  */
  mysql_mutex_assert_owner(&rli->data_lock);
  THD *thd= rli->info_thd;

  if (!rli->curr_group_seen_begin)
  {
    DBUG_PRINT("info",("Injecting QUERY(BEGIN) to rollback worker"));
    Log_event *begin_event= new Query_log_event(thd,
                                                STRING_WITH_LEN("BEGIN"),
                                                true, /* using_trans */
                                                false, /* immediate */
                                                true, /* suppress_use */
                                                0, /* error */
                                                true /* ignore_command */);
    ((Query_log_event*) begin_event)->db= "";
    begin_event->common_header->data_written= 0;
    begin_event->server_id= ev->server_id;
    /*
      We must be careful to avoid SQL thread increasing its position
      farther than the event that triggered this QUERY(BEGIN).
    */
    begin_event->common_header->log_pos= ev->common_header->log_pos;
    begin_event->future_event_relay_log_pos= ev->future_event_relay_log_pos;

    if (apply_event_and_update_pos(&begin_event, thd, rli) !=
        SLAVE_APPLY_EVENT_AND_UPDATE_POS_OK)
    {
      delete begin_event;
      DBUG_RETURN(true);
    }
    mysql_mutex_lock(&rli->data_lock);
  }

  DBUG_PRINT("info",("Injecting QUERY(ROLLBACK) to rollback worker"));
  Log_event *rollback_event= new Query_log_event(thd,
                                                 STRING_WITH_LEN("ROLLBACK"),
                                                 true, /* using_trans */
                                                 false, /* immediate */
                                                 true, /* suppress_use */
                                                 0, /* error */
                                                 true /* ignore_command */);
  ((Query_log_event*) rollback_event)->db= "";
  rollback_event->common_header->data_written= 0;
  rollback_event->server_id= ev->server_id;
  /*
    We must be careful to avoid SQL thread increasing its position
    farther than the event that triggered this QUERY(ROLLBACK).
  */
  rollback_event->common_header->log_pos= ev->common_header->log_pos;
  rollback_event->future_event_relay_log_pos= ev->future_event_relay_log_pos;

  if (apply_event_and_update_pos(&rollback_event, thd, rli) !=
      SLAVE_APPLY_EVENT_AND_UPDATE_POS_OK)
  {
    delete rollback_event;
    DBUG_RETURN(true);
  }
  mysql_mutex_lock(&rli->data_lock);

  DBUG_RETURN(false);
}

/**
  Top-level function for executing the next event in the relay log.
  This is called from the SQL thread.

  This function reads the event from the relay log, executes it, and
  advances the relay log position.  It also handles errors, etc.

  This function may fail to apply the event for the following reasons:

   - The position specfied by the UNTIL condition of the START SLAVE
     command is reached.

   - It was not possible to read the event from the log.

   - The slave is killed.

   - An error occurred when applying the event, and the event has been
     tried slave_trans_retries times.  If the event has been retried
     fewer times, 0 is returned.

   - init_info or init_relay_log_pos failed. (These are called
     if a failure occurs when applying the event.)

   - An error occurred when updating the binlog position.

  @retval 0 The event was applied.

  @retval 1 The event was not applied.
*/
static int exec_relay_log_event(THD* thd, Relay_log_info* rli)
{
  DBUG_ENTER("exec_relay_log_event");

  /*
     We acquire this mutex since we need it for all operations except
     event execution. But we will release it in places where we will
     wait for something for example inside of next_event().
   */
  mysql_mutex_lock(&rli->data_lock);

  /*
    UNTIL_SQL_AFTER_GTIDS, UNTIL_MASTER_POS and UNTIL_RELAY_POS require
    special handling since we have to check whether the until_condition is
    satisfied *before* the SQL threads goes on a wait inside next_event()
    for the relay log to grow.
    This is required in the following case: We have already applied the last
    event in the waiting set, but the relay log ends after this event. Then it
    is not enough to check the condition in next_event; we also have to check
    it here, before going to sleep. Otherwise, if no updates were coming from
    the master, we would sleep forever despite having reached the required
    position.
  */
  if ((rli->until_condition == Relay_log_info::UNTIL_SQL_AFTER_GTIDS ||
       rli->until_condition == Relay_log_info::UNTIL_MASTER_POS ||
       rli->until_condition == Relay_log_info::UNTIL_RELAY_POS ||
       rli->until_condition == Relay_log_info::UNTIL_SQL_VIEW_ID) &&
       rli->is_until_satisfied(thd, NULL))
  {
    rli->abort_slave= 1;
    mysql_mutex_unlock(&rli->data_lock);
    DBUG_RETURN(1);
  }

  Log_event *ev = next_event(rli), **ptr_ev;

  DBUG_ASSERT(rli->info_thd==thd);

  if (sql_slave_killed(thd,rli))
  {
    mysql_mutex_unlock(&rli->data_lock);
    delete ev;
    DBUG_RETURN(1);
  }
  if (ev)
  {
    enum enum_slave_apply_event_and_update_pos_retval exec_res;

    ptr_ev= &ev;
    /*
      Even if we don't execute this event, we keep the master timestamp,
      so that seconds behind master shows correct delta (there are events
      that are not replayed, so we keep falling behind).

      If it is an artificial event, or a relay log event (IO thread generated
      event) or ev->when is set to 0, or a FD from master, or a heartbeat
      event with server_id '0' then  we don't update the last_master_timestamp.
    */
    if (!(rli->is_parallel_exec() ||
          ev->is_artificial_event() || ev->is_relay_log_event() ||
          (ev->common_header->when.tv_sec == 0) ||
          ev->get_type_code() == binary_log::FORMAT_DESCRIPTION_EVENT ||
          ev->server_id == 0))
    {
      rli->last_master_timestamp= ev->common_header->when.tv_sec +
                                  (time_t) ev->exec_time;
      DBUG_ASSERT(rli->last_master_timestamp >= 0);
    }

    /*
      This tests if the position of the beginning of the current event
      hits the UNTIL barrier.
      MTS: since the master and the relay-group coordinates change 
      asynchronously logics of rli->is_until_satisfied() can't apply.
      A special UNTIL_SQL_AFTER_MTS_GAPS is still deployed here
      temporarily (see is_until_satisfied todo).
    */
    if (rli->until_condition != Relay_log_info::UNTIL_NONE &&
        rli->until_condition != Relay_log_info::UNTIL_SQL_AFTER_GTIDS &&
        rli->is_until_satisfied(thd, ev))
    {
      /*
        Setting abort_slave flag because we do not want additional message about
        error in query execution to be printed.
      */
      rli->abort_slave= 1;
      mysql_mutex_unlock(&rli->data_lock);
      delete ev;
      DBUG_RETURN(1);
    }

    { /**
         The following failure injecion works in cooperation with tests 
         setting @@global.debug= 'd,incomplete_group_in_relay_log'.
         Xid or Commit events are not executed to force the slave sql
         read hanging if the realy log does not have any more events.
      */
      DBUG_EXECUTE_IF("incomplete_group_in_relay_log",
                      if ((ev->get_type_code() == binary_log::XID_EVENT) ||
                          ((ev->get_type_code() == binary_log::QUERY_EVENT) &&
                           strcmp("COMMIT", ((Query_log_event *) ev)->query) == 0))
                      {
                        DBUG_ASSERT(thd->get_transaction()->cannot_safely_rollback(
                            Transaction_ctx::SESSION));
                        rli->abort_slave= 1;
                        mysql_mutex_unlock(&rli->data_lock);
                        delete ev;
                        rli->inc_event_relay_log_pos();
                        DBUG_RETURN(0);
                      };);
    }

    /*
      GTID protocol will put a FORMAT_DESCRIPTION_EVENT from the master with
      log_pos != 0 after each (re)connection if auto positioning is enabled.
      This means that the SQL thread might have already started to apply the
      current group but, as the IO thread had to reconnect, it left this
      group incomplete and will start it again from the beginning.
      So, before applying this FORMAT_DESCRIPTION_EVENT, we must let the
      worker roll back the current group and gracefully finish its work,
      before starting to apply the new (complete) copy of the group.
    */
    if (ev->get_type_code() == binary_log::FORMAT_DESCRIPTION_EVENT &&
        ev->server_id != ::server_id && ev->common_header->log_pos != 0 &&
        rli->is_parallel_exec() && rli->curr_group_seen_gtid)
    {
      if (coord_handle_partial_binlogged_transaction(rli, ev))
        /*
          In the case of an error, coord_handle_partial_binlogged_transaction
          will not try to get the rli->data_lock again.
        */
        DBUG_RETURN(1);
    }

    /* ptr_ev can change to NULL indicating MTS coorinator passed to a Worker */
    exec_res= apply_event_and_update_pos(ptr_ev, thd, rli);
    /*
      Note: the above call to apply_event_and_update_pos executes
      mysql_mutex_unlock(&rli->data_lock);
    */

    /* For deferred events, the ptr_ev is set to NULL
        in Deferred_log_events::add() function.
        Hence deferred events wont be deleted here.
        They will be deleted in Deferred_log_events::rewind() funciton.
    */
    if (*ptr_ev)
    {
      DBUG_ASSERT(*ptr_ev == ev); // event remains to belong to Coordinator

      DBUG_EXECUTE_IF("dbug.calculate_sbm_after_previous_gtid_log_event",
                    {
                      if (ev->get_type_code() == binary_log::PREVIOUS_GTIDS_LOG_EVENT)
                      {
                        const char act[]= "now signal signal.reached wait_for signal.done_sbm_calculation";
                        DBUG_ASSERT(opt_debug_sync_timeout > 0);
                        DBUG_ASSERT(!debug_sync_set_action(thd, STRING_WITH_LEN(act)));
                      }
                    };);
      /*
        Format_description_log_event should not be deleted because it will be
        used to read info about the relay log's format; it will be deleted when
        the SQL thread does not need it, i.e. when this thread terminates.
        ROWS_QUERY_LOG_EVENT is destroyed at the end of the current statement
        clean-up routine.
      */
      if (ev->get_type_code() != binary_log::FORMAT_DESCRIPTION_EVENT &&
          ev->get_type_code() != binary_log::ROWS_QUERY_LOG_EVENT)
      {
        DBUG_PRINT("info", ("Deleting the event after it has been executed"));
        delete ev;
        ev= NULL;
      }
    }

    /*
      exec_res == SLAVE_APPLY_EVENT_AND_UPDATE_POS_UPDATE_POS_ERROR
                  update_log_pos failed: this should not happen, so we
                  don't retry.
      exec_res == SLAVE_APPLY_EVENT_AND_UPDATE_POS_APPEND_JOB_ERROR
                  append_item_to_jobs() failed, this happened because
                  thread was killed while waiting for enqueue on worker.
    */
    if (exec_res >= SLAVE_APPLY_EVENT_AND_UPDATE_POS_UPDATE_POS_ERROR)
    {
      delete ev;
      DBUG_RETURN(1);
    }

    if (slave_trans_retries)
    {
      int temp_err= 0;
      bool silent= false;
      if (exec_res && !is_mts_worker(thd) /* no reexecution in MTS mode */ &&
          (temp_err= rli->has_temporary_error(thd, 0, &silent)) &&
          !thd->get_transaction()->cannot_safely_rollback(
              Transaction_ctx::SESSION))
      {
        const char *errmsg;
        /*
          We were in a transaction which has been rolled back because of a
          temporary error;
          let's seek back to BEGIN log event and retry it all again.
	  Note, if lock wait timeout (innodb_lock_wait_timeout exceeded)
	  there is no rollback since 5.0.13 (ref: manual).
          We have to not only seek but also
          a) init_info(), to seek back to hot relay log's start for later
          (for when we will come back to this hot log after re-processing the
          possibly existing old logs where BEGIN is: check_binlog_magic() will
          then need the cache to be at position 0 (see comments at beginning of
          init_info()).
          b) init_relay_log_pos(), because the BEGIN may be an older relay log.
        */
        if (rli->trans_retries < slave_trans_retries)
        {
          /*
            The transactions has to be rolled back before global_init_info is
            called. Because global_init_info will starts a new transaction if
            master_info_repository is TABLE.
          */
          rli->cleanup_context(thd, 1);
          /*
             We need to figure out if there is a test case that covers
             this part. \Alfranio.
          */
          if (global_init_info(rli->mi, false, SLAVE_SQL))
            sql_print_error("Failed to initialize the master info structure%s",
                            rli->get_for_channel_str());
          else if (rli->init_relay_log_pos(rli->get_group_relay_log_name(),
                                           rli->get_group_relay_log_pos(),
                                           true/*need_data_lock=true*/,
                                           &errmsg, 1))
            sql_print_error("Error initializing relay log position%s: %s",
                            rli->get_for_channel_str(), errmsg);
          else
          {
            exec_res= SLAVE_APPLY_EVENT_AND_UPDATE_POS_OK;
            /* chance for concurrent connection to get more locks */
            slave_sleep(thd, min<ulong>(rli->trans_retries, MAX_SLAVE_RETRY_PAUSE),
                        sql_slave_killed, rli);
            mysql_mutex_lock(&rli->data_lock); // because of SHOW STATUS
            if (!silent)
              rli->trans_retries++;
            
            rli->retried_trans++;
            mysql_mutex_unlock(&rli->data_lock);
            DBUG_PRINT("info", ("Slave retries transaction "
                                "rli->trans_retries: %lu", rli->trans_retries));
          }
        }
        else
        {
          thd->is_fatal_error= 1;
          rli->report(ERROR_LEVEL, thd->get_stmt_da()->mysql_errno(),
                      "Slave SQL thread retried transaction %lu time(s) "
                      "in vain, giving up. Consider raising the value of "
                      "the slave_transaction_retries variable.", rli->trans_retries);
        }
      }
      else if ((exec_res && !temp_err) ||
               (opt_using_transactions &&
                rli->get_group_relay_log_pos() == rli->get_event_relay_log_pos()))
      {
        /*
          Only reset the retry counter if the entire group succeeded
          or failed with a non-transient error.  On a successful
          event, the execution will proceed as usual; in the case of a
          non-transient error, the slave will stop with an error.
         */
        rli->trans_retries= 0; // restart from fresh
        DBUG_PRINT("info", ("Resetting retry counter, rli->trans_retries: %lu",
                            rli->trans_retries));
      }
    }
    if (exec_res)
      delete ev;
    DBUG_RETURN(exec_res);
  }
  mysql_mutex_unlock(&rli->data_lock);
  rli->report(ERROR_LEVEL, ER_SLAVE_RELAY_LOG_READ_FAILURE,
              ER(ER_SLAVE_RELAY_LOG_READ_FAILURE), "\
Could not parse relay log event entry. The possible reasons are: the master's \
binary log is corrupted (you can check this by running 'mysqlbinlog' on the \
binary log), the slave's relay log is corrupted (you can check this by running \
'mysqlbinlog' on the relay log), a network problem, or a bug in the master's \
or slave's MySQL code. If you want to check the master's binary log or slave's \
relay log, you will be able to know their names by issuing 'SHOW SLAVE STATUS' \
on this slave.\
");
  DBUG_RETURN(1);
}

static bool check_io_slave_killed(THD *thd, Master_info *mi, const char *info)
{
  if (io_slave_killed(thd, mi))
  {
    if (info)
      sql_print_information("%s%s", info, mi->get_for_channel_str());
    return TRUE;
  }
  return FALSE;
}

/**
  @brief Try to reconnect slave IO thread.

  @details Terminates current connection to master, sleeps for
  @c mi->connect_retry msecs and initiates new connection with
  @c safe_reconnect(). Variable pointed by @c retry_count is increased -
  if it exceeds @c mi->retry_count then connection is not re-established
  and function signals error.
  Unless @c suppres_warnings is TRUE, a warning is put in the server error log
  when reconnecting. The warning message and messages used to report errors
  are taken from @c messages array. In case @c mi->retry_count is exceeded,
  no messages are added to the log.

  @param[in]     thd                 Thread context.
  @param[in]     mysql               MySQL connection.
  @param[in]     mi                  Master connection information.
  @param[in,out] retry_count         Number of attempts to reconnect.
  @param[in]     suppress_warnings   TRUE when a normal net read timeout 
                                     has caused to reconnecting.
  @param[in]     messages            Messages to print/log, see 
                                     reconnect_messages[] array.

  @retval        0                   OK.
  @retval        1                   There was an error.
*/

static int try_to_reconnect(THD *thd, MYSQL *mysql, Master_info *mi,
                            uint *retry_count, bool suppress_warnings,
                            const char *messages[SLAVE_RECON_MSG_MAX])
{
  mi->slave_running= MYSQL_SLAVE_RUN_NOT_CONNECT;
  thd->proc_info= messages[SLAVE_RECON_MSG_WAIT];
  thd->clear_active_vio();
  end_server(mysql);
  if ((*retry_count)++)
  {
    if (*retry_count > mi->retry_count)
      return 1;                             // Don't retry forever
    slave_sleep(thd, mi->connect_retry, io_slave_killed, mi);
  }
  if (check_io_slave_killed(thd, mi, messages[SLAVE_RECON_MSG_KILLED_WAITING]))
    return 1;
  thd->proc_info = messages[SLAVE_RECON_MSG_AFTER];
  if (!suppress_warnings) 
  {
    char buf[256], llbuff[22];
    my_snprintf(buf, sizeof(buf), messages[SLAVE_RECON_MSG_FAILED], 
                mi->get_io_rpl_log_name(), llstr(mi->get_master_log_pos(),
                llbuff));
    /* 
      Raise a warining during registering on master/requesting dump.
      Log a message reading event.
    */
    if (messages[SLAVE_RECON_MSG_COMMAND][0])
    {
      mi->report(WARNING_LEVEL, ER_SLAVE_MASTER_COM_FAILURE,
                 ER(ER_SLAVE_MASTER_COM_FAILURE), 
                 messages[SLAVE_RECON_MSG_COMMAND], buf);
    }
    else
    {
      sql_print_information("%s%s", buf, mi->get_for_channel_str());
    }
  }
  if (safe_reconnect(thd, mysql, mi, 1) || io_slave_killed(thd, mi))
  {
    sql_print_information("%s", messages[SLAVE_RECON_MSG_KILLED_AFTER]);
    return 1;
  }
  return 0;
}


/**
  Slave IO thread entry point.

  @param arg Pointer to Master_info struct that holds information for
  the IO thread.

  @return Always 0.
*/
extern "C" void *handle_slave_io(void *arg)
{
  THD *thd= NULL; // needs to be first for thread_stack
  bool thd_added= false;
  MYSQL *mysql;
  Master_info *mi = (Master_info*)arg;
  Relay_log_info *rli= mi->rli;
  char llbuff[22];
  uint retry_count;
  bool suppress_warnings;
  int ret;
  int binlog_version;
#ifndef DBUG_OFF
  uint retry_count_reg= 0, retry_count_dump= 0, retry_count_event= 0;
#endif
  Global_THD_manager *thd_manager= Global_THD_manager::get_instance();
  // needs to call my_thread_init(), otherwise we get a coredump in DBUG_ stuff
  my_thread_init();
  DBUG_ENTER("handle_slave_io");

  DBUG_ASSERT(mi->inited);
  mysql= NULL ;
  retry_count= 0;

  mysql_mutex_lock(&mi->run_lock);
  /* Inform waiting threads that slave has started */
  mi->slave_run_id++;

#ifndef DBUG_OFF
  mi->events_until_exit = disconnect_slave_event_count;
#endif

  thd= new THD; // note that contructor of THD uses DBUG_ !
  THD_CHECK_SENTRY(thd);
  mi->info_thd = thd;

  #ifdef HAVE_PSI_INTERFACE
  // save the instrumentation for IO thread in mi->info_thd
  struct PSI_thread *psi= PSI_THREAD_CALL(get_thread)();
  thd_set_psi(mi->info_thd, psi);
  #endif

  thd->thread_stack= (char*) &thd; // remember where our stack is
  mi->clear_error();
  mi->slave_running = 1;
  if (init_slave_thread(thd, SLAVE_THD_IO))
  {
    mysql_cond_broadcast(&mi->start_cond);
    mysql_mutex_unlock(&mi->run_lock);
    mi->report(ERROR_LEVEL, ER_SLAVE_FATAL_ERROR,
               ER_THD(thd, ER_SLAVE_FATAL_ERROR),
               "Failed during slave I/O thread initialization ");
    goto err;
  }

  thd_manager->add_thd(thd);
  thd_added= true;

  mi->abort_slave = 0;
  mysql_mutex_unlock(&mi->run_lock);
  mysql_cond_broadcast(&mi->start_cond);

  DBUG_PRINT("master_info",("log_file_name: '%s'  position: %s",
                            mi->get_master_log_name(),
                            llstr(mi->get_master_log_pos(), llbuff)));

  /* This must be called before run any binlog_relay_io hooks */
  my_set_thread_local(RPL_MASTER_INFO, mi);

  if (RUN_HOOK(binlog_relay_io, thread_start, (thd, mi)))
  {
    mi->report(ERROR_LEVEL, ER_SLAVE_FATAL_ERROR,
               ER(ER_SLAVE_FATAL_ERROR), "Failed to run 'thread_start' hook");
    goto err;
  }

  if (!(mi->mysql = mysql = mysql_init(NULL)))
  {
    mi->report(ERROR_LEVEL, ER_SLAVE_FATAL_ERROR,
               ER(ER_SLAVE_FATAL_ERROR), "error in mysql_init()");
    goto err;
  }

  THD_STAGE_INFO(thd, stage_connecting_to_master);
  // we can get killed during safe_connect
  if (!safe_connect(thd, mysql, mi))
  {
    sql_print_information("Slave I/O thread%s: connected to master '%s@%s:%d',"
                          "replication started in log '%s' at position %s",
                          mi->get_for_channel_str(),
                          mi->get_user(), mi->host, mi->port,
			  mi->get_io_rpl_log_name(),
			  llstr(mi->get_master_log_pos(), llbuff));
  }
  else
  {
    sql_print_information("Slave I/O thread%s killed while connecting to master",
                          mi->get_for_channel_str());
    goto err;
  }

connected:

  /*
    When using auto positioning, the slave IO thread will always start reading
    a transaction from the beginning of the transaction (transaction's first
    event). So, we have to reset the transaction boundary parser after
    (re)connecting.
    If not using auto positioning, the Relay_log_info::rli_init_info() took
    care of putting the mi->transaction_parser in the correct state when
    initializing Received_gtid_set from relay log during slave server starts,
    as the IO thread might had stopped in the middle of a transaction.
  */
  if (mi->is_auto_position())
  {
    mi->transaction_parser.reset();
    mi->clear_last_gtid_queued();
  }

    DBUG_EXECUTE_IF("dbug.before_get_running_status_yes",
                    {
                      const char act[]=
                        "now "
                        "wait_for signal.io_thread_let_running";
                      DBUG_ASSERT(opt_debug_sync_timeout > 0);
                      DBUG_ASSERT(!debug_sync_set_action(thd, 
                                                         STRING_WITH_LEN(act)));
                    };);
    DBUG_EXECUTE_IF("dbug.calculate_sbm_after_previous_gtid_log_event",
                    {
                      /* Fake that thread started 3 mints ago */
                      thd->start_time.tv_sec-=180;
                    };);
  mysql_mutex_lock(&mi->run_lock);
  mi->slave_running= MYSQL_SLAVE_RUN_CONNECT;
  mysql_mutex_unlock(&mi->run_lock);

  thd->slave_net = &mysql->net;
  THD_STAGE_INFO(thd, stage_checking_master_version);
  ret= get_master_version_and_clock(mysql, mi);
  if (!ret)
    ret= get_master_uuid(mysql, mi);
  if (!ret)
    ret= io_thread_init_commands(mysql, mi);

  if (ret == 1)
    /* Fatal error */
    goto err;

  if (ret == 2) 
  { 
    if (check_io_slave_killed(mi->info_thd, mi, "Slave I/O thread killed "
                              "while calling get_master_version_and_clock(...)"))
      goto err;
    suppress_warnings= FALSE;
    /* Try to reconnect because the error was caused by a transient network problem */
    if (try_to_reconnect(thd, mysql, mi, &retry_count, suppress_warnings,
                             reconnect_messages[SLAVE_RECON_ACT_REG]))
      goto err;
    goto connected;
  } 

  mysql_mutex_lock(&mi->data_lock);
  binlog_version= mi->get_mi_description_event()->binlog_version;
  mysql_mutex_unlock(&mi->data_lock);

  if (binlog_version > 1)
  {
    /*
      Register ourselves with the master.
    */
    THD_STAGE_INFO(thd, stage_registering_slave_on_master);
    if (register_slave_on_master(mysql, mi, &suppress_warnings))
    {
      if (!check_io_slave_killed(thd, mi, "Slave I/O thread killed "
                                "while registering slave on master"))
      {
        sql_print_error("Slave I/O thread couldn't register on master");
        if (try_to_reconnect(thd, mysql, mi, &retry_count, suppress_warnings,
                             reconnect_messages[SLAVE_RECON_ACT_REG]))
          goto err;
      }
      else
        goto err;
      goto connected;
    }
    DBUG_EXECUTE_IF("FORCE_SLAVE_TO_RECONNECT_REG", 
      if (!retry_count_reg)
      {
        retry_count_reg++;
        sql_print_information("Forcing to reconnect slave I/O thread%s",
                              mi->get_for_channel_str());
        if (try_to_reconnect(thd, mysql, mi, &retry_count, suppress_warnings,
                             reconnect_messages[SLAVE_RECON_ACT_REG]))
          goto err;
        goto connected;
      });
  }

  DBUG_PRINT("info",("Starting reading binary log from master"));
  while (!io_slave_killed(thd,mi))
  {
    THD_STAGE_INFO(thd, stage_requesting_binlog_dump);
    if (request_dump(thd, mysql, mi, &suppress_warnings))
    {
      sql_print_error("Failed on request_dump()%s", mi->get_for_channel_str());
      if (check_io_slave_killed(thd, mi, "Slave I/O thread killed while \
requesting master dump") ||
          try_to_reconnect(thd, mysql, mi, &retry_count, suppress_warnings,
                           reconnect_messages[SLAVE_RECON_ACT_DUMP]))
        goto err;
      goto connected;
    }
    DBUG_EXECUTE_IF("FORCE_SLAVE_TO_RECONNECT_DUMP", 
      if (!retry_count_dump)
      {
        retry_count_dump++;
        sql_print_information("Forcing to reconnect slave I/O thread%s",
                              mi->get_for_channel_str());
        if (try_to_reconnect(thd, mysql, mi, &retry_count, suppress_warnings,
                             reconnect_messages[SLAVE_RECON_ACT_DUMP]))
          goto err;
        goto connected;
      });
    const char *event_buf;

    DBUG_ASSERT(mi->last_error().number == 0);
    while (!io_slave_killed(thd,mi))
    {
      ulong event_len;
      /*
         We say "waiting" because read_event() will wait if there's nothing to
         read. But if there's something to read, it will not wait. The
         important thing is to not confuse users by saying "reading" whereas
         we're in fact receiving nothing.
      */
      THD_STAGE_INFO(thd, stage_waiting_for_master_to_send_event);
      event_len= read_event(mysql, mi, &suppress_warnings);
      if (check_io_slave_killed(thd, mi, "Slave I/O thread killed while \
reading event"))
        goto err;
      DBUG_EXECUTE_IF("FORCE_SLAVE_TO_RECONNECT_EVENT",
        if (!retry_count_event)
        {
          retry_count_event++;
          sql_print_information("Forcing to reconnect slave I/O thread%s",
                                mi->get_for_channel_str());
          if (try_to_reconnect(thd, mysql, mi, &retry_count, suppress_warnings,
                               reconnect_messages[SLAVE_RECON_ACT_EVENT]))
            goto err;
          goto connected;
        });

      if (event_len == packet_error)
      {
        uint mysql_error_number= mysql_errno(mysql);
        switch (mysql_error_number) {
        case CR_NET_PACKET_TOO_LARGE:
          sql_print_error("\
Log entry on master is longer than slave_max_allowed_packet (%lu) on \
slave. If the entry is correct, restart the server with a higher value of \
slave_max_allowed_packet",
                         slave_max_allowed_packet);
          mi->report(ERROR_LEVEL, ER_NET_PACKET_TOO_LARGE,
                     "%s", "Got a packet bigger than 'slave_max_allowed_packet' bytes");
          goto err;
        case ER_MASTER_FATAL_ERROR_READING_BINLOG:
          mi->report(ERROR_LEVEL, ER_MASTER_FATAL_ERROR_READING_BINLOG,
                     ER(ER_MASTER_FATAL_ERROR_READING_BINLOG),
                     mysql_error_number, mysql_error(mysql));
          goto err;
        case ER_OUT_OF_RESOURCES:
          sql_print_error("\
Stopping slave I/O thread due to out-of-memory error from master");
          mi->report(ERROR_LEVEL, ER_OUT_OF_RESOURCES,
                     "%s", ER(ER_OUT_OF_RESOURCES));
          goto err;
        }
        if (try_to_reconnect(thd, mysql, mi, &retry_count, suppress_warnings,
                             reconnect_messages[SLAVE_RECON_ACT_EVENT]))
          goto err;
        goto connected;
      } // if (event_len == packet_error)

      retry_count=0;                    // ok event, reset retry counter
      THD_STAGE_INFO(thd, stage_queueing_master_event_to_the_relay_log);
      event_buf= (const char*)mysql->net.read_pos + 1;
      DBUG_PRINT("info", ("IO thread received event of type %s",
                 Log_event::get_type_str(
                            (Log_event_type)event_buf[EVENT_TYPE_OFFSET])));
      if (RUN_HOOK(binlog_relay_io, after_read_event,
                   (thd, mi,(const char*)mysql->net.read_pos + 1,
                    event_len, &event_buf, &event_len)))
      {
        mi->report(ERROR_LEVEL, ER_SLAVE_FATAL_ERROR,
                   ER(ER_SLAVE_FATAL_ERROR),
                   "Failed to run 'after_read_event' hook");
        goto err;
      }

      /* XXX: 'synced' should be updated by queue_event to indicate
         whether event has been synced to disk */
      bool synced= 0;
      if (queue_event(mi, event_buf, event_len))
      {
        mi->report(ERROR_LEVEL, ER_SLAVE_RELAY_LOG_WRITE_FAILURE,
                   ER(ER_SLAVE_RELAY_LOG_WRITE_FAILURE),
                   "could not queue event from master");
        goto err;
      }
      if (RUN_HOOK(binlog_relay_io, after_queue_event,
                   (thd, mi, event_buf, event_len, synced)))
      {
        mi->report(ERROR_LEVEL, ER_SLAVE_FATAL_ERROR,
                   ER(ER_SLAVE_FATAL_ERROR),
                   "Failed to run 'after_queue_event' hook");
        goto err;
      }

      mysql_mutex_lock(&mi->data_lock);
      if (flush_master_info(mi, FALSE))
      {
        mi->report(ERROR_LEVEL, ER_SLAVE_FATAL_ERROR,
                   ER(ER_SLAVE_FATAL_ERROR),
                   "Failed to flush master info.");
        mysql_mutex_unlock(&mi->data_lock);
        goto err;
      }
      mysql_mutex_unlock(&mi->data_lock);

      /*
        Pause the IO thread execution and wait for
        'continue_after_queue_event' signal to continue IO thread
        execution.
      */
      DBUG_EXECUTE_IF("pause_after_queue_event",
                      {
                        const char act[]=
                          "now SIGNAL reached_after_queue_event "
                          "WAIT_FOR continue_after_queue_event";
                        DBUG_ASSERT(!debug_sync_set_action(current_thd,
                                                           STRING_WITH_LEN(act)));
                      };);

      /*
        See if the relay logs take too much space.
        We don't lock mi->rli->log_space_lock here; this dirty read saves time
        and does not introduce any problem:
        - if mi->rli->ignore_log_space_limit is 1 but becomes 0 just after (so
        the clean value is 0), then we are reading only one more event as we
        should, and we'll block only at the next event. No big deal.
        - if mi->rli->ignore_log_space_limit is 0 but becomes 1 just after (so
        the clean value is 1), then we are going into wait_for_relay_log_space()
        for no reason, but this function will do a clean read, notice the clean
        value and exit immediately.
      */
#ifndef DBUG_OFF
      {
        char llbuf1[22], llbuf2[22];
        DBUG_PRINT("info", ("log_space_limit=%s log_space_total=%s \
ignore_log_space_limit=%d",
                            llstr(rli->log_space_limit,llbuf1),
                            llstr(rli->log_space_total,llbuf2),
                            (int) rli->ignore_log_space_limit));
      }
#endif

      if (rli->log_space_limit && rli->log_space_limit <
          rli->log_space_total &&
          !rli->ignore_log_space_limit)
        if (wait_for_relay_log_space(rli))
        {
          sql_print_error("Slave I/O thread aborted while waiting for relay"
                          " log space");
          goto err;
        }
      DBUG_EXECUTE_IF("flush_after_reading_user_var_event",
                      {
                      if (event_buf[EVENT_TYPE_OFFSET] == binary_log::USER_VAR_EVENT)
                      {
                      const char act[]= "now signal Reached wait_for signal.flush_complete_continue";
                      DBUG_ASSERT(opt_debug_sync_timeout > 0);
                      DBUG_ASSERT(!debug_sync_set_action(current_thd,
                                                         STRING_WITH_LEN(act)));

                      }
                      });
      DBUG_EXECUTE_IF("stop_io_after_reading_gtid_log_event",
        if (event_buf[EVENT_TYPE_OFFSET] == binary_log::GTID_LOG_EVENT)
          thd->killed= THD::KILLED_NO_VALUE;
      );
      DBUG_EXECUTE_IF("stop_io_after_reading_query_log_event",
        if (event_buf[EVENT_TYPE_OFFSET] == binary_log::QUERY_EVENT)
          thd->killed= THD::KILLED_NO_VALUE;
      );
      DBUG_EXECUTE_IF("stop_io_after_reading_user_var_log_event",
        if (event_buf[EVENT_TYPE_OFFSET] == binary_log::USER_VAR_EVENT)
          thd->killed= THD::KILLED_NO_VALUE;
      );
      DBUG_EXECUTE_IF("stop_io_after_reading_table_map_event",
        if (event_buf[EVENT_TYPE_OFFSET] == binary_log::TABLE_MAP_EVENT)
          thd->killed= THD::KILLED_NO_VALUE;
      );
      DBUG_EXECUTE_IF("stop_io_after_reading_xid_log_event",
        if (event_buf[EVENT_TYPE_OFFSET] == binary_log::XID_EVENT)
          thd->killed= THD::KILLED_NO_VALUE;
      );
      DBUG_EXECUTE_IF("stop_io_after_reading_write_rows_log_event",
        if (event_buf[EVENT_TYPE_OFFSET] == binary_log::WRITE_ROWS_EVENT)
          thd->killed= THD::KILLED_NO_VALUE;
      );
      DBUG_EXECUTE_IF("stop_io_after_reading_unknown_event",
        if (event_buf[EVENT_TYPE_OFFSET] >= binary_log::ENUM_END_EVENT)
          thd->killed= THD::KILLED_NO_VALUE;
      );
      DBUG_EXECUTE_IF("stop_io_after_queuing_event",
        thd->killed= THD::KILLED_NO_VALUE;
      );
      /*
        After event is flushed to relay log file, memory used
        by thread's mem_root is not required any more.
        Hence adding free_root(thd->mem_root,...) to do the
        cleanup, otherwise a long running IO thread can
        cause OOM error.
      */
      free_root(thd->mem_root, MYF(MY_KEEP_PREALLOC));
    }
  }

  // error = 0;
err:
  // print the current replication position
  sql_print_information("Slave I/O thread exiting%s, read up to log '%s', position %s",
                        mi->get_for_channel_str(), mi->get_io_rpl_log_name(),
                        llstr(mi->get_master_log_pos(), llbuff));
  (void) RUN_HOOK(binlog_relay_io, thread_stop, (thd, mi));
  thd->reset_query();
  thd->reset_db(NULL_CSTR);
  if (mysql)
  {
    /*
      Here we need to clear the active VIO before closing the
      connection with the master.  The reason is that THD::awake()
      might be called from terminate_slave_thread() because somebody
      issued a STOP SLAVE.  If that happends, the shutdown_active_vio()
      can be called in the middle of closing the VIO associated with
      the 'mysql' object, causing a crash.
    */
    thd->clear_active_vio();
    mysql_close(mysql);
    mi->mysql=0;
  }
  mysql_mutex_lock(&mi->data_lock);
  write_ignored_events_info_to_relay_log(thd, mi);
  mysql_mutex_unlock(&mi->data_lock);
  THD_STAGE_INFO(thd, stage_waiting_for_slave_mutex_on_exit);
  mysql_mutex_lock(&mi->run_lock);
  /*
    Clean information used to start slave in order to avoid
    security issues.
  */
  mi->reset_start_info();
  /* Forget the relay log's format */
  mysql_mutex_lock(&mi->data_lock);
  mi->set_mi_description_event(NULL);
  mysql_mutex_unlock(&mi->data_lock);

  // destructor will not free it, because net.vio is 0
  thd->get_protocol_classic()->end_net();

  thd->release_resources();
  THD_CHECK_SENTRY(thd);
  if (thd_added)
    thd_manager->remove_thd(thd);

  mi->abort_slave= 0;
  mi->slave_running= 0;
  mysql_mutex_lock(&mi->info_thd_lock);
  mi->info_thd= NULL;
  mysql_mutex_unlock(&mi->info_thd_lock);

  /*
    The thd can only be destructed after indirect references
    through mi->info_thd are cleared: mi->info_thd= NULL.

    For instance, user thread might be issuing show_slave_status
    and attempting to read mi->info_thd->get_proc_info().
    Therefore thd must only be deleted after info_thd is set
    to NULL.
  */
  delete thd;

  /*
    Note: the order of the two following calls (first broadcast, then unlock)
    is important. Otherwise a killer_thread can execute between the calls and
    delete the mi structure leading to a crash! (see BUG#25306 for details)
   */ 
  mysql_cond_broadcast(&mi->stop_cond);       // tell the world we are done
  DBUG_EXECUTE_IF("simulate_slave_delay_at_terminate_bug38694", sleep(5););
  mysql_mutex_unlock(&mi->run_lock);
  DBUG_LEAVE;                                   // Must match DBUG_ENTER()
  my_thread_end();
  ERR_remove_state(0);
  my_thread_exit(0);
  return(0);                                    // Avoid compiler warnings
}

/*
  Check the temporary directory used by commands like
  LOAD DATA INFILE.
 */
static 
int check_temp_dir(char* tmp_file, const char *channel_name)
{
  int fd;
  MY_DIR *dirp;
  char tmp_dir[FN_REFLEN];
  size_t tmp_dir_size;

  DBUG_ENTER("check_temp_dir");

  /*
    Get the directory from the temporary file.
  */
  dirname_part(tmp_dir, tmp_file, &tmp_dir_size);

  /*
    Check if the directory exists.
   */
  if (!(dirp=my_dir(tmp_dir,MYF(MY_WME))))
    DBUG_RETURN(1);
  my_dirend(dirp);

  /*
    Check permissions to create a file.
   */
  //append the server UUID to the temp file name.
  uint size_of_tmp_file_name= FN_REFLEN+TEMP_FILE_MAX_LEN * sizeof(char);
  char *unique_tmp_file_name= (char*)my_malloc(key_memory_rpl_slave_check_temp_dir,
                                               size_of_tmp_file_name, MYF(0));
  /*
    In the case of Multisource replication, the file create
    sometimes fail because of there is a race that a second SQL
    thread might create the same file and the creation fails.
    TO overcome this, we add a channel name to get a unique file name.
  */

  /* @TODO: dangerous. Prevent this buffer flow */
  my_snprintf(unique_tmp_file_name, size_of_tmp_file_name,
              "%s%s%s", tmp_file, channel_name, server_uuid);
  if ((fd= mysql_file_create(key_file_misc,
                             unique_tmp_file_name, CREATE_MODE,
                             O_WRONLY | O_BINARY | O_EXCL | O_NOFOLLOW,
                             MYF(MY_WME))) < 0)
  DBUG_RETURN(1);

  /*
    Clean up.
   */
  mysql_file_close(fd, MYF(0));

  mysql_file_delete(key_file_misc, unique_tmp_file_name, MYF(0));
  my_free(unique_tmp_file_name);
  DBUG_RETURN(0);
}

/*
  Worker thread for the parallel execution of the replication events.
*/
extern "C" void *handle_slave_worker(void *arg)
{
  THD *thd;                     /* needs to be first for thread_stack */
  bool thd_added= false;
  int error= 0;
  Slave_worker *w= (Slave_worker *) arg;
  Relay_log_info* rli= w->c_rli;
  ulong purge_cnt= 0;
  ulonglong purge_size= 0;
  struct slave_job_item _item, *job_item= &_item;
  Global_THD_manager *thd_manager= Global_THD_manager::get_instance();
  #ifdef HAVE_PSI_INTERFACE
  struct PSI_thread *psi;
  #endif

  my_thread_init();
  DBUG_ENTER("handle_slave_worker");

  thd= new THD;
  if (!thd)
  {
    sql_print_error("Failed during slave worker initialization%s",
                    rli->get_for_channel_str());
    goto err;
  }
  mysql_mutex_lock(&w->info_thd_lock);
  w->info_thd= thd;
  mysql_mutex_unlock(&w->info_thd_lock);
  thd->thread_stack = (char*)&thd;

  #ifdef HAVE_PSI_INTERFACE
  // save the instrumentation for worker thread in w->info_thd
  psi= PSI_THREAD_CALL(get_thread)();
  thd_set_psi(w->info_thd, psi);
  #endif

  if (init_slave_thread(thd, SLAVE_THD_WORKER))
  {
    // todo make SQL thread killed
    sql_print_error("Failed during slave worker initialization%s",
                    rli->get_for_channel_str());
    goto err;
  }
  thd->rli_slave= w;
  thd->init_for_queries(w);
  /* Set applier thread InnoDB priority */
  set_thd_tx_priority(thd, rli->get_thd_tx_priority());

  thd_manager->add_thd(thd);
  thd_added= true;

  if (w->update_is_transactional())
  {
    rli->report(ERROR_LEVEL, ER_SLAVE_FATAL_ERROR, ER(ER_SLAVE_FATAL_ERROR),
                "Error checking if the worker repository is transactional.");
    goto err;
  }

  mysql_mutex_lock(&w->jobs_lock);
  w->running_status= Slave_worker::RUNNING;
  mysql_cond_signal(&w->jobs_cond);

  mysql_mutex_unlock(&w->jobs_lock);

  DBUG_ASSERT(thd->is_slave_error == 0);

  w->stats_exec_time= w->stats_read_time= 0;
  set_timespec_nsec(&w->ts_exec[0], 0);
  set_timespec_nsec(&w->ts_exec[1], 0);
  set_timespec_nsec(&w->stats_begin, 0);

  while (!error)
  {
    error= slave_worker_exec_job_group(w, rli);
  }

  /*
     Cleanup after an error requires clear_error() go first.
     Otherwise assert(!all) in binlog_rollback()
  */
  thd->clear_error();
  w->cleanup_context(thd, error);

  mysql_mutex_lock(&w->jobs_lock);

  while(de_queue(&w->jobs, job_item))
  {
    purge_cnt++;
    purge_size += job_item->data->common_header->data_written;
    DBUG_ASSERT(job_item->data);
    delete job_item->data;
  }

  DBUG_ASSERT(w->jobs.len == 0);

  mysql_mutex_unlock(&w->jobs_lock);

  mysql_mutex_lock(&rli->pending_jobs_lock);
  rli->pending_jobs -= purge_cnt;
  rli->mts_pending_jobs_size -= purge_size;
  DBUG_ASSERT(rli->mts_pending_jobs_size < rli->mts_pending_jobs_size_max);

  mysql_mutex_unlock(&rli->pending_jobs_lock);

  /*
     In MTS case cleanup_after_session() has be called explicitly.
     TODO: to make worker thd be deleted before Slave_worker instance.
  */
  if (thd->rli_slave)
  {
    w->cleanup_after_session();
    thd->rli_slave= NULL;
  }
  mysql_mutex_lock(&w->jobs_lock);

  struct timespec stats_end;
  set_timespec_nsec(&stats_end, 0);
  DBUG_PRINT("info", ("Worker %lu statistics: "
                      "events processed = %lu "
                      "online time = %llu "
                      "events exec time = %llu "
                      "events read time = %llu "
                      "hungry waits = %lu "
                      "priv queue overfills = %llu ",
                      w->id, w->events_done,
                      diff_timespec(&stats_end, &w->stats_begin),
                      w->stats_exec_time,
                      w->stats_read_time,
                      w->wq_empty_waits,
                      w->jobs.waited_overfill));

  w->running_status= Slave_worker::NOT_RUNNING;
  mysql_cond_signal(&w->jobs_cond);  // famous last goodbye

  mysql_mutex_unlock(&w->jobs_lock);

err:

  if (thd)
  {
    /*
       The slave code is very bad. Notice that it is missing
       several clean up calls here. I've just added what was
       necessary to avoid valgrind errors.
 
       /Alfranio
    */
    thd->get_protocol_classic()->end_net();

    /*
      to avoid close_temporary_tables() closing temp tables as those
      are Coordinator's burden.
    */
    thd->system_thread= NON_SYSTEM_THREAD;
    thd->release_resources();

    THD_CHECK_SENTRY(thd);
    if (thd_added)
      thd_manager->remove_thd(thd);
    delete thd;
  }

  my_thread_end();
  ERR_remove_state(0);
  my_thread_exit(0);
  DBUG_RETURN(0); 
}

/**
   Orders jobs by comparing relay log information.
*/

int mts_event_coord_cmp(LOG_POS_COORD *id1, LOG_POS_COORD *id2)
{
  longlong filecmp= strcmp(id1->file_name, id2->file_name);
  longlong poscmp= id1->pos - id2->pos;
  return (filecmp < 0  ? -1 : (filecmp > 0  ?  1 :
         (poscmp  < 0  ? -1 : (poscmp  > 0  ?  1 : 0))));
}

bool mts_recovery_groups(Relay_log_info *rli)
{ 
  Log_event *ev= NULL;
  bool is_error= false;
  const char *errmsg= NULL;
  bool flag_group_seen_begin= FALSE;
  uint recovery_group_cnt= 0;
  bool not_reached_commit= true;

  // Value-initialization, to avoid compiler warnings on push_back.
  Slave_job_group job_worker= Slave_job_group();

  IO_CACHE log;
  File file;
  LOG_INFO linfo;
  my_off_t offset= 0;
  MY_BITMAP *groups= &rli->recovery_groups;
  THD *thd= current_thd;

  DBUG_ENTER("mts_recovery_groups");

  DBUG_ASSERT(rli->slave_parallel_workers == 0);

  /* 
     Although mts_recovery_groups() is reentrant it returns
     early if the previous invocation raised any bit in 
     recovery_groups bitmap.
  */
  if (rli->is_mts_recovery())
    DBUG_RETURN(0);

  /*
    Parallel applier recovery is based on master log name and
    position, on Group Replication we have several masters what
    makes impossible to recover parallel applier from that information.
    Since we always have GTID_MODE=ON on Group Replication, we can
    ignore the positions completely, seek the current relay log to the
    beginning and start from there. Already applied transactions will be
    skipped due to GTIDs auto skip feature and applier will resume from
    the last applied transaction.
  */
  if (channel_map.is_group_replication_channel_name(rli->get_channel(), true))
  {
    rli->recovery_parallel_workers= 0;
    rli->mts_recovery_group_cnt= 0;
    rli->set_group_relay_log_pos(BIN_LOG_HEADER_SIZE);
    rli->set_event_relay_log_pos(BIN_LOG_HEADER_SIZE);
    DBUG_RETURN(0);
  }

  /*
    Save relay log position to compare with worker's position.
  */
  LOG_POS_COORD cp=
  {
    (char *) rli->get_group_master_log_name(),
    rli->get_group_master_log_pos()
  };

  Format_description_log_event fdle(BINLOG_VERSION), *p_fdle= &fdle;
  DBUG_ASSERT(p_fdle->is_valid());

  /*
    Gathers information on valuable workers and stores it in 
    above_lwm_jobs in asc ordered by the master binlog coordinates.
  */
  Prealloced_array<Slave_job_group, 16, true>
    above_lwm_jobs(PSI_NOT_INSTRUMENTED);
  above_lwm_jobs.reserve(rli->recovery_parallel_workers);

  /*
    When info tables are used and autocommit= 0 we force a new
    transaction start to avoid table access deadlocks when START SLAVE
    is executed after STOP SLAVE with MTS enabled.
  */
  if (is_autocommit_off_and_infotables(thd))
    if (trans_begin(thd))
      goto err;

  for (uint id= 0; id < rli->recovery_parallel_workers; id++)
  {
    Slave_worker *worker=
      Rpl_info_factory::create_worker(opt_rli_repository_id, id, rli, true);

    if (!worker)
    {
      if (is_autocommit_off_and_infotables(thd))
        trans_rollback(thd);
      goto err;
    }

    LOG_POS_COORD w_last= { const_cast<char*>(worker->get_group_master_log_name()),
                            worker->get_group_master_log_pos() };
    if (mts_event_coord_cmp(&w_last, &cp) > 0)
    {
      /*
        Inserts information into a dynamic array for further processing.
        The jobs/workers are ordered by the last checkpoint positions
        workers have seen.
      */
      job_worker.worker= worker;
      job_worker.checkpoint_log_pos= worker->checkpoint_master_log_pos;
      job_worker.checkpoint_log_name= worker->checkpoint_master_log_name;

      above_lwm_jobs.push_back(job_worker);
    }
    else
    {
      /*
        Deletes the worker because its jobs are included in the latest
        checkpoint.
      */
      delete worker;
    }
  }

  /*
    When info tables are used and autocommit= 0 we force transaction
    commit to avoid table access deadlocks when START SLAVE is executed
    after STOP SLAVE with MTS enabled.
  */
  if (is_autocommit_off_and_infotables(thd))
    if (trans_commit(thd))
      goto err;

  /*
    In what follows, the group Recovery Bitmap is constructed.

     seek(lwm);

     while(w= next(above_lwm_w))
       do
         read G
         if G == w->last_comm
           w.B << group_cnt++;
           RB |= w.B;
            break;
         else
           group_cnt++;
        while(!eof);
        continue;
  */
  DBUG_ASSERT(!rli->recovery_groups_inited);

  if (!above_lwm_jobs.empty())
  {
    bitmap_init(groups, NULL, MTS_MAX_BITS_IN_GROUP, FALSE);
    rli->recovery_groups_inited= true;
    bitmap_clear_all(groups);
  }
  rli->mts_recovery_group_cnt= 0;
  for (Slave_job_group *jg= above_lwm_jobs.begin();
       jg != above_lwm_jobs.end(); ++jg)
  {
    Slave_worker *w= jg->worker;
    LOG_POS_COORD w_last= { const_cast<char*>(w->get_group_master_log_name()),
                            w->get_group_master_log_pos() };
    bool checksum_detected= FALSE;

    sql_print_information("Slave: MTS group recovery relay log info based on "
                          "Worker-Id %lu, "
                          "group_relay_log_name %s, group_relay_log_pos %llu "
                          "group_master_log_name %s, group_master_log_pos %llu",
                          w->id,
                          w->get_group_relay_log_name(),
                          w->get_group_relay_log_pos(),
                          w->get_group_master_log_name(),
                          w->get_group_master_log_pos());

    recovery_group_cnt= 0;
    not_reached_commit= true;
    if (rli->relay_log.find_log_pos(&linfo, rli->get_group_relay_log_name(), 1))
    {
      sql_print_error("Error looking for %s.", rli->get_group_relay_log_name());
      goto err;
    }
    offset= rli->get_group_relay_log_pos();
    for (int checking= 0 ; not_reached_commit; checking++)
    {
      if ((file= open_binlog_file(&log, linfo.log_file_name, &errmsg)) < 0)
      {
        sql_print_error("%s", errmsg);
        goto err;
      }
      /*
        Looking for the actual relay checksum algorithm that is present in
        a FD at head events of the relay log.
      */
      if (!checksum_detected)
      {
        int i= 0;
        while (i < 4 && (ev= Log_event::read_log_event(&log,
               (mysql_mutex_t*) 0, p_fdle, 0)))
        {
          if (ev->get_type_code() == binary_log::FORMAT_DESCRIPTION_EVENT)
          {
            p_fdle->common_footer->checksum_alg=
                                   ev->common_footer->checksum_alg;
            checksum_detected= TRUE;
          }
          delete ev;
          i++;
        }
        if (!checksum_detected)
        {
          sql_print_error("%s", "malformed or very old relay log which "
                          "does not have FormatDescriptor");
          goto err;
        }
      }

      my_b_seek(&log, offset);

      while (not_reached_commit &&
             (ev= Log_event::read_log_event(&log, 0, p_fdle,
                                            opt_slave_sql_verify_checksum)))
      {
        DBUG_ASSERT(ev->is_valid());

        if (ev->get_type_code() == binary_log::FORMAT_DESCRIPTION_EVENT)
          p_fdle->common_footer->checksum_alg= ev->common_footer->checksum_alg;

        if (ev->get_type_code() == binary_log::ROTATE_EVENT ||
            ev->get_type_code() == binary_log::FORMAT_DESCRIPTION_EVENT ||
            ev->get_type_code() == binary_log::PREVIOUS_GTIDS_LOG_EVENT)
        {
          delete ev;
          ev= NULL;
          continue;
        }

        DBUG_PRINT("mts", ("Event Recoverying relay log info "
                   "group_mster_log_name %s, event_master_log_pos %llu type code %u.",
                   linfo.log_file_name, ev->common_header->log_pos,
                   ev->get_type_code()));

        if (ev->starts_group())
        {
          flag_group_seen_begin= true;
        }
        else if ((ev->ends_group() || !flag_group_seen_begin) &&
                 !is_gtid_event(ev))
        {
          int ret= 0;
          LOG_POS_COORD ev_coord= { (char *) rli->get_group_master_log_name(),
                                      ev->common_header->log_pos };
          flag_group_seen_begin= false;
          recovery_group_cnt++;

          sql_print_information("Slave: MTS group recovery relay log info "
                                "group_master_log_name %s, "
                                "event_master_log_pos %llu.",
                                rli->get_group_master_log_name(),
                                ev->common_header->log_pos);
          if ((ret= mts_event_coord_cmp(&ev_coord, &w_last)) == 0)
          {
#ifndef DBUG_OFF
            for (uint i= 0; i <= w->checkpoint_seqno; i++)
            {
              if (bitmap_is_set(&w->group_executed, i))
                DBUG_PRINT("mts", ("Bit %u is set.", i));
              else
                DBUG_PRINT("mts", ("Bit %u is not set.", i));
            }
#endif
            DBUG_PRINT("mts",
                       ("Doing a shift ini(%lu) end(%lu).",
                       (w->checkpoint_seqno + 1) - recovery_group_cnt,
                        w->checkpoint_seqno));

            for (uint i= (w->checkpoint_seqno + 1) - recovery_group_cnt,
                 j= 0; i <= w->checkpoint_seqno; i++, j++)
            {
              if (bitmap_is_set(&w->group_executed, i))
              {
                DBUG_PRINT("mts", ("Setting bit %u.", j));
                bitmap_fast_test_and_set(groups, j);
              }
            }
            not_reached_commit= false;
          }
          else
            DBUG_ASSERT(ret < 0);
        }
        delete ev;
        ev= NULL;
      }
      end_io_cache(&log);
      mysql_file_close(file, MYF(MY_WME));
      offset= BIN_LOG_HEADER_SIZE;
      if (not_reached_commit && rli->relay_log.find_next_log(&linfo, 1))
      {
         sql_print_error("Error looking for file after %s.", linfo.log_file_name);
         goto err;
      }
    }

    rli->mts_recovery_group_cnt= (rli->mts_recovery_group_cnt < recovery_group_cnt ?
      recovery_group_cnt : rli->mts_recovery_group_cnt);
  }

  DBUG_ASSERT(!rli->recovery_groups_inited ||
              rli->mts_recovery_group_cnt <= groups->n_bits);

  goto end;
err:
  is_error= true;
end:
  
  for (Slave_job_group *jg= above_lwm_jobs.begin();
       jg != above_lwm_jobs.end(); ++jg)
  {
    delete jg->worker;
  }

  if (rli->mts_recovery_group_cnt == 0)
    rli->clear_mts_recovery_groups();

  DBUG_RETURN(is_error);
}

/**
   Processing rli->gaq to find out the low-water-mark (lwm) coordinates
   which is stored into the cental recovery table.

   @param rli            pointer to Relay-log-info of Coordinator
   @param period         period of processing GAQ, normally derived from
                         @c mts_checkpoint_period
   @param force          if TRUE then hang in a loop till some progress
   @param need_data_lock False if rli->data_lock mutex is aquired by
                         the caller.

   @return FALSE success, TRUE otherwise
*/
bool mts_checkpoint_routine(Relay_log_info *rli, ulonglong period,
                            bool force, bool need_data_lock)
{
  ulong cnt;
  bool error= FALSE;
  struct timespec curr_clock;

  DBUG_ENTER("checkpoint_routine");

#ifndef DBUG_OFF
  if (DBUG_EVALUATE_IF("check_slave_debug_group", 1, 0))
  {
    if (!rli->gaq->count_done(rli))
      DBUG_RETURN(FALSE);
  }
#endif

  /*
    rli->checkpoint_group can have two possible values due to
    two possible status of the last (being scheduled) group. 
  */
  DBUG_ASSERT(!rli->gaq->full() ||
              ((rli->checkpoint_seqno == rli->checkpoint_group -1 &&
                rli->mts_group_status == Relay_log_info::MTS_IN_GROUP) ||
               rli->checkpoint_seqno == rli->checkpoint_group));

  /*
    Currently, the checkpoint routine is being called by the SQL Thread.
    For that reason, this function is called call from appropriate points
    in the SQL Thread's execution path and the elapsed time is calculated
    here to check if it is time to execute it.
  */
  set_timespec_nsec(&curr_clock, 0);
  ulonglong diff= diff_timespec(&curr_clock, &rli->last_clock);
  if (!force && diff < period)
  {
    /*
      We do not need to execute the checkpoint now because
      the time elapsed is not enough.
    */
    DBUG_RETURN(FALSE);
  }

 do
  {
    if (!is_mts_db_partitioned(rli))
      mysql_mutex_lock(&rli->mts_gaq_LOCK);

    cnt= rli->gaq->move_queue_head(&rli->workers);

    if (!is_mts_db_partitioned(rli))
      mysql_mutex_unlock(&rli->mts_gaq_LOCK);
#ifndef DBUG_OFF
    if (DBUG_EVALUATE_IF("check_slave_debug_group", 1, 0) &&
        cnt != opt_mts_checkpoint_period)
      sql_print_error("This an error cnt != mts_checkpoint_period");
#endif
  } while (!sql_slave_killed(rli->info_thd, rli) &&
           cnt == 0 && force &&
           !DBUG_EVALUATE_IF("check_slave_debug_group", 1, 0) &&
           (my_sleep(rli->mts_coordinator_basic_nap), 1));
  /*
    This checks how many consecutive jobs where processed.
    If this value is different than zero the checkpoint
    routine can proceed. Otherwise, there is nothing to be
    done.
  */
  if (cnt == 0)
    goto end;

 /*
    The workers have completed  cnt jobs from the gaq. This means that we
    should increment C->jobs_done by cnt.
  */
  if (!is_mts_worker(rli->info_thd) &&
      !is_mts_db_partitioned(rli))
  {
    DBUG_PRINT("info", ("jobs_done this itr=%ld", cnt));
    static_cast<Mts_submode_logical_clock*>
      (rli->current_mts_submode)->jobs_done+= cnt;
  }

  /* TODO: 
     to turn the least occupied selection in terms of jobs pieces
  */
  for (Slave_worker **it= rli->workers.begin();
       it != rli->workers.begin(); ++it)
  {
    Slave_worker *w_i= *it;
    rli->least_occupied_workers[w_i->id]= w_i->jobs.len;
  };
  std::sort(rli->least_occupied_workers.begin(),
            rli->least_occupied_workers.end());

  if (need_data_lock)
    mysql_mutex_lock(&rli->data_lock);
  else
    mysql_mutex_assert_owner(&rli->data_lock);

  /*
    "Coordinator::commit_positions" {

    rli->gaq->lwm has been updated in move_queue_head() and
    to contain all but rli->group_master_log_name which
    is altered solely by Coordinator at special checkpoints.
  */
  rli->set_group_master_log_pos(rli->gaq->lwm.group_master_log_pos);
  rli->set_group_relay_log_pos(rli->gaq->lwm.group_relay_log_pos);
  DBUG_PRINT("mts", ("New checkpoint %llu %llu %s",
             rli->gaq->lwm.group_master_log_pos,
             rli->gaq->lwm.group_relay_log_pos,
             rli->gaq->lwm.group_relay_log_name));

  if (rli->gaq->lwm.group_relay_log_name[0] != 0)
    rli->set_group_relay_log_name(rli->gaq->lwm.group_relay_log_name);

  /* 
     todo: uncomment notifies when UNTIL will be supported

     rli->notify_group_master_log_name_update();
     rli->notify_group_relay_log_name_update();

     Todo: optimize with if (wait_flag) broadcast
         waiter: set wait_flag; waits....; drops wait_flag;
  */

  error= rli->flush_info(TRUE);

  mysql_cond_broadcast(&rli->data_cond);
  if (need_data_lock)
    mysql_mutex_unlock(&rli->data_lock);

  /*
    We need to ensure that this is never called at this point when
    cnt is zero. This value means that the checkpoint information
    will be completely reset.
  */
  rli->reset_notified_checkpoint(cnt, rli->gaq->lwm.ts, need_data_lock);

  /* end-of "Coordinator::"commit_positions" */

end:
#ifndef DBUG_OFF
  if (DBUG_EVALUATE_IF("check_slave_debug_group", 1, 0))
    DBUG_SUICIDE();
#endif
  set_timespec_nsec(&rli->last_clock, 0);

  DBUG_RETURN(error);
}

/**
   Instantiation of a Slave_worker and forking out a single Worker thread.
   
   @param  rli  Coordinator's Relay_log_info pointer
   @param  i    identifier of the Worker

   @return 0 suppress or 1 if fails
*/
int slave_start_single_worker(Relay_log_info *rli, ulong i)
{
  int error= 0;
  my_thread_handle th;
  Slave_worker *w= NULL;

  mysql_mutex_assert_owner(&rli->run_lock);

  if (!(w=
        Rpl_info_factory::create_worker(opt_rli_repository_id, i, rli, false)))
  {
    sql_print_error("Failed during slave worker thread creation%s",
                    rli->get_for_channel_str());
    error= 1;
    goto err;
  }

  if (w->init_worker(rli, i))
  {
    sql_print_error("Failed during slave worker thread creation%s",
                    rli->get_for_channel_str());
    error= 1;
    goto err;
  }

  // We assume that workers are added in sequential order here.
  DBUG_ASSERT(i == rli->workers.size());
  if (i >= rli->workers.size())
    rli->workers.resize(i+1);
  rli->workers[i]= w;

  w->currently_executing_gtid.set_automatic();

  if (DBUG_EVALUATE_IF("mts_worker_thread_fails", i == 1, 0) ||
      (error= mysql_thread_create(key_thread_slave_worker, &th,
                                  &connection_attrib, handle_slave_worker,
                                  (void*) w)))
  {
    sql_print_error("Failed during slave worker thread creation%s (errno= %d)",
                    rli->get_for_channel_str(), error);
    error= 1;
    goto err;
  }
  
  mysql_mutex_lock(&w->jobs_lock);
  if (w->running_status == Slave_worker::NOT_RUNNING)
    mysql_cond_wait(&w->jobs_cond, &w->jobs_lock);
  mysql_mutex_unlock(&w->jobs_lock);
  // Least occupied inited with zero
  {
    ulong jobs_len= w->jobs.len;
    rli->least_occupied_workers.push_back(jobs_len);
  }
err:
  if (error && w)
  {
    delete w;
    /*
      Any failure after array inserted must follow with deletion
      of just created item.
    */
    if (rli->workers.size() == i + 1)
      rli->workers.erase(i);
  }
  return error;
}

/**
   Initialization of the central rli members for Coordinator's role,
   communication channels such as Assigned Partition Hash (APH),
   and starting the Worker pool.

   @param  n   Number of configured Workers in the upcoming session.

   @return 0         success
           non-zero  as failure
*/
int slave_start_workers(Relay_log_info *rli, ulong n, bool *mts_inited)
{
  uint i;
  int error= 0;

  mysql_mutex_assert_owner(&rli->run_lock);

  if (n == 0 && rli->mts_recovery_group_cnt == 0)
  {
    rli->workers.clear();
    goto end;
  }

  *mts_inited= true;

  /*
    The requested through argument number of Workers can be different 
     from the previous time which ended with an error. Thereby
     the effective number of configured Workers is max of the two.
  */
  rli->init_workers(max(n, rli->recovery_parallel_workers));

  rli->last_assigned_worker= NULL;     // associated with curr_group_assigned
  // Least_occupied_workers array to hold items size of Slave_jobs_queue::len
  rli->least_occupied_workers.resize(n); 

  /* 
     GAQ  queue holds seqno:s of scheduled groups. C polls workers in 
     @c opt_mts_checkpoint_period to update GAQ (see @c next_event())
     The length of GAQ is set to be equal to checkpoint_group.
     Notice, the size matters for mts_checkpoint_routine's progress loop.
  */

  rli->gaq= new Slave_committed_queue(rli->get_group_master_log_name(),
                                      rli->checkpoint_group, n);
  if (!rli->gaq->inited)
    return 1;

  // length of WQ is actually constant though can be made configurable
  rli->mts_slave_worker_queue_len_max= mts_slave_worker_queue_len_max;
  rli->mts_pending_jobs_size= 0;
  rli->mts_pending_jobs_size_max= ::opt_mts_pending_jobs_size_max;
  rli->mts_wq_underrun_w_id= MTS_WORKER_UNDEF;
  rli->mts_wq_excess_cnt= 0;
  rli->mts_wq_overrun_cnt= 0;
  rli->mts_wq_oversize= FALSE;
  rli->mts_coordinator_basic_nap= mts_coordinator_basic_nap;
  rli->mts_worker_underrun_level= mts_worker_underrun_level;
  rli->curr_group_seen_begin= rli->curr_group_seen_gtid= false;
  rli->curr_group_isolated= FALSE;
  rli->checkpoint_seqno= 0;
  rli->mts_last_online_stat= my_time(0);
  rli->mts_group_status= Relay_log_info::MTS_NOT_IN_GROUP;

  if (init_hash_workers(rli))  // MTS: mapping_db_to_worker
  {
    sql_print_error("Failed to init partitions hash");
    error= 1;
    goto err;
  }

  for (i= 0; i < n; i++)
  {
    if ((error= slave_start_single_worker(rli, i)))
      goto err;
  }

end:
  /*
    Free the buffer that was being used to report worker's status through
    the table performance_schema.table_replication_applier_status_by_worker
    between stop slave and next start slave.
  */
  for (int i= static_cast<int>(rli->workers_copy_pfs.size()) - 1; i >= 0; i--)
    delete rli->workers_copy_pfs[i];
  rli->workers_copy_pfs.clear();

  rli->slave_parallel_workers= n;
  // Effective end of the recovery right now when there is no gaps
  if (!error && rli->mts_recovery_group_cnt == 0)
  {
    if ((error= rli->mts_finalize_recovery()))
      (void) Rpl_info_factory::reset_workers(rli);
    if (!error)
      error= rli->flush_info(TRUE);
  }

err:
  return error;
}

/* 
   Ending Worker threads.

   Not in case Coordinator is killed itself, it first waits for
   Workers have finished their assignements, and then updates checkpoint. 
   Workers are notified with setting KILLED status
   and waited for their acknowledgment as specified by
   worker's running_status.
   Coordinator finalizes with its MTS running status to reset few objects.
*/
void slave_stop_workers(Relay_log_info *rli, bool *mts_inited)
{
  THD *thd= rli->info_thd;

  if (!*mts_inited)
    return;
  else if (rli->slave_parallel_workers == 0)
    goto end;

  /*
    If request for stop slave is received notify worker
    to stop.
  */
  // Initialize worker exit count and max_updated_index to 0 during each stop.
  rli->exit_counter= 0;
  rli->max_updated_index= (rli->until_condition !=
                           Relay_log_info::UNTIL_NONE)?
                           rli->mts_groups_assigned:0;
  if (!rli->workers.empty())
  {
    for (int i= static_cast<int>(rli->workers.size()) - 1; i >= 0; i--)
    {
      Slave_worker *w= rli->workers[i];
      struct slave_job_item item= {NULL, 0, 0};
      struct slave_job_item *job_item= &item;
      mysql_mutex_lock(&w->jobs_lock);

      if (w->running_status != Slave_worker::RUNNING)
      {
        mysql_mutex_unlock(&w->jobs_lock);
        continue;
      }

      w->running_status= Slave_worker::STOP;
      (void) set_max_updated_index_on_stop(w, job_item);
      mysql_cond_signal(&w->jobs_cond);

      mysql_mutex_unlock(&w->jobs_lock);

      DBUG_PRINT("info",
                 ("Notifying worker %lu%s to exit, thd %p", w->id,
                  w->get_for_channel_str(), w->info_thd));
    }
  }
  thd_proc_info(thd, "Waiting for workers to exit");

  for (Slave_worker **it= rli->workers.begin(); it != rli->workers.end(); ++it)
  {
    Slave_worker *w= *it;

    /*
      Make copies for reporting through the performance schema tables.
      This is preserved until the next START SLAVE.
    */
    Slave_worker *worker_copy=new Slave_worker(NULL
    #ifdef HAVE_PSI_INTERFACE
                                               ,&key_relay_log_info_run_lock,
                                               &key_relay_log_info_data_lock,
                                               &key_relay_log_info_sleep_lock,
                                               &key_relay_log_info_thd_lock,
                                               &key_relay_log_info_data_cond,
                                               &key_relay_log_info_start_cond,
                                               &key_relay_log_info_stop_cond,
                                               &key_relay_log_info_sleep_cond
    #endif
                                               ,w->id, rli->get_channel());
    worker_copy->copy_values_for_PFS(w->id, w->running_status, w->info_thd,
                                     w->last_error(),
                                     w->currently_executing_gtid);
    rli->workers_copy_pfs.push_back(worker_copy);
  }

  for (Slave_worker **it= rli->workers.begin(); it != rli->workers.end(); ++it)
  {
    Slave_worker *w= *it;
    mysql_mutex_lock(&w->jobs_lock);
    while (w->running_status != Slave_worker::NOT_RUNNING)
    {
      PSI_stage_info old_stage;
      DBUG_ASSERT(w->running_status == Slave_worker::ERROR_LEAVING ||
                  w->running_status == Slave_worker::STOP ||
                  w->running_status == Slave_worker::STOP_ACCEPTED);

      thd->ENTER_COND(&w->jobs_cond, &w->jobs_lock,
                      &stage_slave_waiting_workers_to_exit, &old_stage);
      mysql_cond_wait(&w->jobs_cond, &w->jobs_lock);
      mysql_mutex_unlock(&w->jobs_lock);
      thd->EXIT_COND(&old_stage);
      mysql_mutex_lock(&w->jobs_lock);
    }
    mysql_mutex_unlock(&w->jobs_lock);
  }

  if (thd->killed == THD::NOT_KILLED)
    (void) mts_checkpoint_routine(rli, 0, false, true/*need_data_lock=true*/); // TODO:consider to propagate an error out of the function

  while (!rli->workers.empty())
  {
    Slave_worker *w= rli->workers.back();
    // Free the current submode object
    delete w->current_mts_submode;
    w->current_mts_submode= 0;
    rli->workers.pop_back();
    delete w;
  }
  struct timespec stats_end;
  set_timespec_nsec(&stats_end, 0);

  DBUG_PRINT("info", ("Total MTS session statistics: "
                      "events processed = %llu; "
                      "online time = %llu "
                      "worker queues filled over overrun level = %lu "
                      "waited due a Worker queue full = %lu "
                      "waited due the total size = %lu "
                      "total wait at clock conflicts = %llu "
                      "found (count) workers occupied = %lu "
                      "waited when workers occupied = %llu",
                      rli->mts_events_assigned,
                      diff_timespec(&stats_end, &rli->stats_begin),
                      rli->mts_wq_overrun_cnt,
                      rli->mts_wq_overfill_cnt, rli->wq_size_waits_cnt,
                      rli->mts_total_wait_overlap,
                      rli->mts_wq_no_underrun_cnt,
                      rli->mts_total_wait_worker_avail));

  DBUG_ASSERT(rli->pending_jobs == 0);
  DBUG_ASSERT(rli->mts_pending_jobs_size == 0);

end:
  rli->mts_group_status= Relay_log_info::MTS_NOT_IN_GROUP;
  destroy_hash_workers(rli);
  delete rli->gaq;
  rli->least_occupied_workers.clear();

  // Destroy buffered events of the current group prior to exit.
  for (uint i= 0; i < rli->curr_group_da.size(); i++)
    delete rli->curr_group_da[i].data;
  rli->curr_group_da.clear();                      // GCDA

  rli->curr_group_assigned_parts.clear();          // GCAP
  rli->deinit_workers();
  rli->workers_array_initialized= false;
  rli->slave_parallel_workers= 0;

  *mts_inited= false;
}


/**
  Slave SQL thread entry point.

  @param arg Pointer to Relay_log_info object that holds information
  for the SQL thread.

  @return Always 0.
*/
extern "C" void *handle_slave_sql(void *arg)
{
  THD *thd;                     /* needs to be first for thread_stack */
  bool thd_added= false;
  char llbuff[22],llbuff1[22];
  char saved_log_name[FN_REFLEN];
  char saved_master_log_name[FN_REFLEN];
  my_off_t saved_log_pos= 0;
  my_off_t saved_master_log_pos= 0;
  my_off_t saved_skip= 0;

  Relay_log_info* rli = ((Master_info*)arg)->rli;
  const char *errmsg;
  bool mts_inited= false;
  Global_THD_manager *thd_manager= Global_THD_manager::get_instance();
  Commit_order_manager *commit_order_mngr= NULL;

  // needs to call my_thread_init(), otherwise we get a coredump in DBUG_ stuff
  my_thread_init();
  DBUG_ENTER("handle_slave_sql");

  DBUG_ASSERT(rli->inited);
  mysql_mutex_lock(&rli->run_lock);
  DBUG_ASSERT(!rli->slave_running);
  errmsg= 0;
#ifndef DBUG_OFF
  rli->events_until_exit = abort_slave_event_count;
#endif

  thd = new THD; // note that contructor of THD uses DBUG_ !
  thd->thread_stack = (char*)&thd; // remember where our stack is
  mysql_mutex_lock(&rli->info_thd_lock);
  rli->info_thd= thd;

  #ifdef HAVE_PSI_INTERFACE
  // save the instrumentation for SQL thread in rli->info_thd
  struct PSI_thread *psi= PSI_THREAD_CALL(get_thread)();
  thd_set_psi(rli->info_thd, psi);
  #endif

 if (rli->channel_mts_submode != MTS_PARALLEL_TYPE_DB_NAME)
   rli->current_mts_submode= new Mts_submode_logical_clock();
 else
   rli->current_mts_submode= new Mts_submode_database();

  if (opt_slave_preserve_commit_order && rli->opt_slave_parallel_workers > 0 &&
      opt_bin_log && opt_log_slave_updates)
    commit_order_mngr= new Commit_order_manager(rli->opt_slave_parallel_workers);

  rli->set_commit_order_manager(commit_order_mngr);

  mysql_mutex_unlock(&rli->info_thd_lock);

  /* Inform waiting threads that slave has started */
  rli->slave_run_id++;
  rli->slave_running = 1;
  rli->reported_unsafe_warning= false;
  rli->sql_thread_kill_accepted= false;

  if (init_slave_thread(thd, SLAVE_THD_SQL))
  {
    /*
      TODO: this is currently broken - slave start and change master
      will be stuck if we fail here
    */
    mysql_cond_broadcast(&rli->start_cond);
    mysql_mutex_unlock(&rli->run_lock);
    rli->report(ERROR_LEVEL, ER_SLAVE_FATAL_ERROR, ER(ER_SLAVE_FATAL_ERROR),
                "Failed during slave thread initialization");
    goto err;
  }
  thd->init_for_queries(rli);
  thd->temporary_tables = rli->save_temporary_tables; // restore temp tables
  set_thd_in_use_temporary_tables(rli);   // (re)set sql_thd in use for saved temp tables
  /* Set applier thread InnoDB priority */
  set_thd_tx_priority(thd, rli->get_thd_tx_priority());

  thd_manager->add_thd(thd);
  thd_added= true;

  rli->stats_exec_time= rli->stats_read_time= 0;
  set_timespec_nsec(&rli->ts_exec[0], 0);
  set_timespec_nsec(&rli->ts_exec[1], 0);
  set_timespec_nsec(&rli->stats_begin, 0);
  rli->currently_executing_gtid.set_automatic();

  /* MTS: starting the worker pool */
  if (slave_start_workers(rli, rli->opt_slave_parallel_workers, &mts_inited) != 0)
  {
    mysql_cond_broadcast(&rli->start_cond);
    mysql_mutex_unlock(&rli->run_lock);
    rli->report(ERROR_LEVEL, ER_SLAVE_FATAL_ERROR, ER(ER_SLAVE_FATAL_ERROR),
                "Failed during slave workers initialization");
    goto err;
  }
  /*
    We are going to set slave_running to 1. Assuming slave I/O thread is
    alive and connected, this is going to make Seconds_Behind_Master be 0
    i.e. "caught up". Even if we're just at start of thread. Well it's ok, at
    the moment we start we can think we are caught up, and the next second we
    start receiving data so we realize we are not caught up and
    Seconds_Behind_Master grows. No big deal.
  */
  rli->abort_slave = 0;

  /*
    Reset errors for a clean start (otherwise, if the master is idle, the SQL
    thread may execute no Query_log_event, so the error will remain even
    though there's no problem anymore). Do not reset the master timestamp
    (imagine the slave has caught everything, the STOP SLAVE and START SLAVE:
    as we are not sure that we are going to receive a query, we want to
    remember the last master timestamp (to say how many seconds behind we are
    now.
    But the master timestamp is reset by RESET SLAVE & CHANGE MASTER.
  */
  rli->clear_error();
  if (rli->workers_array_initialized)
  {
    for(size_t i= 0; i<rli->get_worker_count(); i++)
    {
      rli->get_worker(i)->clear_error();
    }
  }

  if (rli->update_is_transactional())
  {
    mysql_cond_broadcast(&rli->start_cond);
    mysql_mutex_unlock(&rli->run_lock);
    rli->report(ERROR_LEVEL, ER_SLAVE_FATAL_ERROR, ER(ER_SLAVE_FATAL_ERROR),
                "Error checking if the relay log repository is transactional.");
    goto err;
  }

  if (!rli->is_transactional())
    rli->report(WARNING_LEVEL, 0,
    "If a crash happens this configuration does not guarantee that the relay "
    "log info will be consistent");

  mysql_mutex_unlock(&rli->run_lock);
  mysql_cond_broadcast(&rli->start_cond);

  DEBUG_SYNC(thd, "after_start_slave");

  //tell the I/O thread to take relay_log_space_limit into account from now on
  mysql_mutex_lock(&rli->log_space_lock);
  rli->ignore_log_space_limit= 0;
  mysql_mutex_unlock(&rli->log_space_lock);
  rli->trans_retries= 0; // start from "no error"
  DBUG_PRINT("info", ("rli->trans_retries: %lu", rli->trans_retries));

  if (rli->init_relay_log_pos(rli->get_group_relay_log_name(),
                              rli->get_group_relay_log_pos(),
                              true/*need_data_lock=true*/, &errmsg,
                              1 /*look for a description_event*/))
  { 
    rli->report(ERROR_LEVEL, ER_SLAVE_FATAL_ERROR, 
                "Error initializing relay log position: %s", errmsg);
    goto err;
  }
  THD_CHECK_SENTRY(thd);
#ifndef DBUG_OFF
  {
    char llbuf1[22], llbuf2[22];
    DBUG_PRINT("info", ("my_b_tell(rli->cur_log)=%s rli->event_relay_log_pos=%s",
                        llstr(my_b_tell(rli->cur_log),llbuf1),
                        llstr(rli->get_event_relay_log_pos(),llbuf2)));
    DBUG_ASSERT(rli->get_event_relay_log_pos() >= BIN_LOG_HEADER_SIZE);
    /*
      Wonder if this is correct. I (Guilhem) wonder if my_b_tell() returns the
      correct position when it's called just after my_b_seek() (the questionable
      stuff is those "seek is done on next read" comments in the my_b_seek()
      source code).
      The crude reality is that this assertion randomly fails whereas
      replication seems to work fine. And there is no easy explanation why it
      fails (as we my_b_seek(rli->event_relay_log_pos) at the very end of
      init_relay_log_pos() called above). Maybe the assertion would be
      meaningful if we held rli->data_lock between the my_b_seek() and the
      DBUG_ASSERT().

      DBUG_ASSERT(my_b_tell(rli->cur_log) == rli->get_event_relay_log_pos());
    */
  }
#endif
  DBUG_ASSERT(rli->info_thd == thd);

#ifdef WITH_NDBCLUSTER_STORAGE_ENGINE
  /* engine specific hook, to be made generic */
  if (ndb_wait_setup_func && ndb_wait_setup_func(opt_ndb_wait_setup))
  {
    sql_print_warning("Slave SQL thread : NDB : Tables not available after %lu"
                      " seconds.  Consider increasing --ndb-wait-setup value",
                      opt_ndb_wait_setup);
  }
#endif

  DBUG_PRINT("master_info",("log_file_name: %s  position: %s",
                            rli->get_group_master_log_name(),
                            llstr(rli->get_group_master_log_pos(),llbuff)));
  sql_print_information("Slave SQL thread%s initialized, starting replication in"
                        " log '%s' at position %s, relay log '%s' position: %s",
                        rli->get_for_channel_str(), rli->get_rpl_log_name(),
                        llstr(rli->get_group_master_log_pos(),llbuff),
                        rli->get_group_relay_log_name(),
                        llstr(rli->get_group_relay_log_pos(),llbuff1));

  if (check_temp_dir(rli->slave_patternload_file, rli->get_channel()))
  {
    rli->report(ERROR_LEVEL, thd->get_stmt_da()->mysql_errno(),
                "Unable to use slave's temporary directory %s - %s", 
                slave_load_tmpdir, thd->get_stmt_da()->message_text());
    goto err;
  }

  /* execute init_slave variable */
  if (opt_init_slave.length)
  {
    execute_init_command(thd, &opt_init_slave, &LOCK_sys_init_slave);
    if (thd->is_slave_error)
    {
      rli->report(ERROR_LEVEL, thd->get_stmt_da()->mysql_errno(),
                  "Slave SQL thread aborted. Can't execute init_slave query,"
                  "'%s'", thd->get_stmt_da()->message_text());
      goto err;
    }
  }

  /*
    First check until condition - probably there is nothing to execute. We
    do not want to wait for next event in this case.
  */
  mysql_mutex_lock(&rli->data_lock);
  if (rli->slave_skip_counter)
  {
    strmake(saved_log_name, rli->get_group_relay_log_name(), FN_REFLEN - 1);
    strmake(saved_master_log_name, rli->get_group_master_log_name(), FN_REFLEN - 1);
    saved_log_pos= rli->get_group_relay_log_pos();
    saved_master_log_pos= rli->get_group_master_log_pos();
    saved_skip= rli->slave_skip_counter;
  }
  if (rli->until_condition != Relay_log_info::UNTIL_NONE &&
      rli->is_until_satisfied(thd, NULL))
  {
    mysql_mutex_unlock(&rli->data_lock);
    goto err;
  }
  mysql_mutex_unlock(&rli->data_lock);

  /* Read queries from the IO/THREAD until this thread is killed */

  while (!sql_slave_killed(thd,rli))
  {
    THD_STAGE_INFO(thd, stage_reading_event_from_the_relay_log);
    DBUG_ASSERT(rli->info_thd == thd);
    THD_CHECK_SENTRY(thd);

    if (saved_skip && rli->slave_skip_counter == 0)
    {
      sql_print_information("'SQL_SLAVE_SKIP_COUNTER=%ld' executed at "
        "relay_log_file='%s', relay_log_pos='%ld', master_log_name='%s', "
        "master_log_pos='%ld' and new position at "
        "relay_log_file='%s', relay_log_pos='%ld', master_log_name='%s', "
        "master_log_pos='%ld' ",
        (ulong) saved_skip, saved_log_name, (ulong) saved_log_pos,
        saved_master_log_name, (ulong) saved_master_log_pos,
        rli->get_group_relay_log_name(), (ulong) rli->get_group_relay_log_pos(),
        rli->get_group_master_log_name(), (ulong) rli->get_group_master_log_pos());
      saved_skip= 0;
    }
    
    if (exec_relay_log_event(thd,rli))
    {
      DBUG_PRINT("info", ("exec_relay_log_event() failed"));
      // do not scare the user if SQL thread was simply killed or stopped
      if (!sql_slave_killed(thd,rli))
      {
        /*
          retrieve as much info as possible from the thd and, error
          codes and warnings and print this to the error log as to
          allow the user to locate the error
        */
        uint32 const last_errno= rli->last_error().number;

        if (thd->is_error())
        {
          char const *const errmsg= thd->get_stmt_da()->message_text();

          DBUG_PRINT("info",
                     ("thd->get_stmt_da()->get_mysql_errno()=%d; "
                      "rli->last_error.number=%d",
                      thd->get_stmt_da()->mysql_errno(), last_errno));
          if (last_errno == 0)
          {
            /*
 	      This function is reporting an error which was not reported
 	      while executing exec_relay_log_event().
 	    */ 
            rli->report(ERROR_LEVEL, thd->get_stmt_da()->mysql_errno(),
                        "%s", errmsg);
          }
          else if (last_errno != thd->get_stmt_da()->mysql_errno())
          {
            /*
             * An error was reported while executing exec_relay_log_event()
             * however the error code differs from what is in the thread.
             * This function prints out more information to help finding
             * what caused the problem.
             */  
            sql_print_error("Slave (additional info): %s Error_code: %d",
                            errmsg, thd->get_stmt_da()->mysql_errno());
          }
        }

        /* Print any warnings issued */
        Diagnostics_area::Sql_condition_iterator it=
          thd->get_stmt_da()->sql_conditions();
        const Sql_condition *err;
        /*
          Added controlled slave thread cancel for replication
          of user-defined variables.
        */
        bool udf_error = false;
        while ((err= it++))
        {
          if (err->mysql_errno() == ER_CANT_OPEN_LIBRARY)
            udf_error = true;
          sql_print_warning("Slave: %s Error_code: %d",
                            err->message_text(), err->mysql_errno());
        }
        if (udf_error)
          sql_print_error("Error loading user-defined library, slave SQL "
            "thread aborted. Install the missing library, and restart the "
            "slave SQL thread with \"SLAVE START\". We stopped at log '%s' "
            "position %s", rli->get_rpl_log_name(),
            llstr(rli->get_group_master_log_pos(), llbuff));
        else
          sql_print_error("\
Error running query, slave SQL thread aborted. Fix the problem, and restart \
the slave SQL thread with \"SLAVE START\". We stopped at log \
'%s' position %s", rli->get_rpl_log_name(),
llstr(rli->get_group_master_log_pos(), llbuff));
      }
      goto err;
    }
  }

  /* Thread stopped. Print the current replication position to the log */
  sql_print_information("Slave SQL thread%s exiting, replication stopped in log "
                        "'%s' at position %s",
                        rli->get_for_channel_str(),
                        rli->get_rpl_log_name(),
                        llstr(rli->get_group_master_log_pos(), llbuff));

 err:

  (void) RUN_HOOK(binlog_relay_io, applier_stop,
                  (thd, rli->mi,
                   (abort_loop || thd->killed || rli->abort_slave)));

  slave_stop_workers(rli, &mts_inited); // stopping worker pool
  delete rli->current_mts_submode;
  rli->current_mts_submode= 0;
  rli->clear_mts_recovery_groups();

  /*
    Some events set some playgrounds, which won't be cleared because thread
    stops. Stopping of this thread may not be known to these events ("stop"
    request is detected only by the present function, not by events), so we
    must "proactively" clear playgrounds:
  */
  thd->clear_error();
  rli->cleanup_context(thd, 1);
  /*
    Some extra safety, which should not been needed (normally, event deletion
    should already have done these assignments (each event which sets these
    variables is supposed to set them to 0 before terminating)).
  */
  thd->set_catalog(NULL_CSTR);
  thd->reset_query();
  thd->reset_db(NULL_CSTR);

  THD_STAGE_INFO(thd, stage_waiting_for_slave_mutex_on_exit);
  mysql_mutex_lock(&rli->run_lock);
  /* We need data_lock, at least to wake up any waiting master_pos_wait() */
  mysql_mutex_lock(&rli->data_lock);
  DBUG_ASSERT(rli->slave_running == 1); // tracking buffer overrun
  /* When master_pos_wait() wakes up it will check this and terminate */
  rli->slave_running= 0;
  /* Forget the relay log's format */
  rli->set_rli_description_event(NULL);
  /* Wake up master_pos_wait() */
  mysql_mutex_unlock(&rli->data_lock);
  DBUG_PRINT("info",("Signaling possibly waiting master_pos_wait() functions"));
  mysql_cond_broadcast(&rli->data_cond);
  rli->ignore_log_space_limit= 0; /* don't need any lock */
  /* we die so won't remember charset - re-update them on next thread start */
  rli->cached_charset_invalidate();
  rli->save_temporary_tables = thd->temporary_tables;

  /*
    TODO: see if we can do this conditionally in next_event() instead
    to avoid unneeded position re-init
  */
  thd->temporary_tables = 0; // remove tempation from destructor to close them
  // destructor will not free it, because we are weird
  thd->get_protocol_classic()->end_net();
  DBUG_ASSERT(rli->info_thd == thd);
  THD_CHECK_SENTRY(thd);
  mysql_mutex_lock(&rli->info_thd_lock);
  rli->info_thd= NULL;
  if (commit_order_mngr)
  {
    delete commit_order_mngr;
    rli->set_commit_order_manager(NULL);
  }

  mysql_mutex_unlock(&rli->info_thd_lock);
  set_thd_in_use_temporary_tables(rli);  // (re)set info_thd in use for saved temp tables

  thd->release_resources();
  THD_CHECK_SENTRY(thd);
  if (thd_added)
    thd_manager->remove_thd(thd);

  /*
    The thd can only be destructed after indirect references
    through mi->rli->info_thd are cleared: mi->rli->info_thd= NULL.

    For instance, user thread might be issuing show_slave_status
    and attempting to read mi->rli->info_thd->get_proc_info().
    Therefore thd must only be deleted after info_thd is set
    to NULL.
  */
  delete thd;

 /*
  Note: the order of the broadcast and unlock calls below (first broadcast, then unlock)
  is important. Otherwise a killer_thread can execute between the calls and
  delete the mi structure leading to a crash! (see BUG#25306 for details)
 */ 
  mysql_cond_broadcast(&rli->stop_cond);
  DBUG_EXECUTE_IF("simulate_slave_delay_at_terminate_bug38694", sleep(5););
  mysql_mutex_unlock(&rli->run_lock);  // tell the world we are done

  DBUG_LEAVE;                            // Must match DBUG_ENTER()
  my_thread_end();
  ERR_remove_state(0);
  my_thread_exit(0);
  return 0;                             // Avoid compiler warnings
}


/*
  process_io_create_file()
*/

static int process_io_create_file(Master_info* mi, Create_file_log_event* cev)
{
  int error = 1;
  ulong num_bytes;
  bool cev_not_written;
  THD *thd = mi->info_thd;
  NET *net = &mi->mysql->net;
  DBUG_ENTER("process_io_create_file");

  mysql_mutex_assert_owner(&mi->data_lock);

  if (unlikely(!cev->is_valid()))
    DBUG_RETURN(1);

  if (!rpl_filter->db_ok(cev->db))
  {
    skip_load_data_infile(net);
    DBUG_RETURN(0);
  }
  DBUG_ASSERT(cev->inited_from_old);
  thd->file_id = cev->file_id = mi->file_id++;
  thd->server_id = cev->server_id;
  cev_not_written = 1;

  if (unlikely(net_request_file(net,cev->fname)))
  {
    sql_print_error("Slave I/O: failed requesting download of '%s'",
                    cev->fname);
    goto err;
  }

  /*
    This dummy block is so we could instantiate Append_block_log_event
    once and then modify it slightly instead of doing it multiple times
    in the loop
  */
  {
    Append_block_log_event aev(thd,0,0,0,0);

    for (;;)
    {
      if (unlikely((num_bytes=my_net_read(net)) == packet_error))
      {
        sql_print_error("Network read error downloading '%s' from master",
                        cev->fname);
        goto err;
      }
      if (unlikely(!num_bytes)) /* eof */
      {
	/* 3.23 master wants it */
        net_write_command(net, 0, (uchar*) "", 0, (uchar*) "", 0);
        /*
          If we wrote Create_file_log_event, then we need to write
          Execute_load_log_event. If we did not write Create_file_log_event,
          then this is an empty file and we can just do as if the LOAD DATA
          INFILE had not existed, i.e. write nothing.
        */
        if (unlikely(cev_not_written))
          break;
        Execute_load_log_event xev(thd,0,0);
        xev.common_header->log_pos = cev->common_header->log_pos;
        if (unlikely(mi->rli->relay_log.append_event(&xev, mi) != 0))
        {
          mi->report(ERROR_LEVEL, ER_SLAVE_RELAY_LOG_WRITE_FAILURE,
                     ER(ER_SLAVE_RELAY_LOG_WRITE_FAILURE),
                     "error writing Exec_load event to relay log");
          goto err;
        }
        mi->rli->relay_log.harvest_bytes_written(&mi->rli->log_space_total);
        break;
      }
      if (unlikely(cev_not_written))
      {
        cev->block = net->read_pos;
        cev->block_len = num_bytes;
        if (unlikely(mi->rli->relay_log.append_event(cev, mi) != 0))
        {
          mi->report(ERROR_LEVEL, ER_SLAVE_RELAY_LOG_WRITE_FAILURE,
                     ER(ER_SLAVE_RELAY_LOG_WRITE_FAILURE),
                     "error writing Create_file event to relay log");
          goto err;
        }
        cev_not_written=0;
        mi->rli->relay_log.harvest_bytes_written(&mi->rli->log_space_total);
      }
      else
      {
        aev.block = net->read_pos;
        aev.block_len = num_bytes;
        aev.common_header->log_pos= cev->common_header->log_pos;
        if (unlikely(mi->rli->relay_log.append_event(&aev, mi) != 0))
        {
          mi->report(ERROR_LEVEL, ER_SLAVE_RELAY_LOG_WRITE_FAILURE,
                     ER(ER_SLAVE_RELAY_LOG_WRITE_FAILURE),
                     "error writing Append_block event to relay log");
          goto err;
        }
        mi->rli->relay_log.harvest_bytes_written(&mi->rli->log_space_total);
      }
    }
  }
  error=0;
err:
  DBUG_RETURN(error);
}


/**
  Used by the slave IO thread when it receives a rotate event from the
  master.

  Updates the master info with the place in the next binary log where
  we should start reading.  Rotate the relay log to avoid mixed-format
  relay logs.

  @param mi master_info for the slave
  @param rev The rotate log event read from the master

  @note The caller must hold mi->data_lock before invoking this function.

  @retval 0 ok
  @retval 1 error
*/
static int process_io_rotate(Master_info *mi, Rotate_log_event *rev)
{
  DBUG_ENTER("process_io_rotate");
  mysql_mutex_assert_owner(&mi->data_lock);

  if (unlikely(!rev->is_valid()))
    DBUG_RETURN(1);

  /* Safe copy as 'rev' has been "sanitized" in Rotate_log_event's ctor */
  memcpy(const_cast<char *>(mi->get_master_log_name()),
         rev->new_log_ident, rev->ident_len + 1);
  mi->set_master_log_pos(rev->pos);
  DBUG_PRINT("info", ("new (master_log_name, master_log_pos): ('%s', %lu)",
                      mi->get_master_log_name(), (ulong) mi->get_master_log_pos()));
#ifndef DBUG_OFF
  /*
    If we do not do this, we will be getting the first
    rotate event forever, so we need to not disconnect after one.
  */
  if (disconnect_slave_event_count)
    mi->events_until_exit++;
#endif

  /*
    If mi_description_event is format <4, there is conversion in the
    relay log to the slave's format (4). And Rotate can mean upgrade or
    nothing. If upgrade, it's to 5.0 or newer, so we will get a Format_desc, so
    no need to reset mi_description_event now. And if it's nothing (same
    master version as before), no need (still using the slave's format).
  */
  Format_description_log_event *old_fdle= mi->get_mi_description_event();
  if (old_fdle->binlog_version >= 4)
  {
    DBUG_ASSERT(old_fdle->common_footer->checksum_alg ==
                mi->rli->relay_log.relay_log_checksum_alg);
    Format_description_log_event *new_fdle= new
      Format_description_log_event(3);
    new_fdle->common_footer->checksum_alg=
                             mi->rli->relay_log.relay_log_checksum_alg;
    mi->set_mi_description_event(new_fdle);
  }
  /*
    Rotate the relay log makes binlog format detection easier (at next slave
    start or mysqlbinlog)
  */
  int ret= rotate_relay_log(mi);
  DBUG_RETURN(ret);
}

/**
  Reads a 3.23 event and converts it to the slave's format. This code was
  copied from MySQL 4.0.

  @note The caller must hold mi->data_lock before invoking this function.
*/
static int queue_binlog_ver_1_event(Master_info *mi, const char *buf,
                                    ulong event_len)
{
  const char *errmsg = 0;
  ulong inc_pos;
  bool ignore_event= 0;
  char *tmp_buf = 0;
  Relay_log_info *rli= mi->rli;
  DBUG_ENTER("queue_binlog_ver_1_event");

  mysql_mutex_assert_owner(&mi->data_lock);

  /*
    If we get Load event, we need to pass a non-reusable buffer
    to read_log_event, so we do a trick
  */
  if (buf[EVENT_TYPE_OFFSET] == binary_log::LOAD_EVENT)
  {
    if (unlikely(!(tmp_buf=(char*)my_malloc(key_memory_binlog_ver_1_event,
                                            event_len+1,MYF(MY_WME)))))
    {
      mi->report(ERROR_LEVEL, ER_SLAVE_FATAL_ERROR,
                 ER(ER_SLAVE_FATAL_ERROR), "Memory allocation failed");
      DBUG_RETURN(1);
    }
    memcpy(tmp_buf,buf,event_len);
    /*
      Create_file constructor wants a 0 as last char of buffer, this 0 will
      serve as the string-termination char for the file's name (which is at the
      end of the buffer)
      We must increment event_len, otherwise the event constructor will not see
      this end 0, which leads to segfault.
    */
    tmp_buf[event_len++]=0;
    int4store(tmp_buf+EVENT_LEN_OFFSET, event_len);
    buf = (const char*)tmp_buf;
  }
  /*
    This will transform LOAD_EVENT into CREATE_FILE_EVENT, ask the master to
    send the loaded file, and write it to the relay log in the form of
    Append_block/Exec_load (the SQL thread needs the data, as that thread is not
    connected to the master).
  */
  Log_event *ev=
    Log_event::read_log_event(buf, event_len, &errmsg,
                              mi->get_mi_description_event(), 0);
  if (unlikely(!ev))
  {
    sql_print_error("Read invalid event from master: '%s',\
 master could be corrupt but a more likely cause of this is a bug",
                    errmsg);
    my_free(tmp_buf);
    DBUG_RETURN(1);
  }
  /* 3.23 events don't contain log_pos */
  mi->set_master_log_pos(ev->common_header->log_pos);
  switch (ev->get_type_code()) {
  case binary_log::STOP_EVENT:
    ignore_event= 1;
    inc_pos= event_len;
    break;
  case binary_log::ROTATE_EVENT:
    if (unlikely(process_io_rotate(mi,(Rotate_log_event*)ev)))
    {
      delete ev;
      DBUG_RETURN(1);
    }
    inc_pos= 0;
    break;
  case binary_log::CREATE_FILE_EVENT:
    /*
      Yes it's possible to have CREATE_FILE_EVENT here, even if we're in
      queue_old_event() which is for 3.23 events which don't comprise
      CREATE_FILE_EVENT. This is because read_log_event() above has just
      transformed LOAD_EVENT into CREATE_FILE_EVENT.
    */
  {
    /* We come here when and only when tmp_buf != 0 */
    DBUG_ASSERT(tmp_buf != 0);
    inc_pos=event_len;
    ev->common_header->log_pos+= inc_pos;
    int error = process_io_create_file(mi,(Create_file_log_event*)ev);
    delete ev;
    mi->set_master_log_pos(mi->get_master_log_pos() + inc_pos);
    DBUG_PRINT("info", ("master_log_pos: %lu", (ulong) mi->get_master_log_pos()));
    my_free(tmp_buf);
    DBUG_RETURN(error);
  }
  default:
    inc_pos= event_len;
    break;
  }
  if (likely(!ignore_event))
  {
    if (ev->common_header->log_pos)
      /*
         Don't do it for fake Rotate events (see comment in
      Log_event::Log_event(const char* buf...) in log_event.cc).
      */
      /* make log_pos be the pos of the end of the event */
      ev->common_header->log_pos+= event_len;
    if (unlikely(rli->relay_log.append_event(ev, mi) != 0))
    {
      delete ev;
      DBUG_RETURN(1);
    }
    rli->relay_log.harvest_bytes_written(&rli->log_space_total);
  }
  delete ev;
  mi->set_master_log_pos(mi->get_master_log_pos() + inc_pos);
  DBUG_PRINT("info", ("master_log_pos: %lu", (ulong) mi->get_master_log_pos()));
  DBUG_RETURN(0);
}

/**
  Reads a 4.0 event and converts it to the slave's format. This code was copied
  from queue_binlog_ver_1_event(), with some affordable simplifications.

  @note The caller must hold mi->data_lock before invoking this function.
*/
static int queue_binlog_ver_3_event(Master_info *mi, const char *buf,
                                    ulong event_len)
{
  const char *errmsg = 0;
  ulong inc_pos;
  char *tmp_buf = 0;
  Relay_log_info *rli= mi->rli;
  DBUG_ENTER("queue_binlog_ver_3_event");

  mysql_mutex_assert_owner(&mi->data_lock);

  /* read_log_event() will adjust log_pos to be end_log_pos */
  Log_event *ev=
    Log_event::read_log_event(buf, event_len, &errmsg,
                              mi->get_mi_description_event(), 0);
  if (unlikely(!ev))
  {
    sql_print_error("Read invalid event from master: '%s',\
 master could be corrupt but a more likely cause of this is a bug",
                    errmsg);
    my_free(tmp_buf);
    DBUG_RETURN(1);
  }
  switch (ev->get_type_code()) {
  case binary_log::STOP_EVENT:
    goto err;
  case binary_log::ROTATE_EVENT:
    if (unlikely(process_io_rotate(mi,(Rotate_log_event*)ev)))
    {
      delete ev;
      DBUG_RETURN(1);
    }
    inc_pos= 0;
    break;
  default:
    inc_pos= event_len;
    break;
  }

  if (unlikely(rli->relay_log.append_event(ev, mi) != 0))
  {
    delete ev;
    DBUG_RETURN(1);
  }
  rli->relay_log.harvest_bytes_written(&rli->log_space_total);
  delete ev;
  mi->set_master_log_pos(mi->get_master_log_pos() + inc_pos);
err:
  DBUG_PRINT("info", ("master_log_pos: %lu", (ulong) mi->get_master_log_pos()));
  DBUG_RETURN(0);
}

/*
  queue_old_event()

  Writes a 3.23 or 4.0 event to the relay log, after converting it to the 5.0
  (exactly, slave's) format. To do the conversion, we create a 5.0 event from
  the 3.23/4.0 bytes, then write this event to the relay log.

  TODO:
    Test this code before release - it has to be tested on a separate
    setup with 3.23 master or 4.0 master
*/

static int queue_old_event(Master_info *mi, const char *buf,
                           ulong event_len)
{
  DBUG_ENTER("queue_old_event");

  mysql_mutex_assert_owner(&mi->data_lock);

  switch (mi->get_mi_description_event()->binlog_version)
  {
  case 1:
      DBUG_RETURN(queue_binlog_ver_1_event(mi,buf,event_len));
  case 3:
      DBUG_RETURN(queue_binlog_ver_3_event(mi,buf,event_len));
  default: /* unsupported format; eg version 2 */
    DBUG_PRINT("info",("unsupported binlog format %d in queue_old_event()",
                       mi->get_mi_description_event()->binlog_version));
    DBUG_RETURN(1);
  }
}

/**
  Store an event received from the master connection into the relay
  log.

  @param mi The Master_info object representing this connection.
  @param buf Pointer to the event data.
  @param event_len Length of event data.

  @retval true Error.
  @retval false Success.

  @note
  If the event is 3.23/4.0, passes it to queue_old_event() which will convert
  it. Otherwise, writes a 5.0 (or newer) event to the relay log. Then there is
  no format conversion, it's pure read/write of bytes.
  So a 5.0.0 slave's relay log can contain events in the slave's format or in
  any >=5.0.0 format.

  @todo Make this a member of Master_info.
*/
bool queue_event(Master_info* mi,const char* buf, ulong event_len)
{
  bool error= false;
  ulong inc_pos= 0;
  Relay_log_info *rli= mi->rli;
  mysql_mutex_t *log_lock= rli->relay_log.get_log_lock();
  ulong s_id;
  int lock_count= 0;
  /*
    FD_q must have been prepared for the first R_a event
    inside get_master_version_and_clock()
    Show-up of FD:s affects checksum_alg at once because
    that changes FD_queue.
  */
  enum_binlog_checksum_alg checksum_alg= mi->checksum_alg_before_fd !=
                                         binary_log::BINLOG_CHECKSUM_ALG_UNDEF ?
    mi->checksum_alg_before_fd :
    mi->rli->relay_log.relay_log_checksum_alg;

  char *save_buf= NULL; // needed for checksumming the fake Rotate event
  char rot_buf[LOG_EVENT_HEADER_LEN + Binary_log_event::ROTATE_HEADER_LEN + FN_REFLEN];
  Gtid gtid= { 0, 0 };
  Log_event_type event_type= (Log_event_type)buf[EVENT_TYPE_OFFSET];

  DBUG_ASSERT(checksum_alg == binary_log::BINLOG_CHECKSUM_ALG_OFF || 
              checksum_alg == binary_log::BINLOG_CHECKSUM_ALG_UNDEF || 
              checksum_alg == binary_log::BINLOG_CHECKSUM_ALG_CRC32); 

  DBUG_ENTER("queue_event");

  /*
    Pause the IO thread execution and wait for 'continue_queuing_event'
    signal to continue IO thread execution.
  */
  DBUG_EXECUTE_IF("pause_on_queuing_event",
                  {
                    const char act[]= "now SIGNAL reached_queuing_event "
                                      "WAIT_FOR continue_queuing_event";
                    DBUG_ASSERT(!debug_sync_set_action(current_thd,
                                                       STRING_WITH_LEN(act)));
                  };);

  /*
    FD_queue checksum alg description does not apply in a case of
    FD itself. The one carries both parts of the checksum data.
  */
  if (event_type == binary_log::FORMAT_DESCRIPTION_EVENT)
  {
    checksum_alg= Log_event_footer::get_checksum_alg(buf, event_len);
  }
  else if (event_type == binary_log::START_EVENT_V3)
  {
    // checksum behaviour is similar to the pre-checksum FD handling
    mi->checksum_alg_before_fd= binary_log::BINLOG_CHECKSUM_ALG_UNDEF;
    mysql_mutex_lock(&mi->data_lock);
    mi->get_mi_description_event()->common_footer->checksum_alg=
      mi->rli->relay_log.relay_log_checksum_alg= checksum_alg=
      binary_log::BINLOG_CHECKSUM_ALG_OFF;
    mysql_mutex_unlock(&mi->data_lock);
  }

  // does not hold always because of old binlog can work with NM 
  // DBUG_ASSERT(checksum_alg != BINLOG_CHECKSUM_ALG_UNDEF);

  // should hold unless manipulations with RL. Tests that do that
  // will have to refine the clause.
  DBUG_ASSERT(mi->rli->relay_log.relay_log_checksum_alg !=
              binary_log::BINLOG_CHECKSUM_ALG_UNDEF);
              
  // Emulate the network corruption
  DBUG_EXECUTE_IF("corrupt_queue_event",
    if (event_type != binary_log::FORMAT_DESCRIPTION_EVENT)
    {
      char *debug_event_buf_c = (char*) buf;
      int debug_cor_pos = rand() % (event_len - BINLOG_CHECKSUM_LEN);
      debug_event_buf_c[debug_cor_pos] =~ debug_event_buf_c[debug_cor_pos];
      DBUG_PRINT("info", ("Corrupt the event at queue_event: byte on position %d", debug_cor_pos));
      DBUG_SET("");
    }
  );
  binary_log_debug::debug_checksum_test=
    DBUG_EVALUATE_IF("simulate_checksum_test_failure", true, false);
  if (Log_event_footer::event_checksum_test((uchar *) buf,
                                            event_len, checksum_alg))
  {
    mi->report(ERROR_LEVEL, ER_NETWORK_READ_EVENT_CHECKSUM_FAILURE,
               "%s", ER(ER_NETWORK_READ_EVENT_CHECKSUM_FAILURE));
    goto err;
  }

  mysql_mutex_lock(&mi->data_lock);
  DBUG_ASSERT(lock_count == 0);
  lock_count= 1;

  if (mi->get_mi_description_event() == NULL)
  {
    sql_print_error("The queue event failed for channel '%s' as its "
                    "configuration is invalid.", mi->get_channel());
    goto err;
  }

  /*
    Simulate an unknown ignorable log event by rewriting a Xid
    log event before queuing it into relay log.
  */
  DBUG_EXECUTE_IF("simulate_unknown_ignorable_log_event_with_xid",
    if (event_type == binary_log::XID_EVENT)
    {
      uchar* ev_buf= (uchar*)buf;
      /* Overwrite the log event type with an unknown type. */
      ev_buf[EVENT_TYPE_OFFSET]= binary_log::ENUM_END_EVENT + 1;
      /* Set LOG_EVENT_IGNORABLE_F for the log event. */
      int2store(ev_buf + FLAGS_OFFSET,
                uint2korr(ev_buf + FLAGS_OFFSET) | LOG_EVENT_IGNORABLE_F);
      /* Recalc event's CRC */
      ha_checksum ev_crc= checksum_crc32(0L, NULL, 0);
      ev_crc= checksum_crc32(ev_crc, (const uchar *) ev_buf,
                             event_len - BINLOG_CHECKSUM_LEN);
      int4store(&ev_buf[event_len - BINLOG_CHECKSUM_LEN], ev_crc);
      /*
        We will skip writing this event to the relay log in order to let
        the startup procedure to not finding it and assuming this transaction
        is incomplete.
        But we have to keep the unknown ignorable error to let the
        "stop_io_after_reading_unknown_event" debug point to work after
        "queuing" this event.
      */
      mi->set_master_log_pos(mi->get_master_log_pos() + event_len);
      goto end;
    }
  );

  /*
    This transaction parser is used to ensure that the GTID of the transaction
    (if it has one) will only be added to the Retrieved_Gtid_Set after the
    last event of the transaction be queued.
    It will also be used to avoid rotating the relay log in the middle of
    a transaction.
  */
  if (mi->transaction_parser.feed_event(buf, event_len,
                                        mi->get_mi_description_event(), true))
  {
    /*
      The transaction parser detected a problem while changing state and threw
      a warning message. We are taking care of avoiding transaction boundary
      issues, but it can happen.

      Transaction boundary errors might happen only because of bad master
      positioning in 'CHANGE MASTER TO' (or bad manipulation of master.info)
      when GTID auto positioning is off.

      The IO thread will keep working and queuing events regardless of the
      transaction parser error, but we will throw another warning message to
      log the relay log file and position of the parser error to help
      forensics.
    */
    sql_print_warning(
      "An unexpected event sequence was detected by the IO thread while "
      "queuing the event received from master '%s' binary log file, at "
      "position %llu.", mi->get_master_log_name(), mi->get_master_log_pos());

    DBUG_ASSERT(!mi->is_auto_position());
  }

  if (mi->get_mi_description_event()->binlog_version < 4 &&
      event_type != binary_log::FORMAT_DESCRIPTION_EVENT /* a way to escape */)
  {
    if (queue_old_event(mi,buf,event_len))
      goto err;
    else
      goto end;
  }
  switch (event_type) {
  case binary_log::STOP_EVENT:
    /*
      We needn't write this event to the relay log. Indeed, it just indicates a
      master server shutdown. The only thing this does is cleaning. But
      cleaning is already done on a per-master-thread basis (as the master
      server is shutting down cleanly, it has written all DROP TEMPORARY TABLE
      prepared statements' deletion are TODO only when we binlog prep stmts).

      We don't even increment mi->get_master_log_pos(), because we may be just after
      a Rotate event. Btw, in a few milliseconds we are going to have a Start
      event from the next binlog (unless the master is presently running
      without --log-bin).
    */
    goto end;
  case binary_log::ROTATE_EVENT:
  {
    Rotate_log_event rev(buf, checksum_alg != binary_log::BINLOG_CHECKSUM_ALG_OFF ?
                         event_len - BINLOG_CHECKSUM_LEN : event_len,
                         mi->get_mi_description_event());

    if (unlikely(process_io_rotate(mi, &rev)))
    {
      mi->report(ERROR_LEVEL, ER_SLAVE_RELAY_LOG_WRITE_FAILURE,
                 ER(ER_SLAVE_RELAY_LOG_WRITE_FAILURE),
                 "could not queue event from master");
      goto err;
    }
    /* 
       Checksum special cases for the fake Rotate (R_f) event caused by the protocol
       of events generation and serialization in RL where Rotate of master is 
       queued right next to FD of slave.
       Since it's only FD that carries the alg desc of FD_s has to apply to R_m.
       Two special rules apply only to the first R_f which comes in before any FD_m.
       The 2nd R_f should be compatible with the FD_s that must have taken over
       the last seen FD_m's (A).
       
       RSC_1: If OM \and fake Rotate \and slave is configured to
              to compute checksum for its first FD event for RL
              the fake Rotate gets checksummed here.
    */
    if (uint4korr(&buf[0]) == 0 && checksum_alg ==
                  binary_log::BINLOG_CHECKSUM_ALG_OFF &&
                  mi->rli->relay_log.relay_log_checksum_alg !=
                  binary_log::BINLOG_CHECKSUM_ALG_OFF)
    {
      ha_checksum rot_crc= checksum_crc32(0L, NULL, 0);
      event_len += BINLOG_CHECKSUM_LEN;
      memcpy(rot_buf, buf, event_len - BINLOG_CHECKSUM_LEN);
      int4store(&rot_buf[EVENT_LEN_OFFSET],
                uint4korr(rot_buf + EVENT_LEN_OFFSET) +
                BINLOG_CHECKSUM_LEN);
      rot_crc= checksum_crc32(rot_crc, (const uchar *) rot_buf,
                           event_len - BINLOG_CHECKSUM_LEN);
      int4store(&rot_buf[event_len - BINLOG_CHECKSUM_LEN], rot_crc);
      DBUG_ASSERT(event_len == uint4korr(&rot_buf[EVENT_LEN_OFFSET]));
      DBUG_ASSERT(mi->get_mi_description_event()->common_footer->checksum_alg ==
                  mi->rli->relay_log.relay_log_checksum_alg);
      /* the first one */
      DBUG_ASSERT(mi->checksum_alg_before_fd !=
                  binary_log::BINLOG_CHECKSUM_ALG_UNDEF);
      save_buf= (char *) buf;
      buf= rot_buf;
    }
    else
      /*
        RSC_2: If NM \and fake Rotate \and slave does not compute checksum
        the fake Rotate's checksum is stripped off before relay-logging.
      */
      if (uint4korr(&buf[0]) == 0 && checksum_alg !=
                    binary_log::BINLOG_CHECKSUM_ALG_OFF &&
                    mi->rli->relay_log.relay_log_checksum_alg ==
                    binary_log::BINLOG_CHECKSUM_ALG_OFF)
      {
        event_len -= BINLOG_CHECKSUM_LEN;
        memcpy(rot_buf, buf, event_len);
        int4store(&rot_buf[EVENT_LEN_OFFSET],
                  uint4korr(rot_buf + EVENT_LEN_OFFSET) -
                  BINLOG_CHECKSUM_LEN);
        DBUG_ASSERT(event_len == uint4korr(&rot_buf[EVENT_LEN_OFFSET]));
        DBUG_ASSERT(mi->get_mi_description_event()->common_footer->checksum_alg ==
                    mi->rli->relay_log.relay_log_checksum_alg);
        /* the first one */
        DBUG_ASSERT(mi->checksum_alg_before_fd !=
                    binary_log::BINLOG_CHECKSUM_ALG_UNDEF);
        save_buf= (char *) buf;
        buf= rot_buf;
      }
    /*
      Now the I/O thread has just changed its mi->get_master_log_name(), so
      incrementing mi->get_master_log_pos() is nonsense.
    */
    inc_pos= 0;
    break;
  }
  case binary_log::FORMAT_DESCRIPTION_EVENT:
  {
    /*
      Create an event, and save it (when we rotate the relay log, we will have
      to write this event again).
    */
    /*
      We are the only thread which reads/writes mi_description_event.
      The relay_log struct does not move (though some members of it can
      change), so we needn't any lock (no rli->data_lock, no log lock).
    */
    const char* errmsg_unused;
    // mark it as undefined that is irrelevant anymore
    mi->checksum_alg_before_fd= binary_log::BINLOG_CHECKSUM_ALG_UNDEF;
    Format_description_log_event *new_fdle=
      (Format_description_log_event*)
      Log_event::read_log_event(buf, event_len, &errmsg_unused,
                                mi->get_mi_description_event(), 1);
    /// @todo: don't ignore 'errmsg_unused'; instead report correct error here
    if (new_fdle == NULL)
    {
      mi->report(ERROR_LEVEL, ER_SLAVE_RELAY_LOG_WRITE_FAILURE,
                 ER(ER_SLAVE_RELAY_LOG_WRITE_FAILURE),
                 "could not queue event from master");
      goto err;
    }
    if (new_fdle->common_footer->checksum_alg ==
                                 binary_log::BINLOG_CHECKSUM_ALG_UNDEF)
      new_fdle->common_footer->checksum_alg= binary_log::BINLOG_CHECKSUM_ALG_OFF;

    mi->set_mi_description_event(new_fdle);

    /* installing new value of checksum Alg for relay log */
    mi->rli->relay_log.relay_log_checksum_alg= new_fdle->common_footer->checksum_alg;

    /*
       Though this does some conversion to the slave's format, this will
       preserve the master's binlog format version, and number of event types.
    */
    /*
       If the event was not requested by the slave (the slave did not ask for
       it), i.e. has end_log_pos=0, we do not increment mi->get_master_log_pos()
    */
    inc_pos= uint4korr(buf+LOG_POS_OFFSET) ? event_len : 0;
    DBUG_PRINT("info",("binlog format is now %d",
                       mi->get_mi_description_event()->binlog_version));

  }
  break;

  case binary_log::HEARTBEAT_LOG_EVENT:
  {
    /*
      HB (heartbeat) cannot come before RL (Relay)
    */
    Heartbeat_log_event hb(buf,
                           mi->rli->relay_log.relay_log_checksum_alg
                           != binary_log::BINLOG_CHECKSUM_ALG_OFF ?
                           event_len - BINLOG_CHECKSUM_LEN : event_len,
                           mi->get_mi_description_event());
    if (!hb.is_valid())
    {
      char errbuf[1024];
      char llbuf[22];
      sprintf(errbuf, "inconsistent heartbeat event content; the event's data: "
              "log_file_name %-.512s log_pos %s",
              hb.get_log_ident(), llstr(hb.common_header->log_pos, llbuf));
      mi->report(ERROR_LEVEL, ER_SLAVE_HEARTBEAT_FAILURE,
                 ER(ER_SLAVE_HEARTBEAT_FAILURE), errbuf);
      goto err;
    }
    mi->received_heartbeats++;
    mi->last_heartbeat= my_time(0);


    /*
      During GTID protocol, if the master skips transactions,
      a heartbeat event is sent to the slave at the end of last
      skipped transaction to update coordinates.

      I/O thread receives the heartbeat event and updates mi
      only if the received heartbeat position is greater than
      mi->get_master_log_pos(). This event is written to the
      relay log as an ignored Rotate event. SQL thread reads
      the rotate event only to update the coordinates corresponding
      to the last skipped transaction. Note that,
      we update only the positions and not the file names, as a ROTATE
      EVENT from the master prior to this will update the file name.
    */
    if (mi->is_auto_position()  && mi->get_master_log_pos() <
       hb.common_header->log_pos &&  mi->get_master_log_name() != NULL)
    {

      DBUG_ASSERT(memcmp(const_cast<char*>(mi->get_master_log_name()),
                         hb.get_log_ident(), hb.get_ident_len()) == 0);

      mi->set_master_log_pos(hb.common_header->log_pos);

      /*
         Put this heartbeat event in the relay log as a Rotate Event.
      */
      inc_pos= 0;
      memcpy(rli->ign_master_log_name_end, mi->get_master_log_name(),
             FN_REFLEN);
      rli->ign_master_log_pos_end = mi->get_master_log_pos();

      if (write_ignored_events_info_to_relay_log(mi->info_thd, mi))
        goto end;
    }

    /* 
       compare local and event's versions of log_file, log_pos.
       
       Heartbeat is sent only after an event corresponding to the corrdinates
       the heartbeat carries.
       Slave can not have a difference in coordinates except in the only
       special case when mi->get_master_log_name(), mi->get_master_log_pos() have never
       been updated by Rotate event i.e when slave does not have any history
       with the master (and thereafter mi->get_master_log_pos() is NULL).

       TODO: handling `when' for SHOW SLAVE STATUS' snds behind
    */
    if (memcmp(const_cast<char *>(mi->get_master_log_name()),
               hb.get_log_ident(), hb.get_ident_len())
        || (mi->get_master_log_pos() > hb.common_header->log_pos))
    {
      /* missed events of heartbeat from the past */
      char errbuf[1024];
      char llbuf[22];
      sprintf(errbuf, "heartbeat is not compatible with local info; "
              "the event's data: log_file_name %-.512s log_pos %s",
              hb.get_log_ident(), llstr(hb.common_header->log_pos, llbuf));
      mi->report(ERROR_LEVEL, ER_SLAVE_HEARTBEAT_FAILURE,
                 ER(ER_SLAVE_HEARTBEAT_FAILURE), errbuf);
      goto err;
    }
    goto end;
  }
  break;

  case binary_log::PREVIOUS_GTIDS_LOG_EVENT:
  {
    /*
      This event does not have any meaning for the slave and
      was just sent to show the slave the master is making
      progress and avoid possible deadlocks.
      So at this point, the event is replaced by a rotate
      event what will make the slave to update what it knows
      about the master's coordinates.
    */
    inc_pos= 0;
    mi->set_master_log_pos(mi->get_master_log_pos() + event_len);
    memcpy(rli->ign_master_log_name_end, mi->get_master_log_name(), FN_REFLEN);
    rli->ign_master_log_pos_end= mi->get_master_log_pos();

    if (write_ignored_events_info_to_relay_log(mi->info_thd, mi))
      goto err;

    goto end;
  }
  break;

  case binary_log::GTID_LOG_EVENT:
  {
    global_sid_lock->rdlock();
    /*
      This can happen if the master uses GTID_MODE=OFF_PERMISSIVE, and
      sends GTID events to the slave. A possible scenario is that user
      does not follow the upgrade procedure for GTIDs, and creates a
      topology like A->B->C, where A uses GTID_MODE=ON_PERMISSIVE, B
      uses GTID_MODE=OFF_PERMISSIVE, and C uses GTID_MODE=OFF.  Each
      connection is allowed, but the master A will generate GTID
      transactions which will be sent through B to C.  Then C will hit
      this error.
    */
    if (get_gtid_mode(GTID_MODE_LOCK_SID) == GTID_MODE_OFF)
    {
      global_sid_lock->unlock();
      mi->report(ERROR_LEVEL, ER_CANT_REPLICATE_GTID_WITH_GTID_MODE_OFF,
                 ER(ER_CANT_REPLICATE_GTID_WITH_GTID_MODE_OFF),
                 mi->get_master_log_name(), mi->get_master_log_pos());
      goto err;
    }
    Gtid_log_event gtid_ev(buf,
                           checksum_alg != binary_log::BINLOG_CHECKSUM_ALG_OFF ?
                           event_len - BINLOG_CHECKSUM_LEN : event_len,
                           mi->get_mi_description_event());
    gtid.sidno= gtid_ev.get_sidno(false);
    global_sid_lock->unlock();
    if (gtid.sidno < 0)
      goto err;
    gtid.gno= gtid_ev.get_gno();
    inc_pos= event_len;
  }
  break;

  case binary_log::ANONYMOUS_GTID_LOG_EVENT:
    /*
      This cannot normally happen, because the master has a check that
      prevents it from sending anonymous events when auto_position is
      enabled.  However, the master could be something else than
      mysqld, which could contain bugs that we have no control over.
      So we need this check on the slave to be sure that whoever is on
      the other side of the protocol does not break the protocol.
    */
    if (mi->is_auto_position())
    {
      mi->report(ERROR_LEVEL, ER_CANT_REPLICATE_ANONYMOUS_WITH_AUTO_POSITION,
                 ER(ER_CANT_REPLICATE_ANONYMOUS_WITH_AUTO_POSITION),
                 mi->get_master_log_name(), mi->get_master_log_pos());
      goto err;
    }
    /*
      This can happen if the master uses GTID_MODE=ON_PERMISSIVE, and
      sends an anonymous event to the slave. A possible scenario is
      that user does not follow the upgrade procedure for GTIDs, and
      creates a topology like A->B->C, where A uses
      GTID_MODE=OFF_PERMISSIVE, B uses GTID_MODE=ON_PERMISSIVE, and C
      uses GTID_MODE=ON.  Each connection is allowed, but the master A
      will generate anonymous transactions which will be sent through
      B to C.  Then C will hit this error.
    */
    else if (get_gtid_mode(GTID_MODE_LOCK_NONE) == GTID_MODE_ON)
    {
      mi->report(ERROR_LEVEL, ER_CANT_REPLICATE_ANONYMOUS_WITH_GTID_MODE_ON,
                 ER(ER_CANT_REPLICATE_ANONYMOUS_WITH_GTID_MODE_ON),
                 mi->get_master_log_name(), mi->get_master_log_pos());
      goto err;
    }
    /* fall through */

  default:
    inc_pos= event_len;
  break;
  }

  /*
    Simulate an unknown ignorable log event by rewriting the write_rows log
    event and previous_gtids log event before writing them in relay log.
  */
  DBUG_EXECUTE_IF("simulate_unknown_ignorable_log_event",
    if (event_type == binary_log::WRITE_ROWS_EVENT ||
        event_type == binary_log::PREVIOUS_GTIDS_LOG_EVENT)
    {
      char *event_buf= const_cast<char*>(buf);
      /* Overwrite the log event type with an unknown type. */
      event_buf[EVENT_TYPE_OFFSET]= binary_log::ENUM_END_EVENT + 1;
      /* Set LOG_EVENT_IGNORABLE_F for the log event. */
      int2store(event_buf + FLAGS_OFFSET,
                uint2korr(event_buf + FLAGS_OFFSET) | LOG_EVENT_IGNORABLE_F);
    }
  );

  /*
     If this event is originating from this server, don't queue it.
     We don't check this for 3.23 events because it's simpler like this; 3.23
     will be filtered anyway by the SQL slave thread which also tests the
     server id (we must also keep this test in the SQL thread, in case somebody
     upgrades a 4.0 slave which has a not-filtered relay log).

     ANY event coming from ourselves can be ignored: it is obvious for queries;
     for STOP_EVENT/ROTATE_EVENT/START_EVENT: these cannot come from ourselves
     (--log-slave-updates would not log that) unless this slave is also its
     direct master (an unsupported, useless setup!).
  */

<<<<<<< HEAD
  mysql_mutex_lock(log_lock);
  DBUG_ASSERT(lock_count == 1);
  lock_count= 2;

=======
>>>>>>> a8ba02f3
  s_id= uint4korr(buf + SERVER_ID_OFFSET);

  /*
    If server_id_bits option is set we need to mask out irrelevant bits
    when checking server_id, but we still put the full unmasked server_id
    into the Relay log so that it can be accessed when applying the event
  */
  s_id&= opt_server_id_mask;

  if ((s_id == ::server_id && !mi->rli->replicate_same_server_id) ||
      /*
        the following conjunction deals with IGNORE_SERVER_IDS, if set
        If the master is on the ignore list, execution of
        format description log events and rotate events is necessary.
      */
      (mi->ignore_server_ids->dynamic_ids.size() > 0 &&
       mi->shall_ignore_server_id(s_id) &&
       /* everything is filtered out from non-master */
       (s_id != mi->master_id ||
        /* for the master meta information is necessary */
        (event_type != binary_log::FORMAT_DESCRIPTION_EVENT &&
         event_type != binary_log::ROTATE_EVENT))))
  {
    /*
      Do not write it to the relay log.
      a) We still want to increment mi->get_master_log_pos(), so that we won't
      re-read this event from the master if the slave IO thread is now
      stopped/restarted (more efficient if the events we are ignoring are big
      LOAD DATA INFILE).
      b) We want to record that we are skipping events, for the information of
      the slave SQL thread, otherwise that thread may let
      rli->group_relay_log_pos stay too small if the last binlog's event is
      ignored.
      But events which were generated by this slave and which do not exist in
      the master's binlog (i.e. Format_desc, Rotate & Stop) should not increment
      mi->get_master_log_pos().
      If the event is originated remotely and is being filtered out by
      IGNORE_SERVER_IDS it increments mi->get_master_log_pos()
      as well as rli->group_relay_log_pos.
    */
    mysql_mutex_lock(log_lock);
    if (!(s_id == ::server_id && !mi->rli->replicate_same_server_id) ||
        (event_type != binary_log::FORMAT_DESCRIPTION_EVENT &&
         event_type != binary_log::ROTATE_EVENT &&
         event_type != binary_log::STOP_EVENT))
    {
      mi->set_master_log_pos(mi->get_master_log_pos() + inc_pos);
      memcpy(rli->ign_master_log_name_end, mi->get_master_log_name(), FN_REFLEN);
      DBUG_ASSERT(rli->ign_master_log_name_end[0]);
      rli->ign_master_log_pos_end= mi->get_master_log_pos();
    }
    rli->relay_log.signal_update(); // the slave SQL thread needs to re-check
    mysql_mutex_unlock(log_lock);
    DBUG_PRINT("info", ("master_log_pos: %lu, event originating from %u server, ignored",
                        (ulong) mi->get_master_log_pos(), uint4korr(buf + SERVER_ID_OFFSET)));
  }
  else
  {
<<<<<<< HEAD
    bool is_error= false;
=======
    DBUG_EXECUTE_IF("flush_after_reading_gtid_event",
                    if (event_type == GTID_LOG_EVENT && gtid.gno == 4)
                      DBUG_SET("+d,set_max_size_zero");
                   );
    DBUG_EXECUTE_IF("set_append_buffer_error",
                    if (event_type == GTID_LOG_EVENT && gtid.gno == 4)
                      DBUG_SET("+d,simulate_append_buffer_error");
                   );
    /*
      Add the GTID to the retrieved set before actually appending it to relay
      log. This will ensure that if a rotation happens at this point of time the
      new GTID will be reflected as part of Previous_Gtid set and
      Retrieved_Gtid_Set will not have any gaps.
    */
    if (event_type == GTID_LOG_EVENT)
    {
      global_sid_lock->rdlock();
      old_retrieved_gtid= *(mi->rli->get_last_retrieved_gtid());
      int ret= rli->add_logged_gtid(gtid.sidno, gtid.gno);
      if (!ret)
        rli->set_last_retrieved_gtid(gtid);
      global_sid_lock->unlock();
      if (ret != 0)
        goto err;
    }
>>>>>>> a8ba02f3
    /* write the event to the relay log */
    if (likely(rli->relay_log.append_buffer(buf, event_len, mi) == 0))
    {
      mi->set_master_log_pos(mi->get_master_log_pos() + inc_pos);
      DBUG_PRINT("info", ("master_log_pos: %lu", (ulong) mi->get_master_log_pos()));
      rli->relay_log.harvest_bytes_written(&rli->log_space_total);

      /*
        If this event is GTID_LOG_EVENT we store its GTID to add to the
        Retrieved_Gtid_Set later, when the last event of the transaction be
        queued.
      */
      if (event_type == binary_log::GTID_LOG_EVENT)
      {
        mi->set_last_gtid_queued(gtid);
      }

      /*
        If we are starting an anonymous transaction, we have to discard
        the GTID of the partial transaction that was not finished (if
        there is one).
        */
      if (event_type == binary_log::ANONYMOUS_GTID_LOG_EVENT)
      {
#ifndef DBUG_OFF
        if (!mi->get_last_gtid_queued()->is_empty())
        {
<<<<<<< HEAD
          DBUG_PRINT("info", ("Discarding Gtid(%d, %lld) as the transaction "
                              "wasn't complete and we found an "
                              "ANONYMOUS_GTID_LOG_EVENT.",
                              mi->get_last_gtid_queued()->sidno,
                              mi->get_last_gtid_queued()->gno));
=======
          global_sid_lock->unlock();
          goto err;
>>>>>>> a8ba02f3
        }
#endif
        mi->clear_last_gtid_queued();
      }
    }
<<<<<<< HEAD
    else
      is_error= true;
=======
    mysql_mutex_lock(log_lock);
>>>>>>> a8ba02f3
    rli->ign_master_log_name_end[0]= 0; // last event is not ignored
    mysql_mutex_unlock(log_lock);
    if (save_buf != NULL)
      buf= save_buf;
    if (is_error)
    {
      mi->report(ERROR_LEVEL, ER_SLAVE_RELAY_LOG_WRITE_FAILURE,
                 ER(ER_SLAVE_RELAY_LOG_WRITE_FAILURE),
                 "could not queue event from master");
      goto err;
    }
  }
<<<<<<< HEAD
  goto end;
=======
>>>>>>> a8ba02f3

err:
  error= true;

end:
  if (lock_count >= 1)
    mysql_mutex_unlock(&mi->data_lock);
  if (lock_count >= 2)
    mysql_mutex_unlock(log_lock);
  DBUG_PRINT("info", ("error: %d", error));
  DBUG_RETURN(error);
}

/**
  Hook to detach the active VIO before closing a connection handle.

  The client API might close the connection (and associated data)
  in case it encounters a unrecoverable (network) error. This hook
  is called from the client code before the VIO handle is deleted
  allows the thread to detach the active vio so it does not point
  to freed memory.

  Other calls to THD::clear_active_vio throughout this module are
  redundant due to the hook but are left in place for illustrative
  purposes.
*/

extern "C" void slave_io_thread_detach_vio()
{
  THD *thd= current_thd;
  if (thd && thd->slave_thread)
    thd->clear_active_vio();
}


/*
  Try to connect until successful or slave killed

  SYNPOSIS
    safe_connect()
    thd                 Thread handler for slave
    mysql               MySQL connection handle
    mi                  Replication handle

  RETURN
    0   ok
    #   Error
*/

static int safe_connect(THD* thd, MYSQL* mysql, Master_info* mi)
{
  DBUG_ENTER("safe_connect");

  DBUG_RETURN(connect_to_master(thd, mysql, mi, 0, 0));
}


/*
  SYNPOSIS
    connect_to_master()

  IMPLEMENTATION
    Try to connect until successful or slave killed or we have retried
    mi->retry_count times
*/

static int connect_to_master(THD* thd, MYSQL* mysql, Master_info* mi,
                             bool reconnect, bool suppress_warnings)
{
  int slave_was_killed= 0;
  int last_errno= -2;                           // impossible error
  ulong err_count=0;
  char llbuff[22];
  char password[MAX_PASSWORD_LENGTH + 1];
  size_t password_size= sizeof(password);
  DBUG_ENTER("connect_to_master");
  set_slave_max_allowed_packet(thd, mysql);
#ifndef DBUG_OFF
  mi->events_until_exit = disconnect_slave_event_count;
#endif
  ulong client_flag= CLIENT_REMEMBER_OPTIONS;
  if (opt_slave_compressed_protocol)
    client_flag|= CLIENT_COMPRESS;              /* We will use compression */

  mysql_options(mysql, MYSQL_OPT_CONNECT_TIMEOUT, (char *) &slave_net_timeout);
  mysql_options(mysql, MYSQL_OPT_READ_TIMEOUT, (char *) &slave_net_timeout);

  if (mi->bind_addr[0])
  {
    DBUG_PRINT("info",("bind_addr: %s", mi->bind_addr));
    mysql_options(mysql, MYSQL_OPT_BIND, mi->bind_addr);
  }

#ifdef HAVE_OPENSSL
  if (mi->ssl)
  {
    mysql_ssl_set(mysql,
                  mi->ssl_key[0]?mi->ssl_key:0,
                  mi->ssl_cert[0]?mi->ssl_cert:0,
                  mi->ssl_ca[0]?mi->ssl_ca:0,
                  mi->ssl_capath[0]?mi->ssl_capath:0,
                  mi->ssl_cipher[0]?mi->ssl_cipher:0);
#ifdef HAVE_YASSL
    mi->ssl_crl[0]= '\0';
    mi->ssl_crlpath[0]= '\0';
#endif
    mysql_options(mysql, MYSQL_OPT_SSL_CRL,
                  mi->ssl_crl[0] ? mi->ssl_crl : 0);
    mysql_options(mysql, MYSQL_OPT_TLS_VERSION,
                  mi->tls_version[0] ? mi->tls_version : 0);
    mysql_options(mysql, MYSQL_OPT_SSL_CRLPATH,
                  mi->ssl_crlpath[0] ? mi->ssl_crlpath : 0);
    enum mysql_ssl_mode ssl_mode;
    if (mi->ssl_verify_server_cert)
      ssl_mode= SSL_MODE_VERIFY_IDENTITY;
    else if (mi->ssl_ca[0] || mi->ssl_capath[0])
      ssl_mode= SSL_MODE_VERIFY_CA;
    else
      ssl_mode= SSL_MODE_REQUIRED;
    mysql_options(mysql, MYSQL_OPT_SSL_MODE, &ssl_mode);
  }
#endif

  /*
    If server's default charset is not supported (like utf16, utf32) as client
    charset, then set client charset to 'latin1' (default client charset).
  */
  if (is_supported_parser_charset(default_charset_info))
    mysql_options(mysql, MYSQL_SET_CHARSET_NAME, default_charset_info->csname);
  else
  {
    sql_print_information("'%s' can not be used as client character set. "
                          "'%s' will be used as default client character set "
                          "while connecting to master.",
                          default_charset_info->csname,
                          default_client_charset_info->csname);
    mysql_options(mysql, MYSQL_SET_CHARSET_NAME,
                  default_client_charset_info->csname);
  }


  /* This one is not strictly needed but we have it here for completeness */
  mysql_options(mysql, MYSQL_SET_CHARSET_DIR, (char *) charsets_dir);

  if (mi->is_start_plugin_auth_configured())
  {
    DBUG_PRINT("info", ("Slaving is using MYSQL_DEFAULT_AUTH %s",
                        mi->get_start_plugin_auth()));
    mysql_options(mysql, MYSQL_DEFAULT_AUTH, mi->get_start_plugin_auth());
  }
  
  if (mi->is_start_plugin_dir_configured())
  {
    DBUG_PRINT("info", ("Slaving is using MYSQL_PLUGIN_DIR %s",
                        mi->get_start_plugin_dir()));
    mysql_options(mysql, MYSQL_PLUGIN_DIR, mi->get_start_plugin_dir());
  }
  /* Set MYSQL_PLUGIN_DIR in case master asks for an external authentication plugin */
  else if (opt_plugin_dir_ptr && *opt_plugin_dir_ptr)
    mysql_options(mysql, MYSQL_PLUGIN_DIR, opt_plugin_dir_ptr);
  
  if (!mi->is_start_user_configured())
    sql_print_warning("%s", ER(ER_INSECURE_CHANGE_MASTER));

  if (mi->get_password(password, &password_size))
  {
    mi->report(ERROR_LEVEL, ER_SLAVE_FATAL_ERROR,
               ER(ER_SLAVE_FATAL_ERROR),
               "Unable to configure password when attempting to "
               "connect to the master server. Connection attempt "
               "terminated.");
    DBUG_RETURN(1);
  }

  const char* user= mi->get_user();
  if (user == NULL || user[0] == 0)
  {
    mi->report(ERROR_LEVEL, ER_SLAVE_FATAL_ERROR,
               ER(ER_SLAVE_FATAL_ERROR),
               "Invalid (empty) username when attempting to "
               "connect to the master server. Connection attempt "
               "terminated.");
    DBUG_RETURN(1);
  }

  mysql_options4(mysql, MYSQL_OPT_CONNECT_ATTR_ADD,
                "program_name", "mysqld");
  mysql_options4(mysql, MYSQL_OPT_CONNECT_ATTR_ADD,
                "_client_role", "binary_log_listener");
  mysql_options4(mysql, MYSQL_OPT_CONNECT_ATTR_ADD,
                "_client_replication_channel_name", mi->get_channel());

  while (!(slave_was_killed = io_slave_killed(thd,mi))
         && (reconnect ? mysql_reconnect(mysql) != 0 :
             mysql_real_connect(mysql, mi->host, user,
                                password, 0, mi->port, 0, client_flag) == 0))
  {
    /*
       SHOW SLAVE STATUS will display the number of retries which
       would be real retry counts instead of mi->retry_count for
       each connection attempt by 'Last_IO_Error' entry.
    */
    last_errno=mysql_errno(mysql);
    suppress_warnings= 0;
    mi->report(ERROR_LEVEL, last_errno,
               "error %s to master '%s@%s:%d'"
               " - retry-time: %d  retries: %lu",
               (reconnect ? "reconnecting" : "connecting"),
               mi->get_user(), mi->host, mi->port,
               mi->connect_retry, err_count + 1);
    /*
      By default we try forever. The reason is that failure will trigger
      master election, so if the user did not set mi->retry_count we
      do not want to have election triggered on the first failure to
      connect
    */
    if (++err_count == mi->retry_count)
    {
      slave_was_killed=1;
      break;
    }
    slave_sleep(thd, mi->connect_retry, io_slave_killed, mi);
  }

  if (!slave_was_killed)
  {
    mi->clear_error(); // clear possible left over reconnect error
    if (reconnect)
    {
      if (!suppress_warnings)
        sql_print_information("Slave%s: connected to master '%s@%s:%d',"
                              "replication resumed in log '%s' at position %s",
                              mi->get_for_channel_str(), mi->get_user(),
                              mi->host, mi->port,
                              mi->get_io_rpl_log_name(),
                              llstr(mi->get_master_log_pos(),llbuff));
    }
    else
    {
      query_logger.general_log_print(thd, COM_CONNECT_OUT, "%s@%s:%d",
                                     mi->get_user(), mi->host, mi->port);
    }

    thd->set_active_vio(mysql->net.vio);
  }
  mysql->reconnect= 1;
  DBUG_PRINT("exit",("slave_was_killed: %d", slave_was_killed));
  DBUG_RETURN(slave_was_killed);
}


/*
  safe_reconnect()

  IMPLEMENTATION
    Try to connect until successful or slave killed or we have retried
    mi->retry_count times
*/

static int safe_reconnect(THD* thd, MYSQL* mysql, Master_info* mi,
                          bool suppress_warnings)
{
  DBUG_ENTER("safe_reconnect");
  DBUG_RETURN(connect_to_master(thd, mysql, mi, 1, suppress_warnings));
}


/*
  Called when we notice that the current "hot" log got rotated under our feet.
*/

static IO_CACHE *reopen_relay_log(Relay_log_info *rli, const char **errmsg)
{
  DBUG_ENTER("reopen_relay_log");
  DBUG_ASSERT(rli->cur_log != &rli->cache_buf);
  DBUG_ASSERT(rli->cur_log_fd == -1);

  IO_CACHE *cur_log = rli->cur_log=&rli->cache_buf;
  if ((rli->cur_log_fd=open_binlog_file(cur_log,rli->get_event_relay_log_name(),
                                        errmsg)) <0)
    DBUG_RETURN(0);
  /*
    We want to start exactly where we was before:
    relay_log_pos       Current log pos
    pending             Number of bytes already processed from the event
  */
  rli->set_event_relay_log_pos(max<ulonglong>(rli->get_event_relay_log_pos(),
                                              BIN_LOG_HEADER_SIZE));
  my_b_seek(cur_log,rli->get_event_relay_log_pos());
  DBUG_RETURN(cur_log);
}


/**
  Reads next event from the relay log.  Should be called from the
  slave IO thread.

  @param rli Relay_log_info structure for the slave IO thread.

  @return The event read, or NULL on error.  If an error occurs, the
  error is reported through the sql_print_information() or
  sql_print_error() functions.
*/
static Log_event* next_event(Relay_log_info* rli)
{
  Log_event* ev;
  IO_CACHE* cur_log = rli->cur_log;
  mysql_mutex_t *log_lock = rli->relay_log.get_log_lock();
  const char* errmsg=0;
  THD* thd = rli->info_thd;
  DBUG_ENTER("next_event");

  DBUG_ASSERT(thd != 0);

#ifndef DBUG_OFF
  if (abort_slave_event_count && !rli->events_until_exit--)
    DBUG_RETURN(0);
#endif

  /*
    For most operations we need to protect rli members with data_lock,
    so we assume calling function acquired this mutex for us and we will
    hold it for the most of the loop below However, we will release it
    whenever it is worth the hassle,  and in the cases when we go into a
    mysql_cond_wait() with the non-data_lock mutex
  */
  mysql_mutex_assert_owner(&rli->data_lock);

  while (!sql_slave_killed(thd,rli))
  {
    /*
      We can have two kinds of log reading:
      hot_log:
        rli->cur_log points at the IO_CACHE of relay_log, which
        is actively being updated by the I/O thread. We need to be careful
        in this case and make sure that we are not looking at a stale log that
        has already been rotated. If it has been, we reopen the log.

      The other case is much simpler:
        We just have a read only log that nobody else will be updating.
    */
    bool hot_log;
    if ((hot_log = (cur_log != &rli->cache_buf)))
    {
      DBUG_ASSERT(rli->cur_log_fd == -1); // foreign descriptor
      mysql_mutex_lock(log_lock);

      /*
        Reading xxx_file_id is safe because the log will only
        be rotated when we hold relay_log.LOCK_log
      */
      if (rli->relay_log.get_open_count() != rli->cur_log_old_open_count)
      {
        // The master has switched to a new log file; Reopen the old log file
        cur_log=reopen_relay_log(rli, &errmsg);
        mysql_mutex_unlock(log_lock);
        if (!cur_log)                           // No more log files
          goto err;
        hot_log=0;                              // Using old binary log
      }
    }
    /* 
      As there is no guarantee that the relay is open (for example, an I/O
      error during a write by the slave I/O thread may have closed it), we
      have to test it.
    */
    if (!my_b_inited(cur_log))
      goto err;
#ifndef DBUG_OFF
    {
      DBUG_PRINT("info", ("assertion skip %lu file pos %lu event relay log pos %lu file %s\n",
        (ulong) rli->slave_skip_counter, (ulong) my_b_tell(cur_log),
        (ulong) rli->get_event_relay_log_pos(),
        rli->get_event_relay_log_name()));

      /* This is an assertion which sometimes fails, let's try to track it */
      char llbuf1[22], llbuf2[22];
      DBUG_PRINT("info", ("my_b_tell(cur_log)=%s rli->event_relay_log_pos=%s",
                          llstr(my_b_tell(cur_log),llbuf1),
                          llstr(rli->get_event_relay_log_pos(),llbuf2)));

      DBUG_ASSERT(my_b_tell(cur_log) >= BIN_LOG_HEADER_SIZE);
      DBUG_ASSERT(my_b_tell(cur_log) == rli->get_event_relay_log_pos() || rli->is_parallel_exec());

      DBUG_PRINT("info", ("next_event group master %s %lu group relay %s %lu event %s %lu\n",
        rli->get_group_master_log_name(),
        (ulong) rli->get_group_master_log_pos(),
        rli->get_group_relay_log_name(),
        (ulong) rli->get_group_relay_log_pos(),
        rli->get_event_relay_log_name(),
        (ulong) rli->get_event_relay_log_pos()));
    }
#endif
    rli->set_event_start_pos(my_b_tell(cur_log));
    /*
      Relay log is always in new format - if the master is 3.23, the
      I/O thread will convert the format for us.
      A problem: the description event may be in a previous relay log. So if
      the slave has been shutdown meanwhile, we would have to look in old relay
      logs, which may even have been deleted. So we need to write this
      description event at the beginning of the relay log.
      When the relay log is created when the I/O thread starts, easy: the
      master will send the description event and we will queue it.
      But if the relay log is created by new_file(): then the solution is:
      MYSQL_BIN_LOG::open() will write the buffered description event.
    */
    if ((ev= Log_event::read_log_event(cur_log, 0,
                                       rli->get_rli_description_event(),
                                       opt_slave_sql_verify_checksum)))
    {
      DBUG_ASSERT(thd==rli->info_thd);
      /*
        read it while we have a lock, to avoid a mutex lock in
        inc_event_relay_log_pos()
      */
      rli->set_future_event_relay_log_pos(my_b_tell(cur_log));
      ev->future_event_relay_log_pos= rli->get_future_event_relay_log_pos();

      if (hot_log)
        mysql_mutex_unlock(log_lock);
      /*
         MTS checkpoint in the successful read branch.
         The following block makes sure that
         a. GAQ the job assignment control resource is not run out of space, and
         b. Last executed transaction coordinates are advanced whenever
            there's been progress by Workers.
         Notice, MTS logical clock scheduler does not introduce any
         own specfics even though internally it may need to learn about
         the done status of a job.
      */
      bool force= (rli->checkpoint_seqno > (rli->checkpoint_group - 1));
      if (rli->is_parallel_exec() && (opt_mts_checkpoint_period != 0 || force))
      {
        ulonglong period= static_cast<ulonglong>(opt_mts_checkpoint_period * 1000000ULL);
        mysql_mutex_unlock(&rli->data_lock);
        /*
          At this point the coordinator has is delegating jobs to workers and
          the checkpoint routine must be periodically invoked.
        */
        (void) mts_checkpoint_routine(rli, period, force, true/*need_data_lock=true*/); // TODO: ALFRANIO ERROR
        DBUG_ASSERT(!force ||
                    (force && (rli->checkpoint_seqno <= (rli->checkpoint_group - 1))) ||
                    sql_slave_killed(thd, rli));
        mysql_mutex_lock(&rli->data_lock);
      }
      DBUG_RETURN(ev);
    }
    DBUG_ASSERT(thd==rli->info_thd);
    if (opt_reckless_slave)                     // For mysql-test
      cur_log->error = 0;
    if (cur_log->error < 0)
    {
      errmsg = "slave SQL thread aborted because of I/O error";
      if (rli->mts_group_status == Relay_log_info::MTS_IN_GROUP)
        /*
          MTS group status is set to MTS_KILLED_GROUP, whenever a read event
          error happens and there was already a non-terminal event scheduled.
        */
        rli->mts_group_status= Relay_log_info::MTS_KILLED_GROUP;
      if (hot_log)
        mysql_mutex_unlock(log_lock);
      goto err;
    }
    if (!cur_log->error) /* EOF */
    {
      /*
        On a hot log, EOF means that there are no more updates to
        process and we must block until I/O thread adds some and
        signals us to continue
      */
      if (hot_log)
      {
        /*
          We say in Seconds_Behind_Master that we have "caught up". Note that
          for example if network link is broken but I/O slave thread hasn't
          noticed it (slave_net_timeout not elapsed), then we'll say "caught
          up" whereas we're not really caught up. Fixing that would require
          internally cutting timeout in smaller pieces in network read, no
          thanks. Another example: SQL has caught up on I/O, now I/O has read
          a new event and is queuing it; the false "0" will exist until SQL
          finishes executing the new event; it will be look abnormal only if
          the events have old timestamps (then you get "many", 0, "many").

          Transient phases like this can be fixed with implemeting
          Heartbeat event which provides the slave the status of the
          master at time the master does not have any new update to send.
          Seconds_Behind_Master would be zero only when master has no
          more updates in binlog for slave. The heartbeat can be sent
          in a (small) fraction of slave_net_timeout. Until it's done
          rli->last_master_timestamp is temporarely (for time of
          waiting for the following event) reset whenever EOF is
          reached.
        */

        /* shows zero while it is sleeping (and until the next event
           is about to be executed).  Note, in MTS case
           Seconds_Behind_Master resetting follows slightly different
           schema where reaching EOF is not enough.  The status
           parameter is updated per some number of processed group of
           events. The number can't be greater than
           @@global.slave_checkpoint_group and anyway SBM updating
           rate does not exceed @@global.slave_checkpoint_period.
           Notice that SBM is set to a new value after processing the
           terminal event (e.g Commit) of a group.  Coordinator resets
           SBM when notices no more groups left neither to read from
           Relay-log nor to process by Workers.
        */
        if (!rli->is_parallel_exec())
          rli->last_master_timestamp= 0;

        DBUG_ASSERT(rli->relay_log.get_open_count() ==
                    rli->cur_log_old_open_count);

        if (rli->ign_master_log_name_end[0])
        {
          /* We generate and return a Rotate, to make our positions advance */
          DBUG_PRINT("info",("seeing an ignored end segment"));
          ev= new Rotate_log_event(rli->ign_master_log_name_end,
                                   0, rli->ign_master_log_pos_end,
                                   Rotate_log_event::DUP_NAME);
          rli->ign_master_log_name_end[0]= 0;
          mysql_mutex_unlock(log_lock);
          if (unlikely(!ev))
          {
            errmsg= "Slave SQL thread failed to create a Rotate event "
              "(out of memory?), SHOW SLAVE STATUS may be inaccurate";
            goto err;
          }
          ev->server_id= 0; // don't be ignored by slave SQL thread
          DBUG_RETURN(ev);
        }

        /*
          We can, and should release data_lock while we are waiting for
          update. If we do not, show slave status will block
        */
        mysql_mutex_unlock(&rli->data_lock);

        /*
          Possible deadlock :
          - the I/O thread has reached log_space_limit
          - the SQL thread has read all relay logs, but cannot purge for some
          reason:
            * it has already purged all logs except the current one
            * there are other logs than the current one but they're involved in
            a transaction that finishes in the current one (or is not finished)
          Solution :
          Wake up the possibly waiting I/O thread, and set a boolean asking
          the I/O thread to temporarily ignore the log_space_limit
          constraint, because we do not want the I/O thread to block because of
          space (it's ok if it blocks for any other reason (e.g. because the
          master does not send anything). Then the I/O thread stops waiting
          and reads one more event and starts honoring log_space_limit again.

          If the SQL thread needs more events to be able to rotate the log (it
          might need to finish the current group first), then it can ask for one
          more at a time. Thus we don't outgrow the relay log indefinitely,
          but rather in a controlled manner, until the next rotate.

          When the SQL thread starts it sets ignore_log_space_limit to false. 
          We should also reset ignore_log_space_limit to 0 when the user does 
          RESET SLAVE, but in fact, no need as RESET SLAVE requires that the slave
          be stopped, and the SQL thread sets ignore_log_space_limit to 0 when
          it stops.
        */
        mysql_mutex_lock(&rli->log_space_lock);

        /* 
          If we have reached the limit of the relay space and we
          are going to sleep, waiting for more events:

          1. If outside a group, SQL thread asks the IO thread 
             to force a rotation so that the SQL thread purges 
             logs next time it processes an event (thus space is
             freed).

          2. If in a group, SQL thread asks the IO thread to 
             ignore the limit and queues yet one more event 
             so that the SQL thread finishes the group and 
             is are able to rotate and purge sometime soon.
         */
        if (rli->log_space_limit && 
            rli->log_space_limit < rli->log_space_total)
        {
          /* force rotation if not in an unfinished group */
          if (!rli->is_parallel_exec())
          {
            rli->sql_force_rotate_relay= !rli->is_in_group();
          }
          else
          {
            rli->sql_force_rotate_relay=
              (rli->mts_group_status != Relay_log_info::MTS_IN_GROUP);
          }
          /* ask for one more event */
          rli->ignore_log_space_limit= true;
        }

        /*
          If the I/O thread is blocked, unblock it.  Ok to broadcast
          after unlock, because the mutex is only destroyed in
          ~Relay_log_info(), i.e. when rli is destroyed, and rli will
          not be destroyed before we exit the present function.
        */
        mysql_mutex_unlock(&rli->log_space_lock);
        mysql_cond_broadcast(&rli->log_space_cond);
        // Note that wait_for_update_relay_log unlocks lock_log !

        if (rli->is_parallel_exec() && (opt_mts_checkpoint_period != 0 ||
            DBUG_EVALUATE_IF("check_slave_debug_group", 1, 0)))
        {
          int ret= 0;
          struct timespec waittime;
          ulonglong period= static_cast<ulonglong>(opt_mts_checkpoint_period * 1000000ULL);
          ulong signal_cnt= rli->relay_log.signal_cnt;

          mysql_mutex_unlock(log_lock);
          do
          {
            /*
              At this point the coordinator has no job to delegate to workers.
              However, workers are executing their assigned jobs and as such
              the checkpoint routine must be periodically invoked.
            */
            (void) mts_checkpoint_routine(rli, period, false, true/*need_data_lock=true*/); // TODO: ALFRANIO ERROR
            mysql_mutex_lock(log_lock);
            // More to the empty relay-log all assigned events done so reset it.
            if (rli->gaq->empty())
              rli->last_master_timestamp= 0;

            if (DBUG_EVALUATE_IF("check_slave_debug_group", 1, 0))
              period= 10000000ULL;

            set_timespec_nsec(&waittime, period);
            ret= rli->relay_log.wait_for_update_relay_log(thd, &waittime);
          } while ((ret == ETIMEDOUT || ret == ETIME) /* todo:remove */ &&
                   signal_cnt == rli->relay_log.signal_cnt && !thd->killed);
        }
        else
        {
          rli->relay_log.wait_for_update_relay_log(thd, NULL);
        }
        
        // re-acquire data lock since we released it earlier
        mysql_mutex_lock(&rli->data_lock);
        continue;
      }
      /*
        If the log was not hot, we need to move to the next log in
        sequence. The next log could be hot or cold, we deal with both
        cases separately after doing some common initialization
      */
      end_io_cache(cur_log);
      DBUG_ASSERT(rli->cur_log_fd >= 0);
      mysql_file_close(rli->cur_log_fd, MYF(MY_WME));
      rli->cur_log_fd = -1;

      if (relay_log_purge)
      {
        /*
          purge_first_log will properly set up relay log coordinates in rli.
          If the group's coordinates are equal to the event's coordinates
          (i.e. the relay log was not rotated in the middle of a group),
          we can purge this relay log too.
          We do ulonglong and string comparisons, this may be slow but
          - purging the last relay log is nice (it can save 1GB of disk), so we
          like to detect the case where we can do it, and given this,
          - I see no better detection method
          - purge_first_log is not called that often
        */
        if (rli->relay_log.purge_first_log
            (rli,
             rli->get_group_relay_log_pos() == rli->get_event_relay_log_pos()
             && !strcmp(rli->get_group_relay_log_name(),rli->get_event_relay_log_name())))
        {
          errmsg = "Error purging processed logs";
          goto err;
        }
        DBUG_PRINT("info", ("next_event group master %s %lu  group relay %s %lu event %s %lu\n",
          rli->get_group_master_log_name(),
          (ulong) rli->get_group_master_log_pos(),
          rli->get_group_relay_log_name(),
          (ulong) rli->get_group_relay_log_pos(),
          rli->get_event_relay_log_name(),
          (ulong) rli->get_event_relay_log_pos()));
      }
      else
      {
        /*
          If hot_log is set, then we already have a lock on
          LOCK_log.  If not, we have to get the lock.

          According to Sasha, the only time this code will ever be executed
          is if we are recovering from a bug.
        */
        if (rli->relay_log.find_next_log(&rli->linfo, !hot_log))
        {
          errmsg = "error switching to the next log";
          goto err;
        }
        rli->set_event_relay_log_pos(BIN_LOG_HEADER_SIZE);
        rli->set_event_relay_log_name(rli->linfo.log_file_name);
        /*
          We may update the worker here but this is not extremlly
          necessary. /Alfranio
        */
        rli->flush_info();
      }

      /* Reset the relay-log-change-notified status of  Slave Workers */
      if (rli->is_parallel_exec())
      {
        DBUG_PRINT("info", ("next_event: MTS group relay log changes to %s %lu\n",
                            rli->get_group_relay_log_name(),
                            (ulong) rli->get_group_relay_log_pos()));
        rli->reset_notified_relay_log_change();
      }

      /*
        Now we want to open this next log. To know if it's a hot log (the one
        being written by the I/O thread now) or a cold log, we can use
        is_active(); if it is hot, we use the I/O cache; if it's cold we open
        the file normally. But if is_active() reports that the log is hot, this
        may change between the test and the consequence of the test. So we may
        open the I/O cache whereas the log is now cold, which is nonsense.
        To guard against this, we need to have LOCK_log.
      */

      DBUG_PRINT("info",("hot_log: %d",hot_log));
      if (!hot_log) /* if hot_log, we already have this mutex */
        mysql_mutex_lock(log_lock);
      if (rli->relay_log.is_active(rli->linfo.log_file_name))
      {
#ifdef EXTRA_DEBUG
        sql_print_information("next log '%s' is currently active",
                              rli->linfo.log_file_name);
#endif
        rli->cur_log= cur_log= rli->relay_log.get_log_file();
        rli->cur_log_old_open_count= rli->relay_log.get_open_count();
        DBUG_ASSERT(rli->cur_log_fd == -1);

        /*
           When the SQL thread is [stopped and] (re)started the
           following may happen:

           1. Log was hot at stop time and remains hot at restart

              SQL thread reads again from hot_log (SQL thread was
              reading from the active log when it was stopped and the
              very same log is still active on SQL thread restart).

              In this case, my_b_seek is performed on cur_log, while
              cur_log points to relay_log.get_log_file();

           2. Log was hot at stop time but got cold before restart

              The log was hot when SQL thread stopped, but it is not
              anymore when the SQL thread restarts.

              In this case, the SQL thread reopens the log, using
              cache_buf, ie, cur_log points to &cache_buf, and thence
              its coordinates are reset.

           3. Log was already cold at stop time

              The log was not hot when the SQL thread stopped, and, of
              course, it will not be hot when it restarts.

              In this case, the SQL thread opens the cold log again,
              using cache_buf, ie, cur_log points to &cache_buf, and
              thence its coordinates are reset.

           4. Log was hot at stop time, DBA changes to previous cold
              log and restarts SQL thread

              The log was hot when the SQL thread was stopped, but the
              user changed the coordinates of the SQL thread to
              restart from a previous cold log.

              In this case, at start time, cur_log points to a cold
              log, opened using &cache_buf as cache, and coordinates
              are reset. However, as it moves on to the next logs, it
              will eventually reach the hot log. If the hot log is the
              same at the time the SQL thread was stopped, then
              coordinates were not reset - the cur_log will point to
              relay_log.get_log_file(), and not a freshly opened
              IO_CACHE through cache_buf. For this reason we need to
              deploy a my_b_seek before calling check_binlog_magic at
              this point of the code (see: BUG#55263 for more
              details).
          
          NOTES: 
            - We must keep the LOCK_log to read the 4 first bytes, as
              this is a hot log (same as when we call read_log_event()
              above: for a hot log we take the mutex).

            - Because of scenario #4 above, we need to have a
              my_b_seek here. Otherwise, we might hit the assertion
              inside check_binlog_magic.
        */

        my_b_seek(cur_log, (my_off_t) 0);
        if (check_binlog_magic(cur_log,&errmsg))
        {
          if (!hot_log)
            mysql_mutex_unlock(log_lock);
          goto err;
        }
        if (!hot_log)
          mysql_mutex_unlock(log_lock);
        continue;
      }
      if (!hot_log)
        mysql_mutex_unlock(log_lock);
      /*
        if we get here, the log was not hot, so we will have to open it
        ourselves. We are sure that the log is still not hot now (a log can get
        from hot to cold, but not from cold to hot). No need for LOCK_log.
      */
#ifdef EXTRA_DEBUG
      sql_print_information("next log '%s' is not active",
                            rli->linfo.log_file_name);
#endif
      // open_binlog_file() will check the magic header
      if ((rli->cur_log_fd=open_binlog_file(cur_log,rli->linfo.log_file_name,
                                            &errmsg)) <0)
        goto err;
    }
    else
    {
      /*
        Read failed with a non-EOF error.
        TODO: come up with something better to handle this error
      */
      if (hot_log)
        mysql_mutex_unlock(log_lock);
      sql_print_error("Slave SQL thread%s: I/O error reading "
                      "event(errno: %d  cur_log->error: %d)",
                      rli->get_for_channel_str(), my_errno(),cur_log->error);
      // set read position to the beginning of the event
      my_b_seek(cur_log,rli->get_event_relay_log_pos());
      /* otherwise, we have had a partial read */
      errmsg = "Aborting slave SQL thread because of partial event read";
      break;                                    // To end of function
    }
  }
  if (!errmsg)
  {
    sql_print_information("Error reading relay log event%s: %s",
                          rli->get_for_channel_str(), "slave SQL thread was killed");
    DBUG_RETURN(0);
  }

err:
  if (errmsg)
    sql_print_error("Error reading relay log event%s: %s", rli->get_for_channel_str(), errmsg);
  DBUG_RETURN(0);
}

/*
  Rotate a relay log (this is used only by FLUSH LOGS; the automatic rotation
  because of size is simpler because when we do it we already have all relevant
  locks; here we don't, so this function is mainly taking locks).
  Returns nothing as we cannot catch any error (MYSQL_BIN_LOG::new_file()
  is void).
*/

int rotate_relay_log(Master_info* mi)
{
  DBUG_ENTER("rotate_relay_log");

  mysql_mutex_assert_owner(&mi->data_lock);
  DBUG_EXECUTE_IF("crash_before_rotate_relaylog", DBUG_SUICIDE(););

  Relay_log_info* rli= mi->rli;
  int error= 0;

  /*
     We need to test inited because otherwise, new_file() will attempt to lock
     LOCK_log, which may not be inited (if we're not a slave).
  */
  if (!rli->inited)
  {
    DBUG_PRINT("info", ("rli->inited == 0"));
    goto end;
  }

  /* If the relay log is closed, new_file() will do nothing. */
  error= rli->relay_log.new_file(mi->get_mi_description_event());
  if (error != 0)
    goto end;

  /*
    We harvest now, because otherwise BIN_LOG_HEADER_SIZE will not immediately
    be counted, so imagine a succession of FLUSH LOGS  and assume the slave
    threads are started:
    relay_log_space decreases by the size of the deleted relay log, but does
    not increase, so flush-after-flush we may become negative, which is wrong.
    Even if this will be corrected as soon as a query is replicated on the
    slave (because the I/O thread will then call harvest_bytes_written() which
    will harvest all these BIN_LOG_HEADER_SIZE we forgot), it may give strange
    output in SHOW SLAVE STATUS meanwhile. So we harvest now.
    If the log is closed, then this will just harvest the last writes, probably
    0 as they probably have been harvested.
  */
  rli->relay_log.harvest_bytes_written(&rli->log_space_total);
end:
  DBUG_RETURN(error);
}


/**
  flushes the relay logs of a replication channel.

  @param[in]         mi      Master_info corresponding to the
                             channel.
  @return
    @retval          true     fail
    @retval          false     ok.
*/
bool flush_relay_logs(Master_info *mi)
{
  DBUG_ENTER("flush_relay_logs");
  bool error= false;

  if (mi)
  {
    mysql_mutex_lock(&mi->data_lock);
    if (rotate_relay_log(mi))
      error= true;
    mysql_mutex_unlock(&mi->data_lock);
  }
  DBUG_RETURN(error);
}


/**
   Entry point for FLUSH RELAYLOGS command or to flush relaylogs for
   the FLUSH LOGS command.
   FLUSH LOGS or FLUSH RELAYLOGS needs to flush the relaylogs of all
   the replciaiton channels in multisource replication.
   FLUSH RELAYLOGS FOR CHANNEL flushes only the relaylogs pertaining to
   a channel.

   @param[in]         thd              the client thread carrying the command.

   @return
     @retval           true                fail
     @retval           false              success
*/
bool flush_relay_logs_cmd(THD *thd)
{
  DBUG_ENTER("flush_relay_logs_cmd");
  Master_info *mi= 0;
  LEX *lex= thd->lex;
  bool error =false;

  channel_map.wrlock();

  /*
     lex->mi.channel is NULL, for FLUSH LOGS or when the client thread
     is not present. (See tmp_thd in  the caller).
     When channel is not provided, lex->mi.for_channel is false.
  */
  if (!lex->mi.channel || !lex->mi.for_channel)
  {
    for (mi_map::iterator it= channel_map.begin(); it!= channel_map.end(); it++)
    {
      mi= it->second;

      if ((error = flush_relay_logs(mi)))
        break;
    }
  }
  else
  {

    mi= channel_map.get_mi(lex->mi.channel);

    if (mi)
    {
      /*
        Disallow flush on Group Replication applier channel to avoid
        split transactions among relay log files due to DBA action.
      */
      if (channel_map.is_group_replication_channel_name(lex->mi.channel, true))
      {
        if (thd->system_thread == SYSTEM_THREAD_SLAVE_SQL ||
            thd->system_thread == SYSTEM_THREAD_SLAVE_WORKER)
        {
          /*
            Log warning on SQL or worker threads.
          */
          sql_print_warning(ER(ER_SLAVE_CHANNEL_OPERATION_NOT_ALLOWED),
                            "FLUSH RELAY LOGS", lex->mi.channel);
        }
        else
        {
          /*
            Return error on client sessions.
          */
          error= true;
          my_error(ER_SLAVE_CHANNEL_OPERATION_NOT_ALLOWED,
                   MYF(0), "FLUSH RELAY LOGS", lex->mi.channel);
        }
      }
      else
        error= flush_relay_logs(mi);
    }
    else
    {
      if (thd->system_thread == SYSTEM_THREAD_SLAVE_SQL ||
          thd->system_thread == SYSTEM_THREAD_SLAVE_WORKER)
      {
        /*
          Log warning on SQL or worker threads.
        */
        sql_print_warning(ER(ER_SLAVE_CHANNEL_DOES_NOT_EXIST),
                          lex->mi.channel);
      }
      else
      {
        /*
          Return error on client sessions.
        */
        error= true;
        my_error(ER_SLAVE_CHANNEL_DOES_NOT_EXIST, MYF(0), lex->mi.channel);
      }
    }
  }

  channel_map.unlock();

  DBUG_RETURN(error);
}


/**
   Detects, based on master's version (as found in the relay log), if master
   has a certain bug.
   @param rli Relay_log_info which tells the master's version
   @param bug_id Number of the bug as found in bugs.mysql.com
   @param report bool report error message, default TRUE

   @param pred Predicate function that will be called with @c param to
   check for the bug. If the function return @c true, the bug is present,
   otherwise, it is not.

   @param param  State passed to @c pred function.

   @return TRUE if master has the bug, FALSE if it does not.
*/
bool rpl_master_has_bug(const Relay_log_info *rli, uint bug_id, bool report,
                        bool (*pred)(const void *), const void *param)
{
  struct st_version_range_for_one_bug {
    uint        bug_id;
    const uchar introduced_in[3]; // first version with bug
    const uchar fixed_in[3];      // first version with fix
  };
  static struct st_version_range_for_one_bug versions_for_all_bugs[]=
  {
    {24432, { 5, 0, 24 }, { 5, 0, 38 } },
    {24432, { 5, 1, 12 }, { 5, 1, 17 } },
    {33029, { 5, 0,  0 }, { 5, 0, 58 } },
    {33029, { 5, 1,  0 }, { 5, 1, 12 } },
    {37426, { 5, 1,  0 }, { 5, 1, 26 } },
  };
  const uchar *master_ver=
    rli->get_rli_description_event()->server_version_split;

  DBUG_ASSERT(sizeof(rli->get_rli_description_event()->server_version_split) == 3);

  for (uint i= 0;
       i < sizeof(versions_for_all_bugs)/sizeof(*versions_for_all_bugs);i++)
  {
    const uchar *introduced_in= versions_for_all_bugs[i].introduced_in,
      *fixed_in= versions_for_all_bugs[i].fixed_in;
    if ((versions_for_all_bugs[i].bug_id == bug_id) &&
        (memcmp(introduced_in, master_ver, 3) <= 0) &&
        (memcmp(fixed_in,      master_ver, 3) >  0) &&
        (pred == NULL || (*pred)(param)))
    {
      if (!report)
	return TRUE;
      // a short message for SHOW SLAVE STATUS (message length constraints)
      my_printf_error(ER_UNKNOWN_ERROR, "master may suffer from"
                      " http://bugs.mysql.com/bug.php?id=%u"
                      " so slave stops; check error log on slave"
                      " for more info", MYF(0), bug_id);
      // a verbose message for the error log
      rli->report(ERROR_LEVEL, ER_UNKNOWN_ERROR,
                  "According to the master's version ('%s'),"
                  " it is probable that master suffers from this bug:"
                  " http://bugs.mysql.com/bug.php?id=%u"
                  " and thus replicating the current binary log event"
                  " may make the slave's data become different from the"
                  " master's data."
                  " To take no risk, slave refuses to replicate"
                  " this event and stops."
                  " We recommend that all updates be stopped on the"
                  " master and slave, that the data of both be"
                  " manually synchronized,"
                  " that master's binary logs be deleted,"
                  " that master be upgraded to a version at least"
                  " equal to '%d.%d.%d'. Then replication can be"
                  " restarted.",
                  rli->get_rli_description_event()->server_version,
                  bug_id,
                  fixed_in[0], fixed_in[1], fixed_in[2]);
      return TRUE;
    }
  }
  return FALSE;
}

/**
   BUG#33029, For all 5.0 up to 5.0.58 exclusive, and 5.1 up to 5.1.12
   exclusive, if one statement in a SP generated AUTO_INCREMENT value
   by the top statement, all statements after it would be considered
   generated AUTO_INCREMENT value by the top statement, and a
   erroneous INSERT_ID value might be associated with these statement,
   which could cause duplicate entry error and stop the slave.

   Detect buggy master to work around.
 */
bool rpl_master_erroneous_autoinc(THD *thd)
{
  if (thd->rli_slave && thd->rli_slave->info_thd == thd)
  {
    Relay_log_info *c_rli= thd->rli_slave->get_c_rli();

    DBUG_EXECUTE_IF("simulate_bug33029", return TRUE;);
    return rpl_master_has_bug(c_rli, 33029, FALSE, NULL, NULL);
  }
  return FALSE;
}

/**
  a copy of active_mi->rli->slave_skip_counter, for showing in SHOW GLOBAL VARIABLES,
  INFORMATION_SCHEMA.GLOBAL_VARIABLES and @@sql_slave_skip_counter without
  taking all the mutexes needed to access active_mi->rli->slave_skip_counter
  properly.
*/
uint sql_slave_skip_counter;

/**
   Executes a START SLAVE statement.

  @param thd                 Pointer to THD object for the client thread
                             executing the statement.

   @param connection_param   Connection parameters for starting threads

   @param master_param       Master parameters used for starting threads

   @param thread_mask_input  The thread mask that identifies which threads to
                             start. If 0 is passed (start no thread) then this
                             parameter is ignored and all stopped threads are
                             started

   @param mi                 Pointer to Master_info object for the slave's IO
                             thread.

   @param set_mts_settings   If true, the channel uses the server MTS
                             configured settings when starting the applier
                             thread.

   @retval false success
   @retval true error
*/
bool start_slave(THD* thd,
                 LEX_SLAVE_CONNECTION* connection_param,
                 LEX_MASTER_INFO* master_param,
                 int thread_mask_input,
                 Master_info* mi,
                 bool set_mts_settings)
{
  bool is_error= false;
  int thread_mask;

  DBUG_ENTER("start_slave(THD, lex, lex, int, Master_info, bool");

  if (check_access(thd, SUPER_ACL, any_db, NULL, NULL, 0, 0))
    DBUG_RETURN(1);

  mi->channel_wrlock();

  if (connection_param->user ||
      connection_param->password)
  {
#if defined(HAVE_OPENSSL) && !defined(EMBEDDED_LIBRARY)
    if (!thd->get_protocol()->get_ssl())
      push_warning(thd, Sql_condition::SL_NOTE,
                   ER_INSECURE_PLAIN_TEXT,
                   ER(ER_INSECURE_PLAIN_TEXT));
#endif
#if !defined(HAVE_OPENSSL) && !defined(EMBEDDED_LIBRARY)
    push_warning(thd, Sql_condition::SL_NOTE,
                 ER_INSECURE_PLAIN_TEXT,
                 ER(ER_INSECURE_PLAIN_TEXT));
#endif
  }

  lock_slave_threads(mi);  // this allows us to cleanly read slave_running
  // Get a mask of _stopped_ threads
  init_thread_mask(&thread_mask,mi,1 /* inverse */);
  /*
    Below we will start all stopped threads.  But if the user wants to
    start only one thread, do as if the other thread was running (as we
    don't wan't to touch the other thread), so set the bit to 0 for the
    other thread
  */
  if (thread_mask_input)
  {
    thread_mask&= thread_mask_input;
  }
  if (thread_mask) //some threads are stopped, start them
  {
    if (global_init_info(mi, false, thread_mask))
    {
      is_error= true;
      my_error(ER_MASTER_INFO, MYF(0));
    }
    else if (server_id_supplied && (*mi->host || !(thread_mask & SLAVE_IO)))
    {
      /*
        If we will start IO thread we need to take care of possible
        options provided through the START SLAVE if there is any.
      */
      if (thread_mask & SLAVE_IO)
      {
        if (connection_param->user)
        {
          mi->set_start_user_configured(true);
          mi->set_user(connection_param->user);
        }
        if (connection_param->password)
        {
          mi->set_start_user_configured(true);
          mi->set_password(connection_param->password);
        }
        if (connection_param->plugin_auth)
          mi->set_plugin_auth(connection_param->plugin_auth);
        if (connection_param->plugin_dir)
          mi->set_plugin_dir(connection_param->plugin_dir);
      }

      /*
        If we will start SQL thread we will care about UNTIL options If
        not and they are specified we will ignore them and warn user
        about this fact.
      */
      if (thread_mask & SLAVE_SQL)
      {
        /*
          sql_slave_skip_counter only effects the applier thread which is
          first started. So after sql_slave_skip_counter is copied to
          rli->slave_skip_counter, it is reset to 0.
        */
        mysql_mutex_lock(&LOCK_sql_slave_skip_counter);
        mi->rli->slave_skip_counter= sql_slave_skip_counter;
        sql_slave_skip_counter= 0;
        mysql_mutex_unlock(&LOCK_sql_slave_skip_counter);
        /*
          To cache the MTS system var values and used them in the following
          runtime. The system vars can change meanwhile but having no other
          effects.
          It also allows the per channel definition of this variables.
        */
        if (set_mts_settings)
        {
          mi->rli->opt_slave_parallel_workers= opt_mts_slave_parallel_workers;
          if (mts_parallel_option == MTS_PARALLEL_TYPE_DB_NAME)
            mi->rli->channel_mts_submode = MTS_PARALLEL_TYPE_DB_NAME;
          else
            mi->rli->channel_mts_submode = MTS_PARALLEL_TYPE_LOGICAL_CLOCK;

#ifndef DBUG_OFF
        if (!DBUG_EVALUATE_IF("check_slave_debug_group", 1, 0))
#endif
          mi->rli->checkpoint_group= opt_mts_checkpoint_group;
        }

        mysql_mutex_lock(&mi->rli->data_lock);

        if (master_param->pos)
        {
          if (master_param->relay_log_pos)
          {
            is_error= true;
            my_error(ER_BAD_SLAVE_UNTIL_COND, MYF(0));
          }
          mi->rli->until_condition= Relay_log_info::UNTIL_MASTER_POS;
          mi->rli->until_log_pos= master_param->pos;
          /*
             We don't check thd->lex->mi.log_file_name for NULL here
             since it is checked in sql_yacc.yy
          */
          strmake(mi->rli->until_log_name, master_param->log_file_name,
                  sizeof(mi->rli->until_log_name)-1);
        }
        else if (master_param->relay_log_pos)
        {
          if (master_param->pos)
          {
            is_error= true;
            my_error(ER_BAD_SLAVE_UNTIL_COND, MYF(0));
          }
          mi->rli->until_condition= Relay_log_info::UNTIL_RELAY_POS;
          mi->rli->until_log_pos= master_param->relay_log_pos;
          strmake(mi->rli->until_log_name, master_param->relay_log_name,
                  sizeof(mi->rli->until_log_name)-1);
        }
        else if (master_param->gtid)
        {
          global_sid_lock->wrlock();
          mi->rli->clear_until_condition();
          if (mi->rli->until_sql_gtids.add_gtid_text(master_param->gtid)
              != RETURN_STATUS_OK)
          {
            is_error= true;
            my_error(ER_BAD_SLAVE_UNTIL_COND, MYF(0));
          }
          else
          {
            mi->rli->until_condition=
              LEX_MASTER_INFO::UNTIL_SQL_BEFORE_GTIDS == master_param->gtid_until_condition
              ? Relay_log_info::UNTIL_SQL_BEFORE_GTIDS
              : Relay_log_info::UNTIL_SQL_AFTER_GTIDS;
            if ((mi->rli->until_condition ==
               Relay_log_info::UNTIL_SQL_AFTER_GTIDS) &&
               mi->rli->opt_slave_parallel_workers != 0)
            {
              mi->rli->opt_slave_parallel_workers= 0;
              push_warning_printf(thd, Sql_condition::SL_NOTE,
                                  ER_MTS_FEATURE_IS_NOT_SUPPORTED,
                                  ER(ER_MTS_FEATURE_IS_NOT_SUPPORTED),
                                  "UNTIL condtion",
                                  "Slave is started in the sequential execution mode.");
            }
          }
          global_sid_lock->unlock();
        }
        else if (master_param->until_after_gaps)
        {
            mi->rli->until_condition= Relay_log_info::UNTIL_SQL_AFTER_MTS_GAPS;
            mi->rli->opt_slave_parallel_workers=
              mi->rli->recovery_parallel_workers;
        }
        else if (master_param->view_id)
        {
          mi->rli->until_condition= Relay_log_info::UNTIL_SQL_VIEW_ID;
          mi->rli->until_view_id.clear();
          mi->rli->until_view_id.append(master_param->view_id);
          mi->rli->until_view_id_found= false;
          mi->rli->until_view_id_commit_found= false;
        }
        else
          mi->rli->clear_until_condition();

        if (mi->rli->until_condition == Relay_log_info::UNTIL_MASTER_POS ||
            mi->rli->until_condition == Relay_log_info::UNTIL_RELAY_POS)
        {
          /* Preparing members for effective until condition checking */
          const char *p= fn_ext(mi->rli->until_log_name);
          char *p_end;
          if (*p)
          {
            //p points to '.'
            mi->rli->until_log_name_extension= strtoul(++p,&p_end, 10);
            /*
              p_end points to the first invalid character. If it equals
              to p, no digits were found, error. If it contains '\0' it
              means  conversion went ok.
            */
            if (p_end==p || *p_end)
            {
              is_error= true;
              my_error(ER_BAD_SLAVE_UNTIL_COND, MYF(0));
            }
          }
          else
          {
            is_error= true;
            my_error(ER_BAD_SLAVE_UNTIL_COND, MYF(0));
          }

          /* mark the cached result of the UNTIL comparison as "undefined" */
          mi->rli->until_log_names_cmp_result=
            Relay_log_info::UNTIL_LOG_NAMES_CMP_UNKNOWN;

          /* Issuing warning then started without --skip-slave-start */
          if (!opt_skip_slave_start)
            push_warning(thd, Sql_condition::SL_NOTE,
                         ER_MISSING_SKIP_SLAVE,
                         ER(ER_MISSING_SKIP_SLAVE));
          if (mi->rli->opt_slave_parallel_workers != 0)
          {
            mi->rli->opt_slave_parallel_workers= 0;
            push_warning_printf(thd, Sql_condition::SL_NOTE,
                                ER_MTS_FEATURE_IS_NOT_SUPPORTED,
                                ER(ER_MTS_FEATURE_IS_NOT_SUPPORTED),
                                "UNTIL condtion",
                                "Slave is started in the sequential execution mode.");
          }
        }

        mysql_mutex_unlock(&mi->rli->data_lock);

        if (!is_error)
          is_error= check_slave_sql_config_conflict(mi->rli);
      }
      else if (master_param->pos || master_param->relay_log_pos || master_param->gtid)
        push_warning(thd, Sql_condition::SL_NOTE, ER_UNTIL_COND_IGNORED,
                     ER(ER_UNTIL_COND_IGNORED));

      if (!is_error)
        is_error= start_slave_threads(false/*need_lock_slave=false*/,
                                      true/*wait_for_start=true*/,
                                      mi, thread_mask);
    }
    else
    {
      is_error= true;
      my_error(ER_BAD_SLAVE, MYF(0));
    }
  }
  else
  {
    /* no error if all threads are already started, only a warning */
    push_warning_printf(thd, Sql_condition::SL_NOTE,
                        ER_SLAVE_CHANNEL_WAS_RUNNING,
                        ER(ER_SLAVE_CHANNEL_WAS_RUNNING),
                        mi->get_channel());
  }

  /*
    Clean up start information if there was an attempt to start
    the IO thread to avoid any security issue.
  */
  if (is_error && (thread_mask & SLAVE_IO) == SLAVE_IO)
    mi->reset_start_info();

  unlock_slave_threads(mi);

  mi->channel_unlock();

  DBUG_RETURN(is_error);
}


/**
  Execute a STOP SLAVE statement.

  @param thd              Pointer to THD object for the client thread executing
                          the statement.

  @param mi               Pointer to Master_info object for the slave's IO
                          thread.

  @param net_report       If true, saves the exit status into Diagnostics_area.

  @param for_one_channel  If the method is being invoked only for one channel

  @param push_temp_tables_warning  If it should push a "have temp tables
                                   warning" once having open temp tables. This
                                   avoids multiple warnings when there is more
                                   than one channel with open temp tables.
                                   This parameter can be removed when the
                                   warning is issued with per-channel
                                   information.

  @retval 0 success
  @retval 1 error
*/
int stop_slave(THD* thd, Master_info* mi, bool net_report, bool for_one_channel,
               bool* push_temp_tables_warning)
{
  DBUG_ENTER("stop_slave(THD, Master_info, bool, bool");

  int slave_errno;
  if (!thd)
    thd = current_thd;

  if (check_access(thd, SUPER_ACL, any_db, NULL, NULL, 0, 0))
    DBUG_RETURN(1);

  mi->channel_wrlock();

  THD_STAGE_INFO(thd, stage_killing_slave);
  int thread_mask;
  lock_slave_threads(mi);

  DBUG_EXECUTE_IF("simulate_hold_run_locks_on_stop_slave",
                  my_sleep(10000000););

  // Get a mask of _running_ threads
  init_thread_mask(&thread_mask,mi,0 /* not inverse*/);

  /*
    Below we will stop all running threads.
    But if the user wants to stop only one thread, do as if the other thread
    was stopped (as we don't wan't to touch the other thread), so set the
    bit to 0 for the other thread
  */
  if (thd->lex->slave_thd_opt)
    thread_mask &= thd->lex->slave_thd_opt;

  if (thread_mask)
  {
    slave_errno= terminate_slave_threads(mi,thread_mask,
                                         rpl_stop_slave_timeout,
                                         false/*need_lock_term=false*/);
  }
  else
  {
    //no error if both threads are already stopped, only a warning
    slave_errno= 0;
    push_warning_printf(thd, Sql_condition::SL_NOTE,
                        ER_SLAVE_CHANNEL_WAS_NOT_RUNNING,
                        ER(ER_SLAVE_CHANNEL_WAS_NOT_RUNNING),
                        mi->get_channel());
  }

  /*
    If the slave has open temp tables and there is a following CHANGE MASTER
    there is a possibility that the temporary tables are left open forever.
    Though we dont restrict failover here, we do warn users. In future, we
    should have a command to delete open temp tables the slave has replicated.
    See WL#7441 regarding this command.
  */

  if (mi->rli->channel_open_temp_tables.atomic_get() &&
      *push_temp_tables_warning)
  {
    push_warning(thd, Sql_condition::SL_WARNING,
                 ER_WARN_OPEN_TEMP_TABLES_MUST_BE_ZERO,
                 ER(ER_WARN_OPEN_TEMP_TABLES_MUST_BE_ZERO));
    *push_temp_tables_warning= false;
  }

  unlock_slave_threads(mi);

  mi->channel_unlock();

  if (slave_errno)
  {
    if ((slave_errno == ER_STOP_SLAVE_SQL_THREAD_TIMEOUT) ||
        (slave_errno == ER_STOP_SLAVE_IO_THREAD_TIMEOUT))
    {
      push_warning(thd, Sql_condition::SL_NOTE, slave_errno,
                   ER(slave_errno));
      sql_print_warning("%s",ER(slave_errno));
    }
    if (net_report)
      my_message(slave_errno, ER(slave_errno), MYF(0));
    DBUG_RETURN(1);
  }
  else if (net_report && for_one_channel)
    my_ok(thd);

  DBUG_RETURN(0);
}

/**
  Execute a RESET SLAVE (for all channels), used in Multisource replication.
  If resetting of a particular channel fails, it exits out.

  @param[in]  THD  THD object of the client.

  @retval     0    success
  @retval     1    error
 */

int reset_slave(THD *thd)
{
  DBUG_ENTER("reset_slave(THD)");

  channel_map.assert_some_wrlock();

  Master_info *mi= 0;
  int result= 0;
  mi_map::iterator it;
  if (thd->lex->reset_slave_info.all)
  {
    /* First do reset_slave for default channel */
    mi= channel_map.get_default_channel_mi();
    if (mi && reset_slave(thd, mi, thd->lex->reset_slave_info.all))
      DBUG_RETURN(1);
    /* Do while iteration for rest of the channels */
    it= channel_map.begin();
    while (it != channel_map.end())
    {
      if (!it->first.compare(channel_map.get_default_channel()))
      {
        it++;
        continue;
      }
      mi= it->second;
      DBUG_ASSERT(mi);
      if ((result= reset_slave(thd, mi, thd->lex->reset_slave_info.all)))
        break;
      it= channel_map.begin();
    }
  }
  else
  {
    it= channel_map.begin();
    while (it != channel_map.end())
    {
      mi= it->second;
      DBUG_ASSERT(mi);
      if ((result= reset_slave(thd, mi, thd->lex->reset_slave_info.all)))
        break;
      it++;
    }
  }
  DBUG_RETURN(result);

}


/**
  Execute a RESET SLAVE statement.
  Locks slave threads and unlocks the slave threads after executing
  reset slave.

  @param thd        Pointer to THD object of the client thread executing the
                    statement.

  @param mi         Pointer to Master_info object for the slave.

  @param reset_all  Do a full reset or only clean master info structures

  @retval 0   success
  @retval !=0 error
*/
int reset_slave(THD *thd, Master_info* mi, bool reset_all)
{
  int thread_mask= 0, error= 0;
  const char* errmsg= "Unknown error occured while reseting slave";
  DBUG_ENTER("reset_slave");

  bool no_init_after_delete= false;

  mi->channel_wrlock();

  lock_slave_threads(mi);
  init_thread_mask(&thread_mask,mi,0 /* not inverse */);
  if (thread_mask) // We refuse if any slave thread is running
  {
    my_error(ER_SLAVE_CHANNEL_MUST_STOP, MYF(0), mi->get_channel());
    error=ER_SLAVE_CHANNEL_MUST_STOP;
    unlock_slave_threads(mi);
    mi->channel_unlock();
    goto err;
  }

  ha_reset_slave(thd);


  // delete relay logs, clear relay log coordinates

  /*
     For named channels, we have to delete the index and log files
     and not init them
  */
  if (strcmp(mi->get_channel(), channel_map.get_default_channel()))
    no_init_after_delete= true;

  if ((error= mi->rli->purge_relay_logs(thd,
                                        1 /* just reset */,
                                        &errmsg,
                                        no_init_after_delete)))
  {
    my_error(ER_RELAY_LOG_FAIL, MYF(0), errmsg);
    error= ER_RELAY_LOG_FAIL;
    unlock_slave_threads(mi);
    mi->channel_unlock();
    goto err;
  }

  /* Clear master's log coordinates and associated information */
  DBUG_ASSERT(!mi->rli || !mi->rli->slave_running); // none writes in rli table
  if (remove_info(mi))
  {
    error= ER_UNKNOWN_ERROR;
    my_error(ER_UNKNOWN_ERROR, MYF(0));
    unlock_slave_threads(mi);
    mi->channel_unlock();
    goto err;
  }
  if (!reset_all)
    mi->init_master_log_pos();

  unlock_slave_threads(mi);

  (void) RUN_HOOK(binlog_relay_io, after_reset_slave, (thd, mi));

  /*
     RESET SLAVE ALL deletes the channels(except default channel), so their mi
     and rli objects are removed. For default channel, its mi and rli are
     deleted and recreated to keep in clear status.
  */
  if (reset_all)
  {
    bool is_default= !strcmp(mi->get_channel(), channel_map.get_default_channel());

    channel_map.delete_mi(mi->get_channel());

    if (is_default)
    {
      if (Rpl_info_factory::
          create_slave_per_channel(opt_mi_repository_id, opt_rli_repository_id,
                                   channel_map.get_default_channel(),
                                   true, &channel_map, SLAVE_REPLICATION_CHANNEL)
          == NULL)
      {
        error= ER_MASTER_INFO;
        my_message(ER_MASTER_INFO, ER(ER_MASTER_INFO), MYF(0));
      }
    }
  }
  else
  {
    mi->channel_unlock();
  }

err:
  DBUG_RETURN(error);
}


/**
  Entry function for RESET SLAVE command. Function either resets
  the slave for all channels or for a single channel.
  When RESET SLAVE ALL is given, the slave_info_objects (mi, rli & workers)
  are destroyed.

  @param[in]           thd          the client thread with the command.

  @return
    @retval            false            OK
    @retval            true            not OK
*/
bool reset_slave_cmd(THD *thd)
{
  DBUG_ENTER("reset_slave_cmd");

  Master_info *mi;
  LEX *lex= thd->lex;
  bool res= true;  // default, an error

  channel_map.wrlock();

  if (!is_slave_configured())
  {
    my_message(ER_SLAVE_CONFIGURATION, ER(ER_SLAVE_CONFIGURATION), MYF(0));
    channel_map.unlock();
    DBUG_RETURN(res= true);
  }

  if (!lex->mi.for_channel)
    res= reset_slave(thd);
  else
  {
    mi= channel_map.get_mi(lex->mi.channel);
    /*
      If the channel being used is a group replication channel and
      group_replication is still running we need to disable RESET SLAVE [ALL]
      command.
    */
    if (mi && channel_map.is_group_replication_channel_name(mi->get_channel(), true)
        && is_group_replication_running())
    {
      my_error(ER_SLAVE_CHANNEL_OPERATION_NOT_ALLOWED, MYF(0),
               "RESET SLAVE [ALL] FOR CHANNEL", mi->get_channel());
      channel_map.unlock();
      DBUG_RETURN(true);
    }

    if (mi)
      res= reset_slave(thd, mi, thd->lex->reset_slave_info.all);
    else if (strcmp(channel_map.get_default_channel(), lex->mi.channel))
      my_error(ER_SLAVE_CHANNEL_DOES_NOT_EXIST, MYF(0), lex->mi.channel);
  }

  channel_map.unlock();

  DBUG_RETURN(res);
}


/**
   This function checks if the given CHANGE MASTER command has any receive
   option being set or changed.

   - used in change_master().

  @param  lex_mi structure that holds all change master options given on the
          change master command.

  @retval false No change master receive option.
  @retval true  At least one receive option was there.
*/

static bool have_change_master_receive_option(const LEX_MASTER_INFO* lex_mi)
{
  bool have_receive_option= false;

  DBUG_ENTER("have_change_master_receive_option");

  /* Check if *at least one* receive option is given on change master command*/
  if (lex_mi->host ||
      lex_mi->user ||
      lex_mi->password ||
      lex_mi->log_file_name ||
      lex_mi->pos ||
      lex_mi->bind_addr ||
      lex_mi->port ||
      lex_mi->connect_retry ||
      lex_mi->server_id ||
      lex_mi->ssl != LEX_MASTER_INFO::LEX_MI_UNCHANGED ||
      lex_mi->ssl_verify_server_cert != LEX_MASTER_INFO::LEX_MI_UNCHANGED ||
      lex_mi->heartbeat_opt != LEX_MASTER_INFO::LEX_MI_UNCHANGED ||
      lex_mi->retry_count_opt !=  LEX_MASTER_INFO::LEX_MI_UNCHANGED ||
      lex_mi->ssl_key ||
      lex_mi->ssl_cert ||
      lex_mi->ssl_ca ||
      lex_mi->ssl_capath ||
      lex_mi->tls_version ||
      lex_mi->ssl_cipher ||
      lex_mi->ssl_crl ||
      lex_mi->ssl_crlpath ||
      lex_mi->repl_ignore_server_ids_opt == LEX_MASTER_INFO::LEX_MI_ENABLE)
    have_receive_option= true;

  DBUG_RETURN(have_receive_option);
}

/**
   This function checks if the given CHANGE MASTER command has any execute
   option being set or changed.

   - used in change_master().

  @param  lex_mi structure that holds all change master options given on the
          change master command.

  @param[OUT] need_relay_log_purge
              - If relay_log_file/relay_log_pos options are used,
                we wont delete relaylogs. We set this boolean flag to false.
              - If relay_log_file/relay_log_pos options are NOT used,
                we return the boolean flag UNCHANGED.
              - Used in change_receive_options() and change_master().

  @retval false No change master execute option.
  @retval true  At least one execute option was there.
*/

static bool have_change_master_execute_option(const LEX_MASTER_INFO* lex_mi,
                                              bool* need_relay_log_purge )
{
  bool have_execute_option= false;

  DBUG_ENTER("have_change_master_execute_option");

  /* Check if *at least one* execute option is given on change master command*/
  if (lex_mi->relay_log_name ||
      lex_mi->relay_log_pos ||
      lex_mi->sql_delay != -1)
    have_execute_option= true;

  if (lex_mi->relay_log_name || lex_mi->relay_log_pos)
    *need_relay_log_purge= false;

  DBUG_RETURN(have_execute_option);
}

/**
   This function is called if the change master command had at least one
   receive option. This function then sets or alters the receive option(s)
   given in the command. The execute options are handled in the function
   change_execute_options()

   - used in change_master().
   - Receiver threads should be stopped when this function is called.

  @param thd    Pointer to THD object for the client thread executing the
                statement.

  @param lex_mi structure that holds all change master options given on the
                change master command.
                Coming from the an executing statement or set directly this
                shall contain connection settings like hostname, user, password
                and other settings like the number of connection retries.

  @param mi     Pointer to Master_info object belonging to the slave's IO
                thread.

  @retval 0    no error i.e., success.
  @retval !=0  error.
*/

static int change_receive_options(THD* thd, LEX_MASTER_INFO* lex_mi,
                                  Master_info* mi, bool need_relay_log_purge)
{
  int ret= 0; /* return value. Set if there is an error. */

  DBUG_ENTER("change_receive_options");

  /*
    We want to save the old receive configurations so that we can use them to
    print the changes in these configurations (from-to form). This is used in
    sql_print_information() later.
  */
  char saved_host[HOSTNAME_LENGTH + 1], saved_bind_addr[HOSTNAME_LENGTH + 1];
  uint saved_port= 0;
  char saved_log_name[FN_REFLEN];
  my_off_t saved_log_pos= 0;

  strmake(saved_host, mi->host, HOSTNAME_LENGTH);
  strmake(saved_bind_addr, mi->bind_addr, HOSTNAME_LENGTH);
  saved_port= mi->port;
  strmake(saved_log_name, mi->get_master_log_name(), FN_REFLEN - 1);
  saved_log_pos= mi->get_master_log_pos();

  /*
    If the user specified host or port without binlog or position,
    reset binlog's name to FIRST and position to 4.
  */

  if ((lex_mi->host && strcmp(lex_mi->host, mi->host)) ||
      (lex_mi->port && lex_mi->port != mi->port))
  {
    /*
      This is necessary because the primary key, i.e. host or port, has
      changed.

      The repository does not support direct changes on the primary key,
      so the row is dropped and re-inserted with a new primary key. If we
      don't do that, the master info repository we will end up with several
      rows.
    */
    if (mi->clean_info())
    {
      ret= 1;
      goto err;
    }
    mi->master_uuid[0]= 0;
    mi->master_id= 0;
  }

  if ((lex_mi->host || lex_mi->port) && !lex_mi->log_file_name && !lex_mi->pos)
  {
    char *var_master_log_name= NULL;
    var_master_log_name= const_cast<char*>(mi->get_master_log_name());
    var_master_log_name[0]= '\0';
    mi->set_master_log_pos(BIN_LOG_HEADER_SIZE);
  }

  if (lex_mi->log_file_name)
    mi->set_master_log_name(lex_mi->log_file_name);
  if (lex_mi->pos)
  {
    mi->set_master_log_pos(lex_mi->pos);
  }

  if (lex_mi->log_file_name && !lex_mi->pos)
    push_warning(thd, Sql_condition::SL_WARNING,
                 ER_WARN_ONLY_MASTER_LOG_FILE_NO_POS,
                 ER(ER_WARN_ONLY_MASTER_LOG_FILE_NO_POS));

  DBUG_PRINT("info", ("master_log_pos: %lu", (ulong) mi->get_master_log_pos()));

  if (lex_mi->user || lex_mi->password)
  {
#if defined(HAVE_OPENSSL) && !defined(EMBEDDED_LIBRARY)
    if (!thd->get_protocol()->get_ssl())
      push_warning(thd, Sql_condition::SL_NOTE,
                   ER_INSECURE_PLAIN_TEXT,
                   ER(ER_INSECURE_PLAIN_TEXT));
#endif
#if !defined(HAVE_OPENSSL) && !defined(EMBEDDED_LIBRARY)
    push_warning(thd, Sql_condition::SL_NOTE,
                 ER_INSECURE_PLAIN_TEXT,
                 ER(ER_INSECURE_PLAIN_TEXT));
#endif
    push_warning(thd, Sql_condition::SL_NOTE,
                 ER_INSECURE_CHANGE_MASTER,
                 ER(ER_INSECURE_CHANGE_MASTER));
  }

  if (lex_mi->user)
    mi->set_user(lex_mi->user);
  if (lex_mi->password)
    mi->set_password(lex_mi->password);
  if (lex_mi->host)
    strmake(mi->host, lex_mi->host, sizeof(mi->host)-1);
  if (lex_mi->bind_addr)
    strmake(mi->bind_addr, lex_mi->bind_addr, sizeof(mi->bind_addr)-1);
  if (lex_mi->port)
    mi->port = lex_mi->port;
  if (lex_mi->connect_retry)
    mi->connect_retry = lex_mi->connect_retry;
  if (lex_mi->retry_count_opt !=  LEX_MASTER_INFO::LEX_MI_UNCHANGED)
    mi->retry_count = lex_mi->retry_count;

  if (lex_mi->heartbeat_opt != LEX_MASTER_INFO::LEX_MI_UNCHANGED)
    mi->heartbeat_period = lex_mi->heartbeat_period;
  else if (lex_mi->host || lex_mi->port)
  {
    /*
      If the user specified host or port or both without heartbeat_period,
      we use default value for heartbeat_period. By default, We want to always
      have heartbeat enabled when we switch master unless
      master_heartbeat_period is explicitly set to zero (heartbeat disabled).

      Here is the default value for heartbeat period if CHANGE MASTER did not
      specify it.  (no data loss in conversion as hb period has a max)
    */
    mi->heartbeat_period= min<float>(SLAVE_MAX_HEARTBEAT_PERIOD,
                                     (slave_net_timeout/2.0f));
    DBUG_ASSERT(mi->heartbeat_period > (float) 0.001
                || mi->heartbeat_period == 0);

    // counter is cleared if master is CHANGED.
    mi->received_heartbeats= 0;
    // clear timestamp of last heartbeat as well.
    mi->last_heartbeat= 0;
  }

  /*
    reset the last time server_id list if the current CHANGE MASTER
    is mentioning IGNORE_SERVER_IDS= (...)
  */
  if (lex_mi->repl_ignore_server_ids_opt == LEX_MASTER_INFO::LEX_MI_ENABLE)
    mi->ignore_server_ids->dynamic_ids.clear();
  for (size_t i= 0; i < lex_mi->repl_ignore_server_ids.size(); i++)
  {
    ulong s_id= lex_mi->repl_ignore_server_ids[i];
    if (s_id == ::server_id && replicate_same_server_id)
    {
      ret= ER_SLAVE_IGNORE_SERVER_IDS;
      my_error(ER_SLAVE_IGNORE_SERVER_IDS, MYF(0), static_cast<int>(s_id));
      goto err;
    }
    else
    {
      // Keep the array sorted, ignore duplicates.
      mi->ignore_server_ids->dynamic_ids.insert_unique(s_id);
    }
  }

  if (lex_mi->ssl != LEX_MASTER_INFO::LEX_MI_UNCHANGED)
    mi->ssl= (lex_mi->ssl == LEX_MASTER_INFO::LEX_MI_ENABLE);

  if (lex_mi->ssl_verify_server_cert != LEX_MASTER_INFO::LEX_MI_UNCHANGED)
    mi->ssl_verify_server_cert=
      (lex_mi->ssl_verify_server_cert == LEX_MASTER_INFO::LEX_MI_ENABLE);

  if (lex_mi->ssl_ca)
    strmake(mi->ssl_ca, lex_mi->ssl_ca, sizeof(mi->ssl_ca)-1);
  if (lex_mi->ssl_capath)
    strmake(mi->ssl_capath, lex_mi->ssl_capath, sizeof(mi->ssl_capath)-1);
  if (lex_mi->tls_version)
    strmake(mi->tls_version, lex_mi->tls_version, sizeof(mi->tls_version)-1);
  if (lex_mi->ssl_cert)
    strmake(mi->ssl_cert, lex_mi->ssl_cert, sizeof(mi->ssl_cert)-1);
  if (lex_mi->ssl_cipher)
    strmake(mi->ssl_cipher, lex_mi->ssl_cipher, sizeof(mi->ssl_cipher)-1);
  if (lex_mi->ssl_key)
    strmake(mi->ssl_key, lex_mi->ssl_key, sizeof(mi->ssl_key)-1);
  if (lex_mi->ssl_crl)
    strmake(mi->ssl_crl, lex_mi->ssl_crl, sizeof(mi->ssl_crl)-1);
  if (lex_mi->ssl_crlpath)
    strmake(mi->ssl_crlpath, lex_mi->ssl_crlpath, sizeof(mi->ssl_crlpath)-1);
#ifndef HAVE_OPENSSL
  if (lex_mi->ssl || lex_mi->ssl_ca || lex_mi->ssl_capath ||
      lex_mi->ssl_cert || lex_mi->ssl_cipher || lex_mi->ssl_key ||
      lex_mi->ssl_verify_server_cert || lex_mi->ssl_crl || lex_mi->ssl_crlpath || lex_mi->tls_version)
    push_warning(thd, Sql_condition::SL_NOTE,
                 ER_SLAVE_IGNORED_SSL_PARAMS, ER(ER_SLAVE_IGNORED_SSL_PARAMS));
#endif

  /*
    If user did specify neither host nor port nor any log name nor any log
    pos, i.e. he specified only user/password/master_connect_retry, he probably
    wants replication to resume from where it had left, i.e. from the
    coordinates of the **SQL** thread (imagine the case where the I/O is ahead
    of the SQL; restarting from the coordinates of the I/O would lose some
    events which is probably unwanted when you are just doing minor changes
    like changing master_connect_retry).
    A side-effect is that if only the I/O thread was started, this thread may
    restart from ''/4 after the CHANGE MASTER. That's a minor problem (it is a
    much more unlikely situation than the one we are fixing here).
    Note: coordinates of the SQL thread must be read here, before the
    'if (need_relay_log_purge)' block which resets them.
  */
  if (!lex_mi->host && !lex_mi->port &&
      !lex_mi->log_file_name && !lex_mi->pos &&
      need_relay_log_purge)
  {
    /*
      Sometimes mi->rli->master_log_pos == 0 (it happens when the SQL thread is
      not initialized), so we use a max().
      What happens to mi->rli->master_log_pos during the initialization stages
      of replication is not 100% clear, so we guard against problems using
      max().
    */
    mi->set_master_log_pos(max<ulonglong>(BIN_LOG_HEADER_SIZE,
                                          mi->rli->get_group_master_log_pos()));
    mi->set_master_log_name(mi->rli->get_group_master_log_name());
  }

  sql_print_information("'CHANGE MASTER TO%s executed'. "
    "Previous state master_host='%s', master_port= %u, master_log_file='%s', "
    "master_log_pos= %ld, master_bind='%s'. "
    "New state master_host='%s', master_port= %u, master_log_file='%s', "
    "master_log_pos= %ld, master_bind='%s'.",
    mi->get_for_channel_str(true),
    saved_host, saved_port, saved_log_name, (ulong) saved_log_pos,
    saved_bind_addr, mi->host, mi->port, mi->get_master_log_name(),
    (ulong) mi->get_master_log_pos(), mi->bind_addr);

err:
  DBUG_RETURN(ret);
}

/**
   This function is called if the change master command had at least one
   execute option. This function then sets or alters the execute option(s)
   given in the command. The receive options are handled in the function
   change_receive_options()

   - used in change_master().
   - Execute threads should be stopped before this function is called.

  @param lex_mi structure that holds all change master options given on the
                change master command.
                Coming from the an executing statement or set directly this
                shall contain connection settings like hostname, user, password
                and other settings like the number of connection retries.

  @param mi     Pointer to Master_info object belonging to the slave's IO
                thread.
*/

static void change_execute_options(LEX_MASTER_INFO* lex_mi, Master_info* mi)
{
  DBUG_ENTER("change_execute_options");

  if (lex_mi->relay_log_name)
  {
    char relay_log_name[FN_REFLEN];
    mi->rli->relay_log.make_log_name(relay_log_name, lex_mi->relay_log_name);
    mi->rli->set_group_relay_log_name(relay_log_name);
    mi->rli->set_event_relay_log_name(relay_log_name);
    mi->rli->is_group_master_log_pos_invalid= true;
  }

  if (lex_mi->relay_log_pos)
  {
    mi->rli->set_group_relay_log_pos(lex_mi->relay_log_pos);
    mi->rli->set_event_relay_log_pos(lex_mi->relay_log_pos);
    mi->rli->is_group_master_log_pos_invalid= true;
  }

  if (lex_mi->sql_delay != -1)
    mi->rli->set_sql_delay(lex_mi->sql_delay);

  DBUG_VOID_RETURN;
}

/**
  Execute a CHANGE MASTER statement.

  Apart from changing the receive/execute configurations/positions,
  this function also does the following:
  - May leave replicated open temporary table after warning.
  - Purges relay logs if no threads running and no relay log file/pos options.
  - Delete worker info in mysql.slave_worker_info table if applier not running.

  @param thd            Pointer to THD object for the client thread executing
                        the statement.

  @param mi             Pointer to Master_info object belonging to the slave's
                        IO thread.

  @param lex_mi         Lex information with master connection data.
                        Coming from the an executing statement or set directly
                        this shall contain connection settings like hostname,
                        user, password and other settings like the number of
                        connection retries.

  @param preserve_logs  If the decision of purging the logs should be always be
                        false even if a relay log name is given to the method.

  @retval 0   success
  @retval !=0 error
*/
int change_master(THD* thd, Master_info* mi, LEX_MASTER_INFO* lex_mi,
                  bool preserve_logs)
{
  int error= 0;

  /* Do we have at least one receive related (IO thread) option? */
  bool have_receive_option= false;
  /* Do we have at least one execute related (SQL/coord/worker) option? */
  bool have_execute_option= false;
  /* If there are no mts gaps, we delete the rows in this table. */
  bool mts_remove_worker_info= false;
  /* used as a bit mask to indicate running slave threads. */
  int thread_mask;
  /*
    Relay logs are purged only if both receive and execute threads are
    stopped before executing CHANGE MASTER and relay_log_file/relay_log_pos
    options are not used.
  */
  bool need_relay_log_purge= 1;

  DBUG_ENTER("change_master");

  mi->channel_wrlock();
  /*
    When we change master, we first decide which thread is running and
    which is not. We dont want this assumption to break while we change master.

    Suppose we decide that receiver thread is running and thus it is
    safe to change receive related options in mi. By this time if
    the receive thread is started, we may have a race condition between
    the client thread and receiver thread.
  */
  lock_slave_threads(mi);

  /*
    Get a bit mask for the slave threads that are running.
    Since the third argument is 0, thread_mask after the function
    returns stands for running threads.
  */
  init_thread_mask(&thread_mask, mi, 0);

  /*
    change master with master_auto_position=1 requires stopping both
    receiver and applier threads. If any slave thread is running,
    we report an error.
  */
  if (thread_mask) /* If any thread is running */
  {
    if (lex_mi->auto_position != LEX_MASTER_INFO::LEX_MI_UNCHANGED)
    {
      error= ER_SLAVE_CHANNEL_MUST_STOP;
      my_error(ER_SLAVE_CHANNEL_MUST_STOP, MYF(0), mi->get_channel());
      goto err;
    }
    /*
      Prior to WL#6120, we imposed the condition that STOP SLAVE is required
      before CHANGE MASTER. Since the slave threads die on STOP SLAVE, it was
      fine if we purged relay logs.

      Now that we do allow CHANGE MASTER with a running receiver/applier thread,
      we need to make sure that the relay logs are purged only if both
      receiver and applier threads are stopped otherwise we could lose events.

      The idea behind purging relay logs if both the threads are stopped is to
      keep consistency with the old behavior. If the user/application is doing
      a CHANGE MASTER without stopping any one thread, the relay log purge
      should be controlled via the 'relay_log_purge' option.
    */
    need_relay_log_purge= 0;
  }

  /*
    We cannot specify auto position and set either the coordinates
    on master or slave. If we try to do so, an error message is
    printed out.
  */
  if (lex_mi->log_file_name != NULL || lex_mi->pos != 0 ||
      lex_mi->relay_log_name != NULL || lex_mi->relay_log_pos != 0)
  {
    if (lex_mi->auto_position == LEX_MASTER_INFO::LEX_MI_ENABLE ||
        (lex_mi->auto_position != LEX_MASTER_INFO::LEX_MI_DISABLE &&
         mi->is_auto_position()))
    {
      error= ER_BAD_SLAVE_AUTO_POSITION;
      my_message(ER_BAD_SLAVE_AUTO_POSITION,
                 ER(ER_BAD_SLAVE_AUTO_POSITION), MYF(0));
      goto err;
    }
  }

  /* CHANGE MASTER TO MASTER_AUTO_POSITION = 1 requires GTID_MODE != OFF */
  if (lex_mi->auto_position == LEX_MASTER_INFO::LEX_MI_ENABLE &&
      /*
        We hold channel_map lock for the duration of the CHANGE MASTER.
        This is important since it prevents that a concurrent
        connection changes to GTID_MODE=OFF between this check and the
        point where AUTO_POSITION is stored in the table and in mi.
      */
      get_gtid_mode(GTID_MODE_LOCK_CHANNEL_MAP) == GTID_MODE_OFF)
  {
    error= ER_AUTO_POSITION_REQUIRES_GTID_MODE_NOT_OFF;
    my_message(ER_AUTO_POSITION_REQUIRES_GTID_MODE_NOT_OFF,
               ER(ER_AUTO_POSITION_REQUIRES_GTID_MODE_NOT_OFF), MYF(0));
    goto err;
  }

  /* Check if at least one receive option is given on change master */
  have_receive_option= have_change_master_receive_option(lex_mi);

  /* Check if at least one execute option is given on change master */
  have_execute_option= have_change_master_execute_option(lex_mi,
                                                         &need_relay_log_purge);

  if (preserve_logs && need_relay_log_purge)
  {
    need_relay_log_purge= false;
  }

  /* With receiver thread running, we dont allow changing receive options. */
  if (have_receive_option && (thread_mask & SLAVE_IO))
  {
    error= ER_SLAVE_CHANNEL_IO_THREAD_MUST_STOP;
    my_error(ER_SLAVE_CHANNEL_IO_THREAD_MUST_STOP, MYF(0), mi->get_channel());
    goto err;
  }

  /* With an execute thread running, we don't allow changing execute options. */
  if (have_execute_option && (thread_mask & SLAVE_SQL))
  {
    error= ER_SLAVE_CHANNEL_SQL_THREAD_MUST_STOP;
    my_error(ER_SLAVE_CHANNEL_SQL_THREAD_MUST_STOP, MYF(0), mi->get_channel());
    goto err;
  }

  /*
    We need to check if there is an empty master_host. Otherwise
    change master succeeds, a master.info file is created containing
    empty master_host string and when issuing: start slave; an error
    is thrown stating that the server is not configured as slave.
    (See BUG#28796).
  */
  if (lex_mi->host && !*lex_mi->host)
  {
    error= ER_WRONG_ARGUMENTS;
    my_error(ER_WRONG_ARGUMENTS, MYF(0), "MASTER_HOST");
    goto err;
  }

  THD_STAGE_INFO(thd, stage_changing_master);

  int thread_mask_stopped_threads;

  /*
    Before global_init_info() call, get a bit mask to indicate stopped threads
    in thread_mask_stopped_threads. Since the third argguement is 1,
    thread_mask when the function returns stands for stopped threads.
  */

  init_thread_mask(&thread_mask_stopped_threads, mi, 1);

  if (global_init_info(mi, false, thread_mask_stopped_threads))
  {
    error= ER_MASTER_INFO;
    my_message(ER_MASTER_INFO, ER(ER_MASTER_INFO), MYF(0));
    goto err;
  }

  if ((thread_mask & SLAVE_SQL) == 0) // If execute threads are stopped
  {
    if (mi->rli->mts_recovery_group_cnt)
    {
      /*
        Change-Master can't be done if there is a mts group gap.
        That requires mts-recovery which START SLAVE provides.
      */
      DBUG_ASSERT(mi->rli->recovery_parallel_workers);

      error= ER_MTS_CHANGE_MASTER_CANT_RUN_WITH_GAPS;
      my_message(ER_MTS_CHANGE_MASTER_CANT_RUN_WITH_GAPS,
                 ER(ER_MTS_CHANGE_MASTER_CANT_RUN_WITH_GAPS), MYF(0));
      goto err;
    }
    else
    {
      /*
        Lack of mts group gaps makes Workers info stale regardless of
        need_relay_log_purge computation. We set the mts_remove_worker_info
        flag here and call reset_workers() later to delete the worker info
        in mysql.slave_worker_info table.
      */
      if (mi->rli->recovery_parallel_workers)
        mts_remove_worker_info= true;
    }
  }

  /*
    When give a warning?
    CHANGE MASTER command is used in three ways:
    a) To change a connection configuration but remain connected to
       the same master.
    b) To change positions in binary or relay log(eg: master_log_pos).
    c) To change the master you are replicating from.
    We give a warning in cases b and c.
  */
  if ((lex_mi->host || lex_mi->port || lex_mi->log_file_name || lex_mi->pos ||
       lex_mi->relay_log_name || lex_mi->relay_log_pos) &&
      (mi->rli->channel_open_temp_tables.atomic_get() > 0))
    push_warning(thd, Sql_condition::SL_WARNING,
                 ER_WARN_OPEN_TEMP_TABLES_MUST_BE_ZERO,
                 ER(ER_WARN_OPEN_TEMP_TABLES_MUST_BE_ZERO));

  /*
    auto_position is the only option that affects both receive
    and execute sections of replication. So, this code is kept
    outside both if (have_receive_option) and if (have_execute_option)

    Here, we check if the auto_position option was used and set the flag
    if the slave should connect to the master and look for GTIDs.
  */
  if (lex_mi->auto_position != LEX_MASTER_INFO::LEX_MI_UNCHANGED)
    mi->set_auto_position(
      (lex_mi->auto_position == LEX_MASTER_INFO::LEX_MI_ENABLE));

  if (have_receive_option)
  {
    if ((error= change_receive_options(thd, lex_mi, mi, need_relay_log_purge)))
    {
      goto err;
    }
  }

  if (have_execute_option)
    change_execute_options(lex_mi, mi);

  /* If the receiver is stopped, flush master_info to disk. */
  if ((thread_mask & SLAVE_IO) == 0 && flush_master_info(mi, true))
  {
    error= ER_RELAY_LOG_INIT;
    my_error(ER_RELAY_LOG_INIT, MYF(0), "Failed to flush master info file");
    goto err;
  }

  if ((thread_mask & SLAVE_SQL) == 0) /* Applier module is not executing */
  {

    /*
      The following code for purging logs can be improved. We currently use
      3 flags-
      1) need_relay_log_purge,
      2) relay_log_purge(global) and
      3) save_relay_log_purge.

      The use of the global variable 'relay_log_purge' is bad. So, when
      refactoring the code for purge logs, please consider improving this code.
    */

    /*
      Used as a temporary variable while logs are being purged.

      We save the value of the global variable 'relay_log_purge' here and then
      set/unset it as required in if (need_relay_log_purge){}else{} block
      following which we restore relay_log_purge value from its saved value.
    */
    bool save_relay_log_purge= relay_log_purge;

    if (need_relay_log_purge)
    {
      /*
        'if (need_relay_log_purge)' implicitly means that all slave threads are
        stopped and there is no use of relay_log_file/relay_log_pos options.
        We need not check these here again.
      */

      /* purge_relay_log() returns pointer to an error message here. */
      const char* errmsg= 0;
      /*
        purge_relay_log() assumes that we have run_lock and no slave threads
        are running.
      */
      relay_log_purge= 1;
      THD_STAGE_INFO(thd, stage_purging_old_relay_logs);
      if (mi->rli->purge_relay_logs(thd,
                                    0 /* not only reset, but also reinit */,
                                    &errmsg))
      {
        error= ER_RELAY_LOG_FAIL;
        my_error(ER_RELAY_LOG_FAIL, MYF(0), errmsg);
        goto err;
      }
    }
    else
    {
      /*
        If our applier module is executing and we want to switch to another
        master without disturbing it, relay log position need not be disturbed.
        The SQL/coordinator thread will continue reasding whereever it is
        placed at the moement, finish events from the old master and
        then start with the new relay log containing events from new master
        on its own. So we only  do this when the relay logs are not purged.

        execute this when the applier is NOT executing.
      */
      const char* msg;
      relay_log_purge= 0;
      /* Relay log is already initialized */

      if (mi->rli->init_relay_log_pos(mi->rli->get_group_relay_log_name(),
                                      mi->rli->get_group_relay_log_pos(),
                                      true/*we do need mi->rli->data_lock*/,
                                      &msg, 0))
      {
        error= ER_RELAY_LOG_INIT;
        my_error(ER_RELAY_LOG_INIT, MYF(0), msg);
        goto err;
      }
    }

    relay_log_purge= save_relay_log_purge;

    /*
      Coordinates in rli were spoilt by the 'if (need_relay_log_purge)' block,
      so restore them to good values. If we left them to ''/0, that would work;
      but that would fail in the case of 2 successive CHANGE MASTER (without a
      START SLAVE in between): because first one would set the coords in mi to
      the good values of those in rli, then set those i>n rli to ''/0, then
      second CHANGE MASTER would set the coords in mi to those of rli, i.e. to
      ''/0: we have lost all copies of the original good coordinates.
      That's why we always save good coords in rli.
    */
    if (need_relay_log_purge)
    {
      mi->rli->set_group_master_log_pos(mi->get_master_log_pos());
      DBUG_PRINT("info", ("master_log_pos: %lu", (ulong) mi->get_master_log_pos()));
      mi->rli->set_group_master_log_name(mi->get_master_log_name());
    }

    char *var_group_master_log_name=
      const_cast<char *>(mi->rli->get_group_master_log_name());

    if (!var_group_master_log_name[0]) // uninitialized case
      mi->rli->set_group_master_log_pos(0);

    mi->rli->abort_pos_wait++; /* for MASTER_POS_WAIT() to abort */

    /* Clear the errors, for a clean start */
    mi->rli->clear_error();
    if (mi->rli->workers_array_initialized)
    {
      for(size_t i= 0; i < mi->rli->get_worker_count(); i++)
      {
        mi->rli->get_worker(i)->clear_error();
      }
    }

    mi->rli->clear_until_condition();

    /*
      If we don't write new coordinates to disk now, then old will remain in
      relay-log.info until START SLAVE is issued; but if mysqld is shutdown
      before START SLAVE, then old will remain in relay-log.info, and will be the
      in-memory value at restart (thus causing errors, as the old relay log does
      not exist anymore).

      Notice that the rli table is available exclusively as slave is not
      running.
    */
    if (mi->rli->flush_info(true))
    {
      error= ER_RELAY_LOG_INIT;
      my_error(ER_RELAY_LOG_INIT, MYF(0), "Failed to flush relay info file.");
      goto err;
    }

  } /* end 'if (thread_mask & SLAVE_SQL == 0)' */

  if (mts_remove_worker_info)
    if (Rpl_info_factory::reset_workers(mi->rli))
    {
      error= ER_MTS_RESET_WORKERS;
      my_error(ER_MTS_RESET_WORKERS, MYF(0));
      goto err;
    }

err:

  unlock_slave_threads(mi);
  mi->channel_unlock();
  DBUG_RETURN(error);
}


/**
   This function is first called when the Master_info object
   corresponding to a channel in a multisourced slave does not
   exist. But before a new channel is created, certain
   conditions have to be met. The below function apriorily
   checks if all such conditions are met. If all the
   conditions are met then it creates a channel i.e
   mi<->rli

   @param[in,out]  mi                When new {mi,rli} are created,
                                     the reference is stored in *mi
   @param[in]      channel           The channel on which the change
                                     master was introduced.
   @param[in]      channel_type      The channel type to be added.
*/
int add_new_channel(Master_info** mi, const char* channel,
                    enum_channel_type channel_type)
{
  DBUG_ENTER("add_new_channel");

  int error= 0;
  enum_ident_name_check ident_check_status;

  /*
    Refuse to create a new channel if the repositories does not support this.
  */

  if (opt_mi_repository_id == INFO_REPOSITORY_FILE ||
      opt_rli_repository_id == INFO_REPOSITORY_FILE)
  {
    sql_print_error("Slave: Cannot create new master info structure when"
                    " repositories are of type FILE. Convert slave"
                    " repositories  to TABLE to replicate from multiple"
                    " sources.");
    error= ER_SLAVE_NEW_CHANNEL_WRONG_REPOSITORY;
    my_error(ER_SLAVE_NEW_CHANNEL_WRONG_REPOSITORY, MYF(0));
    goto err;
  }

  /*
    Return if max num of replication channels exceeded already.
  */

  if (!channel_map.is_valid_channel_count())
  {
    error= ER_SLAVE_MAX_CHANNELS_EXCEEDED;
    my_error(ER_SLAVE_MAX_CHANNELS_EXCEEDED, MYF(0));
    goto err;
  }

 /*
   Now check the sanity of the channel name. It's length etc. The channel
   identifier is similar to table names. So, use  check_table_function.
 */
  if (channel)
  {
    ident_check_status= check_table_name(channel, strlen(channel), false);
  }
  else
    ident_check_status= IDENT_NAME_WRONG;

  if (ident_check_status != IDENT_NAME_OK)
  {
    error= ER_SLAVE_CHANNEL_NAME_INVALID_OR_TOO_LONG;
    my_error(ER_SLAVE_CHANNEL_NAME_INVALID_OR_TOO_LONG, MYF(0));
    goto err;
  }

  if (!((*mi)=Rpl_info_factory::create_slave_per_channel(
                                             opt_mi_repository_id,
                                             opt_rli_repository_id,
                                             channel, false, &channel_map,
                                             channel_type)))
  {
    error= ER_MASTER_INFO;
    my_message(ER_MASTER_INFO, ER(ER_MASTER_INFO), MYF(0));
    goto err;
  }

err:

  DBUG_RETURN(error);

}

/**
   Method used to check if the user is trying to update any other option for
   the change master apart from the MASTER_USER and MASTER_PASSWORD.
   In case user tries to update any other parameter apart from these two,
   this method will return error.

   @param  lex_mi structure that holds all change master options given on
           the change master command.

   @retval TRUE - The CHANGE MASTER is updating a unsupported parameter for the
                  recovery channel.

   @retval FALSE - Everything is fine. The CHANGE MASTER can execute with the
                   given option(s) for the recovery channel.
*/
static bool is_invalid_change_master_for_group_replication_recovery(const
                                                                    LEX_MASTER_INFO*
                                                                    lex_mi)
{
  DBUG_ENTER("is_invalid_change_master_for_group_replication_recovery");
  bool have_extra_option_received= false;

  /* Check if *at least one* receive/execute option is given on change master command*/
  if (lex_mi->host ||
      lex_mi->log_file_name ||
      lex_mi->pos ||
      lex_mi->bind_addr ||
      lex_mi->port ||
      lex_mi->connect_retry ||
      lex_mi->server_id ||
      lex_mi->auto_position != LEX_MASTER_INFO::LEX_MI_UNCHANGED ||
      lex_mi->ssl != LEX_MASTER_INFO::LEX_MI_UNCHANGED ||
      lex_mi->ssl_verify_server_cert != LEX_MASTER_INFO::LEX_MI_UNCHANGED ||
      lex_mi->heartbeat_opt != LEX_MASTER_INFO::LEX_MI_UNCHANGED ||
      lex_mi->retry_count_opt !=  LEX_MASTER_INFO::LEX_MI_UNCHANGED ||
      lex_mi->ssl_key ||
      lex_mi->ssl_cert ||
      lex_mi->ssl_ca ||
      lex_mi->ssl_capath ||
      lex_mi->tls_version ||
      lex_mi->ssl_cipher ||
      lex_mi->ssl_crl ||
      lex_mi->ssl_crlpath ||
      lex_mi->repl_ignore_server_ids_opt == LEX_MASTER_INFO::LEX_MI_ENABLE ||
      lex_mi->relay_log_name ||
      lex_mi->relay_log_pos ||
      lex_mi->sql_delay != -1)
    have_extra_option_received= true;

  DBUG_RETURN(have_extra_option_received);
}

/**
  Entry point for the CHANGE MASTER command. Function
  decides to create a new channel or create an existing one.

  @param[in]        thd        the client thread that issued the command.

  @return
    @retval         true        fail
    @retval         false       success.
*/
bool change_master_cmd(THD *thd)
{
  DBUG_ENTER("change_master_cmd");

  Master_info *mi= 0;
  LEX *lex= thd->lex;
  bool res=false;

  channel_map.wrlock();

  /* The slave must have been initialized to allow CHANGE MASTER statements */
  if (!is_slave_configured())
  {
    my_message(ER_SLAVE_CONFIGURATION, ER(ER_SLAVE_CONFIGURATION), MYF(0));
    res= true;
    goto err;
  }

  //If the chosen name is for group_replication_applier channel we abort
  if (channel_map.is_group_replication_channel_name(lex->mi.channel, true))
  {
    my_error(ER_SLAVE_CHANNEL_NAME_INVALID_OR_TOO_LONG, MYF(0));
    res= true;
    goto err;
  }

  // If the channel being used is group_replication_recovery we allow the
  // channel creation based on the check as to which field is being updated.
  if (channel_map.is_group_replication_channel_name(lex->mi.channel) &&
      !channel_map.is_group_replication_channel_name(lex->mi.channel, true))
  {
    LEX_MASTER_INFO* lex_mi= &thd->lex->mi;
    if (is_invalid_change_master_for_group_replication_recovery(lex_mi))
    {
      my_error(ER_SLAVE_CHANNEL_OPERATION_NOT_ALLOWED, MYF(0),
               "CHANGE MASTER with the given parameters", lex->mi.channel);
      res= true;
      goto err;
    }
  }

  /*
    Error out if number of replication channels are > 1 if FOR CHANNEL
    clause is not provided in the CHANGE MASTER command.
  */
  if (!lex->mi.for_channel && channel_map.get_num_instances() > 1)
  {
    my_error(ER_SLAVE_MULTIPLE_CHANNELS_CMD, MYF(0));
    res= true;
    goto err;
  }

  /* Get the Master_info of the channel */
  mi= channel_map.get_mi(lex->mi.channel);

  /* create a new channel if doesn't exist */
  if (!mi && strcmp(lex->mi.channel, channel_map.get_default_channel()))
  {
    enum_channel_type channel_type= SLAVE_REPLICATION_CHANNEL;
    if (channel_map.is_group_replication_channel_name(lex->mi.channel))
      channel_type= GROUP_REPLICATION_CHANNEL;

    /* The mi will be returned holding mi->channel_lock for writing */
    if (add_new_channel(&mi, lex->mi.channel, channel_type))
      goto err;
  }

  if (mi)
  {
    if (!(res= change_master(thd, mi, &thd->lex->mi)))
    {
      my_ok(thd);
    }
  }
  else
  {
    /*
       Even default channel does not exist. So issue a previous
       backward compatible  error message (till 5.6).
       @TODO: This error message shall be improved.
    */
    my_message(ER_SLAVE_CONFIGURATION, ER(ER_SLAVE_CONFIGURATION), MYF(0));
  }

err:
  channel_map.unlock();

  DBUG_RETURN(res);
}


/**
  Check if there is any slave SQL config conflict.

  @param[in] rli The slave's rli object.

  @return 0 is returned if there is no conflict, otherwise 1 is returned.
 */
static int check_slave_sql_config_conflict(const Relay_log_info *rli)
{
  int channel_mts_submode, slave_parallel_workers;

  if (rli)
  {
    channel_mts_submode= rli->channel_mts_submode;
    slave_parallel_workers= rli->opt_slave_parallel_workers;
  }
  else
  {
    /*
      When the slave is first initialized, we collect the values from the
      command line options
    */
    channel_mts_submode= mts_parallel_option;
    slave_parallel_workers= opt_mts_slave_parallel_workers;
  }

  if (opt_slave_preserve_commit_order && slave_parallel_workers > 0)
  {
    if (channel_mts_submode == MTS_PARALLEL_TYPE_DB_NAME)
    {
      my_error(ER_DONT_SUPPORT_SLAVE_PRESERVE_COMMIT_ORDER, MYF(0),
               "when slave_parallel_type is DATABASE");
      return ER_DONT_SUPPORT_SLAVE_PRESERVE_COMMIT_ORDER;
    }

    if ((!opt_bin_log || !opt_log_slave_updates) &&
        channel_mts_submode == MTS_PARALLEL_TYPE_LOGICAL_CLOCK)
    {
      my_error(ER_DONT_SUPPORT_SLAVE_PRESERVE_COMMIT_ORDER, MYF(0),
               "unless the binlog and log_slave update options are "
               "both enabled");
      return ER_DONT_SUPPORT_SLAVE_PRESERVE_COMMIT_ORDER;
    }
  }

  if (rli)
  {
    const char* channel= const_cast<Relay_log_info*>(rli)->get_channel();
    if (slave_parallel_workers > 0 &&
        channel_mts_submode != MTS_PARALLEL_TYPE_LOGICAL_CLOCK &&
        channel_map.is_group_replication_channel_name(channel, true))
    {
        my_error(ER_SLAVE_CHANNEL_OPERATION_NOT_ALLOWED, MYF(0),
                 "START SLAVE SQL_THREAD when SLAVE_PARALLEL_WORKERS > 0 "
                 "and SLAVE_PARALLEL_TYPE != LOGICAL_CLOCK", channel);
        return ER_SLAVE_CHANNEL_OPERATION_NOT_ALLOWED;
    }
  }

  return 0;
}


/**
  Checks if any slave threads of any channel is running in Multisource
  replication.
  @note: The caller shall possess channel_map lock before calling this function.

  @param[in]        thread_mask       type of slave thread- IO/SQL or any
  @param[in]        already_locked_mi the mi that has its run_lock already
                                      taken.

  @return
    @retval          true               atleast one channel threads are running.
    @retval          false              none of the the channels are running.
*/
bool is_any_slave_channel_running(int thread_mask,
                                  Master_info* already_locked_mi)
{
  DBUG_ENTER("is_any_slave_channel_running");
  Master_info *mi= 0;
  bool is_running;

  channel_map.assert_some_lock();

  for (mi_map::iterator it= channel_map.begin(); it != channel_map.end(); it++)
  {
    mi= it->second;

    if (mi)
    {
      if ((thread_mask & SLAVE_IO) != 0)
      {
        /*
          start_slave() might call this function after already locking the
          rli->run_lock for a slave channel that is going to be started.
          In this case, we just assert that the lock is taken.
        */
        if (mi != already_locked_mi)
          mysql_mutex_lock(&mi->run_lock);
        else
        {
          mysql_mutex_assert_owner(&mi->run_lock);
        }
        is_running= mi->slave_running;
        if (mi != already_locked_mi)
          mysql_mutex_unlock(&mi->run_lock);
        if (is_running)
          DBUG_RETURN(true);
      }

      if ((thread_mask & SLAVE_SQL) != 0)
      {
        /*
          start_slave() might call this function after already locking the
          rli->run_lock for a slave channel that is going to be started.
          In this case, we just assert that the lock is taken.
        */
        if (mi != already_locked_mi)
          mysql_mutex_lock(&mi->rli->run_lock);
        else
        {
          mysql_mutex_assert_owner(&mi->rli->run_lock);
        }
        is_running= mi->rli->slave_running;
        if (mi != already_locked_mi)
          mysql_mutex_unlock(&mi->rli->run_lock);
        if (is_running)
          DBUG_RETURN(true);
      }
    }

  }

  DBUG_RETURN(false);
}


/**
  @} (end of group Replication)
*/
#endif /* HAVE_REPLICATION */<|MERGE_RESOLUTION|>--- conflicted
+++ resolved
@@ -8279,13 +8279,7 @@
      direct master (an unsupported, useless setup!).
   */
 
-<<<<<<< HEAD
-  mysql_mutex_lock(log_lock);
-  DBUG_ASSERT(lock_count == 1);
-  lock_count= 2;
-
-=======
->>>>>>> a8ba02f3
+
   s_id= uint4korr(buf + SERVER_ID_OFFSET);
 
   /*
@@ -8344,35 +8338,7 @@
   }
   else
   {
-<<<<<<< HEAD
     bool is_error= false;
-=======
-    DBUG_EXECUTE_IF("flush_after_reading_gtid_event",
-                    if (event_type == GTID_LOG_EVENT && gtid.gno == 4)
-                      DBUG_SET("+d,set_max_size_zero");
-                   );
-    DBUG_EXECUTE_IF("set_append_buffer_error",
-                    if (event_type == GTID_LOG_EVENT && gtid.gno == 4)
-                      DBUG_SET("+d,simulate_append_buffer_error");
-                   );
-    /*
-      Add the GTID to the retrieved set before actually appending it to relay
-      log. This will ensure that if a rotation happens at this point of time the
-      new GTID will be reflected as part of Previous_Gtid set and
-      Retrieved_Gtid_Set will not have any gaps.
-    */
-    if (event_type == GTID_LOG_EVENT)
-    {
-      global_sid_lock->rdlock();
-      old_retrieved_gtid= *(mi->rli->get_last_retrieved_gtid());
-      int ret= rli->add_logged_gtid(gtid.sidno, gtid.gno);
-      if (!ret)
-        rli->set_last_retrieved_gtid(gtid);
-      global_sid_lock->unlock();
-      if (ret != 0)
-        goto err;
-    }
->>>>>>> a8ba02f3
     /* write the event to the relay log */
     if (likely(rli->relay_log.append_buffer(buf, event_len, mi) == 0))
     {
@@ -8400,27 +8366,19 @@
 #ifndef DBUG_OFF
         if (!mi->get_last_gtid_queued()->is_empty())
         {
-<<<<<<< HEAD
           DBUG_PRINT("info", ("Discarding Gtid(%d, %lld) as the transaction "
                               "wasn't complete and we found an "
                               "ANONYMOUS_GTID_LOG_EVENT.",
                               mi->get_last_gtid_queued()->sidno,
                               mi->get_last_gtid_queued()->gno));
-=======
-          global_sid_lock->unlock();
-          goto err;
->>>>>>> a8ba02f3
         }
 #endif
         mi->clear_last_gtid_queued();
       }
     }
-<<<<<<< HEAD
     else
       is_error= true;
-=======
     mysql_mutex_lock(log_lock);
->>>>>>> a8ba02f3
     rli->ign_master_log_name_end[0]= 0; // last event is not ignored
     mysql_mutex_unlock(log_lock);
     if (save_buf != NULL)
@@ -8433,10 +8391,7 @@
       goto err;
     }
   }
-<<<<<<< HEAD
   goto end;
-=======
->>>>>>> a8ba02f3
 
 err:
   error= true;
@@ -8444,8 +8399,6 @@
 end:
   if (lock_count >= 1)
     mysql_mutex_unlock(&mi->data_lock);
-  if (lock_count >= 2)
-    mysql_mutex_unlock(log_lock);
   DBUG_PRINT("info", ("error: %d", error));
   DBUG_RETURN(error);
 }
