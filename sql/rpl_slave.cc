--- conflicted
+++ resolved
@@ -5366,15 +5366,6 @@
   rli->checkpoint_seqno= 0;
   rli->mts_last_online_stat= my_time(0);
   rli->mts_group_status= Relay_log_info::MTS_NOT_IN_GROUP;
-<<<<<<< HEAD
-  /*
-    dyn memory to consume by Coordinator per event
-  */
-  init_alloc_root(key_memory_rli_mts_coor,
-                  &rli->mts_coor_mem_root, NAME_LEN,
-                  (MAX_DBS_IN_EVENT_MTS / 2) * NAME_LEN);
-=======
->>>>>>> a9800d0d
 
   if (init_hash_workers(n))  // MTS: mapping_db_to_worker
   {
@@ -6976,13 +6967,10 @@
                   mi->ssl_ca[0]?mi->ssl_ca:0,
                   mi->ssl_capath[0]?mi->ssl_capath:0,
                   mi->ssl_cipher[0]?mi->ssl_cipher:0);
-<<<<<<< HEAD
-=======
 #ifdef HAVE_YASSL
     mi->ssl_crl[0]= '\0';
     mi->ssl_crlpath[0]= '\0';
 #endif
->>>>>>> a9800d0d
     mysql_options(mysql, MYSQL_OPT_SSL_CRL,
                   mi->ssl_crl[0] ? mi->ssl_crl : 0);
     mysql_options(mysql, MYSQL_OPT_SSL_CRLPATH,
@@ -8530,44 +8518,6 @@
                  ER_SLAVE_IGNORED_SSL_PARAMS, ER(ER_SLAVE_IGNORED_SSL_PARAMS));
 #endif
 
-<<<<<<< HEAD
-  if (lex_mi->relay_log_name)
-  {
-    need_relay_log_purge= 0;
-    char relay_log_name[FN_REFLEN];
-
-    mi->rli->relay_log.make_log_name(relay_log_name, lex_mi->relay_log_name);
-    mi->rli->set_group_relay_log_name(relay_log_name);
-    mi->rli->set_event_relay_log_name(relay_log_name);
-    mi->rli->is_group_master_log_pos_invalid= true;
-  }
-
-  if (lex_mi->relay_log_pos)
-  {
-    need_relay_log_purge= 0;
-    mi->rli->set_group_relay_log_pos(lex_mi->relay_log_pos);
-    mi->rli->set_event_relay_log_pos(lex_mi->relay_log_pos);
-    mi->rli->is_group_master_log_pos_invalid= true;
-  }
-
-=======
->>>>>>> a9800d0d
-  /*
-   Consider a situation like this
-
-     mysql> STOP SLAVE;
-     mysql> CHANGE MASTER TO RELAY_LOG_POS=4;
-     mysql> CHANGE_MASTER TO MASTER_HOST='something.example.com',
-                             MASTER_PORT=23789,
-                             MASTER_USER='repl_user';
-     mysql> START SLAVE;
-
-   In this case the group_master_log_pos is valid after the second change
-   master so this flag should be unset.
-   */
-  if (!lex_mi->relay_log_name && !lex_mi->relay_log_pos)
-    mi->rli->is_group_master_log_pos_invalid= false;
-
   /*
     If user did specify neither host nor port nor any log name nor any log
     pos, i.e. he specified only user/password/master_connect_retry, he probably
@@ -8889,24 +8839,8 @@
     goto err;
   }
 
-<<<<<<< HEAD
-  mysql_mutex_lock(&mi->rli->data_lock);
-  mi->rli->abort_pos_wait++; /* for MASTER_POS_WAIT() to abort */
-  /* Clear the errors, for a clean start */
-  mi->rli->clear_error();
-  if (mi->rli->workers_array_initialized)
-  {
-    for(uint i= 0; i < mi->rli->get_worker_count(); i++)
-    {
-      mi->rli->get_worker(i)->clear_error();
-    }
-  }
-
-  mi->rli->clear_until_condition();
-=======
   if ((thread_mask & SLAVE_SQL) == 0) /* Applier module is not executing */
   {
->>>>>>> a9800d0d
 
     /*
       The following code for purging logs can be improved. We currently use
