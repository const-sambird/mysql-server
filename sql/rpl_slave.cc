/* Copyright (c) 2000, 2017, Oracle and/or its affiliates. All rights reserved.

   This program is free software; you can redistribute it and/or modify
   it under the terms of the GNU General Public License as published by
   the Free Software Foundation; version 2 of the License.

   This program is distributed in the hope that it will be useful,
   but WITHOUT ANY WARRANTY; without even the implied warranty of
   MERCHANTABILITY or FITNESS FOR A PARTICULAR PURPOSE.  See the
   GNU General Public License for more details.

   You should have received a copy of the GNU General Public License
   along with this program; if not, write to the Free Software Foundation,
   51 Franklin Street, Fifth Floor, Boston, MA  02110-1301, USA */


/**
  @addtogroup Replication
  @{

  @file sql/rpl_slave.cc

  @brief Code to run the io thread and the sql thread on the
  replication slave.
*/

#include "sql/rpl_slave.h"

#include "my_config.h"

#include <errno.h>
#include <fcntl.h>
#include <math.h>
#include <signal.h>
#include <stdio.h>
#include <stdlib.h>
#include <string.h>

#include "mysql/components/services/log_builtins.h"
#include "mysql/components/services/psi_memory_bits.h"
#include "mysql/components/services/psi_stage_bits.h"
#include "mysql/plugin.h"
#include "mysql/psi/mysql_cond.h"
#include "mysql/psi/mysql_mutex.h"
#include "mysql/psi/psi_base.h"
#include "mysql/status_var.h"
#include "sql/rpl_channel_service_interface.h"
#ifdef HAVE_SYS_TIME_H
#include <sys/time.h>
#endif
#include <time.h>
#ifdef HAVE_UNISTD_H
#include <unistd.h>
#endif
#include <algorithm>
#include <atomic>
#include <map>
#include <string>
#include <utility>
#include <vector>

#include "binary_log_types.h"
#include "binlog_event.h"
#include "control_events.h"
#include "debug_vars.h"
#include "errmsg.h"                            // CR_*
#include "lex_string.h"
#include "m_ctype.h"
#include "m_string.h"
#include "my_bitmap.h"                         // MY_BITMAP
#include "my_byteorder.h"
#include "my_command.h"
#include "my_compiler.h"
#include "my_dbug.h"
#include "my_dir.h"
#include "my_io.h"
#include "my_loglevel.h"
#include "my_macros.h"
#include "my_sys.h"
#include "my_systime.h"
#include "my_thread_local.h"                   // thread_local_key_t
#include "mysql.h"                             // MYSQL
#include "mysql/psi/mysql_file.h"
#include "mysql/psi/mysql_memory.h"
#include "mysql/psi/mysql_thread.h"
#include "mysql/service_mysql_alloc.h"
#include "mysql/thread_type.h"
#include "mysql_com.h"
#include "mysqld_error.h"
#include "pfs_thread_provider.h"
#include "prealloced_array.h"
#include "sql/auth/auth_acls.h"
#include "sql/auth/sql_security_ctx.h"
#include "sql/binlog.h"
#include "sql/current_thd.h"
#include "sql/debug_sync.h"                    // DEBUG_SYNC
#include "sql/derror.h"                        // ER_THD
#include "sql/dynamic_ids.h"                   // Server_ids
#include "sql/handler.h"
#include "sql/item.h"
#include "sql/log.h"
#include "sql/log_event.h"                     // Rotate_log_event
#include "sql/mdl.h"
#include "sql/mysqld.h"                        // ER
#include "sql/mysqld_thd_manager.h"            // Global_THD_manager
#include "sql/protocol.h"
#include "sql/protocol_classic.h"
#include "sql/psi_memory_key.h"
#include "sql/query_options.h"
#include "sql/rpl_filter.h"
#include "sql/rpl_group_replication.h"
#include "sql/rpl_gtid.h"
#include "sql/rpl_handler.h"                   // RUN_HOOK
#include "sql/rpl_info.h"
#include "sql/rpl_info_factory.h"              // Rpl_info_factory
#include "sql/rpl_info_handler.h"
#include "sql/rpl_mi.h"
#include "sql/rpl_msr.h"                       // Multisource_info
#include "sql/rpl_mts_submode.h"
#include "sql/rpl_reporting.h"
#include "sql/rpl_rli.h"                       // Relay_log_info
#include "sql/rpl_rli_pdb.h"                   // Slave_worker
#include "sql/rpl_slave_commit_order_manager.h" // Commit_order_manager
#include "sql/rpl_slave_until_options.h"
#include "sql/rpl_trx_boundary_parser.h"
#include "sql/rpl_utility.h"
#include "sql/sql_class.h"                     // THD
#include "sql/sql_const.h"
#include "sql/sql_error.h"
#include "sql/sql_lex.h"
#include "sql/sql_list.h"
#include "sql/sql_parse.h"                     // execute_init_command
#include "sql/sql_plugin.h"                    // opt_plugin_dir_ptr
#include "sql/system_variables.h"
#include "sql/table.h"
#include "sql/transaction.h"                   // trans_begin
#include "sql/transaction_info.h"
#include "sql_common.h"                        // end_server
#include "sql_string.h"
#include "typelib.h"
#include "sql/sql_backup_lock.h"               // is_instance_backup_locked

struct mysql_cond_t;
struct mysql_mutex_t;

using std::min;
using std::max;
using binary_log::checksum_crc32;
using binary_log::Log_event_header;

#define FLAGSTR(V,F) ((V)&(F)?#F" ":"")

/*
  a parameter of sql_slave_killed() to defer the killed status
*/
#define SLAVE_WAIT_GROUP_DONE 60
bool use_slave_mask = 0;
MY_BITMAP slave_error_mask;
char slave_skip_error_names[SHOW_VAR_FUNC_BUFF_SIZE];

char* slave_load_tmpdir = 0;
bool replicate_same_server_id;
ulonglong relay_log_space_limit = 0;

const char *relay_log_index= 0;
const char *relay_log_basename= 0;

/*
  MTS load-ballancing parameter.
  Max length of one MTS Worker queue. The value also determines the size
  of Relay_log_info::gaq (see @c slave_start_workers()).
  It can be set to any value in [1, ULONG_MAX - 1] range.
*/
const ulong mts_slave_worker_queue_len_max= 16384;

/*
  Statistics go to the error log every # of seconds when
  --log_error_verbosity > 2
*/
const long mts_online_stat_period= 60 * 2;


/*
  MTS load-ballancing parameter.
  Time unit in microsecs to sleep by MTS Coordinator to avoid extra thread
  signalling in the case of Worker queues are close to be filled up.
*/
const ulong mts_coordinator_basic_nap= 5;

/*
  MTS load-ballancing parameter.
  Percent of Worker queue size at which Worker is considered to become
  hungry.

  C enqueues --+                   . underrun level
               V                   "
   +----------+-+------------------+--------------+
   | empty    |.|::::::::::::::::::|xxxxxxxxxxxxxx| ---> Worker dequeues
   +----------+-+------------------+--------------+

   Like in the above diagram enqueuing to the x-d area would indicate
   actual underrruning by Worker.
*/
const ulong mts_worker_underrun_level= 10;


/*
  When slave thread exits, we need to remember the temporary tables so we
  can re-use them on slave start.

  TODO: move the vars below under Master_info
*/

int disconnect_slave_event_count = 0, abort_slave_event_count = 0;

static thread_local Master_info *RPL_MASTER_INFO= nullptr;

enum enum_slave_reconnect_actions
{
  SLAVE_RECON_ACT_REG= 0,
  SLAVE_RECON_ACT_DUMP= 1,
  SLAVE_RECON_ACT_EVENT= 2,
  SLAVE_RECON_ACT_MAX
};

enum enum_slave_reconnect_messages
{
  SLAVE_RECON_MSG_WAIT= 0,
  SLAVE_RECON_MSG_KILLED_WAITING= 1,
  SLAVE_RECON_MSG_AFTER= 2,
  SLAVE_RECON_MSG_FAILED= 3,
  SLAVE_RECON_MSG_COMMAND= 4,
  SLAVE_RECON_MSG_KILLED_AFTER= 5,
  SLAVE_RECON_MSG_MAX
};

static const char *reconnect_messages[SLAVE_RECON_ACT_MAX][SLAVE_RECON_MSG_MAX]=
{
  {
    "Waiting to reconnect after a failed registration on master",
    "Slave I/O thread killed while waiting to reconnect after a failed \
registration on master",
    "Reconnecting after a failed registration on master",
    "failed registering on master, reconnecting to try again, \
log '%s' at position %s",
    "COM_REGISTER_SLAVE",
    "Slave I/O thread killed during or after reconnect"
  },
  {
    "Waiting to reconnect after a failed binlog dump request",
    "Slave I/O thread killed while retrying master dump",
    "Reconnecting after a failed binlog dump request",
    "failed dump request, reconnecting to try again, log '%s' at position %s",
    "COM_BINLOG_DUMP",
    "Slave I/O thread killed during or after reconnect"
  },
  {
    "Waiting to reconnect after a failed master event read",
    "Slave I/O thread killed while waiting to reconnect after a failed read",
    "Reconnecting after a failed master event read",
    "Slave I/O thread: Failed reading log event, reconnecting to retry, \
log '%s' at position %s",
    "",
    "Slave I/O thread killed during or after a reconnect done to recover from \
failed read"
  }
};

enum enum_slave_apply_event_and_update_pos_retval
{
  SLAVE_APPLY_EVENT_AND_UPDATE_POS_OK= 0,
  SLAVE_APPLY_EVENT_AND_UPDATE_POS_APPLY_ERROR= 1,
  SLAVE_APPLY_EVENT_AND_UPDATE_POS_UPDATE_POS_ERROR= 2,
  SLAVE_APPLY_EVENT_AND_UPDATE_POS_APPEND_JOB_ERROR= 3,
  SLAVE_APPLY_EVENT_AND_UPDATE_POS_MAX
};


static int process_io_rotate(Master_info* mi, Rotate_log_event* rev);
static bool wait_for_relay_log_space(Relay_log_info* rli);
static inline bool io_slave_killed(THD* thd,Master_info* mi);
static inline bool is_autocommit_off_and_infotables(THD* thd);
static int init_slave_thread(THD* thd, SLAVE_THD_TYPE thd_type);
static void print_slave_skip_errors(void);
static int safe_connect(THD* thd, MYSQL* mysql, Master_info* mi);
static int safe_reconnect(THD* thd, MYSQL* mysql, Master_info* mi,
                          bool suppress_warnings);
static int connect_to_master(THD* thd, MYSQL* mysql, Master_info* mi,
                             bool reconnect, bool suppress_warnings);
static int get_master_version_and_clock(MYSQL* mysql, Master_info* mi);
static int get_master_uuid(MYSQL *mysql, Master_info *mi);
int io_thread_init_commands(MYSQL *mysql, Master_info *mi);
static Log_event* next_event(Relay_log_info* rli);
static int terminate_slave_thread(THD *thd,
                                  mysql_mutex_t *term_lock,
                                  mysql_cond_t *term_cond,
                                  std::atomic<uint> *slave_running,
                                  ulong *stop_wait_timeout,
                                  bool need_lock_term,
                                  bool force= false);
static bool check_io_slave_killed(THD *thd, Master_info *mi, const char *info);
static int mts_event_coord_cmp(LOG_POS_COORD *id1, LOG_POS_COORD *id2);

static int check_slave_sql_config_conflict(const Relay_log_info *rli);

/*
  Applier thread InnoDB priority.
  When two transactions conflict inside InnoDB, the one with
  greater priority wins.

  @param thd       Thread handler for slave
  @param priority  Thread priority
*/
static void set_thd_tx_priority(THD* thd, int priority)
{
  DBUG_ENTER("set_thd_tx_priority");
  DBUG_ASSERT(thd->system_thread == SYSTEM_THREAD_SLAVE_SQL ||
              thd->system_thread == SYSTEM_THREAD_SLAVE_WORKER);

  thd->thd_tx_priority= priority;
  DBUG_EXECUTE_IF("dbug_set_high_prio_sql_thread",
  {
    thd->thd_tx_priority= 1;
  });

  DBUG_VOID_RETURN;
}

/*
  Function to set the slave's max_allowed_packet based on the value
  of slave_max_allowed_packet.

    @in_param    thd    Thread handler for slave
    @in_param    mysql  MySQL connection handle
*/

static void set_slave_max_allowed_packet(THD *thd, MYSQL *mysql)
{
  DBUG_ENTER("set_slave_max_allowed_packet");
  // thd and mysql must be valid
  DBUG_ASSERT(thd && mysql);

  thd->variables.max_allowed_packet= slave_max_allowed_packet;
  /*
    Adding MAX_LOG_EVENT_HEADER_LEN to the max_packet_size on the I/O
    thread and the mysql->option max_allowed_packet, since a
    replication event can become this much  larger than
    the corresponding packet (query) sent from client to master.
  */
  thd->get_protocol_classic()->set_max_packet_size(
    slave_max_allowed_packet + MAX_LOG_EVENT_HEADER);
  /*
    Skipping the setting of mysql->net.max_packet size to slave
    max_allowed_packet since this is done during mysql_real_connect.
  */
  mysql->options.max_allowed_packet=
    slave_max_allowed_packet+MAX_LOG_EVENT_HEADER;
  DBUG_VOID_RETURN;
}

/*
  Find out which replications threads are running

  SYNOPSIS
    init_thread_mask()
    mask                Return value here
    mi                  master_info for slave
    inverse             If set, returns which threads are not running

  IMPLEMENTATION
    Get a bit mask for which threads are running so that we can later restart
    these threads.

  RETURN
    mask        If inverse == 0, running threads
                If inverse == 1, stopped threads
*/

void init_thread_mask(int* mask, Master_info* mi, bool inverse)
{
  bool set_io = mi->slave_running, set_sql = mi->rli->slave_running;
  int tmp_mask=0;
  DBUG_ENTER("init_thread_mask");

  if (set_io)
    tmp_mask |= SLAVE_IO;
  if (set_sql)
    tmp_mask |= SLAVE_SQL;
  if (inverse)
    tmp_mask^= (SLAVE_IO | SLAVE_SQL);
  *mask = tmp_mask;
  DBUG_VOID_RETURN;
}


/*
  lock_slave_threads()
*/

void lock_slave_threads(Master_info* mi)
{
  DBUG_ENTER("lock_slave_threads");

  //TODO: see if we can do this without dual mutex
  mysql_mutex_lock(&mi->run_lock);
  mysql_mutex_lock(&mi->rli->run_lock);
  DBUG_VOID_RETURN;
}


/*
  unlock_slave_threads()
*/

void unlock_slave_threads(Master_info* mi)
{
  DBUG_ENTER("unlock_slave_threads");

  //TODO: see if we can do this without dual mutex
  mysql_mutex_unlock(&mi->rli->run_lock);
  mysql_mutex_unlock(&mi->run_lock);
  DBUG_VOID_RETURN;
}

#ifdef HAVE_PSI_INTERFACE

static PSI_memory_key key_memory_rli_mts_coor;

static PSI_thread_key key_thread_slave_io, key_thread_slave_sql, key_thread_slave_worker;

static PSI_thread_info all_slave_threads[]=
{
  { &key_thread_slave_io, "slave_io", PSI_FLAG_SINGLETON, 0, PSI_DOCUMENT_ME},
  { &key_thread_slave_sql, "slave_sql", PSI_FLAG_SINGLETON, 0, PSI_DOCUMENT_ME},
  { &key_thread_slave_worker, "slave_worker", PSI_FLAG_SINGLETON, 0, PSI_DOCUMENT_ME}
};

static PSI_memory_info all_slave_memory[]=
{
  { &key_memory_rli_mts_coor, "Relay_log_info::mts_coor", 0, 0, PSI_DOCUMENT_ME}
};

static void init_slave_psi_keys(void)
{
  const char* category= "sql";
  int count;

  count= static_cast<int>(array_elements(all_slave_threads));
  mysql_thread_register(category, all_slave_threads, count);

  count= static_cast<int>(array_elements(all_slave_memory));
  mysql_memory_register(category, all_slave_memory, count);
}
#endif /* HAVE_PSI_INTERFACE */

/* Initialize slave structures */

int init_slave()
{
  DBUG_ENTER("init_slave");
  int error= 0;
  int thread_mask= SLAVE_SQL | SLAVE_IO;
  Master_info *mi= NULL;

#ifdef HAVE_PSI_INTERFACE
  init_slave_psi_keys();
#endif

  /*
    This is called when mysqld starts. Before client connections are
    accepted. However bootstrap may conflict with us if it does START SLAVE.
    So it's safer to take the lock.
  */
  channel_map.wrlock();

  RPL_MASTER_INFO= nullptr;

  /*
    Create slave info objects by reading repositories of individual
    channels and add them into channel_map
  */
  if ((error= Rpl_info_factory::create_slave_info_objects(opt_mi_repository_id,
                                                          opt_rli_repository_id,
                                                          thread_mask,
                                                          &channel_map)))
    LogErr(ERROR_LEVEL,
           ER_RPL_SLAVE_FAILED_TO_CREATE_OR_RECOVER_INFO_REPOSITORIES);

#ifndef DBUG_OFF
  /* @todo: Print it for all the channels */
  {
    Master_info *default_mi;
    default_mi= channel_map.get_default_channel_mi();
    if (default_mi && default_mi->rli)
    {
      DBUG_PRINT("info", ("init group master %s %lu  group relay %s %lu event %s %lu\n",
                          default_mi->rli->get_group_master_log_name(),
                          (ulong) default_mi->rli->get_group_master_log_pos(),
                          default_mi->rli->get_group_relay_log_name(),
                          (ulong) default_mi->rli->get_group_relay_log_pos(),
                          default_mi->rli->get_event_relay_log_name(),
                          (ulong) default_mi->rli->get_event_relay_log_pos()));
    }
  }
#endif

  if (get_gtid_mode(GTID_MODE_LOCK_CHANNEL_MAP) == GTID_MODE_OFF)
  {
    for (mi_map::iterator it= channel_map.begin(); it != channel_map.end(); it++)
    {
      Master_info *mi= it->second;
      if (mi != NULL && mi->is_auto_position())
      {
        LogErr(WARNING_LEVEL,
               ER_RPL_SLAVE_AUTO_POSITION_IS_1_AND_GTID_MODE_IS_OFF,
               mi->get_channel(), mi->get_channel());
      }
    }
  }

  if (check_slave_sql_config_conflict(NULL))
  {
    error= 1;
    goto err;
  }

  /*
    Loop through the channel_map and start slave threads for each channel.
  */
  if (!opt_skip_slave_start)
  {
    for (mi_map::iterator it= channel_map.begin(); it!=channel_map.end(); it++)
    {
      mi= it->second;

      /* If server id is not set, start_slave_thread() will say it */
      if (Master_info::is_configured(mi))
      {
        /* same as in start_slave() cache the global var values into rli's members */
        mi->rli->opt_slave_parallel_workers= opt_mts_slave_parallel_workers;
        mi->rli->checkpoint_group= opt_mts_checkpoint_group;
        if (mts_parallel_option == MTS_PARALLEL_TYPE_DB_NAME)
          mi->rli->channel_mts_submode = MTS_PARALLEL_TYPE_DB_NAME;
        else
          mi->rli->channel_mts_submode = MTS_PARALLEL_TYPE_LOGICAL_CLOCK;
        if (start_slave_threads(true/*need_lock_slave=true*/,
                                false/*wait_for_start=false*/,
                                mi,
                                thread_mask))
        {
          LogErr(ERROR_LEVEL, ER_FAILED_TO_START_SLAVE_THREAD,
                 mi->get_channel());
        }
      }
    }
  }

err:

  channel_map.unlock();
  if (error)
    LogErr(INFORMATION_LEVEL, ER_SLAVE_NOT_STARTED_ON_SOME_CHANNELS);

  DBUG_RETURN(error);
}


/**
   Function to start a slave for all channels.
   Used in Multisource replication.
   @param[in]        thd           THD object of the client.

   @retval false success
   @retval true error

    @todo  It is good to continue to start other channels
           when a slave start failed for other channels.

    @todo  The problem with the below code is if the slave is already
           stared, we would multple warnings called
           "Slave was already running" for each channel.
           A nice warning message  would be to add
           "Slave for channel '%s" was already running"
           but error messages are in different languages and cannot be tampered
           with so, we have to handle it case by case basis, whether
           only default channel exists or not and properly continue with
           starting other channels if one channel fails clearly giving
           an error message by displaying failed channels.
*/
bool start_slave(THD *thd)
{

  DBUG_ENTER("start_slave(THD)");
  Master_info *mi;
  bool channel_configured, error= false;

  if (channel_map.get_num_instances() == 1)
  {
    mi= channel_map.get_default_channel_mi();
    DBUG_ASSERT(mi);
    if (start_slave(thd, &thd->lex->slave_connection,
                    &thd->lex->mi, thd->lex->slave_thd_opt, mi, true))
      DBUG_RETURN(true);
  }
  else
  {
    /*
      Users cannot start more than one channel's applier thread
      if sql_slave_skip_counter > 0. It throws an error to the session.
    */
    mysql_mutex_lock(&LOCK_sql_slave_skip_counter);
    /* sql_slave_skip_counter > 0 && !(START SLAVE IO_THREAD) */
    if (sql_slave_skip_counter > 0 && !(thd->lex->slave_thd_opt & SLAVE_IO))
    {
      my_error(ER_SLAVE_CHANNEL_SQL_SKIP_COUNTER, MYF(0));
      mysql_mutex_unlock(&LOCK_sql_slave_skip_counter);
      DBUG_RETURN(true);
    }
    mysql_mutex_unlock(&LOCK_sql_slave_skip_counter);

    for (mi_map::iterator it= channel_map.begin(); it!= channel_map.end(); it++)
    {
      mi= it->second;

      channel_configured= mi && mi->inited && mi->host[0];   // channel properly configured.

      if (channel_configured)
      {
        if (start_slave(thd, &thd->lex->slave_connection,
                        &thd->lex->mi,
                        thd->lex->slave_thd_opt, mi, true))
        {
          LogErr(ERROR_LEVEL, ER_RPL_SLAVE_CANT_START_SLAVE_FOR_CHANNEL,
                 mi->get_channel());
          error= true;
        }
      }
    }
  }
  if (!error)
  {
    /* no error */
    my_ok(thd);
  }
  DBUG_RETURN(error);
}


/**
   Function to stop a slave for all channels.
   Used in Multisource replication.
   @param[in]        thd           THD object of the client.

   @return
    @retval           0            success
    @retval           1           error

    @todo  It is good to continue to stop other channels
           when a slave start failed for other channels.
*/
int stop_slave(THD *thd)
{
  DBUG_ENTER("stop_slave(THD)");
  bool push_temp_table_warning= true;
  Master_info *mi=0;
  int error= 0;

  if (channel_map.get_num_instances() == 1)
  {
    mi= channel_map.get_default_channel_mi();

    DBUG_ASSERT(!strcmp(mi->get_channel(),
                        channel_map.get_default_channel()));

    error= stop_slave(thd, mi, 1,
                      false /*for_one_channel*/, &push_temp_table_warning);
  }
  else
  {
    for(mi_map::iterator it= channel_map.begin(); it!= channel_map.end(); it++)
    {
      mi= it->second;

      if (Master_info::is_configured(mi))
      {
        if (stop_slave(thd, mi, 1,
                       false /*for_one_channel*/, &push_temp_table_warning))
        {
          LogErr(ERROR_LEVEL, ER_RPL_SLAVE_CANT_STOP_SLAVE_FOR_CHANNEL,
                 mi->get_channel());
          error= 1;
        }
      }
    }
  }

  if (!error)
  {
    /* no error */
    my_ok(thd);
  }

  DBUG_RETURN(error);
}


/**
  Entry point to the START SLAVE command. The function
  decides to start replication threads on several channels
  or a single given channel.

  @param[in]   thd        the client thread carrying the command.

  @return
    @retval      false      ok
    @retval      true       not ok.
*/
bool start_slave_cmd(THD *thd)
{
  DBUG_ENTER("start_slave_cmd");

  Master_info *mi;
  LEX *lex= thd->lex;
  bool res= true;  /* default, an error */

  channel_map.wrlock();

  if (!is_slave_configured())
  {
    my_error(ER_SLAVE_CONFIGURATION, MYF(0));
    goto err;
  }


  if (!lex->mi.for_channel)
  {
    /*
      If slave_until options are provided when multiple channels exist
      without explicitly providing FOR CHANNEL clause, error out.
    */
    if (lex->mi.slave_until && channel_map.get_num_instances() > 1)
    {
      my_error(ER_SLAVE_MULTIPLE_CHANNELS_CMD, MYF(0));
      goto err;
    }

    res= start_slave(thd);
  }
  else
  {
    mi= channel_map.get_mi(lex->mi.channel);

    /*
      If the channel being used is a group replication channel we need to
      disable this command here as, in some cases, group replication does not
      support them.

      For channel group_replication_applier we disable START SLAVE [IO_THREAD]
      command.

      For channel group_replication_recovery we disable START SLAVE command
      and its two thread variants.
    */
    if (mi &&
        channel_map.is_group_replication_channel_name(mi->get_channel()) &&
        ((!thd->lex->slave_thd_opt || (thd->lex->slave_thd_opt & SLAVE_IO)) ||
         (!(channel_map.is_group_replication_channel_name(mi->get_channel(), true))
          && (thd->lex->slave_thd_opt & SLAVE_SQL))))
    {
      const char *command= "START SLAVE FOR CHANNEL";
      if (thd->lex->slave_thd_opt & SLAVE_IO)
        command= "START SLAVE IO_THREAD FOR CHANNEL";
      else if (thd->lex->slave_thd_opt & SLAVE_SQL)
        command= "START SLAVE SQL_THREAD FOR CHANNEL";

      my_error(ER_SLAVE_CHANNEL_OPERATION_NOT_ALLOWED, MYF(0),
               command, mi->get_channel(), command);

      goto err;
    }

    if (mi)
      res= start_slave(thd, &thd->lex->slave_connection,
                       &thd->lex->mi, thd->lex->slave_thd_opt, mi, true);
    else if (strcmp(channel_map.get_default_channel(), lex->mi.channel))
      my_error(ER_SLAVE_CHANNEL_DOES_NOT_EXIST, MYF(0), lex->mi.channel);

    if (!res)
      my_ok(thd);

  }
err:
  channel_map.unlock();
  DBUG_RETURN(res);
}


/**
  Entry point for the STOP SLAVE command. This function stops replication
  threads for all channels or a single channel based on the  command
  options supplied.

  @param[in]     thd         the client thread.

  @return
   @retval       false            ok
   @retval       true             not ok.
*/
bool stop_slave_cmd(THD *thd)
{
  DBUG_ENTER("stop_slave_cmd");

  Master_info* mi;
  bool push_temp_table_warning= true;
  LEX *lex= thd->lex;
  bool res= true;    /*default, an error */

  channel_map.rdlock();

  if (!is_slave_configured())
  {
    my_error(ER_SLAVE_CONFIGURATION, MYF(0));
    channel_map.unlock();
    DBUG_RETURN(res= true);
  }

  if (!lex->mi.for_channel)
    res= stop_slave(thd);
  else
  {
    mi= channel_map.get_mi(lex->mi.channel);

    /*
      If the channel being used is a group replication channel we need to
      disable this command here as, in some cases, group replication does not
      support them.

      For channel group_replication_applier we disable STOP SLAVE [IO_THREAD]
      command.

      For channel group_replication_recovery we disable STOP SLAVE command
      and its two thread variants.
    */
    if (mi &&
        channel_map.is_group_replication_channel_name(mi->get_channel()) &&
        ((!thd->lex->slave_thd_opt || (thd->lex->slave_thd_opt & SLAVE_IO)) ||
         (!(channel_map.is_group_replication_channel_name(mi->get_channel(), true))
          && (thd->lex->slave_thd_opt & SLAVE_SQL))))
    {
      const char *command= "STOP SLAVE FOR CHANNEL";
      if (thd->lex->slave_thd_opt & SLAVE_IO)
        command= "STOP SLAVE IO_THREAD FOR CHANNEL";
      else if (thd->lex->slave_thd_opt & SLAVE_SQL)
        command= "STOP SLAVE SQL_THREAD FOR CHANNEL";

      my_error(ER_SLAVE_CHANNEL_OPERATION_NOT_ALLOWED, MYF(0),
               command, mi->get_channel(), command);

      channel_map.unlock();
      DBUG_RETURN(true);
    }

    if (mi)
      res= stop_slave(thd, mi, 1 /*net report */,
                      true /*for_one_channel*/, &push_temp_table_warning);
    else if (strcmp(channel_map.get_default_channel(), lex->mi.channel))
      my_error(ER_SLAVE_CHANNEL_DOES_NOT_EXIST, MYF(0), lex->mi.channel);
  }

  channel_map.unlock();

  DBUG_RETURN(res);
}

/**
   Parse the given relay log and identify the rotate event from the master.
   Ignore the Format description event, Previous_gtid log event and ignorable
   events within the relay log. When a rotate event is found check if it is a
   rotate that is originated from the master or not based on the server_id. If
   the rotate is from slave or if it is a fake rotate event ignore the event.
   If any other events are encountered apart from the above events generate an
   error. From the rotate event extract the master's binary log name and
   position.

   @param filename
          Relay log name which needs to be parsed.

   @param[out] master_log_file
          Set the master_log_file to the log file name that is extracted from
          rotate event. The master_log_file should contain string of len
          FN_REFLEN.

   @param[out] master_log_pos
          Set the master_log_pos to the log position extracted from rotate
          event.

   @retval FOUND_ROTATE: When rotate event is found in the relay log
   @retval NOT_FOUND_ROTATE: When rotate event is not found in the relay log
   @retval ERROR: On error
 */
enum enum_read_rotate_from_relay_log_status
{ FOUND_ROTATE, NOT_FOUND_ROTATE, ERROR };

static enum_read_rotate_from_relay_log_status
read_rotate_from_relay_log(char *filename, char *master_log_file,
                           my_off_t *master_log_pos)
{
  DBUG_ENTER("read_rotate_from_relay_log");
  /*
    Create a Format_description_log_event that is used to read the
    first event of the log.
   */
  Format_description_log_event fd_ev, *fd_ev_p= &fd_ev;
  DBUG_ASSERT(fd_ev.is_valid());
  IO_CACHE log;
  const char *errmsg= NULL;
  File file= open_binlog_file(&log, filename, &errmsg);
  if (file < 0)
  {
    LogErr(ERROR_LEVEL, ER_RPL_RECOVERY_ERROR, errmsg);
    DBUG_RETURN(ERROR);
  }
  my_b_seek(&log, BIN_LOG_HEADER_SIZE);
  Log_event *ev= NULL;
  bool done= false;
  enum_read_rotate_from_relay_log_status ret= NOT_FOUND_ROTATE;
  while (!done &&
         (ev= Log_event::read_log_event(&log, 0, fd_ev_p, opt_slave_sql_verify_checksum)) !=
         NULL)
  {
    DBUG_PRINT("info", ("Read event of type %s", ev->get_type_str()));
    switch (ev->get_type_code())
    {
    case binary_log::FORMAT_DESCRIPTION_EVENT:
      if (fd_ev_p != &fd_ev)
        delete fd_ev_p;
      fd_ev_p= (Format_description_log_event *)ev;
      break;
    case binary_log::ROTATE_EVENT:
      /*
        Check for rotate event from the master. Ignore the ROTATE event if it
        is a fake rotate event with server_id=0.
       */
      if (ev->server_id && ev->server_id != ::server_id)
      {
        Rotate_log_event *rotate_ev= (Rotate_log_event *)ev;
        DBUG_ASSERT(FN_REFLEN >= rotate_ev->ident_len + 1);
        memcpy(master_log_file, rotate_ev->new_log_ident, rotate_ev->ident_len + 1);
        *master_log_pos= rotate_ev->pos;
        ret= FOUND_ROTATE;
        done= true;
      }
      break;
    case binary_log::PREVIOUS_GTIDS_LOG_EVENT:
      break;
    case binary_log::IGNORABLE_LOG_EVENT:
      break;
    default:
      LogErr(ERROR_LEVEL, ER_RPL_RECOVERY_NO_ROTATE_EVENT_FROM_MASTER);
      ret= ERROR;
      done= true;
      break;
    }
    if (ev != fd_ev_p)
      delete ev;
  }
  if (log.error < 0)
  {
    LogErr(ERROR_LEVEL, ER_RPL_RECOVERY_ERROR_READ_RELAY_LOG, log.error);
    DBUG_RETURN(ERROR);
  }

  if (fd_ev_p != &fd_ev)
  {
    delete fd_ev_p;
    fd_ev_p= &fd_ev;
  }

  if (mysql_file_close(file, MYF(MY_WME)))
    DBUG_RETURN(ERROR);
  if (end_io_cache(&log))
  {
    LogErr(ERROR_LEVEL, ER_RPL_RECOVERY_ERROR_FREEING_IO_CACHE);
    DBUG_RETURN(ERROR);
  }
  DBUG_RETURN(ret);
}

/**
   Reads relay logs one by one starting from the first relay log. Looks for
   the first rotate event from the master. If rotate is not found in the relay
   log search continues to next relay log. If rotate event from master is
   found then the extracted master_log_file and master_log_pos are used to set
   rli->group_master_log_name and rli->group_master_log_pos. If an error has
   occurred the error code is retuned back.

   @param rli
          Relay_log_info object to read relay log files and to set
          group_master_log_name and group_master_log_pos.

   @retval 0 On success
   @retval 1 On failure
 */
static int
find_first_relay_log_with_rotate_from_master(Relay_log_info* rli)
{
  DBUG_ENTER("find_first_relay_log_with_rotate_from_master");
  int error= 0;
  LOG_INFO linfo;
  bool got_rotate_from_master= false;
  int pos;
  char master_log_file[FN_REFLEN];
  my_off_t master_log_pos= 0;

  if (channel_map.is_group_replication_channel_name(rli->get_channel()))
  {
    LogErr(INFORMATION_LEVEL,
           ER_RPL_RECOVERY_SKIPPED_GROUP_REPLICATION_CHANNEL);
    goto err;
  }

  for (pos= rli->relay_log.find_log_pos(&linfo, NULL, true);
       !pos;
       pos= rli->relay_log.find_next_log(&linfo, true))
  {
    switch (read_rotate_from_relay_log(linfo.log_file_name, master_log_file,
                                       &master_log_pos))
    {
    case ERROR:
      error= 1;
      break;
    case FOUND_ROTATE:
      got_rotate_from_master= true;
      break;
    case NOT_FOUND_ROTATE:
      break;
    }
    if (error || got_rotate_from_master)
      break;
  }
  if (pos== LOG_INFO_IO)
  {
    error= 1;
    LogErr(ERROR_LEVEL, ER_RPL_RECOVERY_IO_ERROR_READING_RELAY_LOG_INDEX);
    goto err;
  }
  if (pos== LOG_INFO_EOF)
  {
    error= 1;
    LogErr(ERROR_LEVEL, ER_RPL_RECOVERY_NO_ROTATE_EVENT_FROM_MASTER);
    goto err;
  }
  if (!error && got_rotate_from_master)
  {
    rli->set_group_master_log_name(master_log_file);
    rli->set_group_master_log_pos(master_log_pos);
  }
err:
  DBUG_RETURN(error);
}

/*
  Updates the master info based on the information stored in the
  relay info and ignores relay logs previously retrieved by the IO
  thread, which thus starts fetching again based on to the
  master_log_pos and master_log_name. Eventually, the old
  relay logs will be purged by the normal purge mechanism.

  When GTID's are enabled the "Retrieved GTID" set should be cleared
  so that partial read events are discarded and they are
  fetched once again

  @param mi    pointer to Master_info instance
*/
static void recover_relay_log(Master_info *mi)
{
  Relay_log_info *rli=mi->rli;
  // Set Receiver Thread's positions as per the recovered Applier Thread.
  mi->set_master_log_pos(max<ulonglong>(BIN_LOG_HEADER_SIZE,
                                        rli->get_group_master_log_pos()));
  mi->set_master_log_name(rli->get_group_master_log_name());

  LogErr(WARNING_LEVEL, ER_RPL_RECOVERY_FILE_MASTER_POS_INFO,
         (ulong) mi->get_master_log_pos(), mi->get_master_log_name(),
         mi->get_for_channel_str(),
         rli->get_group_relay_log_pos(), rli->get_group_relay_log_name());

  // Start with a fresh relay log.
  rli->set_group_relay_log_name(rli->relay_log.get_log_fname());
  rli->set_event_relay_log_name(rli->relay_log.get_log_fname());
  rli->set_group_relay_log_pos(BIN_LOG_HEADER_SIZE);
  rli->set_event_relay_log_pos(BIN_LOG_HEADER_SIZE);
  /*
    Clear the retrieved GTID set so that events that are written partially
    will be fetched again.
  */
  if (mi->get_gtid_mode_from_copy(GTID_MODE_LOCK_NONE) == GTID_MODE_ON &&
      !channel_map.is_group_replication_channel_name(rli->get_channel()))
  {
    rli->get_sid_lock()->wrlock();
    (const_cast<Gtid_set *>(rli->get_gtid_set()))->clear_set_and_sid_map();
    rli->get_sid_lock()->unlock();
  }
}


/*
  Updates the master info based on the information stored in the
  relay info and ignores relay logs previously retrieved by the IO
  thread, which thus starts fetching again based on to the
  master_log_pos and master_log_name. Eventually, the old
  relay logs will be purged by the normal purge mechanism.

  There can be a special case where rli->group_master_log_name and
  rli->group_master_log_pos are not intialized, as the sql thread was never
  started at all. In those cases all the existing relay logs are parsed
  starting from the first one and the initial rotate event that was received
  from the master is identified. From the rotate event master_log_name and
  master_log_pos are extracted and they are set to rli->group_master_log_name
  and rli->group_master_log_pos.

  In the feature, we should improve this routine in order to avoid throwing
  away logs that are safely stored in the disk. Note also that this recovery
  routine relies on the correctness of the relay-log.info and only tolerates
  coordinate problems in master.info.

  In this function, there is no need for a mutex as the caller
  (i.e. init_slave) already has one acquired.

  Specifically, the following structures are updated:

  1 - mi->master_log_pos  <-- rli->group_master_log_pos
  2 - mi->master_log_name <-- rli->group_master_log_name
  3 - It moves the relay log to the new relay log file, by
      rli->group_relay_log_pos  <-- BIN_LOG_HEADER_SIZE;
      rli->event_relay_log_pos  <-- BIN_LOG_HEADER_SIZE;
      rli->group_relay_log_name <-- rli->relay_log.get_log_fname();
      rli->event_relay_log_name <-- rli->relay_log.get_log_fname();

   If there is an error, it returns (1), otherwise returns (0).
 */
int init_recovery(Master_info* mi)
{
  DBUG_ENTER("init_recovery");

  int error= 0;
  Relay_log_info *rli= mi->rli;
  char *group_master_log_name= NULL;
  if (rli->recovery_parallel_workers)
  {
    /*
      This is not idempotent and a crash after this function and before
      the recovery is actually done may lead the system to an inconsistent
      state.

      This may happen because the gap is not persitent stored anywhere
      and eventually old relay log files will be removed and further
      calculations on the gaps will be impossible.

      We need to improve this. /Alfranio.
    */
    error= mts_recovery_groups(rli);
    if (rli->mts_recovery_group_cnt)
    {
      if (mi->get_gtid_mode_from_copy(GTID_MODE_LOCK_NONE) == GTID_MODE_ON)
      {
        rli->recovery_parallel_workers= 0;
        rli->clear_mts_recovery_groups();
      }
      else
        DBUG_RETURN(error);
    }
  }

  group_master_log_name= const_cast<char *>(rli->get_group_master_log_name());
  if (!error)
  {
    if (!group_master_log_name[0])
    {
      if (rli->replicate_same_server_id)
      {
        error= 1;
        LogErr(ERROR_LEVEL,
               ER_RPL_RECOVERY_REPLICATE_SAME_SERVER_ID_REQUIRES_POSITION);
        DBUG_RETURN(error);
      }
      error= find_first_relay_log_with_rotate_from_master(rli);
      if (error)
        DBUG_RETURN(error);
    }
    recover_relay_log(mi);
  }
  DBUG_RETURN(error);
}

/*
  Relay log recovery in the case of MTS, is handled by the following function.
  Gaps in MTS execution are filled using implicit execution of
  START SLAVE UNTIL SQL_AFTER_MTS_GAPS call. Once slave reaches a consistent
  gapless state receiver thread's positions are initialized to applier thread's
  positions and the old relay logs are discarded. This completes the recovery
  process.

  @param mi    pointer to Master_info instance.

  @retval 0 success
  @retval 1 error
*/
static inline int fill_mts_gaps_and_recover(Master_info* mi)
{
  DBUG_ENTER("fill_mts_gaps_and_recover");
  Relay_log_info *rli= mi->rli;
  int recovery_error= 0;
  rli->is_relay_log_recovery= false;
  Until_mts_gap *until_mg= new Until_mts_gap(rli);
  rli->set_until_option(until_mg);
  rli->until_condition= Relay_log_info::UNTIL_SQL_AFTER_MTS_GAPS;
  until_mg->init();
  rli->channel_mts_submode= (mts_parallel_option ==
                             MTS_PARALLEL_TYPE_DB_NAME) ?
                             MTS_PARALLEL_TYPE_DB_NAME :
                             MTS_PARALLEL_TYPE_LOGICAL_CLOCK;
  LogErr(INFORMATION_LEVEL, ER_RPL_MTS_RECOVERY_STARTING_COORDINATOR);
  recovery_error= start_slave_thread(
#ifdef HAVE_PSI_THREAD_INTERFACE
                                     key_thread_slave_sql,
#endif
                                     handle_slave_sql, &rli->run_lock,
                                     &rli->run_lock,
                                     &rli->start_cond,
                                     &rli->slave_running,
                                     &rli->slave_run_id,
                                     mi);

  if (recovery_error)
  {
    LogErr(WARNING_LEVEL, ER_RPL_MTS_RECOVERY_FAILED_TO_START_COORDINATOR);
    goto err;
  }
  mysql_mutex_lock(&rli->run_lock);
  mysql_cond_wait(&rli->stop_cond, &rli->run_lock);
  mysql_mutex_unlock(&rli->run_lock);
  if (rli->until_condition != Relay_log_info::UNTIL_DONE)
  {
    LogErr(WARNING_LEVEL, ER_RPL_MTS_AUTOMATIC_RECOVERY_FAILED);
    goto err;
  }
  rli->clear_until_option();
  /*
    We need a mutex while we are changing master info parameters to
    keep other threads from reading bogus info
  */
  mysql_mutex_lock(&mi->data_lock);
  mysql_mutex_lock(&rli->data_lock);
  recover_relay_log(mi);

  const char* msg;
  if (rli->init_relay_log_pos(rli->get_group_relay_log_name(),
                              rli->get_group_relay_log_pos(),
                              false/*need_data_lock=false*/,
                              &msg, 0))
  {
    char llbuf[22];
    LogErr(ERROR_LEVEL, ER_RPL_MTS_RECOVERY_CANT_OPEN_RELAY_LOG,
           rli->get_group_relay_log_name(),
           llstr(rli->get_group_relay_log_pos(), llbuf));

    recovery_error=1;
    mysql_mutex_unlock(&mi->data_lock);
    mysql_mutex_unlock(&rli->data_lock);
    goto err;
  }
  if (mi->flush_info(true) || rli->flush_info(true))
  {
    recovery_error= 1;
    mysql_mutex_unlock(&mi->data_lock);
    mysql_mutex_unlock(&rli->data_lock);
    goto err;
  }
  rli->inited=1;
  rli->error_on_rli_init_info= false;
  mysql_mutex_unlock(&mi->data_lock);
  mysql_mutex_unlock(&rli->data_lock);
  LogErr(INFORMATION_LEVEL, ER_RPL_MTS_RECOVERY_SUCCESSFUL);
  DBUG_RETURN(recovery_error);
err:
  /*
    If recovery failed means we failed to initialize rli object in the case
    of MTS. We should not allow the START SLAVE command to work as we do in
    the case of STS. i.e if init_recovery call fails then we set inited=0.
  */
  rli->end_info();
  rli->inited=0;
  rli->error_on_rli_init_info= true;
  rli->clear_until_option();
  DBUG_RETURN(recovery_error);
}



int load_mi_and_rli_from_repositories(Master_info* mi,
                                      bool ignore_if_no_info,
                                      int thread_mask)
{
  DBUG_ENTER("init_info");
  DBUG_ASSERT(mi != NULL && mi->rli != NULL);
  int init_error= 0;
  enum_return_check check_return= ERROR_CHECKING_REPOSITORY;
  THD *thd= current_thd;

  /*
    We need a mutex while we are changing master info parameters to
    keep other threads from reading bogus info
  */
  mysql_mutex_lock(&mi->data_lock);
  mysql_mutex_lock(&mi->rli->data_lock);

  /*
    When info tables are used and autocommit= 0 we force a new
    transaction start to avoid table access deadlocks when START SLAVE
    is executed after RESET SLAVE.
  */
  if (is_autocommit_off_and_infotables(thd))
  {
    if (trans_begin(thd))
    {
      init_error= 1;
      goto end;
    }
  }

  /*
    This takes care of the startup dependency between the master_info
    and relay_info. It initializes the master info if the SLAVE_IO
    thread is being started and the relay log info if either the
    SLAVE_SQL thread is being started or was not initialized as it is
    required by the SLAVE_IO thread.
  */
  check_return= mi->check_info();
  if (check_return == ERROR_CHECKING_REPOSITORY)
  {
    init_error= 1;
    goto end;
  }

  if (!(ignore_if_no_info && check_return == REPOSITORY_DOES_NOT_EXIST))
  {
    if ((thread_mask & SLAVE_IO) != 0 && mi->mi_init_info())
      init_error= 1;
  }

  check_return= mi->rli->check_info();
  if (check_return == ERROR_CHECKING_REPOSITORY)
  {
    init_error= 1;
    goto end;
  }
  if (!(ignore_if_no_info && check_return == REPOSITORY_DOES_NOT_EXIST))
  {
    if (((thread_mask & SLAVE_SQL) != 0 || !(mi->rli->inited))
        && mi->rli->rli_init_info())
      init_error= 1;
  }

  DBUG_EXECUTE_IF("enable_mts_worker_failure_init",
                  {DBUG_SET("+d,mts_worker_thread_init_fails");});
end:
  /*
    When info tables are used and autocommit= 0 we force transaction
    commit to avoid table access deadlocks when START SLAVE is executed
    after RESET SLAVE.
  */
  if (is_autocommit_off_and_infotables(thd))
    if (trans_commit(thd))
      init_error= 1;

  mysql_mutex_unlock(&mi->rli->data_lock);
  mysql_mutex_unlock(&mi->data_lock);

  /*
    Handling MTS Relay-log recovery after successful initialization of mi and
    rli objects.

    MTS Relay-log recovery is handled by SSUG command. In order to start the
    slave applier thread rli needs to be inited and mi->rli->data_lock should
    be in released state. Hence we do the MTS recovery at this point of time
    where both conditions are satisfied.
  */
  if (!init_error && mi->rli->is_relay_log_recovery
      && mi->rli->mts_recovery_group_cnt)
    init_error= fill_mts_gaps_and_recover(mi);
  DBUG_RETURN(init_error);
}

void end_info(Master_info* mi)
{
  DBUG_ENTER("end_info");
  DBUG_ASSERT(mi != NULL && mi->rli != NULL);

  /*
    The previous implementation was not acquiring locks.  We do the same here.
    However, this is quite strange.
  */
  mi->end_info();
  mi->rli->end_info();

  DBUG_VOID_RETURN;
}

int remove_info(Master_info* mi)
{
  int error= 1;
  DBUG_ENTER("remove_info");
  DBUG_ASSERT(mi != NULL && mi->rli != NULL);

  /*
    The previous implementation was not acquiring locks.
    We do the same here. However, this is quite strange.
  */
  /*
    Reset errors (the idea is that we forget about the
    old master).
  */
  mi->clear_error();
  mi->rli->clear_error();
  if (mi->rli->workers_array_initialized)
  {
    for(size_t i= 0; i < mi->rli->get_worker_count(); i++)
    {
      mi->rli->get_worker(i)->clear_error();
    }
  }
  mi->rli->clear_sql_delay();

  mi->end_info();
  mi->rli->end_info();

  if (mi->remove_info() || Rpl_info_factory::reset_workers(mi->rli) ||
      mi->rli->remove_info())
    goto err;

  error= 0;

err:
  DBUG_RETURN(error);
}

int flush_master_info(Master_info* mi, bool force,
                      bool need_lock, bool do_flush_relay_log)
{
  DBUG_ENTER("flush_master_info");
  DBUG_ASSERT(mi != NULL && mi->rli != NULL);
  DBUG_EXECUTE_IF("fail_to_flush_master_info",
                  {
                    DBUG_RETURN(1);
                  });
  /*
    With the appropriate recovery process, we will not need to flush
    the content of the current log.

    For now, we flush the relay log BEFORE the master.info file, because
    if we crash, we will get a duplicate event in the relay log at restart.
    If we change the order, there might be missing events.

    If we don't do this and the slave server dies when the relay log has
    some parts (its last kilobytes) in memory only, with, say, from master's
    position 100 to 150 in memory only (not on disk), and with position 150
    in master.info, there will be missing information. When the slave restarts,
    the I/O thread will fetch binlogs from 150, so in the relay log we will
    have "[0, 100] U [150, infinity[" and nobody will notice it, so the SQL
    thread will jump from 100 to 150, and replication will silently break.
  */
  mysql_mutex_t *log_lock= mi->rli->relay_log.get_log_lock();

  if (need_lock)
    mysql_mutex_lock(log_lock);
  else
    mysql_mutex_assert_owner(log_lock);

  int err= 0;
  /*
    We can skip flushing the relay log when this function is called from
    queue_event(), as after_write_to_relay_log() will already flush it.
  */
  if (do_flush_relay_log)
    err|= mi->rli->flush_current_log();

  err|= mi->flush_info(force);

  if (need_lock)
    mysql_mutex_unlock(log_lock);

  DBUG_RETURN (err);
}

/**
  Convert slave skip errors bitmap into a printable string.
*/

static void print_slave_skip_errors(void)
{
  /*
    To be safe, we want 10 characters of room in the buffer for a number
    plus terminators. Also, we need some space for constant strings.
    10 characters must be sufficient for a number plus {',' | '...'}
    plus a NUL terminator. That is a max 6 digit number.
  */
  const size_t MIN_ROOM= 10;
  DBUG_ENTER("print_slave_skip_errors");
  DBUG_ASSERT(sizeof(slave_skip_error_names) > MIN_ROOM);
  DBUG_ASSERT(MAX_SLAVE_ERROR <= 999999); // 6 digits

  if (!use_slave_mask || bitmap_is_clear_all(&slave_error_mask))
  {
    /* purecov: begin tested */
    memcpy(slave_skip_error_names, STRING_WITH_LEN("OFF"));
    /* purecov: end */
  }
  else if (bitmap_is_set_all(&slave_error_mask))
  {
    /* purecov: begin tested */
    memcpy(slave_skip_error_names, STRING_WITH_LEN("ALL"));
    /* purecov: end */
  }
  else
  {
    char *buff= slave_skip_error_names;
    char *bend= buff + sizeof(slave_skip_error_names);
    int  errnum;

    for (errnum= 0; errnum < MAX_SLAVE_ERROR; errnum++)
    {
      if (bitmap_is_set(&slave_error_mask, errnum))
      {
        if (buff + MIN_ROOM >= bend)
          break; /* purecov: tested */
        buff= int10_to_str(errnum, buff, 10);
        *buff++= ',';
      }
    }
    if (buff != slave_skip_error_names)
      buff--; // Remove last ','
    /*
      The range for client side error is [2000-2999]
      so if the errnum doesn't lie in that and if less
      than MAX_SLAVE_ERROR[10000] we enter the if loop.
    */
    if (errnum < MAX_SLAVE_ERROR &&
        (errnum < CR_MIN_ERROR || errnum > CR_MAX_ERROR))
    {
      /* Couldn't show all errors */
      buff= my_stpcpy(buff, "..."); /* purecov: tested */
    }
    *buff=0;
  }
  DBUG_PRINT("init", ("error_names: '%s'", slave_skip_error_names));
  DBUG_VOID_RETURN;
}

/**
 Change arg to the string with the nice, human-readable skip error values.
   @param slave_skip_errors_ptr
          The pointer to be changed
*/
void set_slave_skip_errors(char** slave_skip_errors_ptr)
{
  DBUG_ENTER("set_slave_skip_errors");
  print_slave_skip_errors();
  *slave_skip_errors_ptr= slave_skip_error_names;
  DBUG_VOID_RETURN;
}

/**
  Init function to set up array for errors that should be skipped for slave
*/
static void init_slave_skip_errors()
{
  DBUG_ENTER("init_slave_skip_errors");
  DBUG_ASSERT(!use_slave_mask); // not already initialized

  if (bitmap_init(&slave_error_mask,0,MAX_SLAVE_ERROR,0))
  {
    fprintf(stderr, "Badly out of memory, please check your system status\n");
    exit(MYSQLD_ABORT_EXIT);
  }
  use_slave_mask = 1;
  DBUG_VOID_RETURN;
}

static void add_slave_skip_errors(const uint* errors, uint n_errors)
{
  DBUG_ENTER("add_slave_skip_errors");
  DBUG_ASSERT(errors);
  DBUG_ASSERT(use_slave_mask);

  for (uint i = 0; i < n_errors; i++)
  {
    const uint err_code = errors[i];
    /*
      The range for client side error is [2000-2999]
      so if the err_code doesn't lie in that and if less
      than MAX_SLAVE_ERROR[10000] we enter the if loop.
    */
    if (err_code < MAX_SLAVE_ERROR &&
        (err_code < CR_MIN_ERROR || err_code > CR_MAX_ERROR))
       bitmap_set_bit(&slave_error_mask, err_code);
  }
  DBUG_VOID_RETURN;
}

/*
  Add errors that should be skipped for slave

  SYNOPSIS
    add_slave_skip_errors()
    arg         List of errors numbers to be added to skip, separated with ','

  NOTES
    Called from get_options() in mysqld.cc on start-up
*/

void add_slave_skip_errors(const char* arg)
{
  const char *p= NULL;
  /*
    ALL is only valid when nothing else is provided.
  */
  const uchar SKIP_ALL[]= "all";
  size_t SIZE_SKIP_ALL= strlen((const char *) SKIP_ALL) + 1;
  /*
    IGNORE_DDL_ERRORS can be combined with other parameters
    but must be the first one provided.
  */
  const uchar SKIP_DDL_ERRORS[]= "ddl_exist_errors";
  size_t SIZE_SKIP_DDL_ERRORS= strlen((const char *) SKIP_DDL_ERRORS);
  DBUG_ENTER("add_slave_skip_errors");

  // initialize mask if not done yet
  if (!use_slave_mask)
    init_slave_skip_errors();

  for (; my_isspace(system_charset_info,*arg); ++arg)
    /* empty */;
  if (!my_strnncoll(system_charset_info, (uchar*)arg, SIZE_SKIP_ALL,
                    SKIP_ALL, SIZE_SKIP_ALL))
  {
    bitmap_set_all(&slave_error_mask);
    DBUG_VOID_RETURN;
  }
  if (!my_strnncoll(system_charset_info, (uchar*)arg, SIZE_SKIP_DDL_ERRORS,
                    SKIP_DDL_ERRORS, SIZE_SKIP_DDL_ERRORS))
  {
    // DDL errors to be skipped for relaxed 'exist' handling
    const uint ddl_errors[] = {
      // error codes with create/add <schema object>
      ER_DB_CREATE_EXISTS, ER_TABLE_EXISTS_ERROR, ER_DUP_KEYNAME,
      ER_MULTIPLE_PRI_KEY,
      // error codes with change/rename <schema object>
      ER_BAD_FIELD_ERROR, ER_NO_SUCH_TABLE, ER_DUP_FIELDNAME,
      // error codes with drop <schema object>
      ER_DB_DROP_EXISTS, ER_BAD_TABLE_ERROR, ER_CANT_DROP_FIELD_OR_KEY
    };

    add_slave_skip_errors(ddl_errors,
                          sizeof(ddl_errors)/sizeof(ddl_errors[0]));
    /*
      After processing the SKIP_DDL_ERRORS, the pointer is
      increased to the position after the comma.
    */
    if (strlen(arg) > SIZE_SKIP_DDL_ERRORS + 1)
      arg+= SIZE_SKIP_DDL_ERRORS + 1;
  }
  for (p= arg ; *p; )
  {
    long err_code;
    if (!(p= str2int(p, 10, 0, LONG_MAX, &err_code)))
      break;
    if (err_code < MAX_SLAVE_ERROR)
       bitmap_set_bit(&slave_error_mask,(uint)err_code);
    while (!my_isdigit(system_charset_info,*p) && *p)
      p++;
  }
  DBUG_VOID_RETURN;
}

static void set_thd_in_use_temporary_tables(Relay_log_info *rli)
{
  TABLE *table;

  for (table= rli->save_temporary_tables ; table ; table= table->next)
  {
    table->in_use= rli->info_thd;
    if (table->file != NULL)
    {
      /*
        Since we are stealing opened temporary tables from one thread to another,
        we need to let the performance schema know that,
        for aggregates per thread to work properly.
      */
      table->file->unbind_psi();
      table->file->rebind_psi();
    }
  }
}

int terminate_slave_threads(Master_info* mi, int thread_mask,
                            ulong stop_wait_timeout, bool need_lock_term)
{
  DBUG_ENTER("terminate_slave_threads");

  if (!mi->inited)
    DBUG_RETURN(0); /* successfully do nothing */
  int error,force_all = (thread_mask & SLAVE_FORCE_ALL);
  mysql_mutex_t *sql_lock = &mi->rli->run_lock, *io_lock = &mi->run_lock;
  mysql_mutex_t *log_lock= mi->rli->relay_log.get_log_lock();
  /*
    Set it to a variable, so the value is shared by both stop methods.
    This guarantees that the user defined value for the timeout value is for
    the time the 2 threads take to shutdown, and not the time of each thread
    stop operation.
  */
  ulong total_stop_wait_timeout= stop_wait_timeout;

  if (thread_mask & (SLAVE_SQL|SLAVE_FORCE_ALL))
  {
    DBUG_PRINT("info",("Terminating SQL thread"));
    mi->rli->abort_slave= 1;
    if ((error=terminate_slave_thread(mi->rli->info_thd, sql_lock,
                                      &mi->rli->stop_cond,
                                      &mi->rli->slave_running,
                                      &total_stop_wait_timeout,
                                      need_lock_term)) &&
        !force_all)
    {
      if (error == 1)
      {
        DBUG_RETURN(ER_STOP_SLAVE_SQL_THREAD_TIMEOUT);
      }
      DBUG_RETURN(error);
    }

    DBUG_PRINT("info",("Flushing relay-log info file."));
    if (current_thd)
      THD_STAGE_INFO(current_thd, stage_flushing_relay_log_info_file);

    /*
      Flushes the relay log info regardles of the sync_relay_log_info option.
    */
    if (mi->rli->flush_info(true))
    {
      DBUG_RETURN(ER_ERROR_DURING_FLUSH_LOGS);
    }

  }
  if (thread_mask & (SLAVE_IO|SLAVE_FORCE_ALL))
  {
    DBUG_PRINT("info",("Terminating IO thread"));
    mi->abort_slave=1;
    DBUG_EXECUTE_IF("pause_after_queue_event",
                    {
                      const char act[]=
                        "now SIGNAL reached_stopping_io_thread";
                      DBUG_ASSERT(!debug_sync_set_action(current_thd,
                                                         STRING_WITH_LEN(act)));
                    };);
    /*
      If the I/O thread is running and waiting for disk space,
      the signal above will not make it to stop.
    */
    bool io_waiting_disk_space= mi->slave_running &&
                                mi->info_thd->is_waiting_for_disk_space();

    /*
      If we are shutting down the server and the I/O thread is waiting for
      disk space, tell the terminate_slave_thread to forcefully kill the I/O
      thread by sending a KILL_CONNECTION signal that will be listened by
      my_write function.
    */
    bool force_io_stop= io_waiting_disk_space &&
                        (thread_mask & SLAVE_FORCE_ALL);

    // If not shutting down, let the user to decide to abort I/O thread or wait
    if (io_waiting_disk_space && !force_io_stop)
    {
      LogErr(WARNING_LEVEL,
             ER_STOP_SLAVE_IO_THREAD_DISK_SPACE,
             mi->get_channel());
      DBUG_EXECUTE_IF("simulate_io_thd_wait_for_disk_space",
                      {
                        const char act[]=
                          "now SIGNAL reached_stopping_io_thread";
                        DBUG_ASSERT(!debug_sync_set_action(current_thd,
                                                           STRING_WITH_LEN(act)));
                      };);
    }

    if ((error=terminate_slave_thread(mi->info_thd,io_lock,
                                      &mi->stop_cond,
                                      &mi->slave_running,
                                      &total_stop_wait_timeout,
                                      need_lock_term,
                                      force_io_stop)) &&
        !force_all)
    {
      if (error == 1)
      {
        DBUG_RETURN(ER_STOP_SLAVE_IO_THREAD_TIMEOUT);
      }
      DBUG_RETURN(error);
    }

#ifndef DBUG_OFF
    if (force_io_stop)
    {
      if (DBUG_EVALUATE_IF("simulate_io_thd_wait_for_disk_space", 1, 0))
      {
        DBUG_SET("-d,simulate_io_thd_wait_for_disk_space");
      }
    }
#endif

    mysql_mutex_lock(log_lock);

    DBUG_PRINT("info",("Flushing relay log and master info repository."));
    if (current_thd)
      THD_STAGE_INFO(current_thd, stage_flushing_relay_log_and_master_info_repository);

    /*
      Flushes the master info regardles of the sync_master_info option.
    */
    if (mi->flush_info(true))
    {
      mysql_mutex_unlock(log_lock);
      DBUG_RETURN(ER_ERROR_DURING_FLUSH_LOGS);
    }

    /*
      Flushes the relay log regardles of the sync_relay_log option.
    */
    if (mi->rli->relay_log.is_open() &&
        mi->rli->relay_log.flush_and_sync(true))
    {
      mysql_mutex_unlock(log_lock);
      DBUG_RETURN(ER_ERROR_DURING_FLUSH_LOGS);
    }

    mysql_mutex_unlock(log_lock);
  }
  DBUG_RETURN(0);
}


/**
   Wait for a slave thread to terminate.

   This function is called after requesting the thread to terminate
   (by setting @c abort_slave member of @c Relay_log_info or @c
   Master_info structure to 1). Termination of the thread is
   controlled with the the predicate <code>*slave_running</code>.

   Function will acquire @c term_lock before waiting on the condition
   unless @c need_lock_term is false in which case the mutex should be
   owned by the caller of this function and will remain acquired after
   return from the function.

   @param thd
          Current session.
   @param term_lock
          Associated lock to use when waiting for @c term_cond

   @param term_cond
          Condition that is signalled when the thread has terminated

   @param slave_running
          Pointer to predicate to check for slave thread termination

   @param stop_wait_timeout
          A pointer to a variable that denotes the time the thread has
          to stop before we time out and throw an error.

   @param need_lock_term
          If @c false the lock will not be acquired before waiting on
          the condition. In this case, it is assumed that the calling
          function acquires the lock before calling this function.

   @param force
          Force the slave thread to stop by sending a KILL_CONNECTION
          signal to it. This is used to forcefully stop the I/O thread
          when it is waiting for disk space and the server is shutting
          down.

   @retval 0 All OK, 1 on "STOP SLAVE" command timeout, ER_SLAVE_CHANNEL_NOT_RUNNING otherwise.

   @note  If the executing thread has to acquire term_lock
          (need_lock_term is true, the negative running status does not
          represent any issue therefore no error is reported.

 */
static int
terminate_slave_thread(THD *thd,
                       mysql_mutex_t *term_lock,
                       mysql_cond_t *term_cond,
                       std::atomic<uint> *slave_running,
                       ulong *stop_wait_timeout,
                       bool need_lock_term,
                       bool force)
{
  DBUG_ENTER("terminate_slave_thread");
  if (need_lock_term)
  {
    mysql_mutex_lock(term_lock);
  }
  else
  {
    mysql_mutex_assert_owner(term_lock);
  }
  if (!*slave_running)
  {
    if (need_lock_term)
    {
      /*
        if run_lock (term_lock) is acquired locally then either
        slave_running status is fine
      */
      mysql_mutex_unlock(term_lock);
      DBUG_RETURN(0);
    }
    else
    {
      DBUG_RETURN(ER_SLAVE_CHANNEL_NOT_RUNNING);
    }
  }
  DBUG_ASSERT(thd != 0);
  THD_CHECK_SENTRY(thd);

  /*
    Is is critical to test if the slave is running. Otherwise, we might
    be referening freed memory trying to kick it
  */

  while (*slave_running)                        // Should always be true
  {
    DBUG_PRINT("loop", ("killing slave thread"));

    mysql_mutex_lock(&thd->LOCK_thd_data);
    /*
      Error codes from pthread_kill are:
      EINVAL: invalid signal number (can't happen)
      ESRCH: thread already killed (can happen, should be ignored)
    */
#ifndef _WIN32
    int err MY_ATTRIBUTE((unused))= pthread_kill(thd->real_id, SIGUSR1);
    DBUG_ASSERT(err != EINVAL);
#endif
    if (force)
      thd->awake(THD::KILL_CONNECTION);
    else
      thd->awake(THD::NOT_KILLED);
    mysql_mutex_unlock(&thd->LOCK_thd_data);

    /*
      There is a small chance that slave thread might miss the first
      alarm. To protect againts it, resend the signal until it reacts
    */
    struct timespec abstime;
    set_timespec(&abstime,2);
#ifndef DBUG_OFF
    int error=
#endif
      mysql_cond_timedwait(term_cond, term_lock, &abstime);
    if ((*stop_wait_timeout) >= 2)
      (*stop_wait_timeout)= (*stop_wait_timeout) - 2;
    else if (*slave_running)
    {
      if (need_lock_term)
        mysql_mutex_unlock(term_lock);
      DBUG_RETURN (1);
    }
    DBUG_ASSERT(error == ETIMEDOUT || error == 0);
  }

  DBUG_ASSERT(*slave_running == 0);

  if (need_lock_term)
    mysql_mutex_unlock(term_lock);
  DBUG_RETURN(0);
}


bool start_slave_thread(
#ifdef HAVE_PSI_THREAD_INTERFACE
                        PSI_thread_key thread_key,
#endif
                        my_start_routine h_func, mysql_mutex_t *start_lock,
                        mysql_mutex_t *cond_lock,
                        mysql_cond_t *start_cond,
                        std::atomic<uint> *slave_running,
                        std::atomic<ulong> *slave_run_id,
                        Master_info* mi)
{
  bool is_error= false;
  my_thread_handle th;
  ulong start_id;
  DBUG_ENTER("start_slave_thread");

  if (start_lock)
    mysql_mutex_lock(start_lock);
  if (!server_id)
  {
    if (start_cond)
      mysql_cond_broadcast(start_cond);
    LogErr(ERROR_LEVEL, ER_RPL_SERVER_ID_MISSING, mi->get_for_channel_str());
    my_error(ER_BAD_SLAVE, MYF(0));
    goto err;
  }

  if (*slave_running)
  {
    if (start_cond)
      mysql_cond_broadcast(start_cond);
    my_error(ER_SLAVE_CHANNEL_MUST_STOP, MYF(0), mi->get_channel());
    goto err;
  }
  start_id= *slave_run_id;
  DBUG_PRINT("info", ("Creating new slave thread"));
  if (mysql_thread_create(thread_key, &th, &connection_attrib, h_func,
                          (void*)mi))
  {
    LogErr(ERROR_LEVEL, ER_RPL_CANT_CREATE_SLAVE_THREAD,
           mi->get_for_channel_str());
    my_error(ER_SLAVE_THREAD, MYF(0));
    goto err;
  }
  if (start_cond && cond_lock) // caller has cond_lock
  {
    THD* thd = current_thd;
    while (start_id == *slave_run_id && thd != NULL)
    {
      DBUG_PRINT("sleep",("Waiting for slave thread to start"));
      PSI_stage_info saved_stage= {0, "", 0, ""};
      thd->ENTER_COND(start_cond, cond_lock,
                      & stage_waiting_for_slave_thread_to_start,
                      & saved_stage);
      /*
        It is not sufficient to test this at loop bottom. We must test
        it after registering the mutex in enter_cond(). If the kill
        happens after testing of thd->killed and before the mutex is
        registered, we could otherwise go waiting though thd->killed is
        set.
      */
      if (!thd->killed)
        mysql_cond_wait(start_cond, cond_lock);
      mysql_mutex_unlock(cond_lock);
      thd->EXIT_COND(& saved_stage);
      mysql_mutex_lock(cond_lock); // re-acquire it
      if (thd->killed)
      {
        my_error(thd->killed, MYF(0));
        goto err;
      }
    }
  }

  goto end;
err:
  is_error= true;
end:

  if (start_lock)
    mysql_mutex_unlock(start_lock);
  DBUG_RETURN(is_error);
}


/*
  start_slave_threads()

  NOTES
    SLAVE_FORCE_ALL is not implemented here on purpose since it does not make
    sense to do that for starting a slave--we always care if it actually
    started the threads that were not previously running
*/

bool start_slave_threads(bool need_lock_slave, bool wait_for_start,
                         Master_info* mi, int thread_mask)
{
  mysql_mutex_t *lock_io=0, *lock_sql=0, *lock_cond_io=0, *lock_cond_sql=0;
  mysql_cond_t* cond_io=0, *cond_sql=0;
  bool is_error= 0;
  DBUG_ENTER("start_slave_threads");
  DBUG_EXECUTE_IF("uninitialized_master-info_structure",
                   mi->inited= false;);

  if (!mi->inited || !mi->rli->inited)
  {
    int error= (!mi->inited ? ER_SLAVE_MI_INIT_REPOSITORY :
                ER_SLAVE_RLI_INIT_REPOSITORY);
    Rpl_info *info= (!mi->inited ?  mi : static_cast<Rpl_info *>(mi->rli));
    const char* prefix= current_thd ? ER_THD(current_thd, error) : ER_DEFAULT(error);
    info->report(ERROR_LEVEL, error, prefix, NULL);
    my_error(error, MYF(0));
    DBUG_RETURN(true);
  }

  if (mi->is_auto_position() && (thread_mask & SLAVE_IO) &&
      mi->get_gtid_mode_from_copy(GTID_MODE_LOCK_NONE) == GTID_MODE_OFF)
  {
    my_error(ER_CANT_USE_AUTO_POSITION_WITH_GTID_MODE_OFF, MYF(0),
             mi->get_for_channel_str());
    DBUG_RETURN(true);
  }

  if (need_lock_slave)
  {
    lock_io = &mi->run_lock;
    lock_sql = &mi->rli->run_lock;
  }
  if (wait_for_start)
  {
    cond_io = &mi->start_cond;
    cond_sql = &mi->rli->start_cond;
    lock_cond_io = &mi->run_lock;
    lock_cond_sql = &mi->rli->run_lock;
  }

  if (thread_mask & SLAVE_IO)
    is_error= start_slave_thread(
#ifdef HAVE_PSI_THREAD_INTERFACE
                                 key_thread_slave_io,
#endif
                                 handle_slave_io, lock_io, lock_cond_io,
                                 cond_io,
                                 &mi->slave_running, &mi->slave_run_id,
                                 mi);
  if (!is_error && (thread_mask & SLAVE_SQL))
  {
    /*
      MTS-recovery gaps gathering is placed onto common execution path
      for either START-SLAVE and --skip-start-slave= 0 
    */
    if (mi->rli->recovery_parallel_workers != 0)
    {
      if (mts_recovery_groups(mi->rli))
      {
        is_error= true;
        my_error(ER_MTS_RECOVERY_FAILURE, MYF(0));
      }
    }
    if (!is_error)
      is_error= start_slave_thread(
#ifdef HAVE_PSI_THREAD_INTERFACE
                                   key_thread_slave_sql,
#endif
                                   handle_slave_sql, lock_sql, lock_cond_sql,
                                   cond_sql,
                                   &mi->rli->slave_running,
                                   &mi->rli->slave_run_id,
                                   mi);
    if (is_error)
      terminate_slave_threads(mi, thread_mask & SLAVE_IO,
                              rpl_stop_slave_timeout, need_lock_slave);
  }
  DBUG_RETURN(is_error);
}

/*
  Release slave threads at time of executing shutdown.

  SYNOPSIS
    end_slave()
*/

void end_slave()
{
  DBUG_ENTER("end_slave");

  Master_info *mi= 0;

  /*
    This is called when the server terminates, in close_connections().
    It terminates slave threads. However, some CHANGE MASTER etc may still be
    running presently. If a START SLAVE was in progress, the mutex lock below
    will make us wait until slave threads have started, and START SLAVE
    returns, then we terminate them here.
  */
  channel_map.wrlock();

  /* traverse through the map and terminate the threads */
  for(mi_map::iterator it= channel_map.begin(); it!=channel_map.end(); it++)
  {
    mi= it->second;

    if (mi)
      terminate_slave_threads(mi,SLAVE_FORCE_ALL,
                              rpl_stop_slave_timeout);
  }
  channel_map.unlock();
  DBUG_VOID_RETURN;
}

/**
   Free all resources used by slave threads at time of executing shutdown.
   The routine must be called after all possible users of channel_map
   have left.

*/
void delete_slave_info_objects()
{
  DBUG_ENTER("delete_slave_info_objects");

  Master_info *mi= 0;

  channel_map.wrlock();

  for (mi_map::iterator it= channel_map.begin(); it!=channel_map.end(); it++)
  {
    mi= it->second;

    if (mi)
    {
      mi->channel_wrlock();
      end_info(mi);
      if (mi->rli)
        delete mi->rli;
      delete mi;
      it->second= 0;
    }
  }

  //Clean other types of channel
  for (mi_map::iterator it= channel_map.begin(GROUP_REPLICATION_CHANNEL);
       it!=channel_map.end(GROUP_REPLICATION_CHANNEL); it++)
  {
    mi= it->second;

    if (mi)
    {
      mi->channel_wrlock();
      end_info(mi);
      if (mi->rli)
        delete mi->rli;
      delete mi;
      it->second= 0;
    }
  }

  channel_map.unlock();

  DBUG_VOID_RETURN;
}

/**
   Check if multi-statement transaction mode and master and slave info
   repositories are set to table.

   @param thd    THD object

   @retval true  Success
   @retval false Failure
*/
static bool is_autocommit_off_and_infotables(THD* thd)
{
  DBUG_ENTER("is_autocommit_off_and_infotables");
  DBUG_RETURN((thd && thd->in_multi_stmt_transaction_mode() &&
               (opt_mi_repository_id == INFO_REPOSITORY_TABLE ||
                opt_rli_repository_id == INFO_REPOSITORY_TABLE))?
              true : false);
}

static bool io_slave_killed(THD* thd, Master_info* mi)
{
  DBUG_ENTER("io_slave_killed");

  DBUG_ASSERT(mi->info_thd == thd);
  DBUG_ASSERT(mi->slave_running); // tracking buffer overrun
  DBUG_RETURN(mi->abort_slave || connection_events_loop_aborted() ||
              thd->killed);
}

/**
   The function analyzes a possible killed status and makes
   a decision whether to accept it or not.
   Normally upon accepting the sql thread goes to shutdown.
   In the event of deferring decision @c rli->last_event_start_time waiting
   timer is set to force the killed status be accepted upon its expiration.

   Notice Multi-Threaded-Slave behaves similarly in that when it's being
   stopped and the current group of assigned events has not yet scheduled 
   completely, Coordinator defers to accept to leave its read-distribute
   state. The above timeout ensures waiting won't last endlessly, and in
   such case an error is reported.

   @param thd   pointer to a THD instance
   @param rli   pointer to Relay_log_info instance

   @return true the killed status is recognized, false a possible killed
           status is deferred.
*/
bool sql_slave_killed(THD* thd, Relay_log_info* rli)
{
  bool is_parallel_warn= false;

  DBUG_ENTER("sql_slave_killed");

  DBUG_ASSERT(rli->info_thd == thd);
  DBUG_ASSERT(rli->slave_running == 1);
  if (rli->sql_thread_kill_accepted)
    DBUG_RETURN(true);
  if (connection_events_loop_aborted() || thd->killed || rli->abort_slave)
  {
    rli->sql_thread_kill_accepted= true;
    is_parallel_warn= (rli->is_parallel_exec() &&
                       (rli->is_mts_in_group() || thd->killed));
    /*
      Slave can execute stop being in one of two MTS or Single-Threaded mode.
      The modes define different criteria to accept the stop.
      In particular that relates to the concept of groupping.
      Killed Coordinator thread expects the worst so it warns on
      possible consistency issue.
    */
    if (is_parallel_warn ||
        (!rli->is_parallel_exec() &&
         thd->get_transaction()->cannot_safely_rollback(
             Transaction_ctx::SESSION) &&
         rli->is_in_group()))
    {
      char msg_stopped[]=
        "... Slave SQL Thread stopped with incomplete event group "
        "having non-transactional changes. "
        "If the group consists solely of row-based events, you can try "
        "to restart the slave with --slave-exec-mode=IDEMPOTENT, which "
        "ignores duplicate key, key not found, and similar errors (see "
        "documentation for details).";
      char msg_stopped_mts[]=
        "... The slave coordinator and worker threads are stopped, possibly "
        "leaving data in inconsistent state. A restart should "
        "restore consistency automatically, although using non-transactional "
        "storage for data or info tables or DDL queries could lead to problems. "
        "In such cases you have to examine your data (see documentation for "
        "details).";

      if (rli->abort_slave)
      {
        DBUG_PRINT("info", ("Request to stop slave SQL Thread received while "
                            "applying an MTS group or a group that "
                            "has non-transactional "
                            "changes; waiting for completion of the group ... "));

        /*
          Slave sql thread shutdown in face of unfinished group modified 
          Non-trans table is handled via a timer. The slave may eventually
          give out to complete the current group and in that case there
          might be issues at consequent slave restart, see the error message.
          WL#2975 offers a robust solution requiring to store the last exectuted
          event's coordinates along with the group's coordianates
          instead of waiting with @c last_event_start_time the timer.
        */

        if (rli->last_event_start_time == 0)
          rli->last_event_start_time= my_time(0);
        rli->sql_thread_kill_accepted= difftime(my_time(0),
                                               rli->last_event_start_time) <=
                                               SLAVE_WAIT_GROUP_DONE ?
                                               false : true;

        DBUG_EXECUTE_IF("stop_slave_middle_group",
                        DBUG_EXECUTE_IF("incomplete_group_in_relay_log",
                                        rli->sql_thread_kill_accepted= true;);); // time is over

        if (!rli->sql_thread_kill_accepted && !rli->reported_unsafe_warning)
        {
          rli->report(WARNING_LEVEL, 0,
                      !is_parallel_warn ?
                      "Request to stop slave SQL Thread received while "
                      "applying a group that has non-transactional "
                      "changes; waiting for completion of the group ... "
                      :
                      "Coordinator thread of multi-threaded slave is being "
                      "stopped in the middle of assigning a group of events; "
                      "deferring to exit until the group completion ... ");
          rli->reported_unsafe_warning= true;
        }
      }
      if (rli->sql_thread_kill_accepted)
      {
        rli->last_event_start_time= 0;
        if (rli->mts_group_status == Relay_log_info::MTS_IN_GROUP)
        {
          rli->mts_group_status= Relay_log_info::MTS_KILLED_GROUP;
        }
        if (is_parallel_warn)
          rli->report(!rli->is_error() ? ERROR_LEVEL :
                      WARNING_LEVEL,    // an error was reported by Worker
                      ER_MTS_INCONSISTENT_DATA,
                      ER_THD(thd, ER_MTS_INCONSISTENT_DATA),
                      msg_stopped_mts);
        else
          rli->report(ERROR_LEVEL, ER_SLAVE_FATAL_ERROR,
                      ER_THD(thd, ER_SLAVE_FATAL_ERROR), msg_stopped);
      }
    }
  }
  DBUG_RETURN(rli->sql_thread_kill_accepted);
}


bool net_request_file(NET* net, const char* fname)
{
  DBUG_ENTER("net_request_file");
  DBUG_RETURN(net_write_command(net, 251, (uchar*) fname, strlen(fname),
                                (uchar*) "", 0));
}

/*
  From other comments and tests in code, it looks like
  sometimes Query_log_event and Load_log_event can have db == 0
  (see rewrite_db() above for example)
  (cases where this happens are unclear; it may be when the master is 3.23).
*/

const char *print_slave_db_safe(const char* db)
{
  DBUG_ENTER("*print_slave_db_safe");

  DBUG_RETURN((db ? db : ""));
}

/*
  Check if the error is caused by network.
  @param[in]   errorno   Number of the error.
  RETURNS:
  true         network error
  false        not network error
*/

static bool is_network_error(uint errorno)
{
  return errorno == CR_CONNECTION_ERROR ||
      errorno == CR_CONN_HOST_ERROR ||
      errorno == CR_SERVER_GONE_ERROR ||
      errorno == CR_SERVER_LOST ||
      errorno == ER_CON_COUNT_ERROR ||
      errorno == ER_SERVER_SHUTDOWN ||
      errorno == ER_NET_READ_INTERRUPTED ||
      errorno == ER_NET_WRITE_INTERRUPTED;
}


/**
  Execute an initialization query for the IO thread.

  If there is an error, then this function calls mysql_free_result;
  otherwise the MYSQL object holds the result after this call.  If
  there is an error other than allowed_error, then this function
  prints a message and returns -1.

  @param mysql MYSQL object.
  @param query Query string.
  @param allowed_error Allowed error code, or 0 if no errors are allowed.
  @param[out] master_res If this is not NULL and there is no error, then
  mysql_store_result() will be called and the result stored in this pointer.
  @param[out] master_row If this is not NULL and there is no error, then
  mysql_fetch_row() will be called and the result stored in this pointer.

  @retval COMMAND_STATUS_OK No error.
  @retval COMMAND_STATUS_ALLOWED_ERROR There was an error and the
  error code was 'allowed_error'.
  @retval COMMAND_STATUS_ERROR There was an error and the error code
  was not 'allowed_error'.
*/
enum enum_command_status
{ COMMAND_STATUS_OK, COMMAND_STATUS_ERROR, COMMAND_STATUS_ALLOWED_ERROR };
static enum_command_status
io_thread_init_command(Master_info *mi, const char *query, int allowed_error,
                       MYSQL_RES **master_res= NULL,
                       MYSQL_ROW *master_row= NULL)
{
  DBUG_ENTER("io_thread_init_command");
  DBUG_PRINT("info", ("IO thread initialization command: '%s'", query));
  MYSQL *mysql= mi->mysql;
  int ret= mysql_real_query(mysql, query, static_cast<ulong>(strlen(query)));
  if (io_slave_killed(mi->info_thd, mi))
  {
    LogErr(INFORMATION_LEVEL, ER_RPL_SLAVE_IO_THREAD_WAS_KILLED,
           mi->get_for_channel_str(), query);
    mysql_free_result(mysql_store_result(mysql));
    DBUG_RETURN(COMMAND_STATUS_ERROR);
  }
  if (ret != 0)
  {
    int err= mysql_errno(mysql);
    mysql_free_result(mysql_store_result(mysql));
    if (!err || err != allowed_error)
    {
      mi->report(is_network_error(err) ? WARNING_LEVEL : ERROR_LEVEL, err,
                 "The slave IO thread stops because the initialization query "
                 "'%s' failed with error '%s'.",
                 query, mysql_error(mysql));
      DBUG_RETURN(COMMAND_STATUS_ERROR);
    }
    DBUG_RETURN(COMMAND_STATUS_ALLOWED_ERROR);
  }
  if (master_res != NULL)
  {
    if ((*master_res= mysql_store_result(mysql)) == NULL)
    {
      mi->report(WARNING_LEVEL, mysql_errno(mysql),
                 "The slave IO thread stops because the initialization query "
                 "'%s' did not return any result.",
                 query);
      DBUG_RETURN(COMMAND_STATUS_ERROR);
    }
    if (master_row != NULL)
    {
      if ((*master_row= mysql_fetch_row(*master_res)) == NULL)
      {
        mysql_free_result(*master_res);
        mi->report(WARNING_LEVEL, mysql_errno(mysql),
                   "The slave IO thread stops because the initialization query "
                   "'%s' did not return any row.",
                   query);
        DBUG_RETURN(COMMAND_STATUS_ERROR);
      }
    }
  }
  else
    DBUG_ASSERT(master_row == NULL);
  DBUG_RETURN(COMMAND_STATUS_OK);
}


/**
  Set user variables after connecting to the master.

  @param  mysql MYSQL to request uuid from master.
  @param  mi    Master_info to set master_uuid

  @return 0: Success, 1: Fatal error, 2: Transient network error.
 */
int io_thread_init_commands(MYSQL *mysql, Master_info *mi)
{
  char query[256];
  int ret= 0;
  DBUG_EXECUTE_IF("fake_5_5_version_slave", return ret;);

  sprintf(query, "SET @slave_uuid= '%s'", server_uuid);
  if (mysql_real_query(mysql, query, static_cast<ulong>(strlen(query)))
      && !check_io_slave_killed(mi->info_thd, mi, NULL))
    goto err;

  mysql_free_result(mysql_store_result(mysql));
  return ret;

err:
  if (mysql_errno(mysql) && is_network_error(mysql_errno(mysql)))
  {
    mi->report(WARNING_LEVEL, mysql_errno(mysql),
               "The initialization command '%s' failed with the following"
               " error: '%s'.", query, mysql_error(mysql));
    ret= 2;
  }
  else
  {
    char errmsg[512];
    const char *errmsg_fmt=
      "The slave I/O thread stops because a fatal error is encountered "
      "when it tries to send query to master(query: %s).";

    sprintf(errmsg, errmsg_fmt, query);
    mi->report(ERROR_LEVEL, ER_SLAVE_FATAL_ERROR,
               ER_THD(current_thd, ER_SLAVE_FATAL_ERROR),
               errmsg);
    ret= 1;
  }
  mysql_free_result(mysql_store_result(mysql));
  return ret;
}

/**
  Get master's uuid on connecting.

  @param  mysql MYSQL to request uuid from master.
  @param  mi    Master_info to set master_uuid

  @return 0: Success, 1: Fatal error, 2: Transient network error.
*/
static int get_master_uuid(MYSQL *mysql, Master_info *mi)
{
  const char *errmsg;
  MYSQL_RES *master_res= NULL;
  MYSQL_ROW master_row= NULL;
  int ret= 0;
  char query_buf[]= "SELECT @@GLOBAL.SERVER_UUID";

  DBUG_EXECUTE_IF("dbug.return_null_MASTER_UUID",
                  {
                    mi->master_uuid[0]= 0;
                    return 0;
                  };);

  DBUG_EXECUTE_IF("dbug.before_get_MASTER_UUID",
                  {
                    const char act[]= "now wait_for signal.get_master_uuid";
                    DBUG_ASSERT(opt_debug_sync_timeout > 0);
                    DBUG_ASSERT(!debug_sync_set_action(current_thd,
                                                       STRING_WITH_LEN(act)));
                  };);

  DBUG_EXECUTE_IF("dbug.simulate_busy_io",
                  {
                    const char act[]= "now signal Reached wait_for signal.got_stop_slave";
                    DBUG_ASSERT(opt_debug_sync_timeout > 0);
                    DBUG_ASSERT(!debug_sync_set_action(current_thd,
                                                       STRING_WITH_LEN(act)));
                  };);
#ifndef DBUG_OFF
  DBUG_EXECUTE_IF("dbug.simulate_no_such_var_server_uuid",
		  {
		    query_buf[strlen(query_buf) - 1]= '_'; // currupt the last char
		  });
#endif
  if (!mysql_real_query(mysql, STRING_WITH_LEN(query_buf)) &&
      (master_res= mysql_store_result(mysql)) &&
      (master_row= mysql_fetch_row(master_res)))
  {
    if (!strcmp(::server_uuid, master_row[0]) &&
        !mi->rli->replicate_same_server_id)
    {
      errmsg= "The slave I/O thread stops because master and slave have equal "
              "MySQL server UUIDs; these UUIDs must be different for "
              "replication to work.";
      mi->report(ERROR_LEVEL, ER_SLAVE_FATAL_ERROR,
                 ER_THD(current_thd, ER_SLAVE_FATAL_ERROR),
                 errmsg);
      // Fatal error
      ret= 1;
    }
    else
    {
      if (mi->master_uuid[0] != 0 && strcmp(mi->master_uuid, master_row[0]))
        LogErr(WARNING_LEVEL, ER_RPL_SLAVE_MASTER_UUID_HAS_CHANGED,
               mi->master_uuid);
      strncpy(mi->master_uuid, master_row[0], UUID_LENGTH);
      mi->master_uuid[UUID_LENGTH]= 0;
    }
  }
  else if (mysql_errno(mysql) != ER_UNKNOWN_SYSTEM_VARIABLE)
  {
    if (is_network_error(mysql_errno(mysql)))
    {
      mi->report(WARNING_LEVEL, mysql_errno(mysql),
                 "Get master SERVER_UUID failed with error: %s",
                 mysql_error(mysql));
      ret= 2;
    }
    else
    {
      /* Fatal error */
      errmsg= "The slave I/O thread stops because a fatal error is encountered "
        "when it tries to get the value of SERVER_UUID variable from master.";
      mi->report(ERROR_LEVEL, ER_SLAVE_FATAL_ERROR,
                 ER_THD(current_thd, ER_SLAVE_FATAL_ERROR),
                 errmsg);
      ret= 1;
    }
  }
  else
  {
    mi->master_uuid[0]= 0;
    mi->report(WARNING_LEVEL, ER_UNKNOWN_SYSTEM_VARIABLE,
               "Unknown system variable 'SERVER_UUID' on master. "
               "A probable cause is that the variable is not supported on the "
               "master (version: %s), even though it is on the slave (version: %s)",
               mysql->server_version, server_version);
  }

  if (master_res)
    mysql_free_result(master_res);
  return ret;
}


/**
  Determine, case-sensitively, if short_string is equal to
  long_string, or a true prefix of long_string, or not a prefix.

  @retval 0 short_string is not a prefix of long_string.
  @retval 1 short_string is a true prefix of long_string (not equal).
  @retval 2 short_string is equal to long_string.
*/
static int is_str_prefix_case(const char *short_string, const char *long_string)
{
  int i;
  for (i= 0; short_string[i]; i++)
    if (my_toupper(system_charset_info, short_string[i]) !=
        my_toupper(system_charset_info, long_string[i]))
      return 0;
  return long_string[i] ? 1 : 2;
}

/*
  Note that we rely on the master's version (3.23, 4.0.14 etc) instead of
  relying on the binlog's version. This is not perfect: imagine an upgrade
  of the master without waiting that all slaves are in sync with the master;
  then a slave could be fooled about the binlog's format. This is what happens
  when people upgrade a 3.23 master to 4.0 without doing RESET MASTER: 4.0
  slaves are fooled. So we do this only to distinguish between 3.23 and more
  recent masters (it's too late to change things for 3.23).

  RETURNS
  0       ok
  1       error
  2       transient network problem, the caller should try to reconnect
*/

static int get_master_version_and_clock(MYSQL* mysql, Master_info* mi)
{
  char err_buff[MAX_SLAVE_ERRMSG];
  const char* errmsg= 0;
  int err_code= 0;
  int version_number=0;
  version_number= atoi(mysql->server_version);

  MYSQL_RES *master_res= 0;
  MYSQL_ROW master_row;
  DBUG_ENTER("get_master_version_and_clock");

  DBUG_EXECUTE_IF("unrecognized_master_version",
                 {
                   version_number= 1;
                 };);

  if (!my_isdigit(&my_charset_bin,*mysql->server_version) ||
      version_number < 5)
  {
    errmsg = "Master reported unrecognized MySQL version";
    err_code= ER_SLAVE_FATAL_ERROR;
    sprintf(err_buff, ER_THD(current_thd, err_code), errmsg);
    goto err;
  }

  mysql_mutex_lock(mi->rli->relay_log.get_log_lock());
  mysql_mutex_lock(&mi->data_lock);
  mi->set_mi_description_event(new Format_description_log_event());
  /* as we are here, we tried to allocate the event */
  if (mi->get_mi_description_event() == NULL)
  {
    mysql_mutex_unlock(&mi->data_lock);
    mysql_mutex_unlock(mi->rli->relay_log.get_log_lock());
    errmsg= "default Format_description_log_event";
    err_code= ER_SLAVE_CREATE_EVENT_FAILURE;
    sprintf(err_buff, ER_THD(current_thd, err_code), errmsg);
    goto err;
  }

  /*
    FD_q's (A) is set initially from RL's (A): FD_q.(A) := RL.(A).
    It's necessary to adjust FD_q.(A) at this point because in the following
    course FD_q is going to be dumped to RL.
    Generally FD_q is derived from a received FD_m (roughly FD_q := FD_m) 
    in queue_event and the master's (A) is installed.
    At one step with the assignment the Relay-Log's checksum alg is set to 
    a new value: RL.(A) := FD_q.(A). If the slave service is stopped
    the last time assigned RL.(A) will be passed over to the restarting
    service (to the current execution point).
    RL.A is a "codec" to verify checksum in queue_event() almost all the time
    the first fake Rotate event.
    Starting from this point IO thread will executes the following checksum
    warmup sequence  of actions:

    FD_q.A := RL.A,
    A_m^0 := master.@@global.binlog_checksum,
    {queue_event(R_f): verifies(R_f, A_m^0)},
    {queue_event(FD_m): verifies(FD_m, FD_m.A), dump(FD_q), rotate(RL),
                        FD_q := FD_m, RL.A := FD_q.A)}

    See legends definition on MYSQL_BIN_LOG::relay_log_checksum_alg
    docs lines (binlog.h).
    In above A_m^0 - the value of master's
    @@binlog_checksum determined in the upcoming handshake (stored in
    mi->checksum_alg_before_fd).


    After the warm-up sequence IO gets to "normal" checksum verification mode
    to use RL.A in

    {queue_event(E_m): verifies(E_m, RL.A)}

    until it has received a new FD_m.
  */
  mi->get_mi_description_event()->common_footer->checksum_alg=
    mi->rli->relay_log.relay_log_checksum_alg;

  DBUG_ASSERT(mi->get_mi_description_event()->common_footer->checksum_alg !=
              binary_log::BINLOG_CHECKSUM_ALG_UNDEF);
  DBUG_ASSERT(mi->rli->relay_log.relay_log_checksum_alg !=
              binary_log::BINLOG_CHECKSUM_ALG_UNDEF);

  mysql_mutex_unlock(&mi->data_lock);
  mysql_mutex_unlock(mi->rli->relay_log.get_log_lock());

  /*
    Compare the master and slave's clock. Do not die if master's clock is
    unavailable (very old master not supporting UNIX_TIMESTAMP()?).
  */

  DBUG_EXECUTE_IF("dbug.before_get_UNIX_TIMESTAMP",
                  {
                    const char act[]=
                      "now "
                      "wait_for signal.get_unix_timestamp";
                    DBUG_ASSERT(opt_debug_sync_timeout > 0);
                    DBUG_ASSERT(!debug_sync_set_action(current_thd,
                                                       STRING_WITH_LEN(act)));
                  };);

  master_res= NULL;
  if (!mysql_real_query(mysql, STRING_WITH_LEN("SELECT UNIX_TIMESTAMP()")) &&
      (master_res= mysql_store_result(mysql)) &&
      (master_row= mysql_fetch_row(master_res)))
  {
    mysql_mutex_lock(&mi->data_lock);
    mi->clock_diff_with_master=
      (long) (time((time_t*) 0) - strtoul(master_row[0], 0, 10));
    mysql_mutex_unlock(&mi->data_lock);
  }
  else if (check_io_slave_killed(mi->info_thd, mi, NULL))
    goto slave_killed_err;
  else if (is_network_error(mysql_errno(mysql)))
  {
    mi->report(WARNING_LEVEL, mysql_errno(mysql),
               "Get master clock failed with error: %s", mysql_error(mysql));
    goto network_err;
  }
  else
  {
    mysql_mutex_lock(&mi->data_lock);
    mi->clock_diff_with_master= 0; /* The "most sensible" value */
    mysql_mutex_unlock(&mi->data_lock);
    LogErr(WARNING_LEVEL, ER_RPL_SLAVE_SECONDS_BEHIND_MASTER_DUBIOUS,
           mysql_error(mysql), mysql_errno(mysql));
  }
  if (master_res)
  {
    mysql_free_result(master_res);
    master_res= NULL;
  }

  /*
    Check that the master's server id and ours are different. Because if they
    are equal (which can result from a simple copy of master's datadir to slave,
    thus copying some my.cnf), replication will work but all events will be
    skipped.
    Do not die if SELECT @@SERVER_ID fails on master (very old master?).
    Note: we could have put a @@SERVER_ID in the previous SELECT
    UNIX_TIMESTAMP() instead, but this would not have worked on 3.23 masters.
  */
  DBUG_EXECUTE_IF("dbug.before_get_SERVER_ID",
                  {
                    const char act[]=
                      "now "
                      "wait_for signal.get_server_id";
                    DBUG_ASSERT(opt_debug_sync_timeout > 0);
                    DBUG_ASSERT(!debug_sync_set_action(current_thd, 
                                                       STRING_WITH_LEN(act)));
                  };);
  master_res= NULL;
  master_row= NULL;
  DBUG_EXECUTE_IF("get_master_server_id.ER_NET_READ_INTERRUPTED",
                  {
                    DBUG_SET("+d,inject_ER_NET_READ_INTERRUPTED");
                    DBUG_SET("-d,get_master_server_id."
                             "ER_NET_READ_INTERRUPTED");
                  });
  if (!mysql_real_query(mysql, STRING_WITH_LEN("SELECT @@GLOBAL.SERVER_ID")) &&
      (master_res= mysql_store_result(mysql)) &&
      (master_row= mysql_fetch_row(master_res)))
  {
    if ((::server_id == (mi->master_id= strtoul(master_row[0], 0, 10))) &&
        !mi->rli->replicate_same_server_id)
    {
      errmsg= "The slave I/O thread stops because master and slave have equal \
MySQL server ids; these ids must be different for replication to work (or \
the --replicate-same-server-id option must be used on slave but this does \
not always make sense; please check the manual before using it).";
      err_code= ER_SLAVE_FATAL_ERROR;
      sprintf(err_buff, ER_THD(current_thd, err_code), errmsg);
      goto err;
    }
  }
  else if (mysql_errno(mysql) != ER_UNKNOWN_SYSTEM_VARIABLE)
  {
    if (check_io_slave_killed(mi->info_thd, mi, NULL))
      goto slave_killed_err;
    else if (is_network_error(mysql_errno(mysql)))
    {
      mi->report(WARNING_LEVEL, mysql_errno(mysql),
                 "Get master SERVER_ID failed with error: %s", mysql_error(mysql));
      goto network_err;
    }
    /* Fatal error */
    errmsg= "The slave I/O thread stops because a fatal error is encountered \
when it try to get the value of SERVER_ID variable from master.";
    err_code= mysql_errno(mysql);
    sprintf(err_buff, "%s Error: %s", errmsg, mysql_error(mysql));
    goto err;
  }
  else
  {
    mi->report(WARNING_LEVEL, ER_UNKNOWN_SYSTEM_VARIABLE,
               "Unknown system variable 'SERVER_ID' on master, \
maybe it is a *VERY OLD MASTER*.");
  }
  if (master_res)
  {
    mysql_free_result(master_res);
    master_res= NULL;
  }
  if (mi->master_id == 0 && mi->ignore_server_ids->dynamic_ids.size() > 0)
  {
    errmsg= "Slave configured with server id filtering could not detect the master server id.";
    err_code= ER_SLAVE_FATAL_ERROR;
    sprintf(err_buff, ER_THD(current_thd, err_code), errmsg);
    goto err;
  }

  if (mi->heartbeat_period != 0.0)
  {
    char llbuf[22];
    const char query_format[]= "SET @master_heartbeat_period= %s";
    char query[sizeof(query_format) - 2 + sizeof(llbuf)];
    /* 
       the period is an ulonglong of nano-secs. 
    */
    llstr((ulonglong) (mi->heartbeat_period*1000000000UL), llbuf);
    sprintf(query, query_format, llbuf);

    if (mysql_real_query(mysql, query, static_cast<ulong>(strlen(query))))
    {
      if (check_io_slave_killed(mi->info_thd, mi, NULL))
        goto slave_killed_err;

      if (is_network_error(mysql_errno(mysql)))
      {
        mi->report(WARNING_LEVEL, mysql_errno(mysql),
                   "SET @master_heartbeat_period to master failed with error: %s",
                   mysql_error(mysql));
        mysql_free_result(mysql_store_result(mysql));
        goto network_err;
      }
      else
      {
        /* Fatal error */
        errmsg= "The slave I/O thread stops because a fatal error is encountered "
          " when it tries to SET @master_heartbeat_period on master.";
        err_code= ER_SLAVE_FATAL_ERROR;
        sprintf(err_buff, "%s Error: %s", errmsg, mysql_error(mysql));
        mysql_free_result(mysql_store_result(mysql));
        goto err;
      }
    }
    mysql_free_result(mysql_store_result(mysql));
  }

  /*
    Querying if master is capable to checksum and notifying it about own
    CRC-awareness. The master's side instant value of @@global.binlog_checksum 
    is stored in the dump thread's uservar area as well as cached locally
    to become known in consensus by master and slave.
  */
  if (DBUG_EVALUATE_IF("simulate_slave_unaware_checksum", 0, 1))
  {
    int rc;
    const char query[]= "SET @master_binlog_checksum= @@global.binlog_checksum";
    master_res= NULL;
    //initially undefined
    mi->checksum_alg_before_fd= binary_log::BINLOG_CHECKSUM_ALG_UNDEF;
    /*
      @c checksum_alg_before_fd is queried from master in this block.
      If master is old checksum-unaware the value stays undefined.
      Once the first FD will be received its alg descriptor will replace
      the being queried one.
    */
    rc= mysql_real_query(mysql, query, static_cast<ulong>(strlen(query)));
    if (rc != 0)
    {
      mi->checksum_alg_before_fd= binary_log::BINLOG_CHECKSUM_ALG_OFF;
      if (check_io_slave_killed(mi->info_thd, mi, NULL))
        goto slave_killed_err;

      if (mysql_errno(mysql) == ER_UNKNOWN_SYSTEM_VARIABLE)
      {
        // this is tolerable as OM -> NS is supported
        mi->report(WARNING_LEVEL, mysql_errno(mysql),
                   "Notifying master by %s failed with "
                   "error: %s", query, mysql_error(mysql));
      }
      else
      {
        if (is_network_error(mysql_errno(mysql)))
        {
          mi->report(WARNING_LEVEL, mysql_errno(mysql),
                     "Notifying master by %s failed with "
                     "error: %s", query, mysql_error(mysql));
          mysql_free_result(mysql_store_result(mysql));
          goto network_err;
        }
        else
        {
          errmsg= "The slave I/O thread stops because a fatal error is encountered "
            "when it tried to SET @master_binlog_checksum on master.";
          err_code= ER_SLAVE_FATAL_ERROR;
          sprintf(err_buff, "%s Error: %s", errmsg, mysql_error(mysql));
          mysql_free_result(mysql_store_result(mysql));
          goto err;
        }
      }
    }
    else
    {
      mysql_free_result(mysql_store_result(mysql));
      if (!mysql_real_query(mysql,
                            STRING_WITH_LEN("SELECT @master_binlog_checksum")) &&
          (master_res= mysql_store_result(mysql)) &&
          (master_row= mysql_fetch_row(master_res)) &&
          (master_row[0] != NULL))
      {
        mi->checksum_alg_before_fd= static_cast<enum_binlog_checksum_alg>
          (find_type(master_row[0], &binlog_checksum_typelib, 1) - 1);

       DBUG_EXECUTE_IF("undefined_algorithm_on_slave",
        mi->checksum_alg_before_fd = binary_log::BINLOG_CHECKSUM_ALG_UNDEF;);
       if(mi->checksum_alg_before_fd == binary_log::BINLOG_CHECKSUM_ALG_UNDEF)
       {
         errmsg= "The slave I/O thread was stopped because a fatal error is encountered "
                 "The checksum algorithm used by master is unknown to slave.";
         err_code= ER_SLAVE_FATAL_ERROR;
         sprintf(err_buff, "%s Error: %s", errmsg, mysql_error(mysql));
         mysql_free_result(mysql_store_result(mysql));
         goto err;
       }

        // valid outcome is either of
        DBUG_ASSERT(mi->checksum_alg_before_fd ==
                    binary_log::BINLOG_CHECKSUM_ALG_OFF ||
                    mi->checksum_alg_before_fd ==
                    binary_log::BINLOG_CHECKSUM_ALG_CRC32);
      }
      else if (check_io_slave_killed(mi->info_thd, mi, NULL))
        goto slave_killed_err;
      else if (is_network_error(mysql_errno(mysql)))
      {
        mi->report(WARNING_LEVEL, mysql_errno(mysql),
                   "Get master BINLOG_CHECKSUM failed with error: %s", mysql_error(mysql));
        goto network_err;
      }
      else
      {
        errmsg= "The slave I/O thread stops because a fatal error is encountered "
          "when it tried to SELECT @master_binlog_checksum.";
        err_code= ER_SLAVE_FATAL_ERROR;
        sprintf(err_buff, "%s Error: %s", errmsg, mysql_error(mysql));
        mysql_free_result(mysql_store_result(mysql));
        goto err;
      }
    }
    if (master_res)
    {
      mysql_free_result(master_res);
      master_res= NULL;
    }
  }
  else
    mi->checksum_alg_before_fd= binary_log::BINLOG_CHECKSUM_ALG_OFF;

  if (DBUG_EVALUATE_IF("simulate_slave_unaware_gtid", 0, 1))
  {
    enum_gtid_mode master_gtid_mode= GTID_MODE_OFF;
    enum_gtid_mode slave_gtid_mode=
      mi->get_gtid_mode_from_copy(GTID_MODE_LOCK_NONE);
    switch (io_thread_init_command(mi, "SELECT @@GLOBAL.GTID_MODE",
                                   ER_UNKNOWN_SYSTEM_VARIABLE,
                                   &master_res, &master_row))
    {
    case COMMAND_STATUS_ERROR:
      DBUG_RETURN(2);
    case COMMAND_STATUS_ALLOWED_ERROR:
      // master is old and does not have @@GLOBAL.GTID_MODE
      master_gtid_mode= GTID_MODE_OFF;
      break;
    case COMMAND_STATUS_OK:
    {
      bool error= false;
      const char *master_gtid_mode_string= master_row[0];
      DBUG_EXECUTE_IF("simulate_master_has_gtid_mode_on_something",
                      { master_gtid_mode_string= "on_something"; });
      DBUG_EXECUTE_IF("simulate_master_has_gtid_mode_off_something",
                      { master_gtid_mode_string= "off_something"; });
      DBUG_EXECUTE_IF("simulate_master_has_unknown_gtid_mode",
                      { master_gtid_mode_string= "Krakel Spektakel"; });
      master_gtid_mode= get_gtid_mode(master_gtid_mode_string, &error);
      if (error)
      {
        // For potential future compatibility, allow unknown
        // GTID_MODEs that begin with ON/OFF (treating them as ON/OFF
        // respectively).
        enum_gtid_mode mode= GTID_MODE_OFF;
        for (int i= 0; i < 2; i++)
        {
          switch (is_str_prefix_case(get_gtid_mode_string(mode),
                                     master_gtid_mode_string))
          {
          case 0: // is not a prefix; continue loop
            break;
          case 1: // is a true prefix, i.e. not equal
            mi->report(WARNING_LEVEL, ER_UNKNOWN_ERROR,
                       "The master uses an unknown GTID_MODE '%s'. "
                       "Treating it as '%s'.",
                       master_gtid_mode_string,
                       get_gtid_mode_string(mode));
            // fall through
          case 2: // is equal
            error= false;
            master_gtid_mode= mode;
            break;
          }
          mode= GTID_MODE_ON;
        }
      }
      if (error)
      {
        mi->report(ERROR_LEVEL, ER_SLAVE_FATAL_ERROR,
                   "The slave IO thread stops because the master has "
                   "an unknown @@GLOBAL.GTID_MODE '%s'.",
                   master_gtid_mode_string);
        mysql_free_result(master_res);
        DBUG_RETURN(1);
      }
      mysql_free_result(master_res);
      break;
    }
    }
    if ((slave_gtid_mode == GTID_MODE_OFF &&
         master_gtid_mode >= GTID_MODE_ON_PERMISSIVE) ||
        (slave_gtid_mode == GTID_MODE_ON &&
         master_gtid_mode <= GTID_MODE_OFF_PERMISSIVE))
    {
      mi->report(ERROR_LEVEL, ER_SLAVE_FATAL_ERROR,
                 "The replication receiver thread cannot start because "
                 "the master has GTID_MODE = %.192s and this server has "
                 "GTID_MODE = %.192s.",
                 get_gtid_mode_string(master_gtid_mode),
                 get_gtid_mode_string(slave_gtid_mode));
      DBUG_RETURN(1);
    }
    if (mi->is_auto_position() && master_gtid_mode != GTID_MODE_ON)
    {
      mi->report(ERROR_LEVEL, ER_SLAVE_FATAL_ERROR,
                 "The replication receiver thread cannot start in "
                 "AUTO_POSITION mode: the master has GTID_MODE = %.192s "
                 "instead of ON.",
                 get_gtid_mode_string(master_gtid_mode));
      DBUG_RETURN(1);
    }
  }

err:
  if (errmsg)
  {
    if (master_res)
      mysql_free_result(master_res);
    DBUG_ASSERT(err_code != 0);
    mi->report(ERROR_LEVEL, err_code, "%s", err_buff);
    DBUG_RETURN(1);
  }

  DBUG_RETURN(0);

network_err:
  if (master_res)
    mysql_free_result(master_res);
  DBUG_RETURN(2);

slave_killed_err:
  if (master_res)
    mysql_free_result(master_res);
  DBUG_RETURN(2);
}

static bool wait_for_relay_log_space(Relay_log_info* rli)
{
  bool slave_killed=0;
  Master_info* mi = rli->mi;
  PSI_stage_info old_stage;
  THD* thd = mi->info_thd;
  DBUG_ENTER("wait_for_relay_log_space");

  mysql_mutex_lock(&rli->log_space_lock);
  thd->ENTER_COND(&rli->log_space_cond,
                  &rli->log_space_lock,
                  &stage_waiting_for_relay_log_space,
                  &old_stage);
  while (rli->log_space_limit < rli->log_space_total &&
         !(slave_killed=io_slave_killed(thd,mi)) &&
         !rli->ignore_log_space_limit)
    mysql_cond_wait(&rli->log_space_cond, &rli->log_space_lock);

  /* 
    Makes the IO thread read only one event at a time
    until the SQL thread is able to purge the relay 
    logs, freeing some space.

    Therefore, once the SQL thread processes this next 
    event, it goes to sleep (no more events in the queue),
    sets ignore_log_space_limit=true and wakes the IO thread. 
    However, this event may have been enough already for 
    the SQL thread to purge some log files, freeing 
    rli->log_space_total .

    This guarantees that the SQL and IO thread move
    forward only one event at a time (to avoid deadlocks), 
    when the relay space limit is reached. It also 
    guarantees that when the SQL thread is prepared to
    rotate (to be able to purge some logs), the IO thread
    will know about it and will rotate.

    NOTE: The ignore_log_space_limit is only set when the SQL
          thread sleeps waiting for events.

   */
  if (rli->ignore_log_space_limit)
  {
#ifndef DBUG_OFF
    {
      char llbuf1[22], llbuf2[22];
      DBUG_PRINT("info", ("log_space_limit=%s "
                          "log_space_total=%s "
                          "ignore_log_space_limit=%d "
                          "sql_force_rotate_relay=%d", 
                        llstr(rli->log_space_limit,llbuf1),
                        llstr(rli->log_space_total,llbuf2),
                        (int) rli->ignore_log_space_limit,
                        (int) rli->sql_force_rotate_relay));
    }
#endif
    if (rli->sql_force_rotate_relay)
    {
      rotate_relay_log(mi);
      rli->sql_force_rotate_relay= false;
    }

    rli->ignore_log_space_limit= false;
  }

  mysql_mutex_unlock(&rli->log_space_lock);
  thd->EXIT_COND(&old_stage);
  DBUG_RETURN(slave_killed);
}


/*
  Builds a Rotate and writes it to relay log.

  The caller must hold mi->data_lock.

  @param thd pointer to I/O Thread's Thd.
  @param mi  point to I/O Thread metadata class.

  @return 0 if everything went fine, 1 otherwise.
*/
static int write_rotate_to_master_pos_into_relay_log(THD *thd,
                                                     Master_info *mi)
{
  Relay_log_info *rli= mi->rli;
  int error= 0;
  DBUG_ENTER("write_rotate_to_master_pos_into_relay_log");

  DBUG_ASSERT(thd == mi->info_thd);
  mysql_mutex_assert_owner(rli->relay_log.get_log_lock());

  DBUG_PRINT("info",("writing a Rotate event to the relay log"));
  Rotate_log_event *ev= new Rotate_log_event(mi->get_master_log_name(),
                                             0, mi->get_master_log_pos(),
                                             Rotate_log_event::DUP_NAME);

  DBUG_EXECUTE_IF("fail_generating_rotate_event_on_write_rotate_to_master_pos",
                  {
                    if (likely((bool)ev))
                    {
                      delete ev;
                      ev= NULL;
                    }
                  });

  if (likely((bool)ev))
  {
    if (mi->get_mi_description_event() != NULL)
      ev->common_footer->checksum_alg=
                   mi->get_mi_description_event()->common_footer->checksum_alg;

    ev->server_id= 0; // don't be ignored by slave SQL thread
    if (unlikely(rli->relay_log.write_event(ev, mi) != 0))
      mi->report(ERROR_LEVEL, ER_SLAVE_RELAY_LOG_WRITE_FAILURE,
                 ER_THD(thd, ER_SLAVE_RELAY_LOG_WRITE_FAILURE),
                 "failed to write a Rotate event"
                 " to the relay log, SHOW SLAVE STATUS may be"
                 " inaccurate");
    if (flush_master_info(mi, true, false, false))
    {
      error= 1;
      LogErr(ERROR_LEVEL, ER_RPL_SLAVE_CANT_FLUSH_MASTER_INFO_FILE);
    }
    delete ev;
  }
  else
  {
    error= 1;
    mi->report(ERROR_LEVEL, ER_SLAVE_CREATE_EVENT_FAILURE,
               ER_THD(thd, ER_SLAVE_CREATE_EVENT_FAILURE),
               "Rotate_event (out of memory?),"
               " SHOW SLAVE STATUS may be inaccurate");
  }

  DBUG_RETURN(error);
}


/*
  Builds a Rotate from the ignored events' info and writes it to relay log.

  @param thd pointer to I/O Thread's Thd.
  @param mi  point to I/O Thread metadata class.

  @return 0 if everything went fine, 1 otherwise.
*/
static int write_ignored_events_info_to_relay_log(THD *thd, Master_info *mi)
{
  Relay_log_info *rli= mi->rli;
  mysql_mutex_t *end_pos_lock= rli->relay_log.get_binlog_end_pos_lock();
  int error= 0;
  DBUG_ENTER("write_ignored_events_info_to_relay_log");

  DBUG_ASSERT(thd == mi->info_thd);
  mysql_mutex_lock(rli->relay_log.get_log_lock());
  mysql_mutex_lock(end_pos_lock);

  if (rli->ign_master_log_name_end[0])
  {
    DBUG_PRINT("info",("writing a Rotate event to track down ignored events"));
    /*
      If the ignored events' info still hold, they should have same info as
      the mi->get_master_log_[name|pos].
    */
    DBUG_ASSERT(strcmp(rli->ign_master_log_name_end,
                       mi->get_master_log_name()) == 0);
    DBUG_ASSERT(rli->ign_master_log_pos_end == mi->get_master_log_pos());

    /* Avoid the applier to get the ignored event' info by rli->ign* */
    rli->ign_master_log_name_end[0]= 0;
    /* can unlock before writing as the relay log will soon have our Rotate */
    mysql_mutex_unlock(end_pos_lock);

    /* Generate the rotate based on mi position */
    error= write_rotate_to_master_pos_into_relay_log(thd, mi);
  }
  else
    mysql_mutex_unlock(end_pos_lock);

  mysql_mutex_unlock(rli->relay_log.get_log_lock());
  DBUG_RETURN(error);
}


static int register_slave_on_master(MYSQL* mysql, Master_info *mi,
                                    bool *suppress_warnings)
{
  uchar buf[1024], *pos= buf;
  size_t report_host_len=0, report_user_len=0, report_password_len=0;
  DBUG_ENTER("register_slave_on_master");

  *suppress_warnings= false;
  if (report_host)
    report_host_len= strlen(report_host);
  if (report_host_len > HOSTNAME_LENGTH)
  {
    LogErr(WARNING_LEVEL, ER_RPL_SLAVE_REPORT_HOST_TOO_LONG,
           report_host_len, HOSTNAME_LENGTH,
           mi->get_for_channel_str());
    DBUG_RETURN(0);
  }

  if (report_user)
    report_user_len= strlen(report_user);
  if (report_user_len > USERNAME_LENGTH)
  {
    LogErr(WARNING_LEVEL, ER_RPL_SLAVE_REPORT_USER_TOO_LONG,
           report_user_len, USERNAME_LENGTH, mi->get_for_channel_str());
    DBUG_RETURN(0);
  }

  if (report_password)
    report_password_len= strlen(report_password);
  if (report_password_len > MAX_PASSWORD_LENGTH)
  {
    LogErr(WARNING_LEVEL, ER_RPL_SLAVE_REPORT_PASSWORD_TOO_LONG,
           report_password_len, MAX_PASSWORD_LENGTH,
           mi->get_for_channel_str());
    DBUG_RETURN(0);
  }

  int4store(pos, server_id); pos+= 4;
  pos= net_store_data(pos, (uchar*) report_host, report_host_len);
  pos= net_store_data(pos, (uchar*) report_user, report_user_len);
  pos= net_store_data(pos, (uchar*) report_password, report_password_len);
  int2store(pos, (uint16) report_port); pos+= 2;
  /* 
    Fake rpl_recovery_rank, which was removed in BUG#13963,
    so that this server can register itself on old servers,
    see BUG#49259.
   */
  int4store(pos, /* rpl_recovery_rank */ 0);    pos+= 4;
  /* The master will fill in master_id */
  int4store(pos, 0);                    pos+= 4;

  if (simple_command(mysql, COM_REGISTER_SLAVE, buf, (size_t) (pos- buf), 0))
  {
    if (mysql_errno(mysql) == ER_NET_READ_INTERRUPTED)
    {
      *suppress_warnings= true;                 // Suppress reconnect warning
    }
    else if (!check_io_slave_killed(mi->info_thd, mi, NULL))
    {
      char buf[256];
      snprintf(buf, sizeof(buf), "%s (Errno: %d)", mysql_error(mysql), 
                  mysql_errno(mysql));
      mi->report(ERROR_LEVEL, ER_SLAVE_MASTER_COM_FAILURE,
                 ER_THD(current_thd, ER_SLAVE_MASTER_COM_FAILURE),
                 "COM_REGISTER_SLAVE", buf);
    }
    DBUG_RETURN(1);
  }

  DBUG_EXECUTE_IF("simulate_register_slave_killed",
                  {
                    mi->abort_slave= 1;
                    DBUG_RETURN(1);
                  };);
  DBUG_RETURN(0);
}


/**
    Function that fills the metadata required for SHOW SLAVE STATUS.
    This function shall be used in two cases:
     1) SHOW SLAVE STATUS FOR ALL CHANNELS
     2) SHOW SLAVE STATUS for a channel

     @param[in,out]  field_list        field_list to fill the metadata
     @param[in]      io_gtid_set_size  the size to be allocated to store
                                       the retrieved gtid set
     @param[in]      sql_gtid_set_size the size to be allocated to store
                                       the executed gtid set

     @todo  return a bool after adding catching the exceptions to the
            push_back() methods for field_list.
*/

static void show_slave_status_metadata(List<Item> &field_list,
                                       int io_gtid_set_size, int sql_gtid_set_size)
{

  field_list.push_back(new Item_empty_string("Slave_IO_State", 14));
  field_list.push_back(new Item_empty_string("Master_Host",
                                             HOSTNAME_LENGTH+1));
  field_list.push_back(new Item_empty_string("Master_User",
                                             USERNAME_LENGTH+1));
  field_list.push_back(new Item_return_int("Master_Port", 7,MYSQL_TYPE_LONG));
  field_list.push_back(new Item_return_int("Connect_Retry", 10,
                                           MYSQL_TYPE_LONG));
  field_list.push_back(new Item_empty_string("Master_Log_File", FN_REFLEN));
  field_list.push_back(new Item_return_int("Read_Master_Log_Pos", 10,
                                           MYSQL_TYPE_LONGLONG));
  field_list.push_back(new Item_empty_string("Relay_Log_File", FN_REFLEN));
  field_list.push_back(new Item_return_int("Relay_Log_Pos", 10,
                                           MYSQL_TYPE_LONGLONG));
  field_list.push_back(new Item_empty_string("Relay_Master_Log_File",
                                             FN_REFLEN));
  field_list.push_back(new Item_empty_string("Slave_IO_Running", 3));
  field_list.push_back(new Item_empty_string("Slave_SQL_Running", 3));
  field_list.push_back(new Item_empty_string("Replicate_Do_DB", 20));
  field_list.push_back(new Item_empty_string("Replicate_Ignore_DB", 20));
  field_list.push_back(new Item_empty_string("Replicate_Do_Table", 20));
  field_list.push_back(new Item_empty_string("Replicate_Ignore_Table", 23));
  field_list.push_back(new Item_empty_string("Replicate_Wild_Do_Table", 24));
  field_list.push_back(new Item_empty_string("Replicate_Wild_Ignore_Table",
                                             28));
  field_list.push_back(new Item_return_int("Last_Errno", 4, MYSQL_TYPE_LONG));
  field_list.push_back(new Item_empty_string("Last_Error", 20));
  field_list.push_back(new Item_return_int("Skip_Counter", 10,
                                           MYSQL_TYPE_LONG));
  field_list.push_back(new Item_return_int("Exec_Master_Log_Pos", 10,
                                           MYSQL_TYPE_LONGLONG));
  field_list.push_back(new Item_return_int("Relay_Log_Space", 10,
                                           MYSQL_TYPE_LONGLONG));
  field_list.push_back(new Item_empty_string("Until_Condition", 6));
  field_list.push_back(new Item_empty_string("Until_Log_File", FN_REFLEN));
  field_list.push_back(new Item_return_int("Until_Log_Pos", 10,
                                           MYSQL_TYPE_LONGLONG));
  field_list.push_back(new Item_empty_string("Master_SSL_Allowed", 7));
  field_list.push_back(new Item_empty_string("Master_SSL_CA_File", FN_REFLEN));
  field_list.push_back(new Item_empty_string("Master_SSL_CA_Path", FN_REFLEN));
  field_list.push_back(new Item_empty_string("Master_SSL_Cert", FN_REFLEN));
  field_list.push_back(new Item_empty_string("Master_SSL_Cipher", FN_REFLEN));
  field_list.push_back(new Item_empty_string("Master_SSL_Key", FN_REFLEN));
  field_list.push_back(new Item_return_int("Seconds_Behind_Master", 10,
                                           MYSQL_TYPE_LONGLONG));
  field_list.push_back(new Item_empty_string("Master_SSL_Verify_Server_Cert",
                                             3));
  field_list.push_back(new Item_return_int("Last_IO_Errno", 4, MYSQL_TYPE_LONG));
  field_list.push_back(new Item_empty_string("Last_IO_Error", 20));
  field_list.push_back(new Item_return_int("Last_SQL_Errno", 4, MYSQL_TYPE_LONG));
  field_list.push_back(new Item_empty_string("Last_SQL_Error", 20));
  field_list.push_back(new Item_empty_string("Replicate_Ignore_Server_Ids",
                                             FN_REFLEN));
  field_list.push_back(new Item_return_int("Master_Server_Id", sizeof(ulong),
                                           MYSQL_TYPE_LONG));
  field_list.push_back(new Item_empty_string("Master_UUID", UUID_LENGTH));
  field_list.push_back(new Item_empty_string("Master_Info_File",
                                             2 * FN_REFLEN));
  field_list.push_back(new Item_return_int("SQL_Delay", 10, MYSQL_TYPE_LONG));
  field_list.push_back(new Item_return_int("SQL_Remaining_Delay", 8, MYSQL_TYPE_LONG));
  field_list.push_back(new Item_empty_string("Slave_SQL_Running_State", 20));
  field_list.push_back(new Item_return_int("Master_Retry_Count", 10,
                                           MYSQL_TYPE_LONGLONG));
  field_list.push_back(new Item_empty_string("Master_Bind", HOSTNAME_LENGTH+1));
  field_list.push_back(new Item_empty_string("Last_IO_Error_Timestamp", 20));
  field_list.push_back(new Item_empty_string("Last_SQL_Error_Timestamp", 20));
  field_list.push_back(new Item_empty_string("Master_SSL_Crl", FN_REFLEN));
  field_list.push_back(new Item_empty_string("Master_SSL_Crlpath", FN_REFLEN));
  field_list.push_back(new Item_empty_string("Retrieved_Gtid_Set",
                                             io_gtid_set_size));
  field_list.push_back(new Item_empty_string("Executed_Gtid_Set",
                                             sql_gtid_set_size));
  field_list.push_back(new Item_return_int("Auto_Position", sizeof(ulong),
                                           MYSQL_TYPE_LONG));
  field_list.push_back(new Item_empty_string("Replicate_Rewrite_DB", 24));
  field_list.push_back(new Item_empty_string("Channel_Name", CHANNEL_NAME_LENGTH));
  field_list.push_back(new Item_empty_string("Master_TLS_Version", FN_REFLEN));

}


/**
    Send the data to the client of a Master_info during show_slave_status()
    This function has to be called after calling show_slave_status_metadata().
    Just before sending the data, thd->get_protocol() is prepared to (re)send;

    @param[in]     thd         client thread
    @param[in]     mi          the master info. In the case of multisource
                               replication, this master info corresponds to a
                                channel.

    @param[in]     io_gtid_set_buffer    buffer related to Retrieved GTID set
                                          for each channel.
    @param[in]     sql_gtid_set_buffer   buffer related to Executed GTID set
                                           for each channel.
    @return
     @retval        0     success
     @retval        1     Error
*/

static bool show_slave_status_send_data(THD *thd, Master_info *mi,
                                        char* io_gtid_set_buffer,
                                        char* sql_gtid_set_buffer)
{
  DBUG_ENTER("show_slave_status_send_data");

  Protocol *protocol = thd->get_protocol();
  char* slave_sql_running_state= NULL;
  Rpl_filter *rpl_filter= mi->rli->rpl_filter;

  DBUG_PRINT("info",("host is set: '%s'", mi->host));

  protocol->start_row();

  /*
    slave_running can be accessed without run_lock but not other
    non-volatile members like mi->info_thd or rli->info_thd, for
    them either info_thd_lock or run_lock hold is required.
  */
  mysql_mutex_lock(&mi->info_thd_lock);
  protocol->store(mi->info_thd ? mi->info_thd->get_proc_info() : "",
                  &my_charset_bin);
  mysql_mutex_unlock(&mi->info_thd_lock);

  mysql_mutex_lock(&mi->rli->info_thd_lock);
  slave_sql_running_state= const_cast<char *>(mi->rli->info_thd ? mi->rli->info_thd->get_proc_info() : "");
  mysql_mutex_unlock(&mi->rli->info_thd_lock);

  mysql_mutex_lock(&mi->data_lock);
  mysql_mutex_lock(&mi->rli->data_lock);
  mysql_mutex_lock(&mi->err_lock);
  mysql_mutex_lock(&mi->rli->err_lock);

  DEBUG_SYNC(thd, "wait_after_lock_active_mi_and_rli_data_lock_is_acquired");
  protocol->store(mi->host, &my_charset_bin);
  protocol->store(mi->get_user(), &my_charset_bin);
  protocol->store((uint32) mi->port);
  protocol->store((uint32) mi->connect_retry);
  protocol->store(mi->get_master_log_name(), &my_charset_bin);
  protocol->store((ulonglong) mi->get_master_log_pos());
  protocol->store(mi->rli->get_group_relay_log_name() +
                  dirname_length(mi->rli->get_group_relay_log_name()),
                  &my_charset_bin);
  protocol->store((ulonglong) mi->rli->get_group_relay_log_pos());
  protocol->store(mi->rli->get_group_master_log_name(), &my_charset_bin);
  protocol->store(mi->slave_running == MYSQL_SLAVE_RUN_CONNECT ?
                  "Yes" : (mi->slave_running == MYSQL_SLAVE_RUN_NOT_CONNECT ?
                           "Connecting" : "No"), &my_charset_bin);
  protocol->store(mi->rli->slave_running ? "Yes":"No", &my_charset_bin);

  /*
    Acquire the read lock, because the filter may be modified by
    CHANGE REPLICATION FILTER when slave is not running.
  */
  rpl_filter->rdlock();
  store(protocol, rpl_filter->get_do_db());
  store(protocol, rpl_filter->get_ignore_db());

  char buf[256];
  String tmp(buf, sizeof(buf), &my_charset_bin);
  rpl_filter->get_do_table(&tmp);
  protocol->store(&tmp);
  rpl_filter->get_ignore_table(&tmp);
  protocol->store(&tmp);
  rpl_filter->get_wild_do_table(&tmp);
  protocol->store(&tmp);
  rpl_filter->get_wild_ignore_table(&tmp);
  protocol->store(&tmp);

  protocol->store(mi->rli->last_error().number);
  protocol->store(mi->rli->last_error().message, &my_charset_bin);
  protocol->store((uint32) mi->rli->slave_skip_counter);
  protocol->store((ulonglong) mi->rli->get_group_master_log_pos());
  protocol->store((ulonglong) mi->rli->log_space_total);


  const char *until_type= "";

  switch (mi->rli->until_condition)
  {
  case Relay_log_info::UNTIL_NONE:
    until_type= "None";
    break;
  case Relay_log_info::UNTIL_MASTER_POS:
    until_type= "Master";
    break;
  case Relay_log_info::UNTIL_RELAY_POS:
    until_type= "Relay";
    break;
  case Relay_log_info::UNTIL_SQL_BEFORE_GTIDS:
    until_type= "SQL_BEFORE_GTIDS";
    break;
  case Relay_log_info::UNTIL_SQL_AFTER_GTIDS:
    until_type= "SQL_AFTER_GTIDS";
    break;
  case Relay_log_info::UNTIL_SQL_VIEW_ID:
    until_type= "SQL_VIEW_ID";
    break;
  case Relay_log_info::UNTIL_SQL_AFTER_MTS_GAPS:
    until_type= "SQL_AFTER_MTS_GAPS";
    break;
  case Relay_log_info::UNTIL_DONE:
    until_type= "DONE";
    break;
  default:
    DBUG_ASSERT(0);
  }
  protocol->store(until_type, &my_charset_bin);
  protocol->store(mi->rli->get_until_log_name(), &my_charset_bin);
  protocol->store((ulonglong) mi->rli->get_until_log_pos());

#ifdef HAVE_OPENSSL
  protocol->store(mi->ssl? "Yes":"No", &my_charset_bin);
#else
  protocol->store(mi->ssl? "Ignored":"No", &my_charset_bin);
#endif
  protocol->store(mi->ssl_ca, &my_charset_bin);
  protocol->store(mi->ssl_capath, &my_charset_bin);
  protocol->store(mi->ssl_cert, &my_charset_bin);
  protocol->store(mi->ssl_cipher, &my_charset_bin);
  protocol->store(mi->ssl_key, &my_charset_bin);

  /*
     The pseudo code to compute Seconds_Behind_Master:
     if (SQL thread is running)
     {
       if (SQL thread processed all the available relay log)
       {
         if (IO thread is running)
            print 0;
         else
            print NULL;
       }
        else
          compute Seconds_Behind_Master;
      }
      else
       print NULL;
  */

  if (mi->rli->slave_running)
  {
    /*
       Check if SQL thread is at the end of relay log
       Checking should be done using two conditions
       condition1: compare the log positions and
       condition2: compare the file names (to handle rotation case)
    */
    if ((mi->get_master_log_pos() == mi->rli->get_group_master_log_pos()) &&
        (!strcmp(mi->get_master_log_name(), mi->rli->get_group_master_log_name())))
    {
      if (mi->slave_running == MYSQL_SLAVE_RUN_CONNECT)
        protocol->store(0LL);
      else
        protocol->store_null();
    }
    else
    {
      long time_diff= ((long)(time(0) - mi->rli->last_master_timestamp)
                       - mi->clock_diff_with_master);
      /*
        Apparently on some systems time_diff can be <0. Here are possible
        reasons related to MySQL:
        - the master is itself a slave of another master whose time is ahead.
        - somebody used an explicit SET TIMESTAMP on the master.
        Possible reason related to granularity-to-second of time functions
        (nothing to do with MySQL), which can explain a value of -1:
        assume the master's and slave's time are perfectly synchronized, and
        that at slave's connection time, when the master's timestamp is read,
        it is at the very end of second 1, and (a very short time later) when
        the slave's timestamp is read it is at the very beginning of second
        2. Then the recorded value for master is 1 and the recorded value for
        slave is 2. At SHOW SLAVE STATUS time, assume that the difference
        between timestamp of slave and rli->last_master_timestamp is 0
        (i.e. they are in the same second), then we get 0-(2-1)=-1 as a result.
        This confuses users, so we don't go below 0: hence the max().

        last_master_timestamp == 0 (an "impossible" timestamp 1970) is a
        special marker to say "consider we have caught up".
      */
      protocol->store((longlong)(mi->rli->last_master_timestamp ?
                                   max(0L, time_diff) : 0));
    }
  }
  else
  {
    protocol->store_null();
  }
  protocol->store(mi->ssl_verify_server_cert? "Yes":"No", &my_charset_bin);

  // Last_IO_Errno
  protocol->store(mi->last_error().number);
  // Last_IO_Error
  protocol->store(mi->last_error().message, &my_charset_bin);
  // Last_SQL_Errno
  protocol->store(mi->rli->last_error().number);
  // Last_SQL_Error
  protocol->store(mi->rli->last_error().message, &my_charset_bin);
  // Replicate_Ignore_Server_Ids
  {
    char buff[FN_REFLEN];
    ulong i, cur_len;
    for (i= 0, buff[0]= 0, cur_len= 0;
         i < mi->ignore_server_ids->dynamic_ids.size(); i++)
    {
      ulong s_id, slen;
      char sbuff[FN_REFLEN];
      s_id= mi->ignore_server_ids->dynamic_ids[i];
      slen= sprintf(sbuff, (i == 0 ? "%lu" : ", %lu"), s_id);
      if (cur_len + slen + 4 > FN_REFLEN)
      {
        /*
          break the loop whenever remained space could not fit
          ellipses on the next cycle
        */
        sprintf(buff + cur_len, "...");
        break;
      }
      cur_len += sprintf(buff + cur_len, "%s", sbuff);
    }
    protocol->store(buff, &my_charset_bin);
  }
  // Master_Server_id
  protocol->store((uint32) mi->master_id);
  protocol->store(mi->master_uuid, &my_charset_bin);
  // Master_Info_File
  protocol->store(mi->get_description_info(), &my_charset_bin);
  // SQL_Delay
  protocol->store((uint32) mi->rli->get_sql_delay());
  // SQL_Remaining_Delay
  if (slave_sql_running_state == stage_sql_thd_waiting_until_delay.m_name)
  {
    time_t t= my_time(0), sql_delay_end= mi->rli->get_sql_delay_end();
    protocol->store((uint32)(t < sql_delay_end ? sql_delay_end - t : 0));
  }
  else
    protocol->store_null();
  // Slave_SQL_Running_State
  protocol->store(slave_sql_running_state, &my_charset_bin);
  // Master_Retry_Count
  protocol->store((ulonglong) mi->retry_count);
  // Master_Bind
  protocol->store(mi->bind_addr, &my_charset_bin);
  // Last_IO_Error_Timestamp
  protocol->store(mi->last_error().timestamp, &my_charset_bin);
  // Last_SQL_Error_Timestamp
  protocol->store(mi->rli->last_error().timestamp, &my_charset_bin);
  // Master_Ssl_Crl
  protocol->store(mi->ssl_crl, &my_charset_bin);
  // Master_Ssl_Crlpath
  protocol->store(mi->ssl_crlpath, &my_charset_bin);
  // Retrieved_Gtid_Set
  protocol->store(io_gtid_set_buffer, &my_charset_bin);
  // Executed_Gtid_Set
  protocol->store(sql_gtid_set_buffer, &my_charset_bin);
  // Auto_Position
  protocol->store(mi->is_auto_position() ? 1 : 0);
  // Replicate_Rewrite_DB
  rpl_filter->get_rewrite_db(&tmp);
  protocol->store(&tmp);
  // channel_name
  protocol->store(mi->get_channel(), &my_charset_bin);
  // Master_TLS_Version
  protocol->store(mi->tls_version, &my_charset_bin);

  rpl_filter->unlock();
  mysql_mutex_unlock(&mi->rli->err_lock);
  mysql_mutex_unlock(&mi->err_lock);
  mysql_mutex_unlock(&mi->rli->data_lock);
  mysql_mutex_unlock(&mi->data_lock);

  DBUG_RETURN(false);
}


/**
   Method to the show the replication status in all channels.

   @param[in]       thd        the client thread

   @return
     @retval        0           success
     @retval        1           Error

*/
bool show_slave_status(THD *thd)
{
  List<Item> field_list;
  Protocol *protocol= thd->get_protocol();
  int sql_gtid_set_size= 0, io_gtid_set_size= 0;
  Master_info *mi= NULL;
  char* sql_gtid_set_buffer= NULL;
  char** io_gtid_set_buffer_array;
  /*
    We need the maximum size of the retrieved gtid set (i.e io_gtid_set_size).
    This size is needed to reserve the place in show_slave_status_metadata().
    So, we travel all the mi's and find out the maximum size of io_gtid_set_size
    and pass it through show_slave_status_metadata()
  */
  int max_io_gtid_set_size= io_gtid_set_size;
  uint idx;
  uint num_io_gtid_sets;
  bool ret= true;

  DBUG_ENTER("show_slave_status(THD)");

  channel_map.assert_some_lock();

  num_io_gtid_sets= channel_map.get_num_instances();


  io_gtid_set_buffer_array=
    (char**)my_malloc(key_memory_show_slave_status_io_gtid_set,
                      num_io_gtid_sets * sizeof(char*), MYF(MY_WME));

  if (io_gtid_set_buffer_array == NULL)
     DBUG_RETURN(true);

  global_sid_lock->wrlock();

  const Gtid_set *sql_gtid_set= gtid_state->get_executed_gtids();
  sql_gtid_set_size= sql_gtid_set->to_string(&sql_gtid_set_buffer);

  global_sid_lock->unlock();

  idx= 0;
  for (mi_map::iterator it= channel_map.begin(); it!=channel_map.end(); it++)
  {
    mi= it->second;
    /*
      The following statement is needed because, when mi->host[0]=0
      we don't alloc memory for retried_gtid_set. However, we try
      to free it at the end, causing a crash. To be on safeside,
      we initialize it to NULL, so that my_free() takes care of it.
    */
    io_gtid_set_buffer_array[idx]= NULL;

    if (Master_info::is_configured(mi))
    {
      const Gtid_set*  io_gtid_set= mi->rli->get_gtid_set();
      mi->rli->get_sid_lock()->wrlock();

      /*
         @todo: a single memory allocation improves speed,
         instead of doing it for each loop
      */

      if ((io_gtid_set_size=
           io_gtid_set->to_string(&io_gtid_set_buffer_array[idx])) < 0)
      {
        my_eof(thd);
        my_free(sql_gtid_set_buffer);

        for (uint i= 0; i < idx -1; i++)
        {
          my_free(io_gtid_set_buffer_array[i]);
        }
        my_free(io_gtid_set_buffer_array);

        mi->rli->get_sid_lock()->unlock();
        DBUG_RETURN(true);
      }
      else
        max_io_gtid_set_size= max_io_gtid_set_size > io_gtid_set_size ?
                              max_io_gtid_set_size : io_gtid_set_size;

      mi->rli->get_sid_lock()->unlock();
    }
    idx++;
  }


  show_slave_status_metadata(field_list, max_io_gtid_set_size,
                             sql_gtid_set_size);

  if (thd->send_result_metadata(&field_list,
                                Protocol::SEND_NUM_ROWS | Protocol::SEND_EOF))
  {
    goto err;
  }

  /* Run through each mi */

  idx=0;
  for (mi_map::iterator it= channel_map.begin(); it!=channel_map.end(); it++)
  {
    mi= it->second;

    if (Master_info::is_configured(mi))
    {
      if (show_slave_status_send_data(thd, mi, io_gtid_set_buffer_array[idx],
                                 sql_gtid_set_buffer))
        goto err;

      if (protocol->end_row())
        goto err;
    }
    idx++;
  }

  ret= false;
err:
  my_eof(thd);
  for (uint i= 0; i < num_io_gtid_sets; i++)
  {
    my_free(io_gtid_set_buffer_array[i]);
  }
  my_free(io_gtid_set_buffer_array);
  my_free(sql_gtid_set_buffer);

  DBUG_RETURN(ret);

}


/**
  Execute a SHOW SLAVE STATUS statement.

  @param thd Pointer to THD object for the client thread executing the
  statement.

  @param mi Pointer to Master_info object for the IO thread.

  @retval false success
  @retval true failure

  Currently, show slave status works for a channel too, in multisource
  replication. But using performance schema tables is better.

*/
bool show_slave_status(THD* thd, Master_info* mi)
{
  List<Item> field_list;
  Protocol *protocol= thd->get_protocol();
  char *sql_gtid_set_buffer= NULL, *io_gtid_set_buffer= NULL;
  int sql_gtid_set_size= 0, io_gtid_set_size= 0;
  DBUG_ENTER("show_slave_status(THD, Master_info)");
 
  if (mi != NULL)
  {
    global_sid_lock->wrlock();
    const Gtid_set* sql_gtid_set= gtid_state->get_executed_gtids();
    sql_gtid_set_size= sql_gtid_set->to_string(&sql_gtid_set_buffer);
    global_sid_lock->unlock();

    mi->rli->get_sid_lock()->wrlock();
    const Gtid_set* io_gtid_set= mi->rli->get_gtid_set();
    io_gtid_set_size= io_gtid_set->to_string(&io_gtid_set_buffer);
    mi->rli->get_sid_lock()->unlock();

    if (sql_gtid_set_size < 0 || io_gtid_set_size < 0)
    {
      my_eof(thd);
      my_free(sql_gtid_set_buffer);
      my_free(io_gtid_set_buffer);
      DBUG_RETURN(true);
    }
  }

  /* Fill the metadata required for show slave status. */

  show_slave_status_metadata(field_list, io_gtid_set_size, sql_gtid_set_size);

  if (thd->send_result_metadata(&field_list,
                                Protocol::SEND_NUM_ROWS | Protocol::SEND_EOF))
  {
    my_free(sql_gtid_set_buffer);
    my_free(io_gtid_set_buffer);
    DBUG_RETURN(true);
  }

  if (Master_info::is_configured(mi))
  {

    if (show_slave_status_send_data(thd, mi,
                                    io_gtid_set_buffer, sql_gtid_set_buffer))
      DBUG_RETURN(true);

    if (protocol->end_row())
    {
      my_free(sql_gtid_set_buffer);
      my_free(io_gtid_set_buffer);
      DBUG_RETURN(true);
    }
  }
  my_eof(thd);
  my_free(sql_gtid_set_buffer);
  my_free(io_gtid_set_buffer);
  DBUG_RETURN(false);
}


/**
  Entry point for SHOW SLAVE STATUS command. Function displayes
  the slave status for all channels or for a single channel
  based on the FOR CHANNEL  clause.

  @param[in]       thd          the client thread.

  @return
    @retval        false          ok
    @retval        true          not ok
*/
bool show_slave_status_cmd(THD *thd)
{
  Master_info *mi= 0;
  LEX *lex= thd->lex;
  bool res;

  DBUG_ENTER("show_slave_status_cmd");

  channel_map.rdlock();

  if (!lex->mi.for_channel)
    res= show_slave_status(thd);
  else
  {
    mi= channel_map.get_mi(lex->mi.channel);

    /*
      When mi is NULL, that means the channel doesn't exist, SSS
      will throw an error.
    */
    if (mi == NULL)
    {
      my_error(ER_SLAVE_CHANNEL_DOES_NOT_EXIST, MYF(0), lex->mi.channel);
      channel_map.unlock();
      DBUG_RETURN(true);
    }

    /*
      If the channel being used is a group replication applier channel we
      need to disable the SHOW SLAVE STATUS commannd as its output is not
      compatible with this command.
    */
    if (channel_map.is_group_replication_channel_name(mi->get_channel(),
                                                            true))
    {
      my_error(ER_SLAVE_CHANNEL_OPERATION_NOT_ALLOWED, MYF(0),
               "SHOW SLAVE STATUS", mi->get_channel());
      channel_map.unlock();
      DBUG_RETURN(true);
    }

    res= show_slave_status(thd, mi);
  }

  channel_map.unlock();

  DBUG_RETURN(res);
}


void set_slave_thread_options(THD* thd)
{
  DBUG_ENTER("set_slave_thread_options");
  /*
     It's nonsense to constrain the slave threads with max_join_size; if a
     query succeeded on master, we HAVE to execute it. So set
     OPTION_BIG_SELECTS. Setting max_join_size to HA_POS_ERROR is not enough
     (and it's not needed if we have OPTION_BIG_SELECTS) because an INSERT
     SELECT examining more than 4 billion rows would still fail (yes, because
     when max_join_size is 4G, OPTION_BIG_SELECTS is automatically set, but
     only for client threads.
  */
  ulonglong options= thd->variables.option_bits | OPTION_BIG_SELECTS;
  if (opt_log_slave_updates)
    options|= OPTION_BIN_LOG;
  else
    options&= ~OPTION_BIN_LOG;
  thd->variables.option_bits= options;
  thd->variables.completion_type= 0;

  /*
    Set autocommit= 1 when info tables are used and autocommit == 0 to
    avoid trigger asserts on mysql_execute_command(THD *thd) caused by
    info tables updates which do not commit, like Rotate, Stop and
    skipped events handling.
  */
  if ((thd->variables.option_bits & OPTION_NOT_AUTOCOMMIT) &&
      (opt_mi_repository_id == INFO_REPOSITORY_TABLE ||
       opt_rli_repository_id == INFO_REPOSITORY_TABLE))
  {
    thd->variables.option_bits|= OPTION_AUTOCOMMIT;
    thd->variables.option_bits&= ~OPTION_NOT_AUTOCOMMIT;
    thd->server_status|= SERVER_STATUS_AUTOCOMMIT;
  }

  /*
    Set thread InnoDB high priority.
  */
  DBUG_EXECUTE_IF("dbug_set_high_prio_sql_thread",
    {
      if (thd->system_thread == SYSTEM_THREAD_SLAVE_SQL ||
          thd->system_thread == SYSTEM_THREAD_SLAVE_WORKER)
        thd->thd_tx_priority= 1;
    });

  DBUG_VOID_RETURN;
}

void set_slave_thread_default_charset(THD* thd, Relay_log_info const *rli)
{
  DBUG_ENTER("set_slave_thread_default_charset");

  thd->variables.character_set_client=
    global_system_variables.character_set_client;
  thd->variables.collation_connection=
    global_system_variables.collation_connection;
  thd->variables.collation_server=
    global_system_variables.collation_server;
  thd->update_charset();

  /*
    We use a const cast here since the conceptual (and externally
    visible) behavior of the function is to set the default charset of
    the thread.  That the cache has to be invalidated is a secondary
    effect.
   */
  const_cast<Relay_log_info*>(rli)->cached_charset_invalidate();
  DBUG_VOID_RETURN;
}

/*
  init_slave_thread()
*/

static int init_slave_thread(THD* thd, SLAVE_THD_TYPE thd_type)
{
  DBUG_ENTER("init_slave_thread");
#if !defined(DBUG_OFF)
  int simulate_error= 0;
#endif
  thd->system_thread= (thd_type == SLAVE_THD_WORKER) ? 
    SYSTEM_THREAD_SLAVE_WORKER : (thd_type == SLAVE_THD_SQL) ?
    SYSTEM_THREAD_SLAVE_SQL : SYSTEM_THREAD_SLAVE_IO;
  thd->security_context()->skip_grants();
  thd->get_protocol_classic()->init_net(0);
  thd->slave_thread = 1;
  thd->enable_slow_log= opt_log_slow_slave_statements;
  set_slave_thread_options(thd);

  /*
    Replication threads are:
    - background threads in the server, not user sessions,
    - yet still assigned a PROCESSLIST_ID,
      for historical reasons (displayed in SHOW PROCESSLIST).
  */
  thd->set_new_thread_id();

#ifdef HAVE_PSI_THREAD_INTERFACE
  /*
    Populate the PROCESSLIST_ID in the instrumentation.
  */
  struct PSI_thread *psi= PSI_THREAD_CALL(get_thread)();
  PSI_THREAD_CALL(set_thread_id)(psi, thd->thread_id());
#endif /* HAVE_PSI_THREAD_INTERFACE */

  DBUG_EXECUTE_IF("simulate_io_slave_error_on_init",
                  simulate_error|= (1 << SLAVE_THD_IO););
  DBUG_EXECUTE_IF("simulate_sql_slave_error_on_init",
                  simulate_error|= (1 << SLAVE_THD_SQL););
#if !defined(DBUG_OFF)
  if (thd->store_globals() || simulate_error & (1<< thd_type))
#else
  if (thd->store_globals())
#endif
  {
    DBUG_RETURN(-1);
  }

  if (thd_type == SLAVE_THD_SQL)
  {
    THD_STAGE_INFO(thd, stage_waiting_for_the_next_event_in_relay_log);
    thd->set_command(COM_QUERY); // the SQL thread does not use the server protocol
  }
  else
  {
    THD_STAGE_INFO(thd, stage_waiting_for_master_update);
  }
  thd->set_time();
  /* Do not use user-supplied timeout value for system threads. */
  thd->variables.lock_wait_timeout= LONG_TIMEOUT;
  DBUG_RETURN(0);
}


/**
  Sleep for a given amount of time or until killed.

  @param thd        Thread context of the current thread.
  @param seconds    The number of seconds to sleep.
  @param func       Function object to check if the thread has been killed.
  @param info       The Rpl_info object associated with this sleep.

  @retval True if the thread has been killed, false otherwise.
*/
template <typename killed_func, typename rpl_info>
static inline bool slave_sleep(THD *thd, time_t seconds,
                               killed_func func, rpl_info info)
{
  bool ret;
  struct timespec abstime;
  mysql_mutex_t *lock= &info->sleep_lock;
  mysql_cond_t *cond= &info->sleep_cond;

  /* Absolute system time at which the sleep time expires. */
  set_timespec(&abstime, seconds);

  mysql_mutex_lock(lock);
  thd->ENTER_COND(cond, lock, NULL, NULL);

  while (! (ret= func(thd, info)))
  {
    int error= mysql_cond_timedwait(cond, lock, &abstime);
    if (is_timeout(error))
      break;
  }

  mysql_mutex_unlock(lock);
  thd->EXIT_COND(NULL);

  return ret;
}


/**
  Callback function for mysql_binlog_open().

  Sets gtid data in the command packet.

  @param rpl              Replication stream information.
  @param packet_gtid_set  Pointer to command packet where gtid
                          data should be stored.
*/
static void fix_gtid_set(MYSQL_RPL *rpl, uchar *packet_gtid_set)
{
  Gtid_set *gtid_set= (Gtid_set *) rpl->gtid_set_arg;

  gtid_set->encode(packet_gtid_set);
}


static int request_dump(THD *thd, MYSQL* mysql, MYSQL_RPL *rpl,
                        Master_info* mi, bool *suppress_warnings)
{
  DBUG_ENTER("request_dump");
  enum_server_command command= mi->is_auto_position() ?
      COM_BINLOG_DUMP_GTID : COM_BINLOG_DUMP;
  /*
    Note: binlog_flags is always 0.  However, in versions up to 5.6
    RC, the master would check the lowest bit and do something
    unexpected if it was set; in early versions of 5.6 it would also
    use the two next bits.  Therefore, for backward compatibility,
    if we ever start to use the flags, we should leave the three
    lowest bits unused.
  */
  uint binlog_flags= 0;

  *suppress_warnings= false;
  if (RUN_HOOK(binlog_relay_io,
               before_request_transmit,
               (thd, mi, binlog_flags)))
    DBUG_RETURN(1);

  rpl->server_id= server_id;
  rpl->flags= binlog_flags;

  Sid_map sid_map(NULL); /* No lock needed */
  /*
    Note: should be declared at the same level as the mysql_binlog_open() call,
    as the latter might call fix_gtid_set() which in turns calls
    gtid_executed->encode().
  */
  Gtid_set gtid_executed(&sid_map);

  if (command == COM_BINLOG_DUMP_GTID)
  {
    // get set of GTIDs
    mi->rli->get_sid_lock()->wrlock();

    if (gtid_executed.add_gtid_set(mi->rli->get_gtid_set()) != RETURN_STATUS_OK)
    {
      mi->rli->get_sid_lock()->unlock();
      DBUG_RETURN(1);
    }
    mi->rli->get_sid_lock()->unlock();

    global_sid_lock->wrlock();
    gtid_state->dbug_print();

    if (gtid_executed.add_gtid_set(gtid_state->get_executed_gtids()) !=
        RETURN_STATUS_OK)
    {
      global_sid_lock->unlock();
      DBUG_RETURN(1);
    }
    global_sid_lock->unlock();

    rpl->file_name= NULL; /* No need to set rpl.file_name_length */
    rpl->start_position= 4;
    rpl->flags|= MYSQL_RPL_GTID;
    rpl->gtid_set_encoded_size= gtid_executed.get_encoded_length();
    rpl->fix_gtid_set= fix_gtid_set;
    rpl->gtid_set_arg= (void *) &gtid_executed;
  }
  else
  {
    rpl->file_name_length= 0;
    rpl->file_name= mi->get_master_log_name();
    rpl->start_position= DBUG_EVALUATE_IF("request_master_log_pos_3", 3,
                                         mi->get_master_log_pos());
  }
  if (mysql_binlog_open(mysql, rpl))
  {
    /*
      Something went wrong, so we will just reconnect and retry later
      in the future, we should do a better error analysis, but for
      now we just fill up the error log :-)
    */
    if (mysql_errno(mysql) == ER_NET_READ_INTERRUPTED)
      *suppress_warnings= true;                 // Suppress reconnect warning
    else
      LogErr(ERROR_LEVEL, ER_RPL_SLAVE_ERROR_RETRYING,
             command_name[command].str,
             mysql_errno(mysql), mysql_error(mysql),
             mi->connect_retry);
    DBUG_RETURN(1);
  }

  DBUG_RETURN(0);
}


/**
  Read one event from the master.

  @param mysql               MySQL connection.
  @param rpl                 Replication stream information.
  @param mi                  Master connection information.
  @param suppress_warnings   true when a normal net read timeout has caused us
                             to try a reconnect. We do not want to print
                             anything to the error log in this case because
                             this an abnormal event in an idle server.

  @retval 'packet_error'     Error.
  @retval  number            Length of packet.
*/

static ulong read_event(MYSQL *mysql, MYSQL_RPL *rpl, Master_info *mi,
                        bool *suppress_warnings)
{
  DBUG_ENTER("read_event");

  *suppress_warnings= false;
  /*
    my_real_read() will time us out
    We check if we were told to die, and if not, try reading again
  */
#ifndef DBUG_OFF
  if (disconnect_slave_event_count && !(mi->events_until_exit--))
    DBUG_RETURN(packet_error);
#endif

  if (mysql_binlog_fetch(mysql, rpl))
  {
    if (mysql_errno(mysql) == ER_NET_READ_INTERRUPTED)
    {
      /*
        We are trying a normal reconnect after a read timeout;
        we suppress prints to .err file as long as the reconnect
        happens without problems
      */
      *suppress_warnings= true;
    }
    else if (!mi->abort_slave)
    {
      LogErr(ERROR_LEVEL, ER_RPL_SLAVE_ERROR_READING_FROM_SERVER,
             mi->get_for_channel_str(), mysql_error(mysql),
             mysql_errno(mysql));
    }
    DBUG_RETURN(packet_error);
  }

  /* Check if eof packet */
  if (rpl->size == 0)
  {
    LogErr(SYSTEM_LEVEL, ER_RPL_SLAVE_DUMP_THREAD_KILLED_BY_MASTER,
           mi->get_for_channel_str(),
           ::server_uuid,
           mysql_error(mysql));
     DBUG_RETURN(packet_error);
  }

  DBUG_PRINT("exit", ("len: %lu  net->read_pos[4]: %d",
                      rpl->size, mysql->net.read_pos[4]));
  DBUG_RETURN(rpl->size - 1);
}


/**
  If this is a lagging slave (specified with CHANGE MASTER TO MASTER_DELAY = X), delays accordingly. Also unlocks rli->data_lock.

  Design note: this is the place to unlock rli->data_lock. The lock
  must be held when reading delay info from rli, but it should not be
  held while sleeping.

  @param ev Event that is about to be executed.

  @param thd The sql thread's THD object.

  @param rli The sql thread's Relay_log_info structure.

  @retval 0 If the delay timed out and the event shall be executed.

  @retval nonzero If the delay was interrupted and the event shall be skipped.
*/
static int sql_delay_event(Log_event *ev, THD *thd, Relay_log_info *rli)
{
  time_t sql_delay= rli->get_sql_delay();

  DBUG_ENTER("sql_delay_event");
  mysql_mutex_assert_owner(&rli->data_lock);
  DBUG_ASSERT(!rli->belongs_to_client());

  if (sql_delay)
  {
    int type= ev->get_type_code();
    time_t sql_delay_end= 0;

    if (rli->commit_timestamps_status == Relay_log_info::COMMIT_TS_UNKNOWN &&
        (type == binary_log::GTID_LOG_EVENT ||
         type == binary_log::ANONYMOUS_GTID_LOG_EVENT))
    {
      if (static_cast<Gtid_log_event*>(ev)->has_commit_timestamps &&
          DBUG_EVALUATE_IF("sql_delay_without_timestamps", 0, 1))
      {
        rli->commit_timestamps_status= Relay_log_info::COMMIT_TS_FOUND;
      }
      else
      {
        rli->commit_timestamps_status= Relay_log_info::COMMIT_TS_NOT_FOUND;
      }
    }

    if (rli->commit_timestamps_status == Relay_log_info::COMMIT_TS_FOUND)
    {
      if (type == binary_log::GTID_LOG_EVENT ||
          type == binary_log::ANONYMOUS_GTID_LOG_EVENT)
      {
        /*
          Calculate when we should execute the event.
          The immediate master timestamp is expressed in microseconds.
          Delayed replication is defined in seconds.
          Hence convert immediate_commit_timestamp to seconds here.
        */
        sql_delay_end=
          ceil((static_cast<Gtid_log_event*>(ev)->immediate_commit_timestamp)
          / 1000000.00) + sql_delay;
      }
    }
    else
    {
      /*
        the immediate master does not support commit timestamps
        in Gtid_log_events
      */
      if (type != binary_log::ROTATE_EVENT &&
          type != binary_log::FORMAT_DESCRIPTION_EVENT &&
          type != binary_log::PREVIOUS_GTIDS_LOG_EVENT)
      {
        // Calculate when we should execute the event.
        sql_delay_end=
          ev->common_header->when.tv_sec + rli->mi->clock_diff_with_master
          + sql_delay;
      }
    }
    if (sql_delay_end != 0)
    {
      // The current time.
      time_t now= my_time(0);
      // The amount of time we will have to sleep before executing the event.
      time_t nap_time= 0;

      if (sql_delay_end > now)
      {
        nap_time= sql_delay_end - now;

        DBUG_PRINT("info", ("sql_delay= %lu "
                            "now= %ld "
                            "sql_delay_end= %ld "
                            "nap_time= %ld",
                            sql_delay,
                            (long)now, (long)sql_delay_end, (long)nap_time));
        DBUG_PRINT("info", ("delaying replication event %lu secs",
                            nap_time));
        rli->start_sql_delay(sql_delay_end);
        mysql_mutex_unlock(&rli->data_lock);
        DBUG_RETURN(slave_sleep(thd, nap_time, sql_slave_killed, rli));
      }
      else
      {
        DBUG_PRINT("info", ("sql_delay= %lu "
                            "now= %ld "
                            "sql_delay_end= %ld ",
                            sql_delay, (long)now, (long)sql_delay_end));
      }
    }
  }
  mysql_mutex_unlock(&rli->data_lock);
  DBUG_RETURN(0);
}


/**
  Applies the given event and advances the relay log position.

  This is needed by the sql thread to execute events from the binlog,
  and by clients executing BINLOG statements.  Conceptually, this
  function does:

  @code
    ev->apply_event(rli);
    ev->update_pos(rli);
  @endcode

  It also does the following maintainance:

   - Initializes the thread's server_id and time; and the event's
     thread.

   - If !rli->belongs_to_client() (i.e., if it belongs to the slave
     sql thread instead of being used for executing BINLOG
     statements), it does the following things: (1) skips events if it
     is needed according to the server id or slave_skip_counter; (2)
     unlocks rli->data_lock; (3) sleeps if required by 'CHANGE MASTER
     TO MASTER_DELAY=X'; (4) maintains the running state of the sql
     thread (rli->thread_state).

   - Reports errors as needed.

  @param ptr_ev a pointer to a reference to the event to apply.

  @param thd The client thread that executes the event (i.e., the
  slave sql thread if called from a replication slave, or the client
  thread if called to execute a BINLOG statement).

  @param rli The relay log info (i.e., the slave's rli if called from
  a replication slave, or the client's thd->rli_fake if called to
  execute a BINLOG statement).

  @note MTS can store NULL to @c ptr_ev location to indicate
        the event is taken over by a Worker.

  @retval SLAVE_APPLY_EVENT_AND_UPDATE_POS_OK
          OK.

  @retval SLAVE_APPLY_EVENT_AND_UPDATE_POS_APPLY_ERROR
          Error calling ev->apply_event().

  @retval SLAVE_APPLY_EVENT_AND_UPDATE_POS_UPDATE_POS_ERROR
          No error calling ev->apply_event(), but error calling
          ev->update_pos().

  @retval SLAVE_APPLY_EVENT_AND_UPDATE_POS_APPEND_JOB_ERROR
          append_item_to_jobs() failed, thread was killed while waiting
          for successful enqueue on worker.
*/
static enum enum_slave_apply_event_and_update_pos_retval
apply_event_and_update_pos(Log_event** ptr_ev, THD* thd, Relay_log_info* rli)
{
  int exec_res= 0;
  bool skip_event= false;
  Log_event *ev= *ptr_ev;
  Log_event::enum_skip_reason reason= Log_event::EVENT_SKIP_NOT;

  DBUG_ENTER("apply_event_and_update_pos");

  DBUG_PRINT("exec_event",("%s(type_code: %d; server_id: %d)",
                           ev->get_type_str(), ev->get_type_code(),
                           ev->server_id));
  DBUG_PRINT("info", ("thd->options: %s%s; rli->last_event_start_time: %lu",
                      FLAGSTR(thd->variables.option_bits, OPTION_NOT_AUTOCOMMIT),
                      FLAGSTR(thd->variables.option_bits, OPTION_BEGIN),
                      (ulong) rli->last_event_start_time));

  /*
    Execute the event to change the database and update the binary
    log coordinates, but first we set some data that is needed for
    the thread.

    The event will be executed unless it is supposed to be skipped.

    Queries originating from this server must be skipped.  Low-level
    events (Format_description_log_event, Rotate_log_event,
    Stop_log_event) from this server must also be skipped. But for
    those we don't want to modify 'group_master_log_pos', because
    these events did not exist on the master.
    Format_description_log_event is not completely skipped.

    Skip queries specified by the user in 'slave_skip_counter'.  We
    can't however skip events that has something to do with the log
    files themselves.

    Filtering on own server id is extremely important, to ignore
    execution of events created by the creation/rotation of the relay
    log (remember that now the relay log starts with its Format_desc,
    has a Rotate etc).
  */
  /*
     Set the unmasked and actual server ids from the event
   */
  thd->server_id = ev->server_id; // use the original server id for logging
  thd->unmasked_server_id = ev->common_header->unmasked_server_id;
  thd->set_time();                            // time the query
  thd->lex->set_current_select(0);
  if (!ev->common_header->when.tv_sec)
    my_micro_time_to_timeval(my_micro_time(), &ev->common_header->when);
  ev->thd = thd; // because up to this point, ev->thd == 0

  if (!(rli->is_mts_recovery() && bitmap_is_set(&rli->recovery_groups,
                                                rli->mts_recovery_index)))
  {
    reason= ev->shall_skip(rli);
  }
#ifndef DBUG_OFF
  if (rli->is_mts_recovery())
  {
    DBUG_PRINT("mts", ("Mts is recovering %d, number of bits set %d, "
                       "bitmap is set %d, index %lu.\n",
                       rli->is_mts_recovery(),
                       bitmap_bits_set(&rli->recovery_groups),
                       bitmap_is_set(&rli->recovery_groups,
                                     rli->mts_recovery_index),
                       rli->mts_recovery_index));
  }
#endif
  if (reason == Log_event::EVENT_SKIP_COUNT)
  {
    --rli->slave_skip_counter;
    skip_event= true;
  }
  set_timespec_nsec(&rli->ts_exec[0], 0);
  rli->stats_read_time += diff_timespec(&rli->ts_exec[0], &rli->ts_exec[1]);

  if (reason == Log_event::EVENT_SKIP_NOT)
  {
    // Sleeps if needed, and unlocks rli->data_lock.
    if (sql_delay_event(ev, thd, rli))
      DBUG_RETURN(SLAVE_APPLY_EVENT_AND_UPDATE_POS_OK);

    exec_res= ev->apply_event(rli);

    if (!exec_res && (ev->worker != rli))
    {
      if (ev->worker)
      {
        Slave_job_item item= {ev, rli->get_event_relay_log_number(),
                              rli->get_event_start_pos() };
        Slave_job_item *job_item= &item;
        Slave_worker *w= (Slave_worker *) ev->worker;
        // specially marked group typically with OVER_MAX_DBS_IN_EVENT_MTS db:s
        bool need_sync= ev->is_mts_group_isolated();

        // all events except BEGIN-query must be marked with a non-NULL Worker
        DBUG_ASSERT(((Slave_worker*) ev->worker) == rli->last_assigned_worker);

        DBUG_PRINT("Log_event::apply_event:",
                   ("-> job item data %p to W_%lu", job_item->data, w->id));

        // Reset mts in-group state
        if (rli->mts_group_status == Relay_log_info::MTS_END_GROUP)
        {
          // CGAP cleanup
          rli->curr_group_assigned_parts.clear();
          // reset the B-group and Gtid-group marker
          rli->curr_group_seen_begin= rli->curr_group_seen_gtid= false;
          rli->last_assigned_worker= NULL;
        }
        /*
           Stroring GAQ index of the group that the event belongs to
           in the event. Deferred events are handled similarly below.
        */
        ev->mts_group_idx= rli->gaq->assigned_group_index;

        bool append_item_to_jobs_error= false;
        if (rli->curr_group_da.size() > 0)
        {
          /*
            the current event sorted out which partion the current group
            belongs to. It's time now to processed deferred array events.
          */
          for (uint i= 0; i < rli->curr_group_da.size(); i++)
          {
            Slave_job_item da_item= rli->curr_group_da[i];
            DBUG_PRINT("mts", ("Assigning job %llu to worker %lu",
                      (da_item.data)->common_header->log_pos, w->id));
            da_item.data->mts_group_idx=
              rli->gaq->assigned_group_index; // similarly to above
            if (!append_item_to_jobs_error)
              append_item_to_jobs_error= append_item_to_jobs(&da_item, w, rli);
            if (append_item_to_jobs_error)
              delete da_item.data;
          }
          rli->curr_group_da.clear();
        }
        if (append_item_to_jobs_error)
          DBUG_RETURN(SLAVE_APPLY_EVENT_AND_UPDATE_POS_APPEND_JOB_ERROR);

        DBUG_PRINT("mts", ("Assigning job %llu to worker %lu\n",
                   job_item->data->common_header->log_pos, w->id));

        /* Notice `ev' instance can be destoyed after `append()' */
        if (append_item_to_jobs(job_item, w, rli))
          DBUG_RETURN(SLAVE_APPLY_EVENT_AND_UPDATE_POS_APPEND_JOB_ERROR);
        if (need_sync)
        {
          /*
            combination of over-max db:s and end of the current group
            forces to wait for the assigned groups completion by assigned
            to the event worker.
            Indeed MTS group status could be safely set to MTS_NOT_IN_GROUP
            after wait_() returns.
            No need to know a possible error out of synchronization call.
          */
          (void)rli->current_mts_submode->wait_for_workers_to_finish(rli);
        }

      }
      *ptr_ev= NULL; // announcing the event is passed to w-worker

      if (rli->is_parallel_exec() && rli->mts_events_assigned % 1024 == 1)
      {
        time_t my_now= my_time(0);

        if ((my_now - rli->mts_last_online_stat) >=
            mts_online_stat_period)
        {
          LogErr(INFORMATION_LEVEL, ER_RPL_MTS_STATISTICS,
                 rli->get_for_channel_str(),
                 static_cast<unsigned long>
                 (my_now - rli->mts_last_online_stat),
                 rli->mts_events_assigned,
                 rli->mts_wq_overrun_cnt,
                 rli->mts_wq_overfill_cnt,
                 rli->wq_size_waits_cnt,
                 rli->mts_total_wait_overlap.load(),
                 rli->mts_wq_no_underrun_cnt,
                 rli->mts_total_wait_worker_avail);
          rli->mts_last_online_stat= my_now;
        }
      }
    }
  }
  else
    mysql_mutex_unlock(&rli->data_lock);

  set_timespec_nsec(&rli->ts_exec[1], 0);
  rli->stats_exec_time += diff_timespec(&rli->ts_exec[1], &rli->ts_exec[0]);

  DBUG_PRINT("info", ("apply_event error = %d", exec_res));
  if (exec_res == 0)
  {
    /*
      Positions are not updated here when an XID is processed. To make
      a slave crash-safe, positions must be updated while processing a
      XID event and as such do not need to be updated here again.

      However, if the event needs to be skipped, this means that it
      will not be processed and then positions need to be updated here.

      DDL:s that are not yet committed, as indicated by
      @c has_ddl_committed flag, visit the block.

      See sql/rpl_rli.h for further details.
    */
    int error= 0;
    if (*ptr_ev &&
        ((ev->get_type_code() != binary_log::XID_EVENT &&
          !is_committed_ddl(*ptr_ev)) ||
         skip_event ||
         (rli->is_mts_recovery() &&
          !is_gtid_event(ev) &&
          (ev->ends_group() || !rli->mts_recovery_group_seen_begin) &&
          bitmap_is_set(&rli->recovery_groups, rli->mts_recovery_index))))
    {
#ifndef DBUG_OFF
      /*
        This only prints information to the debug trace.
        
        TODO: Print an informational message to the error log?
      */
      static const char *const explain[] = {
        // EVENT_SKIP_NOT,
        "not skipped",
        // EVENT_SKIP_IGNORE,
        "skipped because event should be ignored",
        // EVENT_SKIP_COUNT
        "skipped because event skip counter was non-zero"
      };
      DBUG_PRINT("info", ("OPTION_BEGIN: %d; IN_STMT: %d",
        static_cast<bool>(thd->variables.option_bits & OPTION_BEGIN),
        rli->get_flag(Relay_log_info::IN_STMT)));
      DBUG_PRINT("skip_event", ("%s event was %s",
                                ev->get_type_str(), explain[reason]));
#endif

      error= ev->update_pos(rli);
      /*
        Slave skips an event if the slave_skip_counter is greater than zero.
        We have to free thd's mem_root here after we update the positions
        in the repository table if the event is a skipped event.
        Otherwise, imagine a situation where slave_skip_counter is big number
        and slave is skipping the events and updating the repository.
        All the memory used while these operations are going on is never
        freed unless slave starts executing the events (after slave_skip_counter
        becomes zero).

        Hence we free thd's mem_root here if it is a skipped event.
        (freeing mem_root generally happens from Query_log_event::do_apply_event
        or Rows_log_event::do_apply_event when they find the end of
        the group event).
      */
      if (skip_event)
        free_root(thd->mem_root, MYF(MY_KEEP_PREALLOC));

#ifndef DBUG_OFF
      DBUG_PRINT("info", ("update_pos error = %d", error));
      if (!rli->belongs_to_client())
      {
        char buf[22];
        DBUG_PRINT("info", ("group %s %s",
                            llstr(rli->get_group_relay_log_pos(), buf),
                            rli->get_group_relay_log_name()));
        DBUG_PRINT("info", ("event %s %s",
                            llstr(rli->get_event_relay_log_pos(), buf),
                            rli->get_event_relay_log_name()));
      }
#endif
    }
    else
    {
      /*
        INTVAR_EVENT, RAND_EVENT, USER_VAR_EVENT and ROWS_QUERY_LOG_EVENT are
        deferred event. It means ev->worker is NULL.
      */
      DBUG_ASSERT(*ptr_ev == ev || rli->is_parallel_exec() ||
		  (!ev->worker &&
		   (ev->get_type_code() == binary_log::INTVAR_EVENT ||
		    ev->get_type_code() == binary_log::RAND_EVENT ||
		    ev->get_type_code() == binary_log::USER_VAR_EVENT ||
                    ev->get_type_code() == binary_log::ROWS_QUERY_LOG_EVENT)));

      rli->inc_event_relay_log_pos();
    }

    if (!error && rli->is_mts_recovery() &&
        ev->get_type_code() != binary_log::ROTATE_EVENT &&
        ev->get_type_code() != binary_log::FORMAT_DESCRIPTION_EVENT &&
        ev->get_type_code() != binary_log::PREVIOUS_GTIDS_LOG_EVENT)
    {
      if (ev->starts_group())
      {
        rli->mts_recovery_group_seen_begin= true;
      }
      else if ((ev->ends_group() || !rli->mts_recovery_group_seen_begin) &&
               !is_gtid_event(ev))
      {
        rli->mts_recovery_index++;
        if (--rli->mts_recovery_group_cnt == 0)
        {
          rli->mts_recovery_index= 0;
          LogErr(INFORMATION_LEVEL, ER_RPL_MTS_RECOVERY_COMPLETE,
                 rli->get_for_channel_str(),
                 rli->get_group_relay_log_name(),
                 rli->get_group_relay_log_pos(),
                 rli->get_group_master_log_name(),
                 rli->get_group_master_log_pos());
          /*
             Few tests wait for UNTIL_SQL_AFTER_MTS_GAPS completion.
             Due to exisiting convention the status won't change
             prior to slave restarts.
             So making of UNTIL_SQL_AFTER_MTS_GAPS completion isdone here,
             and only in the debug build to make the test to catch the change
             despite a faulty design of UNTIL checking before execution.
          */
          if (rli->until_condition == Relay_log_info::UNTIL_SQL_AFTER_MTS_GAPS)
          {
            rli->until_condition= Relay_log_info::UNTIL_DONE;
          }
          // reset the Worker tables to remove last slave session time info
          if ((error= rli->mts_finalize_recovery()))
          {
            (void) Rpl_info_factory::reset_workers(rli);
          }
        }
        rli->mts_recovery_group_seen_begin= false;
        if (!error)
          error= rli->flush_info(true);
      }
    }

    if (error)
    {
      /*
        The update should not fail, so print an error message and
        return an error code.
        
        TODO: Replace this with a decent error message when merged
        with BUG#24954 (which adds several new error message).
      */
      char buf[22];
      rli->report(ERROR_LEVEL, ER_UNKNOWN_ERROR,
                  "It was not possible to update the positions"
                  " of the relay log information: the slave may"
                  " be in an inconsistent state."
                  " Stopped in %s position %s",
                  rli->get_group_relay_log_name(),
                  llstr(rli->get_group_relay_log_pos(), buf));
      DBUG_RETURN(SLAVE_APPLY_EVENT_AND_UPDATE_POS_UPDATE_POS_ERROR);
    }
  }

  DBUG_RETURN(exec_res ? SLAVE_APPLY_EVENT_AND_UPDATE_POS_APPLY_ERROR :
                         SLAVE_APPLY_EVENT_AND_UPDATE_POS_OK);
}

/**
  Let the worker applying the current group to rollback and gracefully
  finish its work before.

  @param rli The slave's relay log info.

  @param ev a pointer to the event on hold before applying this rollback
  procedure.

  @retval false The rollback succeeded.

  @retval true  There was an error while injecting events.
*/
static bool coord_handle_partial_binlogged_transaction(Relay_log_info *rli,
                                                       const Log_event *ev)
{
  DBUG_ENTER("coord_handle_partial_binlogged_transaction");
  /*
    This function is called holding the rli->data_lock.
    We must return it still holding this lock, except in the case of returning
    error.
  */
  mysql_mutex_assert_owner(&rli->data_lock);
  THD *thd= rli->info_thd;

  if (!rli->curr_group_seen_begin)
  {
    DBUG_PRINT("info",("Injecting QUERY(BEGIN) to rollback worker"));
    Log_event *begin_event= new Query_log_event(thd,
                                                STRING_WITH_LEN("BEGIN"),
                                                true, /* using_trans */
                                                false, /* immediate */
                                                true, /* suppress_use */
                                                0, /* error */
                                                true /* ignore_command */);
    ((Query_log_event*) begin_event)->db= "";
    begin_event->common_header->data_written= 0;
    begin_event->server_id= ev->server_id;
    /*
      We must be careful to avoid SQL thread increasing its position
      farther than the event that triggered this QUERY(BEGIN).
    */
    begin_event->common_header->log_pos= ev->common_header->log_pos;
    begin_event->future_event_relay_log_pos= ev->future_event_relay_log_pos;

    if (apply_event_and_update_pos(&begin_event, thd, rli) !=
        SLAVE_APPLY_EVENT_AND_UPDATE_POS_OK)
    {
      delete begin_event;
      DBUG_RETURN(true);
    }
    mysql_mutex_lock(&rli->data_lock);
  }

  DBUG_PRINT("info",("Injecting QUERY(ROLLBACK) to rollback worker"));
  Log_event *rollback_event= new Query_log_event(thd,
                                                 STRING_WITH_LEN("ROLLBACK"),
                                                 true, /* using_trans */
                                                 false, /* immediate */
                                                 true, /* suppress_use */
                                                 0, /* error */
                                                 true /* ignore_command */);
  ((Query_log_event*) rollback_event)->db= "";
  rollback_event->common_header->data_written= 0;
  rollback_event->server_id= ev->server_id;
  /*
    We must be careful to avoid SQL thread increasing its position
    farther than the event that triggered this QUERY(ROLLBACK).
  */
  rollback_event->common_header->log_pos= ev->common_header->log_pos;
  rollback_event->future_event_relay_log_pos= ev->future_event_relay_log_pos;

  ((Query_log_event*) rollback_event)->rollback_injected_by_coord= true;

  if (apply_event_and_update_pos(&rollback_event, thd, rli) !=
      SLAVE_APPLY_EVENT_AND_UPDATE_POS_OK)
  {
    delete rollback_event;
    DBUG_RETURN(true);
  }
  mysql_mutex_lock(&rli->data_lock);

  DBUG_RETURN(false);
}

/**
  Top-level function for executing the next event in the relay log.
  This is called from the SQL thread.

  This function reads the event from the relay log, executes it, and
  advances the relay log position.  It also handles errors, etc.

  This function may fail to apply the event for the following reasons:

   - The position specfied by the UNTIL condition of the START SLAVE
     command is reached.

   - It was not possible to read the event from the log.

   - The slave is killed.

   - An error occurred when applying the event, and the event has been
     tried slave_trans_retries times.  If the event has been retried
     fewer times, 0 is returned.

   - init_info or init_relay_log_pos failed. (These are called
     if a failure occurs when applying the event.)

   - An error occurred when updating the binlog position.

  @retval 0 The event was applied.

  @retval 1 The event was not applied.
*/
static int exec_relay_log_event(THD* thd, Relay_log_info* rli)
{
  DBUG_ENTER("exec_relay_log_event");

  /*
     We acquire this mutex since we need it for all operations except
     event execution. But we will release it in places where we will
     wait for something for example inside of next_event().
   */
  mysql_mutex_lock(&rli->data_lock);

  Log_event *ev= next_event(rli), **ptr_ev;
  RLI_current_event_raii rli_c_ev(rli, ev);

  DBUG_ASSERT(rli->info_thd==thd);

  if (sql_slave_killed(thd,rli))
  {
    mysql_mutex_unlock(&rli->data_lock);
    delete ev;
    DBUG_RETURN(1);
  }
  if (ev)
  {
    enum enum_slave_apply_event_and_update_pos_retval exec_res;

    ptr_ev= &ev;
    /*
      Even if we don't execute this event, we keep the master timestamp,
      so that seconds behind master shows correct delta (there are events
      that are not replayed, so we keep falling behind).

      If it is an artificial event, or a relay log event (IO thread generated
      event) or ev->when is set to 0, or a FD from master, or a heartbeat
      event with server_id '0' then  we don't update the last_master_timestamp.
    */
    if (!(rli->is_parallel_exec() ||
          ev->is_artificial_event() || ev->is_relay_log_event() ||
          (ev->common_header->when.tv_sec == 0) ||
          ev->get_type_code() == binary_log::FORMAT_DESCRIPTION_EVENT ||
          ev->server_id == 0))
    {
      rli->last_master_timestamp= ev->common_header->when.tv_sec +
                                  (time_t) ev->exec_time;
      DBUG_ASSERT(rli->last_master_timestamp >= 0);
    }

    if (rli->is_until_satisfied_before_dispatching_event(ev))
    {
      /*
        Setting abort_slave flag because we do not want additional message about
        error in query execution to be printed.
      */
      rli->abort_slave= 1;
      mysql_mutex_unlock(&rli->data_lock);
      delete ev;
      DBUG_RETURN(1);
    }

    { /**
         The following failure injecion works in cooperation with tests 
         setting @@global.debug= 'd,incomplete_group_in_relay_log'.
         Xid or Commit events are not executed to force the slave sql
         read hanging if the realy log does not have any more events.
      */
      DBUG_EXECUTE_IF("incomplete_group_in_relay_log",
                      if ((ev->get_type_code() == binary_log::XID_EVENT) ||
                          ((ev->get_type_code() == binary_log::QUERY_EVENT) &&
                           strcmp("COMMIT", ((Query_log_event *) ev)->query) == 0))
                      {
                        DBUG_ASSERT(thd->get_transaction()->cannot_safely_rollback(
                            Transaction_ctx::SESSION));
                        rli->abort_slave= 1;
                        mysql_mutex_unlock(&rli->data_lock);
                        delete ev;
                        rli->inc_event_relay_log_pos();
                        DBUG_RETURN(0);
                      };);
    }

    /*
      GTID protocol will put a FORMAT_DESCRIPTION_EVENT from the master with
      log_pos != 0 after each (re)connection if auto positioning is enabled.
      This means that the SQL thread might have already started to apply the
      current group but, as the IO thread had to reconnect, it left this
      group incomplete and will start it again from the beginning.
      So, before applying this FORMAT_DESCRIPTION_EVENT, we must let the
      worker roll back the current group and gracefully finish its work,
      before starting to apply the new (complete) copy of the group.
    */
    if (ev->get_type_code() == binary_log::FORMAT_DESCRIPTION_EVENT &&
        ev->server_id != ::server_id && ev->common_header->log_pos != 0 &&
        rli->is_parallel_exec() && rli->curr_group_seen_gtid)
    {
      if (coord_handle_partial_binlogged_transaction(rli, ev))
        /*
          In the case of an error, coord_handle_partial_binlogged_transaction
          will not try to get the rli->data_lock again.
        */
        DBUG_RETURN(1);
    }

    /* ptr_ev can change to NULL indicating MTS coorinator passed to a Worker */
    exec_res= apply_event_and_update_pos(ptr_ev, thd, rli);
    /*
      Note: the above call to apply_event_and_update_pos executes
      mysql_mutex_unlock(&rli->data_lock);
    */

    /* For deferred events, the ptr_ev is set to NULL
        in Deferred_log_events::add() function.
        Hence deferred events wont be deleted here.
        They will be deleted in Deferred_log_events::rewind() funciton.
    */
    if (*ptr_ev)
    {
      DBUG_ASSERT(*ptr_ev == ev); // event remains to belong to Coordinator

      DBUG_EXECUTE_IF("dbug.calculate_sbm_after_previous_gtid_log_event",
                    {
                      if (ev->get_type_code() == binary_log::PREVIOUS_GTIDS_LOG_EVENT)
                      {
                        const char act[]= "now signal signal.reached wait_for signal.done_sbm_calculation";
                        DBUG_ASSERT(opt_debug_sync_timeout > 0);
                        DBUG_ASSERT(!debug_sync_set_action(thd, STRING_WITH_LEN(act)));
                      }
                    };);
      DBUG_EXECUTE_IF("dbug.calculate_sbm_after_fake_rotate_log_event",
                    {
                      if (ev->get_type_code() == binary_log::ROTATE_EVENT && ev->is_artificial_event())
                      {
                      const char act[]= "now signal signal.reached wait_for signal.done_sbm_calculation";
                      DBUG_ASSERT(opt_debug_sync_timeout > 0);
                      DBUG_ASSERT(!debug_sync_set_action(thd,
                                                         STRING_WITH_LEN(act)));
                      }
                    };);
      /*
        Format_description_log_event should not be deleted because it will be
        used to read info about the relay log's format; it will be deleted when
        the SQL thread does not need it, i.e. when this thread terminates.
        ROWS_QUERY_LOG_EVENT is destroyed at the end of the current statement
        clean-up routine.
      */
      if (ev->get_type_code() != binary_log::FORMAT_DESCRIPTION_EVENT &&
          ev->get_type_code() != binary_log::ROWS_QUERY_LOG_EVENT)
      {
        DBUG_PRINT("info", ("Deleting the event after it has been executed"));
        delete ev;
        /*
          Raii guard is explicitly instructed to invalidate
          otherwise bogus association of the execution context with the being
          destroyed above event.
        */
        ev= rli->current_event= NULL;
      }
    }

    /*
      exec_res == SLAVE_APPLY_EVENT_AND_UPDATE_POS_UPDATE_POS_ERROR
                  update_log_pos failed: this should not happen, so we
                  don't retry.
      exec_res == SLAVE_APPLY_EVENT_AND_UPDATE_POS_APPEND_JOB_ERROR
                  append_item_to_jobs() failed, this happened because
                  thread was killed while waiting for enqueue on worker.
    */
    if (exec_res >= SLAVE_APPLY_EVENT_AND_UPDATE_POS_UPDATE_POS_ERROR)
    {
      delete ev;
      DBUG_RETURN(1);
    }

    if (slave_trans_retries)
    {
      int temp_err= 0;
      bool silent= false;
      if (exec_res && !is_mts_worker(thd) /* no reexecution in MTS mode */ &&
          (temp_err= rli->has_temporary_error(thd, 0, &silent)) &&
          !thd->get_transaction()->cannot_safely_rollback(
              Transaction_ctx::SESSION))
      {
        const char *errmsg;
        /*
          We were in a transaction which has been rolled back because of a
          temporary error;
          let's seek back to BEGIN log event and retry it all again.
	  Note, if lock wait timeout (innodb_lock_wait_timeout exceeded)
	  there is no rollback since 5.0.13 (ref: manual).
          We have to not only seek but also
          a) init_info(), to seek back to hot relay log's start for later
          (for when we will come back to this hot log after re-processing the
          possibly existing old logs where BEGIN is: check_binlog_magic() will
          then need the cache to be at position 0 (see comments at beginning of
          init_info()).
          b) init_relay_log_pos(), because the BEGIN may be an older relay log.
        */
        if (rli->trans_retries < slave_trans_retries)
        {
          /*
            The transactions has to be rolled back before
            load_mi_and_rli_from_repositories is called. Because
            load_mi_and_rli_from_repositories will starts a new
            transaction if master_info_repository is TABLE.
          */
          rli->cleanup_context(thd, 1);
          /*
            Temporary error status is both unneeded and harmful for following
            open-and-lock slave system tables.
          */
          thd->clear_error();
          /*
             We need to figure out if there is a test case that covers
             this part. \Alfranio.
          */
          if (load_mi_and_rli_from_repositories(rli->mi, false, SLAVE_SQL))
            LogErr(ERROR_LEVEL,
                   ER_RPL_SLAVE_FAILED_TO_INIT_MASTER_INFO_STRUCTURE,
                   rli->get_for_channel_str());
          else if (rli->init_relay_log_pos(rli->get_group_relay_log_name(),
                                           rli->get_group_relay_log_pos(),
                                           true/*need_data_lock=true*/,
                                           &errmsg, 1))
            LogErr(ERROR_LEVEL, ER_RPL_SLAVE_CANT_INIT_RELAY_LOG_POSITION,
                   rli->get_for_channel_str(), errmsg);
          else
          {
            exec_res= SLAVE_APPLY_EVENT_AND_UPDATE_POS_OK;
            /* chance for concurrent connection to get more locks */
            slave_sleep(thd, min<ulong>(rli->trans_retries, MAX_SLAVE_RETRY_PAUSE),
                        sql_slave_killed, rli);
            mysql_mutex_lock(&rli->data_lock); // because of SHOW STATUS
            if (!silent)
              rli->trans_retries++;
            
            rli->retried_trans++;
            mysql_mutex_unlock(&rli->data_lock);
            DBUG_PRINT("info", ("Slave retries transaction "
                                "rli->trans_retries: %lu", rli->trans_retries));
          }
        }
        else
        {
          thd->is_fatal_error= 1;
          rli->report(ERROR_LEVEL, thd->get_stmt_da()->mysql_errno(),
                      "Slave SQL thread retried transaction %lu time(s) "
                      "in vain, giving up. Consider raising the value of "
                      "the slave_transaction_retries variable.", rli->trans_retries);
        }
      }
      else if ((exec_res && !temp_err) ||
               (opt_using_transactions &&
                rli->get_group_relay_log_pos() == rli->get_event_relay_log_pos()))
      {
        /*
          Only reset the retry counter if the entire group succeeded
          or failed with a non-transient error.  On a successful
          event, the execution will proceed as usual; in the case of a
          non-transient error, the slave will stop with an error.
         */
        rli->trans_retries= 0; // restart from fresh
        DBUG_PRINT("info", ("Resetting retry counter, rli->trans_retries: %lu",
                            rli->trans_retries));
      }
    }
    if (exec_res)
    {
      delete ev;
      /* Raii object is explicitly updated 'cos this branch doesn't end func */
      rli->current_event= NULL;
    }
    else if (rli->is_until_satisfied_after_dispatching_event())
    {
      mysql_mutex_lock(&rli->data_lock);
      rli->abort_slave= 1;
      mysql_mutex_unlock(&rli->data_lock);
      DBUG_RETURN(1);
    }
    DBUG_RETURN(exec_res);
  }
  mysql_mutex_unlock(&rli->data_lock);
  rli->report(ERROR_LEVEL, ER_SLAVE_RELAY_LOG_READ_FAILURE,
              ER_THD(thd, ER_SLAVE_RELAY_LOG_READ_FAILURE), "\
Could not parse relay log event entry. The possible reasons are: the master's \
binary log is corrupted (you can check this by running 'mysqlbinlog' on the \
binary log), the slave's relay log is corrupted (you can check this by running \
'mysqlbinlog' on the relay log), a network problem, or a bug in the master's \
or slave's MySQL code. If you want to check the master's binary log or slave's \
relay log, you will be able to know their names by issuing 'SHOW SLAVE STATUS' \
on this slave.\
");
  DBUG_RETURN(1);
}

static bool check_io_slave_killed(THD *thd, Master_info *mi, const char *info)
{
  if (io_slave_killed(thd, mi))
  {
    if (info)
<<<<<<< HEAD
      sql_print_information("%s%s", info, mi->get_for_channel_str());
    return true;
=======
      LogErr(INFORMATION_LEVEL, ER_RPL_IO_THREAD_KILLED, info,
             mi->get_for_channel_str());
    return TRUE;
>>>>>>> 28457186
  }
  return false;
}

/**
  @brief Try to reconnect slave IO thread.

  @details Terminates current connection to master, sleeps for
  @c mi->connect_retry msecs and initiates new connection with
  @c safe_reconnect(). Variable pointed by @c retry_count is increased -
  if it exceeds @c mi->retry_count then connection is not re-established
  and function signals error.
  Unless @c suppres_warnings is true, a warning is put in the server error log
  when reconnecting. The warning message and messages used to report errors
  are taken from @c messages array. In case @c mi->retry_count is exceeded,
  no messages are added to the log.

  @param[in]     thd                 Thread context.
  @param[in]     mysql               MySQL connection.
  @param[in]     mi                  Master connection information.
  @param[in,out] retry_count         Number of attempts to reconnect.
  @param[in]     suppress_warnings   true when a normal net read timeout 
                                     has caused to reconnecting.
  @param[in]     messages            Messages to print/log, see 
                                     reconnect_messages[] array.

  @retval        0                   OK.
  @retval        1                   There was an error.
*/

static int try_to_reconnect(THD *thd, MYSQL *mysql, Master_info *mi,
                            uint *retry_count, bool suppress_warnings,
                            const char *messages[SLAVE_RECON_MSG_MAX])
{
  mi->slave_running= MYSQL_SLAVE_RUN_NOT_CONNECT;
  thd->proc_info= messages[SLAVE_RECON_MSG_WAIT];
  thd->clear_active_vio();
  end_server(mysql);
  if ((*retry_count)++)
  {
    if (*retry_count > mi->retry_count)
      return 1;                             // Don't retry forever
    slave_sleep(thd, mi->connect_retry, io_slave_killed, mi);
  }
  if (check_io_slave_killed(thd, mi, messages[SLAVE_RECON_MSG_KILLED_WAITING]))
    return 1;
  thd->proc_info = messages[SLAVE_RECON_MSG_AFTER];
  if (!suppress_warnings) 
  {
<<<<<<< HEAD
    char buf[256], llbuff[22];
    snprintf(buf, sizeof(buf), messages[SLAVE_RECON_MSG_FAILED], 
                mi->get_io_rpl_log_name(), llstr(mi->get_master_log_pos(),
                llbuff));
=======
    char llbuff[22];
>>>>>>> 28457186
    /* 
      Raise a warining during registering on master/requesting dump.
      Log a message reading event.
    */
    if (messages[SLAVE_RECON_MSG_COMMAND][0])
    {
      char buf[256];
      my_snprintf(buf, sizeof(buf), messages[SLAVE_RECON_MSG_FAILED],
                  mi->get_io_rpl_log_name(), llstr(mi->get_master_log_pos(),
                                                   llbuff));

      mi->report(WARNING_LEVEL, ER_SLAVE_MASTER_COM_FAILURE,
                 ER_THD(thd, ER_SLAVE_MASTER_COM_FAILURE), 
                 messages[SLAVE_RECON_MSG_COMMAND], buf);
    }
    else
    {
      LogErr(INFORMATION_LEVEL, ER_SLAVE_RECONNECT_FAILED,
             mi->get_io_rpl_log_name(),
             llstr(mi->get_master_log_pos(), llbuff),
             mi->get_for_channel_str());
    }
  }
  if (safe_reconnect(thd, mysql, mi, 1) || io_slave_killed(thd, mi))
  {
    LogErr(INFORMATION_LEVEL, ER_SLAVE_KILLED_AFTER_RECONNECT);
    return 1;
  }
  return 0;
}


/**
  Slave IO thread entry point.

  @param arg Pointer to Master_info struct that holds information for
  the IO thread.

  @return Always 0.
*/
extern "C" void *handle_slave_io(void *arg)
{
  THD *thd= NULL; // needs to be first for thread_stack
  bool thd_added= false;
  MYSQL *mysql;
  Master_info *mi = (Master_info*)arg;
  Relay_log_info *rli= mi->rli;
  char llbuff[22];
  uint retry_count;
  bool suppress_warnings;
  int ret;
#ifndef DBUG_OFF
  uint retry_count_reg= 0, retry_count_dump= 0, retry_count_event= 0;
#endif
  Global_THD_manager *thd_manager= Global_THD_manager::get_instance();
  // needs to call my_thread_init(), otherwise we get a coredump in DBUG_ stuff
  my_thread_init();
  DBUG_ENTER("handle_slave_io");

  DBUG_ASSERT(mi->inited);
  mysql= NULL ;
  retry_count= 0;

  mysql_mutex_lock(&mi->run_lock);
  /* Inform waiting threads that slave has started */
  mi->slave_run_id++;

#ifndef DBUG_OFF
  mi->events_until_exit = disconnect_slave_event_count;
#endif

  thd= new THD; // note that contructor of THD uses DBUG_ !
  THD_CHECK_SENTRY(thd);
  mi->info_thd = thd;

  #ifdef HAVE_PSI_THREAD_INTERFACE
  // save the instrumentation for IO thread in mi->info_thd
  struct PSI_thread *psi= PSI_THREAD_CALL(get_thread)();
  thd_set_psi(mi->info_thd, psi);
  #endif

  thd->thread_stack= (char*) &thd; // remember where our stack is
  mi->clear_error();
  mi->slave_running = 1;
  if (init_slave_thread(thd, SLAVE_THD_IO))
  {
    mysql_cond_broadcast(&mi->start_cond);
    mysql_mutex_unlock(&mi->run_lock);
    mi->report(ERROR_LEVEL, ER_SLAVE_FATAL_ERROR,
               ER_THD(thd, ER_SLAVE_FATAL_ERROR),
               "Failed during slave I/O thread initialization ");
    goto err;
  }

  thd_manager->add_thd(thd);
  thd_added= true;

  mi->abort_slave = 0;
  mysql_mutex_unlock(&mi->run_lock);
  mysql_cond_broadcast(&mi->start_cond);

  DBUG_PRINT("master_info",("log_file_name: '%s'  position: %s",
                            mi->get_master_log_name(),
                            llstr(mi->get_master_log_pos(), llbuff)));

  /* This must be called before run any binlog_relay_io hooks */
  RPL_MASTER_INFO= mi;

  if (RUN_HOOK(binlog_relay_io, thread_start, (thd, mi)))
  {
    mi->report(ERROR_LEVEL, ER_SLAVE_FATAL_ERROR,
               ER_THD(thd, ER_SLAVE_FATAL_ERROR),
               "Failed to run 'thread_start' hook");
    goto err;
  }

  if (!(mi->mysql = mysql = mysql_init(NULL)))
  {
    mi->report(ERROR_LEVEL, ER_SLAVE_FATAL_ERROR,
               ER_THD(thd, ER_SLAVE_FATAL_ERROR), "error in mysql_init()");
    goto err;
  }

  THD_STAGE_INFO(thd, stage_connecting_to_master);
  // we can get killed during safe_connect
  if (!safe_connect(thd, mysql, mi))
  {
    LogErr(SYSTEM_LEVEL,
           ER_RPL_SLAVE_CONNECTED_TO_MASTER_REPLICATION_STARTED,
           mi->get_for_channel_str(),
           mi->get_user(), mi->host, mi->port,
           mi->get_io_rpl_log_name(),
           llstr(mi->get_master_log_pos(), llbuff));
  }
  else
  {
    LogErr(INFORMATION_LEVEL, ER_RPL_SLAVE_IO_THREAD_KILLED,
           mi->get_for_channel_str());
    goto err;
  }

connected:

  /*
    When using auto positioning, the slave IO thread will always start reading
    a transaction from the beginning of the transaction (transaction's first
    event). So, we have to reset the transaction boundary parser after
    (re)connecting.
    If not using auto positioning, the Relay_log_info::rli_init_info() took
    care of putting the mi->transaction_parser in the correct state when
    initializing Received_gtid_set from relay log during slave server starts,
    as the IO thread might had stopped in the middle of a transaction.
  */
  if (mi->is_auto_position())
  {
    mi->transaction_parser.reset();
    mi->clear_queueing_trx(true /* need_lock*/);
  }

    DBUG_EXECUTE_IF("dbug.before_get_running_status_yes",
                    {
                      const char act[]=
                        "now "
                        "wait_for signal.io_thread_let_running";
                      DBUG_ASSERT(opt_debug_sync_timeout > 0);
                      DBUG_ASSERT(!debug_sync_set_action(thd, 
                                                         STRING_WITH_LEN(act)));
                    };);
    DBUG_EXECUTE_IF("dbug.calculate_sbm_after_previous_gtid_log_event",
                    {
                      /* Fake that thread started 3 minutes ago */
                      thd->start_time.tv_sec-=180;
                    };);
  DBUG_EXECUTE_IF("dbug.calculate_sbm_after_fake_rotate_log_event",
                  {
                    /* Fake that thread started 3 minutes ago */
                    thd->start_time.tv_sec-=180;
                  };);
  mysql_mutex_lock(&mi->run_lock);
  mi->slave_running= MYSQL_SLAVE_RUN_CONNECT;
  mysql_mutex_unlock(&mi->run_lock);

  THD_STAGE_INFO(thd, stage_checking_master_version);
  ret= get_master_version_and_clock(mysql, mi);
  if (!ret)
    ret= get_master_uuid(mysql, mi);
  if (!ret)
    ret= io_thread_init_commands(mysql, mi);

  if (ret == 1)
    /* Fatal error */
    goto err;

  if (ret == 2) 
  { 
    if (check_io_slave_killed(mi->info_thd, mi, "Slave I/O thread killed "
                              "while calling get_master_version_and_clock(...)"))
      goto err;
    suppress_warnings= false;
    /* Try to reconnect because the error was caused by a transient network problem */
    if (try_to_reconnect(thd, mysql, mi, &retry_count, suppress_warnings,
                             reconnect_messages[SLAVE_RECON_ACT_REG]))
      goto err;
    goto connected;
  } 

  /*
    Register ourselves with the master.
  */
  THD_STAGE_INFO(thd, stage_registering_slave_on_master);
  if (register_slave_on_master(mysql, mi, &suppress_warnings))
  {
    if (!check_io_slave_killed(thd, mi, "Slave I/O thread killed "
                               "while registering slave on master"))
    {
      LogErr(ERROR_LEVEL, ER_RPL_SLAVE_IO_THREAD_CANT_REGISTER_ON_MASTER);
      if (try_to_reconnect(thd, mysql, mi, &retry_count, suppress_warnings,
                           reconnect_messages[SLAVE_RECON_ACT_REG]))
        goto err;
    }
    else
      goto err;
    goto connected;
  }

  DBUG_EXECUTE_IF("FORCE_SLAVE_TO_RECONNECT_REG",
    if (!retry_count_reg)
    {
      retry_count_reg++;
      LogErr(INFORMATION_LEVEL, ER_RPL_SLAVE_FORCING_TO_RECONNECT_IO_THREAD,
             mi->get_for_channel_str());
      if (try_to_reconnect(thd, mysql, mi, &retry_count, suppress_warnings,
                           reconnect_messages[SLAVE_RECON_ACT_REG]))
        goto err;
      goto connected;
    });

  DBUG_PRINT("info",("Starting reading binary log from master"));
  while (!io_slave_killed(thd,mi))
  {
    MYSQL_RPL rpl;

    THD_STAGE_INFO(thd, stage_requesting_binlog_dump);
    if (request_dump(thd, mysql, &rpl, mi, &suppress_warnings))
    {
      LogErr(ERROR_LEVEL, ER_RPL_SLAVE_ERROR_REQUESTING_BINLOG_DUMP,
             mi->get_for_channel_str());
      if (check_io_slave_killed(thd, mi, "Slave I/O thread killed while \
requesting master dump") ||
          try_to_reconnect(thd, mysql, mi, &retry_count, suppress_warnings,
                           reconnect_messages[SLAVE_RECON_ACT_DUMP]))
        goto err;
      goto connected;
    }
    DBUG_EXECUTE_IF("FORCE_SLAVE_TO_RECONNECT_DUMP", 
      if (!retry_count_dump)
      {
        retry_count_dump++;
        LogErr(INFORMATION_LEVEL, ER_RPL_SLAVE_FORCING_TO_RECONNECT_IO_THREAD,
               mi->get_for_channel_str());
        if (try_to_reconnect(thd, mysql, mi, &retry_count, suppress_warnings,
                             reconnect_messages[SLAVE_RECON_ACT_DUMP]))
          goto err;
        goto connected;
      });
    const char *event_buf;

    DBUG_ASSERT(mi->last_error().number == 0);
    while (!io_slave_killed(thd,mi))
    {
      ulong event_len;
      /*
         We say "waiting" because read_event() will wait if there's nothing to
         read. But if there's something to read, it will not wait. The
         important thing is to not confuse users by saying "reading" whereas
         we're in fact receiving nothing.
      */
      THD_STAGE_INFO(thd, stage_waiting_for_master_to_send_event);
      event_len= read_event(mysql, &rpl, mi, &suppress_warnings);
      if (check_io_slave_killed(thd, mi, "Slave I/O thread killed while \
reading event"))
        goto err;
      DBUG_EXECUTE_IF("FORCE_SLAVE_TO_RECONNECT_EVENT",
        if (!retry_count_event)
        {
          retry_count_event++;
          LogErr(INFORMATION_LEVEL,
                 ER_RPL_SLAVE_FORCING_TO_RECONNECT_IO_THREAD,
                 mi->get_for_channel_str());
          if (try_to_reconnect(thd, mysql, mi, &retry_count, suppress_warnings,
                               reconnect_messages[SLAVE_RECON_ACT_EVENT]))
            goto err;
          goto connected;
        });

      if (event_len == packet_error)
      {
        uint mysql_error_number= mysql_errno(mysql);
        switch (mysql_error_number) {
        case CR_NET_PACKET_TOO_LARGE:
          LogErr(ERROR_LEVEL,
                 ER_RPL_LOG_ENTRY_EXCEEDS_SLAVE_MAX_ALLOWED_PACKET,
                 slave_max_allowed_packet);
          mi->report(ERROR_LEVEL, ER_NET_PACKET_TOO_LARGE,
                     "%s", "Got a packet bigger than 'slave_max_allowed_packet' bytes");
          goto err;
        case ER_MASTER_FATAL_ERROR_READING_BINLOG:
          mi->report(ERROR_LEVEL, ER_MASTER_FATAL_ERROR_READING_BINLOG,
                     ER_THD(thd, ER_MASTER_FATAL_ERROR_READING_BINLOG),
                     mysql_error_number, mysql_error(mysql));
          goto err;
        case ER_OUT_OF_RESOURCES:
          LogErr(ERROR_LEVEL, ER_RPL_SLAVE_STOPPING_AS_MASTER_OOM);
          mi->report(ERROR_LEVEL, ER_OUT_OF_RESOURCES,
                     "%s", ER_THD(thd, ER_OUT_OF_RESOURCES));
          goto err;
        }
        if (try_to_reconnect(thd, mysql, mi, &retry_count, suppress_warnings,
                             reconnect_messages[SLAVE_RECON_ACT_EVENT]))
          goto err;
        goto connected;
      } // if (event_len == packet_error)

      retry_count=0;                    // ok event, reset retry counter
      THD_STAGE_INFO(thd, stage_queueing_master_event_to_the_relay_log);
      event_buf= (const char*)mysql->net.read_pos + 1;
      DBUG_PRINT("info", ("IO thread received event of type %s",
                 Log_event::get_type_str(
                            (Log_event_type)event_buf[EVENT_TYPE_OFFSET])));
      if (RUN_HOOK(binlog_relay_io, after_read_event,
                   (thd, mi,(const char*)mysql->net.read_pos + 1,
                    event_len, &event_buf, &event_len)))
      {
        mi->report(ERROR_LEVEL, ER_SLAVE_FATAL_ERROR,
                   ER_THD(thd, ER_SLAVE_FATAL_ERROR),
                   "Failed to run 'after_read_event' hook");
        goto err;
      }

      /* XXX: 'synced' should be updated by queue_event to indicate
         whether event has been synced to disk */
      bool synced= 0;
#ifndef DBUG_OFF
      bool was_in_trx= false;
      if (mi->is_queueing_trx())
      {
        was_in_trx= true;
        DBUG_EXECUTE_IF("rpl_ps_tables_queue",
                        {
                          const char act[]= "now SIGNAL signal.rpl_ps_tables_queue_before "
                                            "WAIT_FOR signal.rpl_ps_tables_queue_finish";
                          DBUG_ASSERT(opt_debug_sync_timeout > 0);
                          DBUG_ASSERT(!debug_sync_set_action(current_thd,
                                                             STRING_WITH_LEN(act)));
                        };);
      }
#endif
      QUEUE_EVENT_RESULT queue_res= queue_event(mi, event_buf, event_len);
      if (queue_res == QUEUE_EVENT_ERROR_QUEUING)
      {
        mi->report(ERROR_LEVEL, ER_SLAVE_RELAY_LOG_WRITE_FAILURE,
                   ER_THD(thd, ER_SLAVE_RELAY_LOG_WRITE_FAILURE),
                   "could not queue event from master");
        goto err;
      }
#ifndef DBUG_OFF
      if (was_in_trx && !mi->is_queueing_trx())
      {
        DBUG_EXECUTE_IF("rpl_ps_tables",
                        {
                          const char act[]= "now SIGNAL signal.rpl_ps_tables_queue_after_finish "
                                            "WAIT_FOR signal.rpl_ps_tables_queue_continue";
                          DBUG_ASSERT(opt_debug_sync_timeout > 0);
                          DBUG_ASSERT(!debug_sync_set_action(current_thd,
                                                             STRING_WITH_LEN(act)));
                        };);
      }
#endif
      if (RUN_HOOK(binlog_relay_io, after_queue_event,
                   (thd, mi, event_buf, event_len, synced)))
      {
        mi->report(ERROR_LEVEL, ER_SLAVE_FATAL_ERROR,
                   ER_THD(thd, ER_SLAVE_FATAL_ERROR),
                   "Failed to run 'after_queue_event' hook");
        goto err;
      }

      /* The event was queued, but there was a failure flushing master info */
      if (queue_res == QUEUE_EVENT_ERROR_FLUSHING_INFO)
      {
        mi->report(ERROR_LEVEL, ER_SLAVE_FATAL_ERROR,
                   ER_THD(thd, ER_SLAVE_FATAL_ERROR),
                   "Failed to flush master info.");
        goto err;
      }

      DBUG_ASSERT(queue_res == QUEUE_EVENT_OK);
      /*
        Pause the IO thread execution and wait for
        'continue_after_queue_event' signal to continue IO thread
        execution.
      */
      DBUG_EXECUTE_IF("pause_after_queue_event",
                      {
                        const char act[]=
                          "now SIGNAL reached_after_queue_event "
                          "WAIT_FOR continue_after_queue_event";
                        DBUG_ASSERT(!debug_sync_set_action(current_thd,
                                                           STRING_WITH_LEN(act)));
                      };);

      /*
        See if the relay logs take too much space.
        We don't lock mi->rli->log_space_lock here; this dirty read saves time
        and does not introduce any problem:
        - if mi->rli->ignore_log_space_limit is 1 but becomes 0 just after (so
        the clean value is 0), then we are reading only one more event as we
        should, and we'll block only at the next event. No big deal.
        - if mi->rli->ignore_log_space_limit is 0 but becomes 1 just after (so
        the clean value is 1), then we are going into wait_for_relay_log_space()
        for no reason, but this function will do a clean read, notice the clean
        value and exit immediately.
      */
#ifndef DBUG_OFF
      {
        char llbuf1[22], llbuf2[22];
        DBUG_PRINT("info", ("log_space_limit=%s log_space_total=%s \
ignore_log_space_limit=%d",
                            llstr(rli->log_space_limit,llbuf1),
                            llstr(rli->log_space_total,llbuf2),
                            (int) rli->ignore_log_space_limit));
      }
#endif

      if (rli->log_space_limit && rli->log_space_limit <
          rli->log_space_total &&
          !rli->ignore_log_space_limit)
        if (wait_for_relay_log_space(rli))
        {
          LogErr(ERROR_LEVEL,
                 ER_RPL_SLAVE_IO_THREAD_ABORTED_WAITING_FOR_RELAY_LOG_SPACE);
          goto err;
        }
      DBUG_EXECUTE_IF("flush_after_reading_user_var_event",
                      {
                      if (event_buf[EVENT_TYPE_OFFSET] == binary_log::USER_VAR_EVENT)
                      {
                      const char act[]= "now signal Reached wait_for signal.flush_complete_continue";
                      DBUG_ASSERT(opt_debug_sync_timeout > 0);
                      DBUG_ASSERT(!debug_sync_set_action(current_thd,
                                                         STRING_WITH_LEN(act)));

                      }
                      });
      DBUG_EXECUTE_IF("stop_io_after_reading_gtid_log_event",
        if (event_buf[EVENT_TYPE_OFFSET] == binary_log::GTID_LOG_EVENT)
          thd->killed= THD::KILLED_NO_VALUE;
      );
      DBUG_EXECUTE_IF("stop_io_after_reading_query_log_event",
        if (event_buf[EVENT_TYPE_OFFSET] == binary_log::QUERY_EVENT)
          thd->killed= THD::KILLED_NO_VALUE;
      );
      DBUG_EXECUTE_IF("stop_io_after_reading_user_var_log_event",
        if (event_buf[EVENT_TYPE_OFFSET] == binary_log::USER_VAR_EVENT)
          thd->killed= THD::KILLED_NO_VALUE;
      );
      DBUG_EXECUTE_IF("stop_io_after_reading_table_map_event",
        if (event_buf[EVENT_TYPE_OFFSET] == binary_log::TABLE_MAP_EVENT)
          thd->killed= THD::KILLED_NO_VALUE;
      );
      DBUG_EXECUTE_IF("stop_io_after_reading_xid_log_event",
        if (event_buf[EVENT_TYPE_OFFSET] == binary_log::XID_EVENT)
          thd->killed= THD::KILLED_NO_VALUE;
      );
      DBUG_EXECUTE_IF("stop_io_after_reading_write_rows_log_event",
        if (event_buf[EVENT_TYPE_OFFSET] == binary_log::WRITE_ROWS_EVENT)
          thd->killed= THD::KILLED_NO_VALUE;
      );
      DBUG_EXECUTE_IF("stop_io_after_reading_unknown_event",
        if (event_buf[EVENT_TYPE_OFFSET] >= binary_log::ENUM_END_EVENT)
          thd->killed= THD::KILLED_NO_VALUE;
      );
      DBUG_EXECUTE_IF("stop_io_after_queuing_event",
        thd->killed= THD::KILLED_NO_VALUE;
      );
      /*
        After event is flushed to relay log file, memory used
        by thread's mem_root is not required any more.
        Hence adding free_root(thd->mem_root,...) to do the
        cleanup, otherwise a long running IO thread can
        cause OOM error.
      */
      free_root(thd->mem_root, MYF(MY_KEEP_PREALLOC));
    }
  }

  // error = 0;
err:
  // print the current replication position
  LogErr(INFORMATION_LEVEL, ER_RPL_SLAVE_IO_THREAD_EXITING,
         mi->get_for_channel_str(), mi->get_io_rpl_log_name(),
         llstr(mi->get_master_log_pos(), llbuff));
  /* At this point the I/O thread will not try to reconnect anymore. */
  mi->atomic_is_stopping= true;
  (void) RUN_HOOK(binlog_relay_io, thread_stop, (thd, mi));
  /*
    Pause the IO thread and wait for 'continue_to_stop_io_thread'
    signal to continue to shutdown the IO thread.
  */
  DBUG_EXECUTE_IF("pause_after_io_thread_stop_hook",
                  {
                    const char act[]= "now SIGNAL reached_stopping_io_thread "
                                      "WAIT_FOR continue_to_stop_io_thread";
                    DBUG_ASSERT(!debug_sync_set_action(thd,
                                                       STRING_WITH_LEN(act)));
                  };);
  thd->reset_query();
  thd->reset_db(NULL_CSTR);
  if (mysql)
  {
    /*
      Here we need to clear the active VIO before closing the
      connection with the master.  The reason is that THD::awake()
      might be called from terminate_slave_thread() because somebody
      issued a STOP SLAVE.  If that happends, the shutdown_active_vio()
      can be called in the middle of closing the VIO associated with
      the 'mysql' object, causing a crash.
    */
    thd->clear_active_vio();
    mysql_close(mysql);
    mi->mysql=0;
  }
  write_ignored_events_info_to_relay_log(thd, mi);
  THD_STAGE_INFO(thd, stage_waiting_for_slave_mutex_on_exit);
  mysql_mutex_lock(&mi->run_lock);
  /*
    Clean information used to start slave in order to avoid
    security issues.
  */
  mi->reset_start_info();
  /* Forget the relay log's format */
  mysql_mutex_lock(rli->relay_log.get_log_lock());
  mi->set_mi_description_event(NULL);
  mysql_mutex_unlock(rli->relay_log.get_log_lock());

  // destructor will not free it, because net.vio is 0
  thd->get_protocol_classic()->end_net();

  thd->release_resources();
  THD_CHECK_SENTRY(thd);
  if (thd_added)
    thd_manager->remove_thd(thd);

  mi->abort_slave= 0;
  mi->slave_running= 0;
  mi->atomic_is_stopping= false;
  mysql_mutex_lock(&mi->info_thd_lock);
  mi->info_thd= NULL;
  mysql_mutex_unlock(&mi->info_thd_lock);

  /*
    The thd can only be destructed after indirect references
    through mi->info_thd are cleared: mi->info_thd= NULL.

    For instance, user thread might be issuing show_slave_status
    and attempting to read mi->info_thd->get_proc_info().
    Therefore thd must only be deleted after info_thd is set
    to NULL.
  */
  delete thd;

  /*
    Note: the order of the two following calls (first broadcast, then unlock)
    is important. Otherwise a killer_thread can execute between the calls and
    delete the mi structure leading to a crash! (see BUG#25306 for details)
   */ 
  mysql_cond_broadcast(&mi->stop_cond);       // tell the world we are done
  DBUG_EXECUTE_IF("simulate_slave_delay_at_terminate_bug38694", sleep(5););
  mysql_mutex_unlock(&mi->run_lock);
  DBUG_LEAVE;                                   // Must match DBUG_ENTER()
  my_thread_end();
  ERR_remove_state(0);
  my_thread_exit(0);
  return(0);                                    // Avoid compiler warnings
}

/*
  Check the temporary directory used by commands like
  LOAD DATA INFILE.
 */
static 
int check_temp_dir(char* tmp_file, const char *channel_name)
{
  int fd;
  MY_DIR *dirp;
  char tmp_dir[FN_REFLEN];
  size_t tmp_dir_size;

  DBUG_ENTER("check_temp_dir");

  /*
    Get the directory from the temporary file.
  */
  dirname_part(tmp_dir, tmp_file, &tmp_dir_size);

  /*
    Check if the directory exists.
   */
  if (!(dirp=my_dir(tmp_dir,MYF(MY_WME))))
    DBUG_RETURN(1);
  my_dirend(dirp);

  /*
    Check permissions to create a file.
   */
  //append the server UUID to the temp file name.
  constexpr uint size_of_tmp_file_name= 768;
  static_assert(size_of_tmp_file_name >= FN_REFLEN + TEMP_FILE_MAX_LEN, "");
  char *unique_tmp_file_name= (char*)my_malloc(key_memory_rpl_slave_check_temp_dir,
                                               size_of_tmp_file_name, MYF(0));
  /*
    In the case of Multisource replication, the file create
    sometimes fail because of there is a race that a second SQL
    thread might create the same file and the creation fails.
    TO overcome this, we add a channel name to get a unique file name.
  */

  /* @TODO: dangerous. Prevent this buffer flow */
  snprintf(unique_tmp_file_name, size_of_tmp_file_name,
              "%s%s%s", tmp_file, channel_name, server_uuid);
  if ((fd= mysql_file_create(key_file_misc,
                             unique_tmp_file_name, CREATE_MODE,
                             O_WRONLY | O_EXCL | O_NOFOLLOW,
                             MYF(MY_WME))) < 0)
  DBUG_RETURN(1);

  /*
    Clean up.
   */
  mysql_file_close(fd, MYF(0));

  mysql_file_delete(key_file_misc, unique_tmp_file_name, MYF(0));
  my_free(unique_tmp_file_name);
  DBUG_RETURN(0);
}

/*
  Worker thread for the parallel execution of the replication events.
*/
extern "C" {
static void *handle_slave_worker(void *arg)
{
  THD *thd;                     /* needs to be first for thread_stack */
  bool thd_added= false;
  int error= 0;
  Slave_worker *w= (Slave_worker *) arg;
  Relay_log_info* rli= w->c_rli;
  ulong purge_cnt= 0;
  ulonglong purge_size= 0;
  struct slave_job_item _item, *job_item= &_item;
  Global_THD_manager *thd_manager= Global_THD_manager::get_instance();
  #ifdef HAVE_PSI_THREAD_INTERFACE
  struct PSI_thread *psi;
  #endif

  my_thread_init();
  DBUG_ENTER("handle_slave_worker");

  thd= new THD;
  if (!thd)
  {
    LogErr(ERROR_LEVEL, ER_RPL_SLAVE_CANT_INITIALIZE_SLAVE_WORKER,
           rli->get_for_channel_str());
    goto err;
  }
  mysql_mutex_lock(&w->info_thd_lock);
  w->info_thd= thd;
  mysql_mutex_unlock(&w->info_thd_lock);
  thd->thread_stack = (char*)&thd;

  #ifdef HAVE_PSI_THREAD_INTERFACE
  // save the instrumentation for worker thread in w->info_thd
  psi= PSI_THREAD_CALL(get_thread)();
  thd_set_psi(w->info_thd, psi);
  #endif

  if (init_slave_thread(thd, SLAVE_THD_WORKER))
  {
    // todo make SQL thread killed
    LogErr(ERROR_LEVEL, ER_RPL_SLAVE_CANT_INITIALIZE_SLAVE_WORKER,
           rli->get_for_channel_str());
    goto err;
  }
  thd->rli_slave= w;
  thd->init_query_mem_roots();

  w->set_filter(rli->rpl_filter);

  if ((w->deferred_events_collecting= w->rpl_filter->is_on()))
    w->deferred_events= new Deferred_log_events();
  DBUG_ASSERT(thd->rli_slave->info_thd == thd);

  /* Set applier thread InnoDB priority */
  set_thd_tx_priority(thd, rli->get_thd_tx_priority());

  thd_manager->add_thd(thd);
  thd_added= true;

  if (w->update_is_transactional())
  {
    rli->report(ERROR_LEVEL, ER_SLAVE_FATAL_ERROR,
                ER_THD(thd, ER_SLAVE_FATAL_ERROR),
                "Error checking if the worker repository is transactional.");
    goto err;
  }

  mysql_mutex_lock(&w->jobs_lock);
  w->running_status= Slave_worker::RUNNING;
  mysql_cond_signal(&w->jobs_cond);

  mysql_mutex_unlock(&w->jobs_lock);

  DBUG_ASSERT(thd->is_slave_error == 0);

  w->stats_exec_time= w->stats_read_time= 0;
  set_timespec_nsec(&w->ts_exec[0], 0);
  set_timespec_nsec(&w->ts_exec[1], 0);
  set_timespec_nsec(&w->stats_begin, 0);

  while (!error)
  {
    error= slave_worker_exec_job_group(w, rli);
  }

  /*
     Cleanup after an error requires clear_error() go first.
     Otherwise assert(!all) in binlog_rollback()
  */
  thd->clear_error();
  w->cleanup_context(thd, error);

  mysql_mutex_lock(&w->jobs_lock);

  while(de_queue(&w->jobs, job_item))
  {
    purge_cnt++;
    purge_size += job_item->data->common_header->data_written;
    DBUG_ASSERT(job_item->data);
    delete job_item->data;
  }

  DBUG_ASSERT(w->jobs.len == 0);

  mysql_mutex_unlock(&w->jobs_lock);

  mysql_mutex_lock(&rli->pending_jobs_lock);
  rli->pending_jobs -= purge_cnt;
  rli->mts_pending_jobs_size -= purge_size;
  DBUG_ASSERT(rli->mts_pending_jobs_size < rli->mts_pending_jobs_size_max);

  mysql_mutex_unlock(&rli->pending_jobs_lock);

  /*
     In MTS case cleanup_after_session() has be called explicitly.
     TODO: to make worker thd be deleted before Slave_worker instance.
  */
  if (thd->rli_slave)
  {
    w->cleanup_after_session();
    thd->rli_slave= NULL;
  }
  mysql_mutex_lock(&w->jobs_lock);

  struct timespec stats_end;
  set_timespec_nsec(&stats_end, 0);
  DBUG_PRINT("info", ("Worker %lu statistics: "
                      "events processed = %lu "
                      "online time = %llu "
                      "events exec time = %llu "
                      "events read time = %llu "
                      "hungry waits = %lu "
                      "priv queue overfills = %llu ",
                      w->id, w->events_done,
                      diff_timespec(&stats_end, &w->stats_begin),
                      w->stats_exec_time,
                      w->stats_read_time,
                      w->wq_empty_waits,
                      w->jobs.waited_overfill));

  w->running_status= Slave_worker::NOT_RUNNING;
  mysql_cond_signal(&w->jobs_cond);  // famous last goodbye

  mysql_mutex_unlock(&w->jobs_lock);

err:

  if (thd)
  {
    /*
       The slave code is very bad. Notice that it is missing
       several clean up calls here. I've just added what was
       necessary to avoid valgrind errors.
 
       /Alfranio
    */
    thd->get_protocol_classic()->end_net();

    /*
      to avoid close_temporary_tables() closing temp tables as those
      are Coordinator's burden.
    */
    thd->system_thread= NON_SYSTEM_THREAD;
    thd->release_resources();

    THD_CHECK_SENTRY(thd);
    if (thd_added)
      thd_manager->remove_thd(thd);
    delete thd;
  }

  my_thread_end();
  ERR_remove_state(0);
  my_thread_exit(0);
  DBUG_RETURN(0); 
}
} // extern "C"

/**
   Orders jobs by comparing relay log information.
*/

int mts_event_coord_cmp(LOG_POS_COORD *id1, LOG_POS_COORD *id2)
{
  longlong filecmp= strcmp(id1->file_name, id2->file_name);
  longlong poscmp= id1->pos - id2->pos;
  return (filecmp < 0  ? -1 : (filecmp > 0  ?  1 :
         (poscmp  < 0  ? -1 : (poscmp  > 0  ?  1 : 0))));
}

bool mts_recovery_groups(Relay_log_info *rli)
{ 
  Log_event *ev= NULL;
  bool is_error= false;
  const char *errmsg= NULL;
  bool flag_group_seen_begin= false;
  uint recovery_group_cnt= 0;
  bool not_reached_commit= true;

  // Value-initialization, to avoid compiler warnings on push_back.
  Slave_job_group job_worker= Slave_job_group();

  IO_CACHE log;
  File file;
  LOG_INFO linfo;
  my_off_t offset= 0;
  MY_BITMAP *groups= &rli->recovery_groups;
  THD *thd= current_thd;

  DBUG_ENTER("mts_recovery_groups");

  DBUG_ASSERT(rli->slave_parallel_workers == 0);

  /* 
     Although mts_recovery_groups() is reentrant it returns
     early if the previous invocation raised any bit in 
     recovery_groups bitmap.
  */
  if (rli->is_mts_recovery())
    DBUG_RETURN(0);

  /*
    Parallel applier recovery is based on master log name and
    position, on Group Replication we have several masters what
    makes impossible to recover parallel applier from that information.
    Since we always have GTID_MODE=ON on Group Replication, we can
    ignore the positions completely, seek the current relay log to the
    beginning and start from there. Already applied transactions will be
    skipped due to GTIDs auto skip feature and applier will resume from
    the last applied transaction.
  */
  if (channel_map.is_group_replication_channel_name(rli->get_channel(), true))
  {
    rli->recovery_parallel_workers= 0;
    rli->mts_recovery_group_cnt= 0;
    rli->set_group_relay_log_pos(BIN_LOG_HEADER_SIZE);
    rli->set_event_relay_log_pos(BIN_LOG_HEADER_SIZE);
    DBUG_RETURN(0);
  }

  /*
    Save relay log position to compare with worker's position.
  */
  LOG_POS_COORD cp=
  {
    (char *) rli->get_group_master_log_name(),
    rli->get_group_master_log_pos()
  };

  Format_description_log_event fdle, *p_fdle= &fdle;
  DBUG_ASSERT(p_fdle->is_valid());

  /*
    Gathers information on valuable workers and stores it in 
    above_lwm_jobs in asc ordered by the master binlog coordinates.
  */
  Prealloced_array<Slave_job_group, 16> above_lwm_jobs(PSI_NOT_INSTRUMENTED);
  above_lwm_jobs.reserve(rli->recovery_parallel_workers);

  /*
    When info tables are used and autocommit= 0 we force a new
    transaction start to avoid table access deadlocks when START SLAVE
    is executed after STOP SLAVE with MTS enabled.
  */
  if (is_autocommit_off_and_infotables(thd))
    if (trans_begin(thd))
      goto err;

  for (uint id= 0; id < rli->recovery_parallel_workers; id++)
  {
    Slave_worker *worker=
      Rpl_info_factory::create_worker(opt_rli_repository_id, id, rli, true);

    if (!worker)
    {
      if (is_autocommit_off_and_infotables(thd))
        trans_rollback(thd);
      goto err;
    }

    LOG_POS_COORD w_last= { const_cast<char*>(worker->get_group_master_log_name()),
                            worker->get_group_master_log_pos() };
    if (mts_event_coord_cmp(&w_last, &cp) > 0)
    {
      /*
        Inserts information into a dynamic array for further processing.
        The jobs/workers are ordered by the last checkpoint positions
        workers have seen.
      */
      job_worker.worker= worker;
      job_worker.checkpoint_log_pos= worker->checkpoint_master_log_pos;
      job_worker.checkpoint_log_name= worker->checkpoint_master_log_name;

      above_lwm_jobs.push_back(job_worker);
    }
    else
    {
      /*
        Deletes the worker because its jobs are included in the latest
        checkpoint.
      */
      delete worker;
    }
  }

  /*
    When info tables are used and autocommit= 0 we force transaction
    commit to avoid table access deadlocks when START SLAVE is executed
    after STOP SLAVE with MTS enabled.
  */
  if (is_autocommit_off_and_infotables(thd))
    if (trans_commit(thd))
      goto err;

  /*
    In what follows, the group Recovery Bitmap is constructed.

     seek(lwm);

     while(w= next(above_lwm_w))
       do
         read G
         if G == w->last_comm
           w.B << group_cnt++;
           RB |= w.B;
            break;
         else
           group_cnt++;
        while(!eof);
        continue;
  */
  DBUG_ASSERT(!rli->recovery_groups_inited);

  if (!above_lwm_jobs.empty())
  {
    bitmap_init(groups, NULL, MTS_MAX_BITS_IN_GROUP, false);
    rli->recovery_groups_inited= true;
    bitmap_clear_all(groups);
  }
  rli->mts_recovery_group_cnt= 0;
  for (Slave_job_group *jg= above_lwm_jobs.begin();
       jg != above_lwm_jobs.end(); ++jg)
  {
    Slave_worker *w= jg->worker;
    LOG_POS_COORD w_last= { const_cast<char*>(w->get_group_master_log_name()),
                            w->get_group_master_log_pos() };
    bool checksum_detected= false;

    LogErr(INFORMATION_LEVEL,
           ER_RPL_MTS_GROUP_RECOVERY_RELAY_LOG_INFO_FOR_WORKER,
           w->id,
           w->get_group_relay_log_name(),
           w->get_group_relay_log_pos(),
           w->get_group_master_log_name(),
           w->get_group_master_log_pos());

    recovery_group_cnt= 0;
    not_reached_commit= true;
    if (rli->relay_log.find_log_pos(&linfo, rli->get_group_relay_log_name(), 1))
    {
      LogErr(ERROR_LEVEL, ER_RPL_ERROR_LOOKING_FOR_LOG,
             rli->get_group_relay_log_name());
      goto err;
    }
    offset= rli->get_group_relay_log_pos();
    for (int checking= 0 ; not_reached_commit; checking++)
    {
      if ((file= open_binlog_file(&log, linfo.log_file_name, &errmsg)) < 0)
      {
        LogErr(ERROR_LEVEL, ER_BINLOG_FILE_OPEN_FAILED, errmsg);
        goto err;
      }
      /*
        Looking for the actual relay checksum algorithm that is present in
        a FD at head events of the relay log.
      */
      if (!checksum_detected)
      {
        int i= 0;
        while (i < 4 && (ev= Log_event::read_log_event(&log,
               (mysql_mutex_t*) 0, p_fdle, 0)))
        {
          if (ev->get_type_code() == binary_log::FORMAT_DESCRIPTION_EVENT)
          {
            p_fdle->common_footer->checksum_alg=
                                   ev->common_footer->checksum_alg;
            checksum_detected= true;
          }
          delete ev;
          i++;
        }
        if (!checksum_detected)
        {
          LogErr(ERROR_LEVEL, ER_BINLOG_MALFORMED_OR_OLD_RELAY_LOG);
          goto err;
        }
      }

      my_b_seek(&log, offset);

      while (not_reached_commit &&
             (ev= Log_event::read_log_event(&log, 0, p_fdle,
                                            opt_slave_sql_verify_checksum)))
      {
        DBUG_ASSERT(ev->is_valid());

        if (ev->get_type_code() == binary_log::FORMAT_DESCRIPTION_EVENT)
          p_fdle->common_footer->checksum_alg= ev->common_footer->checksum_alg;

        if (ev->get_type_code() == binary_log::ROTATE_EVENT ||
            ev->get_type_code() == binary_log::FORMAT_DESCRIPTION_EVENT ||
            ev->get_type_code() == binary_log::PREVIOUS_GTIDS_LOG_EVENT)
        {
          delete ev;
          ev= NULL;
          continue;
        }

        DBUG_PRINT("mts", ("Event Recoverying relay log info "
                   "group_mster_log_name %s, event_master_log_pos %llu type code %u.",
                   linfo.log_file_name, ev->common_header->log_pos,
                   ev->get_type_code()));

        if (ev->starts_group())
        {
          flag_group_seen_begin= true;
        }
        else if ((ev->ends_group() || !flag_group_seen_begin) &&
                 !is_gtid_event(ev))
        {
          int ret= 0;
          LOG_POS_COORD ev_coord= { (char *) rli->get_group_master_log_name(),
                                      ev->common_header->log_pos };
          flag_group_seen_begin= false;
          recovery_group_cnt++;

          LogErr(INFORMATION_LEVEL, ER_RPL_MTS_GROUP_RECOVERY_RELAY_LOG_INFO,
                 rli->get_group_master_log_name(),
                 ev->common_header->log_pos);
          if ((ret= mts_event_coord_cmp(&ev_coord, &w_last)) == 0)
          {
#ifndef DBUG_OFF
            for (uint i= 0; i <= w->checkpoint_seqno; i++)
            {
              if (bitmap_is_set(&w->group_executed, i))
                DBUG_PRINT("mts", ("Bit %u is set.", i));
              else
                DBUG_PRINT("mts", ("Bit %u is not set.", i));
            }
#endif
            DBUG_PRINT("mts",
                       ("Doing a shift ini(%lu) end(%lu).",
                       (w->checkpoint_seqno + 1) - recovery_group_cnt,
                        w->checkpoint_seqno));

            for (uint i= (w->checkpoint_seqno + 1) - recovery_group_cnt,
                 j= 0; i <= w->checkpoint_seqno; i++, j++)
            {
              if (bitmap_is_set(&w->group_executed, i))
              {
                DBUG_PRINT("mts", ("Setting bit %u.", j));
                bitmap_fast_test_and_set(groups, j);
              }
            }
            not_reached_commit= false;
          }
          else
            DBUG_ASSERT(ret < 0);
        }
        delete ev;
        ev= NULL;
      }
      end_io_cache(&log);
      mysql_file_close(file, MYF(MY_WME));
      offset= BIN_LOG_HEADER_SIZE;
      if (not_reached_commit && rli->relay_log.find_next_log(&linfo, 1))
      {
        LogErr(ERROR_LEVEL, ER_RPL_CANT_FIND_FOLLOWUP_FILE,
               linfo.log_file_name);
        goto err;
      }
    }

    rli->mts_recovery_group_cnt= (rli->mts_recovery_group_cnt < recovery_group_cnt ?
      recovery_group_cnt : rli->mts_recovery_group_cnt);
  }

  DBUG_ASSERT(!rli->recovery_groups_inited ||
              rli->mts_recovery_group_cnt <= groups->n_bits);

  goto end;
err:
  is_error= true;
end:
  
  for (Slave_job_group *jg= above_lwm_jobs.begin();
       jg != above_lwm_jobs.end(); ++jg)
  {
    delete jg->worker;
  }

  if (rli->mts_recovery_group_cnt == 0)
    rli->clear_mts_recovery_groups();

  DBUG_RETURN(is_error);
}

/**
   Processing rli->gaq to find out the low-water-mark (lwm) coordinates
   which is stored into the cental recovery table.

   @param rli            pointer to Relay-log-info of Coordinator
   @param period         period of processing GAQ, normally derived from
                         @c mts_checkpoint_period
   @param force          if true then hang in a loop till some progress
   @param need_data_lock False if rli->data_lock mutex is aquired by
                         the caller.

   @return false success, true otherwise
*/
bool mts_checkpoint_routine(Relay_log_info *rli, ulonglong period,
                            bool force, bool need_data_lock)
{
  ulong cnt;
  bool error= false;
  struct timespec curr_clock;

  DBUG_ENTER("checkpoint_routine");

#ifndef DBUG_OFF
  if (DBUG_EVALUATE_IF("check_slave_debug_group", 1, 0))
  {
    if (!rli->gaq->count_done(rli))
      DBUG_RETURN(false);
  }
#endif

  /*
    rli->checkpoint_group can have two possible values due to
    two possible status of the last (being scheduled) group. 
  */
  DBUG_ASSERT(!rli->gaq->full() ||
              ((rli->checkpoint_seqno == rli->checkpoint_group -1 &&
                (rli->mts_group_status == Relay_log_info::MTS_IN_GROUP ||
                 rli->mts_group_status == Relay_log_info::MTS_KILLED_GROUP)) ||
               rli->checkpoint_seqno == rli->checkpoint_group));

  /*
    Currently, the checkpoint routine is being called by the SQL Thread.
    For that reason, this function is called call from appropriate points
    in the SQL Thread's execution path and the elapsed time is calculated
    here to check if it is time to execute it.
  */
  set_timespec_nsec(&curr_clock, 0);
  ulonglong diff= diff_timespec(&curr_clock, &rli->last_clock);
  if (!force && diff < period)
  {
    /*
      We do not need to execute the checkpoint now because
      the time elapsed is not enough.
    */
    DBUG_RETURN(false);
  }

 do
  {
    if (!is_mts_db_partitioned(rli))
      mysql_mutex_lock(&rli->mts_gaq_LOCK);

    cnt= rli->gaq->move_queue_head(&rli->workers);

    if (!is_mts_db_partitioned(rli))
      mysql_mutex_unlock(&rli->mts_gaq_LOCK);
#ifndef DBUG_OFF
    if (DBUG_EVALUATE_IF("check_slave_debug_group", 1, 0) &&
        cnt != opt_mts_checkpoint_period)
      LogErr(ERROR_LEVEL, ER_RPL_MTS_CHECKPOINT_PERIOD_DIFFERS_FROM_CNT);
#endif
  } while (!sql_slave_killed(rli->info_thd, rli) &&
           cnt == 0 && force &&
           !DBUG_EVALUATE_IF("check_slave_debug_group", 1, 0) &&
           (my_sleep(rli->mts_coordinator_basic_nap), 1));
  /*
    This checks how many consecutive jobs where processed.
    If this value is different than zero the checkpoint
    routine can proceed. Otherwise, there is nothing to be
    done.
  */
  if (cnt == 0)
    goto end;

 /*
    The workers have completed  cnt jobs from the gaq. This means that we
    should increment C->jobs_done by cnt.
  */
  if (!is_mts_worker(rli->info_thd) &&
      !is_mts_db_partitioned(rli))
  {
    DBUG_PRINT("info", ("jobs_done this itr=%ld", cnt));
    static_cast<Mts_submode_logical_clock*>
      (rli->current_mts_submode)->jobs_done+= cnt;
  }

  /* TODO: 
     to turn the least occupied selection in terms of jobs pieces
  */
  for (Slave_worker **it= rli->workers.begin();
       it != rli->workers.begin(); ++it)
  {
    Slave_worker *w_i= *it;
    rli->least_occupied_workers[w_i->id]= w_i->jobs.len;
  };
  std::sort(rli->least_occupied_workers.begin(),
            rli->least_occupied_workers.end());

  if (need_data_lock)
    mysql_mutex_lock(&rli->data_lock);
  else
    mysql_mutex_assert_owner(&rli->data_lock);

  /*
    "Coordinator::commit_positions"

    rli->gaq->lwm has been updated in move_queue_head() and
    to contain all but rli->group_master_log_name which
    is altered solely by Coordinator at special checkpoints.
  */
  rli->set_group_master_log_pos(rli->gaq->lwm.group_master_log_pos);
  rli->set_group_relay_log_pos(rli->gaq->lwm.group_relay_log_pos);
  DBUG_PRINT("mts", ("New checkpoint %llu %llu %s",
             rli->gaq->lwm.group_master_log_pos,
             rli->gaq->lwm.group_relay_log_pos,
             rli->gaq->lwm.group_relay_log_name));

  if (rli->gaq->lwm.group_relay_log_name[0] != 0)
    rli->set_group_relay_log_name(rli->gaq->lwm.group_relay_log_name);

  /* 
     todo: uncomment notifies when UNTIL will be supported

     rli->notify_group_master_log_name_update();
     rli->notify_group_relay_log_name_update();

     Todo: optimize with if (wait_flag) broadcast
         waiter: set wait_flag; waits....; drops wait_flag;
  */

  error= rli->flush_info(true);

  mysql_cond_broadcast(&rli->data_cond);
  if (need_data_lock)
    mysql_mutex_unlock(&rli->data_lock);

  /*
    We need to ensure that this is never called at this point when
    cnt is zero. This value means that the checkpoint information
    will be completely reset.
  */
  rli->reset_notified_checkpoint(cnt, rli->gaq->lwm.ts, need_data_lock);

  /* end-of "Coordinator::"commit_positions" */

end:
  error= error || rli->info_thd->killed != THD::NOT_KILLED;
#ifndef DBUG_OFF
  if (DBUG_EVALUATE_IF("check_slave_debug_group", 1, 0))
    DBUG_SUICIDE();
#endif
  set_timespec_nsec(&rli->last_clock, 0);

  DBUG_RETURN(error);
}

/**
   Instantiation of a Slave_worker and forking out a single Worker thread.
   
   @param  rli  Coordinator's Relay_log_info pointer
   @param  i    identifier of the Worker

   @return 0 suppress or 1 if fails
*/
static int slave_start_single_worker(Relay_log_info *rli, ulong i)
{
  int error= 0;
  my_thread_handle th;
  Slave_worker *w= NULL;

  mysql_mutex_assert_owner(&rli->run_lock);

  if (!(w=
        Rpl_info_factory::create_worker(opt_rli_repository_id, i, rli, false)))
  {
    LogErr(ERROR_LEVEL, ER_RPL_SLAVE_WORKER_THREAD_CREATION_FAILED,
           rli->get_for_channel_str());
    error= 1;
    goto err;
  }

  if (w->init_worker(rli, i))
  {
    LogErr(ERROR_LEVEL, ER_RPL_SLAVE_WORKER_THREAD_CREATION_FAILED,
           rli->get_for_channel_str());
    error= 1;
    goto err;
  }

  // We assume that workers are added in sequential order here.
  DBUG_ASSERT(i == rli->workers.size());
  if (i >= rli->workers.size())
    rli->workers.resize(i+1);
  rli->workers[i]= w;

  if (DBUG_EVALUATE_IF("mts_worker_thread_fails", i == 1, 0) ||
      (error= mysql_thread_create(key_thread_slave_worker, &th,
                                  &connection_attrib, handle_slave_worker,
                                  (void*) w)))
  {
    LogErr(ERROR_LEVEL, ER_RPL_SLAVE_WORKER_THREAD_CREATION_FAILED_WITH_ERRNO,
           rli->get_for_channel_str(), error);
    error= 1;
    goto err;
  }

  mysql_mutex_lock(&w->jobs_lock);
  if (w->running_status == Slave_worker::NOT_RUNNING)
    mysql_cond_wait(&w->jobs_cond, &w->jobs_lock);
  mysql_mutex_unlock(&w->jobs_lock);
  // Least occupied inited with zero
  {
    ulong jobs_len= w->jobs.len;
    rli->least_occupied_workers.push_back(jobs_len);
  }
err:
  if (error && w)
  {
    // Free the current submode object
    delete w->current_mts_submode;
    w->current_mts_submode= 0;
    delete w;
    /*
      Any failure after array inserted must follow with deletion
      of just created item.
    */
    if (rli->workers.size() == i + 1)
      rli->workers.erase(i);
  }
  return error;
}

/**
   Initialization of the central rli members for Coordinator's role,
   communication channels such as Assigned Partition Hash (APH),
   and starting the Worker pool.

   @param rli             Pointer to Coordinator's Relay_log_info instance.
   @param n               Number of configured Workers in the upcoming session.
   @param[out] mts_inited If the initialization processed was started.

   @return 0         success
           non-zero  as failure
*/
static int slave_start_workers(Relay_log_info *rli, ulong n, bool *mts_inited)
{
  uint i;
  int error= 0;

  mysql_mutex_assert_owner(&rli->run_lock);

  if (n == 0 && rli->mts_recovery_group_cnt == 0)
  {
    rli->workers.clear();
    goto end;
  }

  *mts_inited= true;

  /*
    The requested through argument number of Workers can be different 
     from the previous time which ended with an error. Thereby
     the effective number of configured Workers is max of the two.
  */
  rli->init_workers(max(n, rli->recovery_parallel_workers));

  rli->last_assigned_worker= NULL;     // associated with curr_group_assigned
  // Least_occupied_workers array to hold items size of Slave_jobs_queue::len
  rli->least_occupied_workers.resize(n); 

  /* 
     GAQ  queue holds seqno:s of scheduled groups. C polls workers in 
     @c opt_mts_checkpoint_period to update GAQ (see @c next_event())
     The length of GAQ is set to be equal to checkpoint_group.
     Notice, the size matters for mts_checkpoint_routine's progress loop.
  */

  rli->gaq= new Slave_committed_queue(rli->checkpoint_group, n);
  if (!rli->gaq->inited)
    return 1;

  // length of WQ is actually constant though can be made configurable
  rli->mts_slave_worker_queue_len_max= mts_slave_worker_queue_len_max;
  rli->mts_pending_jobs_size= 0;
  rli->mts_pending_jobs_size_max= ::opt_mts_pending_jobs_size_max;
  rli->mts_wq_underrun_w_id= MTS_WORKER_UNDEF;
  rli->mts_wq_excess_cnt= 0;
  rli->mts_wq_overrun_cnt= 0;
  rli->mts_wq_oversize= false;
  rli->mts_coordinator_basic_nap= mts_coordinator_basic_nap;
  rli->mts_worker_underrun_level= mts_worker_underrun_level;
  rli->curr_group_seen_begin= rli->curr_group_seen_gtid= false;
  rli->curr_group_isolated= false;
  rli->checkpoint_seqno= 0;
  rli->mts_last_online_stat= my_time(0);
  rli->mts_group_status= Relay_log_info::MTS_NOT_IN_GROUP;
  //clear monitoring information
  rli->clear_gtid_monitoring_info();

  if (init_hash_workers(rli))  // MTS: mapping_db_to_worker
  {
    LogErr(ERROR_LEVEL, ER_RPL_SLAVE_FAILED_TO_INIT_PARTITIONS_HASH);
    error= 1;
    goto err;
  }

  for (i= 0; i < n; i++)
  {
    if ((error= slave_start_single_worker(rli, i)))
      goto err;
    rli->slave_parallel_workers++;
  }

end:
  /*
    Free the buffer that was being used to report worker's status through
    the table performance_schema.table_replication_applier_status_by_worker
    between stop slave and next start slave.
  */
  for (int i= static_cast<int>(rli->workers_copy_pfs.size()) - 1; i >= 0; i--)
    delete rli->workers_copy_pfs[i];
  rli->workers_copy_pfs.clear();

  // Effective end of the recovery right now when there is no gaps
  if (!error && rli->mts_recovery_group_cnt == 0)
  {
    if ((error= rli->mts_finalize_recovery()))
      (void) Rpl_info_factory::reset_workers(rli);
    if (!error)
      error= rli->flush_info(true);
  }

err:
  return error;
}

/* 
   Ending Worker threads.

   Not in case Coordinator is killed itself, it first waits for
   Workers have finished their assignements, and then updates checkpoint. 
   Workers are notified with setting KILLED status
   and waited for their acknowledgment as specified by
   worker's running_status.
   Coordinator finalizes with its MTS running status to reset few objects.
*/
static void slave_stop_workers(Relay_log_info *rli, bool *mts_inited)
{
  THD *thd= rli->info_thd;

  if (!*mts_inited)
    return;
  else if (rli->slave_parallel_workers == 0)
    goto end;

  /*
    If request for stop slave is received notify worker
    to stop.
  */
  // Initialize worker exit count and max_updated_index to 0 during each stop.
  rli->exit_counter= 0;
  rli->max_updated_index= (rli->until_condition !=
                           Relay_log_info::UNTIL_NONE)?
                           rli->mts_groups_assigned:0;
  if (!rli->workers.empty())
  {
    for (int i= static_cast<int>(rli->workers.size()) - 1; i >= 0; i--)
    {
      Slave_worker *w= rli->workers[i];
      struct slave_job_item item= {NULL, 0, 0};
      struct slave_job_item *job_item= &item;
      mysql_mutex_lock(&w->jobs_lock);

      if (w->running_status != Slave_worker::RUNNING)
      {
        mysql_mutex_unlock(&w->jobs_lock);
        continue;
      }

      w->running_status= Slave_worker::STOP;
      (void) set_max_updated_index_on_stop(w, job_item);
      mysql_cond_signal(&w->jobs_cond);

      mysql_mutex_unlock(&w->jobs_lock);

      DBUG_PRINT("info",
                 ("Notifying worker %lu%s to exit, thd %p", w->id,
                  w->get_for_channel_str(), w->info_thd));
    }
  }
  thd_proc_info(thd, "Waiting for workers to exit");

  for (Slave_worker **it= rli->workers.begin(); it != rli->workers.end(); ++it)
  {
    Slave_worker *w= *it;
    mysql_mutex_lock(&w->jobs_lock);
    while (w->running_status != Slave_worker::NOT_RUNNING)
    {
      PSI_stage_info old_stage;
      DBUG_ASSERT(w->running_status == Slave_worker::ERROR_LEAVING ||
                  w->running_status == Slave_worker::STOP ||
                  w->running_status == Slave_worker::STOP_ACCEPTED);

      thd->ENTER_COND(&w->jobs_cond, &w->jobs_lock,
                      &stage_slave_waiting_workers_to_exit, &old_stage);
      mysql_cond_wait(&w->jobs_cond, &w->jobs_lock);
      mysql_mutex_unlock(&w->jobs_lock);
      thd->EXIT_COND(&old_stage);
      mysql_mutex_lock(&w->jobs_lock);
    }
    mysql_mutex_unlock(&w->jobs_lock);
  }

  for (Slave_worker **it= rli->workers.begin(); it != rli->workers.end(); ++it)
  {
    Slave_worker *w= *it;

    /*
      Make copies for reporting through the performance schema tables.
      This is preserved until the next START SLAVE.
    */
    Slave_worker *worker_copy=new Slave_worker(NULL
    #ifdef HAVE_PSI_INTERFACE
                                               ,&key_relay_log_info_run_lock,
                                               &key_relay_log_info_data_lock,
                                               &key_relay_log_info_sleep_lock,
                                               &key_relay_log_info_thd_lock,
                                               &key_relay_log_info_data_cond,
                                               &key_relay_log_info_start_cond,
                                               &key_relay_log_info_stop_cond,
                                               &key_relay_log_info_sleep_cond
    #endif
                                               ,w->id, rli->get_channel());
    worker_copy->copy_values_for_PFS(w->id, w->running_status, w->info_thd,
                                     w->last_error(),
                                     w->get_gtid_monitoring_info());
    rli->workers_copy_pfs.push_back(worker_copy);
  }


  if (thd->killed == THD::NOT_KILLED)
    (void) mts_checkpoint_routine(rli, 0, false, true/*need_data_lock=true*/); // TODO:consider to propagate an error out of the function

  while (!rli->workers.empty())
  {
    Slave_worker *w= rli->workers.back();
    // Free the current submode object
    delete w->current_mts_submode;
    w->current_mts_submode= 0;
    rli->workers.pop_back();
    delete w;
  }
  struct timespec stats_end;
  set_timespec_nsec(&stats_end, 0);

  DBUG_PRINT("info", ("Total MTS session statistics: "
                      "events processed = %llu; "
                      "online time = %llu "
                      "worker queues filled over overrun level = %lu "
                      "waited due a Worker queue full = %lu "
                      "waited due the total size = %lu "
                      "total wait at clock conflicts = %llu "
                      "found (count) workers occupied = %lu "
                      "waited when workers occupied = %llu",
                      rli->mts_events_assigned,
                      diff_timespec(&stats_end, &rli->stats_begin),
                      rli->mts_wq_overrun_cnt,
                      rli->mts_wq_overfill_cnt, rli->wq_size_waits_cnt,
                      rli->mts_total_wait_overlap.load(),
                      rli->mts_wq_no_underrun_cnt,
                      rli->mts_total_wait_worker_avail));

  DBUG_ASSERT(rli->pending_jobs == 0);
  DBUG_ASSERT(rli->mts_pending_jobs_size == 0);

end:
  rli->mts_group_status= Relay_log_info::MTS_NOT_IN_GROUP;
  destroy_hash_workers(rli);
  delete rli->gaq;
  rli->least_occupied_workers.clear();

  // Destroy buffered events of the current group prior to exit.
  for (uint i= 0; i < rli->curr_group_da.size(); i++)
    delete rli->curr_group_da[i].data;
  rli->curr_group_da.clear();                      // GCDA

  rli->curr_group_assigned_parts.clear();          // GCAP
  rli->deinit_workers();
  rli->workers_array_initialized= false;
  rli->slave_parallel_workers= 0;

  *mts_inited= false;
}


/**
  Slave SQL thread entry point.

  @param arg Pointer to Relay_log_info object that holds information
  for the SQL thread.

  @return Always 0.
*/
extern "C" void *handle_slave_sql(void *arg)
{
  THD *thd;                     /* needs to be first for thread_stack */
  bool thd_added= false;
  char llbuff[22],llbuff1[22];
  char saved_log_name[FN_REFLEN];
  char saved_master_log_name[FN_REFLEN];
  my_off_t saved_log_pos= 0;
  my_off_t saved_master_log_pos= 0;
  my_off_t saved_skip= 0;

  Relay_log_info* rli = ((Master_info*)arg)->rli;
  const char *errmsg;
  bool mts_inited= false;
  Global_THD_manager *thd_manager= Global_THD_manager::get_instance();
  Commit_order_manager *commit_order_mngr= NULL;

  // needs to call my_thread_init(), otherwise we get a coredump in DBUG_ stuff
  my_thread_init();
  DBUG_ENTER("handle_slave_sql");

  DBUG_ASSERT(rli->inited);
  mysql_mutex_lock(&rli->run_lock);
  DBUG_ASSERT(!rli->slave_running);
  errmsg= 0;
#ifndef DBUG_OFF
  rli->events_until_exit = abort_slave_event_count;
#endif

  thd = new THD; // note that contructor of THD uses DBUG_ !
  thd->thread_stack = (char*)&thd; // remember where our stack is
  mysql_mutex_lock(&rli->info_thd_lock);
  rli->info_thd= thd;

  #ifdef HAVE_PSI_THREAD_INTERFACE
  // save the instrumentation for SQL thread in rli->info_thd
  struct PSI_thread *psi= PSI_THREAD_CALL(get_thread)();
  thd_set_psi(rli->info_thd, psi);
  #endif

 if (rli->channel_mts_submode != MTS_PARALLEL_TYPE_DB_NAME)
   rli->current_mts_submode= new Mts_submode_logical_clock();
 else
   rli->current_mts_submode= new Mts_submode_database();

  if (opt_slave_preserve_commit_order && rli->opt_slave_parallel_workers > 0 &&
      opt_bin_log && opt_log_slave_updates)
    commit_order_mngr= new Commit_order_manager(rli->opt_slave_parallel_workers);

  rli->set_commit_order_manager(commit_order_mngr);

  mysql_mutex_unlock(&rli->info_thd_lock);

  /* Inform waiting threads that slave has started */
  rli->slave_run_id++;
  rli->slave_running = 1;
  rli->reported_unsafe_warning= false;
  rli->sql_thread_kill_accepted= false;

  if (init_slave_thread(thd, SLAVE_THD_SQL))
  {
    /*
      TODO: this is currently broken - slave start and change master
      will be stuck if we fail here
    */
    mysql_cond_broadcast(&rli->start_cond);
    mysql_mutex_unlock(&rli->run_lock);
    rli->report(ERROR_LEVEL, ER_SLAVE_FATAL_ERROR,
                ER_THD(thd, ER_SLAVE_FATAL_ERROR),
                "Failed during slave thread initialization");
    goto err;
  }
  thd->init_query_mem_roots();

  if ((rli->deferred_events_collecting= rli->rpl_filter->is_on()))
    rli->deferred_events= new Deferred_log_events();
  thd->rli_slave= rli;
  DBUG_ASSERT(thd->rli_slave->info_thd == thd);

  thd->temporary_tables = rli->save_temporary_tables; // restore temp tables
  set_thd_in_use_temporary_tables(rli);   // (re)set sql_thd in use for saved temp tables
  /* Set applier thread InnoDB priority */
  set_thd_tx_priority(thd, rli->get_thd_tx_priority());

  thd_manager->add_thd(thd);
  thd_added= true;

  rli->stats_exec_time= rli->stats_read_time= 0;
  set_timespec_nsec(&rli->ts_exec[0], 0);
  set_timespec_nsec(&rli->ts_exec[1], 0);
  set_timespec_nsec(&rli->stats_begin, 0);

  if (RUN_HOOK(binlog_relay_io, applier_start, (thd, rli->mi)))
  {
    mysql_cond_broadcast(&rli->start_cond);
    mysql_mutex_unlock(&rli->run_lock);
    rli->report(ERROR_LEVEL, ER_SLAVE_FATAL_ERROR,
                ER_THD(thd, ER_SLAVE_FATAL_ERROR),
                "Failed to run 'applier_start' hook");
    goto err;
  }

  /* MTS: starting the worker pool */
  if (slave_start_workers(rli, rli->opt_slave_parallel_workers, &mts_inited) != 0)
  {
    mysql_cond_broadcast(&rli->start_cond);
    mysql_mutex_unlock(&rli->run_lock);
    rli->report(ERROR_LEVEL, ER_SLAVE_FATAL_ERROR,
                ER_THD(thd, ER_SLAVE_FATAL_ERROR),
                "Failed during slave workers initialization");
    goto err;
  }
  /*
    We are going to set slave_running to 1. Assuming slave I/O thread is
    alive and connected, this is going to make Seconds_Behind_Master be 0
    i.e. "caught up". Even if we're just at start of thread. Well it's ok, at
    the moment we start we can think we are caught up, and the next second we
    start receiving data so we realize we are not caught up and
    Seconds_Behind_Master grows. No big deal.
  */
  rli->abort_slave = 0;

  /*
    Reset errors for a clean start (otherwise, if the master is idle, the SQL
    thread may execute no Query_log_event, so the error will remain even
    though there's no problem anymore). Do not reset the master timestamp
    (imagine the slave has caught everything, the STOP SLAVE and START SLAVE:
    as we are not sure that we are going to receive a query, we want to
    remember the last master timestamp (to say how many seconds behind we are
    now.
    But the master timestamp is reset by RESET SLAVE & CHANGE MASTER.
  */
  rli->clear_error();
  if (rli->workers_array_initialized)
  {
    for(size_t i= 0; i<rli->get_worker_count(); i++)
    {
      rli->get_worker(i)->clear_error();
    }
  }

  if (rli->update_is_transactional())
  {
    mysql_cond_broadcast(&rli->start_cond);
    mysql_mutex_unlock(&rli->run_lock);
    rli->report(ERROR_LEVEL, ER_SLAVE_FATAL_ERROR,
                ER_THD(thd, ER_SLAVE_FATAL_ERROR),
                "Error checking if the relay log repository is transactional.");
    goto err;
  }

  if (!rli->is_transactional())
    rli->report(WARNING_LEVEL, 0,
    "If a crash happens this configuration does not guarantee that the relay "
    "log info will be consistent");

  mysql_mutex_unlock(&rli->run_lock);
  mysql_cond_broadcast(&rli->start_cond);

  DEBUG_SYNC(thd, "after_start_slave");

  //tell the I/O thread to take relay_log_space_limit into account from now on
  mysql_mutex_lock(&rli->log_space_lock);
  rli->ignore_log_space_limit= 0;
  mysql_mutex_unlock(&rli->log_space_lock);
  rli->trans_retries= 0; // start from "no error"
  DBUG_PRINT("info", ("rli->trans_retries: %lu", rli->trans_retries));

  if (rli->init_relay_log_pos(rli->get_group_relay_log_name(),
                              rli->get_group_relay_log_pos(),
                              true/*need_data_lock=true*/, &errmsg,
                              1 /*look for a description_event*/))
  { 
    rli->report(ERROR_LEVEL, ER_SLAVE_FATAL_ERROR, 
                "Error initializing relay log position: %s", errmsg);
    goto err;
  }
  THD_CHECK_SENTRY(thd);
#ifndef DBUG_OFF
  {
    char llbuf1[22], llbuf2[22];
    DBUG_PRINT("info", ("my_b_tell(rli->cache_buf)=%s rli->event_relay_log_pos=%s",
                        llstr(my_b_tell(&rli->cache_buf),llbuf1),
                        llstr(rli->get_event_relay_log_pos(),llbuf2)));
    DBUG_ASSERT(rli->get_event_relay_log_pos() >= BIN_LOG_HEADER_SIZE);
    /*
      Wonder if this is correct. I (Guilhem) wonder if my_b_tell() returns the
      correct position when it's called just after my_b_seek() (the questionable
      stuff is those "seek is done on next read" comments in the my_b_seek()
      source code).
      The crude reality is that this assertion randomly fails whereas
      replication seems to work fine. And there is no easy explanation why it
      fails (as we my_b_seek(rli->event_relay_log_pos) at the very end of
      init_relay_log_pos() called above). Maybe the assertion would be
      meaningful if we held rli->data_lock between the my_b_seek() and the
      DBUG_ASSERT().

      DBUG_ASSERT(my_b_tell(rli->cur_log) == rli->get_event_relay_log_pos());
    */
  }
#endif
  DBUG_ASSERT(rli->info_thd == thd);

  DBUG_PRINT("master_info",("log_file_name: %s  position: %s",
                            rli->get_group_master_log_name(),
                            llstr(rli->get_group_master_log_pos(),llbuff)));
  LogErr(INFORMATION_LEVEL, ER_RPL_SLAVE_SQL_THREAD_STARTING,
         rli->get_for_channel_str(), rli->get_rpl_log_name(),
         llstr(rli->get_group_master_log_pos(),llbuff),
         rli->get_group_relay_log_name(),
         llstr(rli->get_group_relay_log_pos(),llbuff1));

  if (check_temp_dir(rli->slave_patternload_file, rli->get_channel()))
  {
    rli->report(ERROR_LEVEL, thd->get_stmt_da()->mysql_errno(),
                "Unable to use slave's temporary directory %s - %s", 
                slave_load_tmpdir, thd->get_stmt_da()->message_text());
    goto err;
  }

  /* execute init_slave variable */
  if (opt_init_slave.length)
  {
    execute_init_command(thd, &opt_init_slave, &LOCK_sys_init_slave);
    if (thd->is_slave_error)
    {
      rli->report(ERROR_LEVEL, thd->get_stmt_da()->mysql_errno(),
                  "Slave SQL thread aborted. Can't execute init_slave query,"
                  "'%s'", thd->get_stmt_da()->message_text());
      goto err;
    }
  }

  /*
    First check until condition - probably there is nothing to execute. We
    do not want to wait for next event in this case.
  */
  mysql_mutex_lock(&rli->data_lock);
  if (rli->slave_skip_counter)
  {
    strmake(saved_log_name, rli->get_group_relay_log_name(), FN_REFLEN - 1);
    strmake(saved_master_log_name, rli->get_group_master_log_name(), FN_REFLEN - 1);
    saved_log_pos= rli->get_group_relay_log_pos();
    saved_master_log_pos= rli->get_group_master_log_pos();
    saved_skip= rli->slave_skip_counter;
  }
  if (rli->is_until_satisfied_at_start_slave())
  {
    mysql_mutex_unlock(&rli->data_lock);
    goto err;
  }
  mysql_mutex_unlock(&rli->data_lock);

  /* Read queries from the IO/THREAD until this thread is killed */

  while (!sql_slave_killed(thd,rli))
  {
    THD_STAGE_INFO(thd, stage_reading_event_from_the_relay_log);
    DBUG_ASSERT(rli->info_thd == thd);
    THD_CHECK_SENTRY(thd);

    if (saved_skip && rli->slave_skip_counter == 0)
    {
      LogErr(INFORMATION_LEVEL, ER_RPL_SLAVE_SKIP_COUNTER_EXECUTED,
             (ulong) saved_skip, saved_log_name, (ulong) saved_log_pos,
             saved_master_log_name, (ulong) saved_master_log_pos,
             rli->get_group_relay_log_name(),
             (ulong) rli->get_group_relay_log_pos(),
             rli->get_group_master_log_name(),
             (ulong) rli->get_group_master_log_pos());
      saved_skip= 0;
    }

    if (exec_relay_log_event(thd,rli))
    {
      DBUG_PRINT("info", ("exec_relay_log_event() failed"));
      // do not scare the user if SQL thread was simply killed or stopped
      if (!sql_slave_killed(thd,rli))
      {
        /*
          retrieve as much info as possible from the thd and, error
          codes and warnings and print this to the error log as to
          allow the user to locate the error
        */
        uint32 const last_errno= rli->last_error().number;

        if (thd->is_error())
        {
          char const *const errmsg= thd->get_stmt_da()->message_text();

          DBUG_PRINT("info",
                     ("thd->get_stmt_da()->get_mysql_errno()=%d; "
                      "rli->last_error.number=%d",
                      thd->get_stmt_da()->mysql_errno(), last_errno));
          if (last_errno == 0)
          {
            /*
 	      This function is reporting an error which was not reported
 	      while executing exec_relay_log_event().
 	    */ 
            rli->report(ERROR_LEVEL, thd->get_stmt_da()->mysql_errno(),
                        "%s", errmsg);
          }
          else if (last_errno != thd->get_stmt_da()->mysql_errno())
          {
            /*
             * An error was reported while executing exec_relay_log_event()
             * however the error code differs from what is in the thread.
             * This function prints out more information to help finding
             * what caused the problem.
             */  
            LogErr(ERROR_LEVEL,
                   ER_RPL_SLAVE_ADDITIONAL_ERROR_INFO_FROM_DA,
                   errmsg, thd->get_stmt_da()->mysql_errno());
          }
        }

        /* Print any warnings issued */
        Diagnostics_area::Sql_condition_iterator it=
          thd->get_stmt_da()->sql_conditions();
        const Sql_condition *err;
        /*
          Added controlled slave thread cancel for replication
          of user-defined variables.
        */
        bool udf_error = false;
        while ((err= it++))
        {
          if (err->mysql_errno() == ER_CANT_OPEN_LIBRARY)
            udf_error = true;
          LogErr(WARNING_LEVEL, ER_RPL_SLAVE_ERROR_INFO_FROM_DA,
                 err->message_text(), err->mysql_errno());
        }
        if (udf_error)
          LogErr(ERROR_LEVEL, ER_RPL_SLAVE_ERROR_LOADING_USER_DEFINED_LIBRARY,
                 rli->get_rpl_log_name(),
                 llstr(rli->get_group_master_log_pos(), llbuff));
        else
          LogErr(ERROR_LEVEL, ER_RPL_SLAVE_ERROR_RUNNING_QUERY,
                 rli->get_rpl_log_name(),
                 llstr(rli->get_group_master_log_pos(), llbuff));
      }
      goto err;
    }
  }

  /* Thread stopped. Print the current replication position to the log */
  LogErr(INFORMATION_LEVEL, ER_RPL_SLAVE_SQL_THREAD_EXITING,
         rli->get_for_channel_str(),
         rli->get_rpl_log_name(),
         llstr(rli->get_group_master_log_pos(), llbuff));

 err:
  /* At this point the SQL thread will not try to work anymore. */
  rli->atomic_is_stopping= true;
  (void) RUN_HOOK(binlog_relay_io, applier_stop,
                  (thd, rli->mi,
                   rli->is_error() || !rli->sql_thread_kill_accepted));

  slave_stop_workers(rli, &mts_inited); // stopping worker pool
  delete rli->current_mts_submode;
  rli->current_mts_submode= 0;
  rli->clear_mts_recovery_groups();

  /*
    Some events set some playgrounds, which won't be cleared because thread
    stops. Stopping of this thread may not be known to these events ("stop"
    request is detected only by the present function, not by events), so we
    must "proactively" clear playgrounds:
  */
  thd->clear_error();
  rli->cleanup_context(thd, 1);
  /*
    Some extra safety, which should not been needed (normally, event deletion
    should already have done these assignments (each event which sets these
    variables is supposed to set them to 0 before terminating)).
  */
  thd->set_catalog(NULL_CSTR);
  thd->reset_query();
  thd->reset_db(NULL_CSTR);

  /*
    Pause the SQL thread and wait for 'continue_to_stop_sql_thread'
    signal to continue to shutdown the SQL thread.
  */
  DBUG_EXECUTE_IF("pause_after_sql_thread_stop_hook",
                  {
                    const char act[]= "now SIGNAL reached_stopping_sql_thread "
                                      "WAIT_FOR continue_to_stop_sql_thread";
                    DBUG_ASSERT(!debug_sync_set_action(thd,
                                                       STRING_WITH_LEN(act)));
                  };);

  THD_STAGE_INFO(thd, stage_waiting_for_slave_mutex_on_exit);
  mysql_mutex_lock(&rli->run_lock);
  /* We need data_lock, at least to wake up any waiting master_pos_wait() */
  mysql_mutex_lock(&rli->data_lock);
  DBUG_ASSERT(rli->slave_running == 1); // tracking buffer overrun
  /* When master_pos_wait() wakes up it will check this and terminate */
  rli->slave_running= 0;
  rli->atomic_is_stopping= false;
  /* Forget the relay log's format */
  rli->set_rli_description_event(NULL);
  /* Wake up master_pos_wait() */
  mysql_mutex_unlock(&rli->data_lock);
  DBUG_PRINT("info",("Signaling possibly waiting master_pos_wait() functions"));
  mysql_cond_broadcast(&rli->data_cond);
  rli->ignore_log_space_limit= 0; /* don't need any lock */
  /* we die so won't remember charset - re-update them on next thread start */
  rli->cached_charset_invalidate();
  rli->save_temporary_tables = thd->temporary_tables;

  /*
    TODO: see if we can do this conditionally in next_event() instead
    to avoid unneeded position re-init
  */
  thd->temporary_tables = 0; // remove tempation from destructor to close them
  // destructor will not free it, because we are weird
  thd->get_protocol_classic()->end_net();
  DBUG_ASSERT(rli->info_thd == thd);
  THD_CHECK_SENTRY(thd);
  mysql_mutex_lock(&rli->info_thd_lock);
  rli->info_thd= NULL;
  if (commit_order_mngr)
  {
    delete commit_order_mngr;
    rli->set_commit_order_manager(NULL);
  }

  mysql_mutex_unlock(&rli->info_thd_lock);
  set_thd_in_use_temporary_tables(rli);  // (re)set info_thd in use for saved temp tables

  thd->release_resources();
  THD_CHECK_SENTRY(thd);
  if (thd_added)
    thd_manager->remove_thd(thd);

  /*
    The thd can only be destructed after indirect references
    through mi->rli->info_thd are cleared: mi->rli->info_thd= NULL.

    For instance, user thread might be issuing show_slave_status
    and attempting to read mi->rli->info_thd->get_proc_info().
    Therefore thd must only be deleted after info_thd is set
    to NULL.
  */
  delete thd;

 /*
  Note: the order of the broadcast and unlock calls below (first broadcast, then unlock)
  is important. Otherwise a killer_thread can execute between the calls and
  delete the mi structure leading to a crash! (see BUG#25306 for details)
 */ 
  mysql_cond_broadcast(&rli->stop_cond);
  DBUG_EXECUTE_IF("simulate_slave_delay_at_terminate_bug38694", sleep(5););
  mysql_mutex_unlock(&rli->run_lock);  // tell the world we are done

  DBUG_LEAVE;                            // Must match DBUG_ENTER()
  my_thread_end();
  ERR_remove_state(0);
  my_thread_exit(0);
  return 0;                             // Avoid compiler warnings
}

/**
  Used by the slave IO thread when it receives a rotate event from the
  master.

  Updates the master info with the place in the next binary log where
  we should start reading.  Rotate the relay log to avoid mixed-format
  relay logs.

  @param mi master_info for the slave
  @param rev The rotate log event read from the master

  @note The caller must hold mi->data_lock before invoking this function.

  @retval 0 ok
  @retval 1 error
*/
static int process_io_rotate(Master_info *mi, Rotate_log_event *rev)
{
  DBUG_ENTER("process_io_rotate");
  mysql_mutex_assert_owner(mi->rli->relay_log.get_log_lock());

  if (unlikely(!rev->is_valid()))
    DBUG_RETURN(1);

#ifndef DBUG_OFF
  /*
    If we do not do this, we will be getting the first
    rotate event forever, so we need to not disconnect after one.
  */
  if (disconnect_slave_event_count)
    mi->events_until_exit++;
#endif

  /*
    Master will send a FD event immediately after the Roate event, so don't log
    the current FD event.
  */
  int ret= rotate_relay_log(mi, false, false);

  mysql_mutex_lock(&mi->data_lock);
  /* Safe copy as 'rev' has been "sanitized" in Rotate_log_event's ctor */
  memcpy(const_cast<char *>(mi->get_master_log_name()),
         rev->new_log_ident, rev->ident_len + 1);
  mi->set_master_log_pos(rev->pos);
  DBUG_PRINT("info", ("new (master_log_name, master_log_pos): ('%s', %lu)",
                      mi->get_master_log_name(), (ulong) mi->get_master_log_pos()));
  mysql_mutex_unlock(&mi->data_lock);

  DBUG_RETURN(ret);
}

/**
  Store an event received from the master connection into the relay
  log.

  @param mi The Master_info object representing this connection.
  @param buf Pointer to the event data.
  @param event_len Length of event data.
  @param do_flush_mi True to flush master info after successfully queuing the
                     event.

  @retval QUEUE_EVENT_OK                  on success.
  @retval QUEUE_EVENT_ERROR_QUEUING       if there was an error while queuing.
  @retval QUEUE_EVENT_ERROR_FLUSHING_INFO if there was an error while
                                          flushing master info.

  @todo Make this a member of Master_info.
*/
QUEUE_EVENT_RESULT queue_event(Master_info* mi,
                               const char* buf,
                               ulong event_len,
                               bool do_flush_mi)
{
  QUEUE_EVENT_RESULT res= QUEUE_EVENT_OK;
  ulong inc_pos= 0;
  Relay_log_info *rli= mi->rli;
  mysql_mutex_t *log_lock= rli->relay_log.get_log_lock();
  ulong s_id;
  int lock_count= 0;
  /*
    FD_q must have been prepared for the first R_a event
    inside get_master_version_and_clock()
    Show-up of FD:s affects checksum_alg at once because
    that changes FD_queue.
  */
  enum_binlog_checksum_alg checksum_alg= mi->checksum_alg_before_fd !=
                                         binary_log::BINLOG_CHECKSUM_ALG_UNDEF ?
    mi->checksum_alg_before_fd :
    mi->rli->relay_log.relay_log_checksum_alg;

  char *save_buf= NULL; // needed for checksumming the fake Rotate event
  char rot_buf[LOG_EVENT_HEADER_LEN + Binary_log_event::ROTATE_HEADER_LEN + FN_REFLEN];
  Gtid gtid= { 0, 0 };
  ulonglong immediate_commit_timestamp= 0;
  ulonglong original_commit_timestamp= 0;
  Log_event_type event_type= (Log_event_type)buf[EVENT_TYPE_OFFSET];

  DBUG_ASSERT(checksum_alg == binary_log::BINLOG_CHECKSUM_ALG_OFF || 
              checksum_alg == binary_log::BINLOG_CHECKSUM_ALG_UNDEF || 
              checksum_alg == binary_log::BINLOG_CHECKSUM_ALG_CRC32); 

  DBUG_ENTER("queue_event");

  /*
    Pause the IO thread execution and wait for 'continue_queuing_event'
    signal to continue IO thread execution.
  */
  DBUG_EXECUTE_IF("pause_on_queuing_event",
                  {
                    const char act[]= "now SIGNAL reached_queuing_event "
                                      "WAIT_FOR continue_queuing_event";
                    DBUG_ASSERT(!debug_sync_set_action(current_thd,
                                                       STRING_WITH_LEN(act)));
                  };);

  /*
    FD_queue checksum alg description does not apply in a case of
    FD itself. The one carries both parts of the checksum data.
  */
  if (event_type == binary_log::FORMAT_DESCRIPTION_EVENT)
  {
    checksum_alg= Log_event_footer::get_checksum_alg(buf, event_len);
  }

  // does not hold always because of old binlog can work with NM 
  // DBUG_ASSERT(checksum_alg != BINLOG_CHECKSUM_ALG_UNDEF);

  // should hold unless manipulations with RL. Tests that do that
  // will have to refine the clause.
  DBUG_ASSERT(mi->rli->relay_log.relay_log_checksum_alg !=
              binary_log::BINLOG_CHECKSUM_ALG_UNDEF);
              
  // Emulate the network corruption
  DBUG_EXECUTE_IF("corrupt_queue_event",
    if (event_type != binary_log::FORMAT_DESCRIPTION_EVENT)
    {
      char *debug_event_buf_c = (char*) buf;
      int debug_cor_pos = rand() % (event_len - BINLOG_CHECKSUM_LEN);
      debug_event_buf_c[debug_cor_pos] =~ debug_event_buf_c[debug_cor_pos];
      DBUG_PRINT("info", ("Corrupt the event at queue_event: byte on position %d", debug_cor_pos));
      DBUG_SET("");
    }
  );
  binary_log_debug::debug_checksum_test=
    DBUG_EVALUATE_IF("simulate_checksum_test_failure", true, false);
  binary_log_debug::debug_checksum_test=
    DBUG_EVALUATE_IF("gr_simulate_checksum_test_failure", true, binary_log_debug::debug_checksum_test);
  if (Log_event_footer::event_checksum_test((uchar *) buf,
                                            event_len, checksum_alg))
  {
    mi->report(ERROR_LEVEL, ER_NETWORK_READ_EVENT_CHECKSUM_FAILURE,
               "%s", ER_THD(current_thd,
                            ER_NETWORK_READ_EVENT_CHECKSUM_FAILURE));
    goto err;
  }

  /*
    From now, and up to finishing queuing the event, no other thread is allowed
    to write to the relay log, or to rotate it.
  */
  mysql_mutex_lock(log_lock);
  DBUG_ASSERT(lock_count == 0);
  lock_count= 1;

  if (mi->get_mi_description_event() == NULL)
  {
    LogErr(ERROR_LEVEL, ER_RPL_SLAVE_QUEUE_EVENT_FAILED_INVALID_CONFIGURATION,
           mi->get_channel());
    goto err;
  }

  /*
    Simulate an unknown ignorable log event by rewriting a Xid
    log event before queuing it into relay log.
  */
  DBUG_EXECUTE_IF("simulate_unknown_ignorable_log_event_with_xid",
    if (event_type == binary_log::XID_EVENT)
    {
      uchar* ev_buf= (uchar*)buf;
      /* Overwrite the log event type with an unknown type. */
      ev_buf[EVENT_TYPE_OFFSET]= binary_log::ENUM_END_EVENT + 1;
      /* Set LOG_EVENT_IGNORABLE_F for the log event. */
      int2store(ev_buf + FLAGS_OFFSET,
                uint2korr(ev_buf + FLAGS_OFFSET) | LOG_EVENT_IGNORABLE_F);
      /* Recalc event's CRC */
      ha_checksum ev_crc= checksum_crc32(0L, NULL, 0);
      ev_crc= checksum_crc32(ev_crc, (const uchar *) ev_buf,
                             event_len - BINLOG_CHECKSUM_LEN);
      int4store(&ev_buf[event_len - BINLOG_CHECKSUM_LEN], ev_crc);
      /*
        We will skip writing this event to the relay log in order to let
        the startup procedure to not finding it and assuming this transaction
        is incomplete.
        But we have to keep the unknown ignorable error to let the
        "stop_io_after_reading_unknown_event" debug point to work after
        "queuing" this event.
      */
      mysql_mutex_lock(&mi->data_lock);
      mi->set_master_log_pos(mi->get_master_log_pos() + event_len);
      lock_count= 2;
      goto end;
    }
  );

  /*
    This transaction parser is used to ensure that the GTID of the transaction
    (if it has one) will only be added to the Retrieved_Gtid_Set after the
    last event of the transaction be queued.
    It will also be used to avoid rotating the relay log in the middle of
    a transaction.
  */
  if (mi->transaction_parser.feed_event(buf, event_len,
                                        mi->get_mi_description_event(), true))
  {
    /*
      The transaction parser detected a problem while changing state and threw
      a warning message. We are taking care of avoiding transaction boundary
      issues, but it can happen.

      Transaction boundary errors might happen only because of bad master
      positioning in 'CHANGE MASTER TO' (or bad manipulation of master.info)
      when GTID auto positioning is off.

      The IO thread will keep working and queuing events regardless of the
      transaction parser error, but we will throw another warning message to
      log the relay log file and position of the parser error to help
      forensics.
    */
    LogErr(WARNING_LEVEL,
           ER_RPL_SLAVE_IO_THREAD_DETECTED_UNEXPECTED_EVENT_SEQUENCE,
           mi->get_master_log_name(), mi->get_master_log_pos());

    DBUG_ASSERT(!mi->is_auto_position());
  }

  switch (event_type) {
  case binary_log::STOP_EVENT:
    /*
      We needn't write this event to the relay log. Indeed, it just indicates a
      master server shutdown. The only thing this does is cleaning. But
      cleaning is already done on a per-master-thread basis (as the master
      server is shutting down cleanly, it has written all DROP TEMPORARY TABLE
      prepared statements' deletion are TODO only when we binlog prep stmts).

      We don't even increment mi->get_master_log_pos(), because we may be just after
      a Rotate event. Btw, in a few milliseconds we are going to have a Start
      event from the next binlog (unless the master is presently running
      without --log-bin).
    */
    goto end;
  case binary_log::ROTATE_EVENT:
  {
    Rotate_log_event rev(buf, checksum_alg != binary_log::BINLOG_CHECKSUM_ALG_OFF ?
                         event_len - BINLOG_CHECKSUM_LEN : event_len,
                         mi->get_mi_description_event());

    if (unlikely(process_io_rotate(mi, &rev)))
    {
      // This error will be reported later at handle_slave_io().
      goto err;
    }
    /* 
       Checksum special cases for the fake Rotate (R_f) event caused by the protocol
       of events generation and serialization in RL where Rotate of master is 
       queued right next to FD of slave.
       Since it's only FD that carries the alg desc of FD_s has to apply to R_m.
       Two special rules apply only to the first R_f which comes in before any FD_m.
       The 2nd R_f should be compatible with the FD_s that must have taken over
       the last seen FD_m's (A).
       
       RSC_1: If OM \and fake Rotate \and slave is configured to
              to compute checksum for its first FD event for RL
              the fake Rotate gets checksummed here.
    */
    if (uint4korr(&buf[0]) == 0 && checksum_alg ==
                  binary_log::BINLOG_CHECKSUM_ALG_OFF &&
                  mi->rli->relay_log.relay_log_checksum_alg !=
                  binary_log::BINLOG_CHECKSUM_ALG_OFF)
    {
      ha_checksum rot_crc= checksum_crc32(0L, NULL, 0);
      event_len += BINLOG_CHECKSUM_LEN;
      memcpy(rot_buf, buf, event_len - BINLOG_CHECKSUM_LEN);
      int4store(&rot_buf[EVENT_LEN_OFFSET],
                uint4korr(rot_buf + EVENT_LEN_OFFSET) +
                BINLOG_CHECKSUM_LEN);
      rot_crc= checksum_crc32(rot_crc, (const uchar *) rot_buf,
                           event_len - BINLOG_CHECKSUM_LEN);
      int4store(&rot_buf[event_len - BINLOG_CHECKSUM_LEN], rot_crc);
      DBUG_ASSERT(event_len == uint4korr(&rot_buf[EVENT_LEN_OFFSET]));
      DBUG_ASSERT(mi->get_mi_description_event()->common_footer->checksum_alg ==
                  mi->rli->relay_log.relay_log_checksum_alg);
      /* the first one */
      DBUG_ASSERT(mi->checksum_alg_before_fd !=
                  binary_log::BINLOG_CHECKSUM_ALG_UNDEF);
      save_buf= (char *) buf;
      buf= rot_buf;
    }
    else
      /*
        RSC_2: If NM \and fake Rotate \and slave does not compute checksum
        the fake Rotate's checksum is stripped off before relay-logging.
      */
      if (uint4korr(&buf[0]) == 0 && checksum_alg !=
                    binary_log::BINLOG_CHECKSUM_ALG_OFF &&
                    mi->rli->relay_log.relay_log_checksum_alg ==
                    binary_log::BINLOG_CHECKSUM_ALG_OFF)
      {
        event_len -= BINLOG_CHECKSUM_LEN;
        memcpy(rot_buf, buf, event_len);
        int4store(&rot_buf[EVENT_LEN_OFFSET],
                  uint4korr(rot_buf + EVENT_LEN_OFFSET) -
                  BINLOG_CHECKSUM_LEN);
        DBUG_ASSERT(event_len == uint4korr(&rot_buf[EVENT_LEN_OFFSET]));
        DBUG_ASSERT(mi->get_mi_description_event()->common_footer->checksum_alg ==
                    mi->rli->relay_log.relay_log_checksum_alg);
        /* the first one */
        DBUG_ASSERT(mi->checksum_alg_before_fd !=
                    binary_log::BINLOG_CHECKSUM_ALG_UNDEF);
        save_buf= (char *) buf;
        buf= rot_buf;
      }
    /*
      Now the I/O thread has just changed its mi->get_master_log_name(), so
      incrementing mi->get_master_log_pos() is nonsense.
    */
    inc_pos= 0;
    break;
  }
  case binary_log::FORMAT_DESCRIPTION_EVENT:
  {
    /*
      Create an event, and save it (when we rotate the relay log, we will have
      to write this event again).
    */
    /*
      We are the only thread which reads/writes mi_description_event.
      The relay_log struct does not move (though some members of it can
      change), so we needn't any lock (no rli->data_lock, no log lock).
    */
    const char* errmsg_unused;
    // mark it as undefined that is irrelevant anymore
    mi->checksum_alg_before_fd= binary_log::BINLOG_CHECKSUM_ALG_UNDEF;
    Format_description_log_event *new_fdle=
      (Format_description_log_event*)
      Log_event::read_log_event(buf, event_len, &errmsg_unused,
                                mi->get_mi_description_event(), 1);
    /// @todo: don't ignore 'errmsg_unused'; instead report correct error here
    if (new_fdle == NULL)
    {
      // This error will be reported later at handle_slave_io().
      goto err;
    }
    if (new_fdle->common_footer->checksum_alg ==
                                 binary_log::BINLOG_CHECKSUM_ALG_UNDEF)
      new_fdle->common_footer->checksum_alg= binary_log::BINLOG_CHECKSUM_ALG_OFF;

    mi->set_mi_description_event(new_fdle);

    /* installing new value of checksum Alg for relay log */
    mi->rli->relay_log.relay_log_checksum_alg= new_fdle->common_footer->checksum_alg;

    /*
       Though this does some conversion to the slave's format, this will
       preserve the master's binlog format version, and number of event types.
    */
    /*
       If the event was not requested by the slave (the slave did not ask for
       it), i.e. has end_log_pos=0, we do not increment mi->get_master_log_pos()
    */
    inc_pos= uint4korr(buf+LOG_POS_OFFSET) ? event_len : 0;
    DBUG_PRINT("info",("binlog format is now %d",
                       mi->get_mi_description_event()->binlog_version));

  }
  break;

  case binary_log::HEARTBEAT_LOG_EVENT:
  {
    /*
      HB (heartbeat) cannot come before RL (Relay)
    */
    Heartbeat_log_event hb(buf,
                           mi->rli->relay_log.relay_log_checksum_alg
                           != binary_log::BINLOG_CHECKSUM_ALG_OFF ?
                           event_len - BINLOG_CHECKSUM_LEN : event_len,
                           mi->get_mi_description_event());
    if (!hb.is_valid())
    {
      char errbuf[1024];
      char llbuf[22];
      sprintf(errbuf, "inconsistent heartbeat event content; the event's data: "
              "log_file_name %-.512s log_pos %s",
              hb.get_log_ident(), llstr(hb.common_header->log_pos, llbuf));
      mi->report(ERROR_LEVEL, ER_SLAVE_HEARTBEAT_FAILURE,
                 ER_THD(current_thd, ER_SLAVE_HEARTBEAT_FAILURE), errbuf);
      goto err;
    }
    mysql_mutex_lock(&mi->data_lock);
    mi->received_heartbeats++;
    mi->last_heartbeat= my_getsystime()/10;


    /*
      During GTID protocol, if the master skips transactions,
      a heartbeat event is sent to the slave at the end of last
      skipped transaction to update coordinates.

      I/O thread receives the heartbeat event and updates mi
      only if the received heartbeat position is greater than
      mi->get_master_log_pos(). This event is written to the
      relay log as an ignored Rotate event. SQL thread reads
      the rotate event only to update the coordinates corresponding
      to the last skipped transaction. Note that,
      we update only the positions and not the file names, as a ROTATE
      EVENT from the master prior to this will update the file name.
    */
    if (mi->is_auto_position()  && mi->get_master_log_pos() <
       hb.common_header->log_pos &&  mi->get_master_log_name() != NULL)
    {

      DBUG_ASSERT(memcmp(const_cast<char*>(mi->get_master_log_name()),
                         hb.get_log_ident(), hb.get_ident_len()) == 0);

      mi->set_master_log_pos(hb.common_header->log_pos);

      /*
         Put this heartbeat event in the relay log as a Rotate Event.
      */
      inc_pos= 0;
      mysql_mutex_unlock(&mi->data_lock);
      if (write_rotate_to_master_pos_into_relay_log(mi->info_thd, mi))
        goto end;
    }
    else
      mysql_mutex_unlock(&mi->data_lock);


    /* 
       compare local and event's versions of log_file, log_pos.
       
       Heartbeat is sent only after an event corresponding to the corrdinates
       the heartbeat carries.
       Slave can not have a difference in coordinates except in the only
       special case when mi->get_master_log_name(), mi->get_master_log_pos() have never
       been updated by Rotate event i.e when slave does not have any history
       with the master (and thereafter mi->get_master_log_pos() is NULL).

       TODO: handling `when' for SHOW SLAVE STATUS' snds behind
    */
    if (memcmp(const_cast<char *>(mi->get_master_log_name()),
               hb.get_log_ident(), hb.get_ident_len())
        || (mi->get_master_log_pos() > hb.common_header->log_pos))
    {
      /* missed events of heartbeat from the past */
      char errbuf[1024];
      char llbuf[22];
      sprintf(errbuf, "heartbeat is not compatible with local info; "
              "the event's data: log_file_name %-.512s log_pos %s",
              hb.get_log_ident(), llstr(hb.common_header->log_pos, llbuf));
      mi->report(ERROR_LEVEL, ER_SLAVE_HEARTBEAT_FAILURE,
                 ER_THD(current_thd, ER_SLAVE_HEARTBEAT_FAILURE), errbuf);
      goto err;
    }
    goto end;
  }
  break;

  case binary_log::PREVIOUS_GTIDS_LOG_EVENT:
  {
    /*
      This event does not have any meaning for the slave and
      was just sent to show the slave the master is making
      progress and avoid possible deadlocks.
      So at this point, the event is replaced by a rotate
      event what will make the slave to update what it knows
      about the master's coordinates.
    */
    inc_pos= 0;
    mysql_mutex_lock(&mi->data_lock);
    mi->set_master_log_pos(mi->get_master_log_pos() + event_len);
    mysql_mutex_unlock(&mi->data_lock);

    if (write_rotate_to_master_pos_into_relay_log(mi->info_thd, mi))
      goto err;

    goto end;
  }
  break;

  case binary_log::GTID_LOG_EVENT:
  {
    /*
      This can happen if the master uses GTID_MODE=OFF_PERMISSIVE, and
      sends GTID events to the slave. A possible scenario is that user
      does not follow the upgrade procedure for GTIDs, and creates a
      topology like A->B->C, where A uses GTID_MODE=ON_PERMISSIVE, B
      uses GTID_MODE=OFF_PERMISSIVE, and C uses GTID_MODE=OFF.  Each
      connection is allowed, but the master A will generate GTID
      transactions which will be sent through B to C.  Then C will hit
      this error.
    */
    if (mi->get_gtid_mode_from_copy(GTID_MODE_LOCK_NONE) == GTID_MODE_OFF)
    {
      mi->report(ERROR_LEVEL, ER_CANT_REPLICATE_GTID_WITH_GTID_MODE_OFF,
                 ER_THD(current_thd, ER_CANT_REPLICATE_GTID_WITH_GTID_MODE_OFF),
                 mi->get_master_log_name(), mi->get_master_log_pos());
      goto err;
    }
    Gtid_log_event gtid_ev(buf,
                           checksum_alg != binary_log::BINLOG_CHECKSUM_ALG_OFF ?
                           event_len - BINLOG_CHECKSUM_LEN : event_len,
                           mi->get_mi_description_event());
    rli->get_sid_lock()->rdlock();
    gtid.sidno= gtid_ev.get_sidno(rli->get_gtid_set()->get_sid_map());
    rli->get_sid_lock()->unlock();
    if (gtid.sidno < 0)
      goto err;
    gtid.gno= gtid_ev.get_gno();
    original_commit_timestamp= gtid_ev.original_commit_timestamp;
    immediate_commit_timestamp= gtid_ev.immediate_commit_timestamp;
    inc_pos= event_len;
  }
  break;

  case binary_log::ANONYMOUS_GTID_LOG_EVENT:
  {
    /*
      This cannot normally happen, because the master has a check that
      prevents it from sending anonymous events when auto_position is
      enabled.  However, the master could be something else than
      mysqld, which could contain bugs that we have no control over.
      So we need this check on the slave to be sure that whoever is on
      the other side of the protocol does not break the protocol.
    */
    if (mi->is_auto_position())
    {
      mi->report(ERROR_LEVEL, ER_CANT_REPLICATE_ANONYMOUS_WITH_AUTO_POSITION,
                 ER_THD(current_thd, ER_CANT_REPLICATE_ANONYMOUS_WITH_AUTO_POSITION),
                 mi->get_master_log_name(), mi->get_master_log_pos());
      goto err;
    }
    /*
      This can happen if the master uses GTID_MODE=ON_PERMISSIVE, and
      sends an anonymous event to the slave. A possible scenario is
      that user does not follow the upgrade procedure for GTIDs, and
      creates a topology like A->B->C, where A uses
      GTID_MODE=OFF_PERMISSIVE, B uses GTID_MODE=ON_PERMISSIVE, and C
      uses GTID_MODE=ON.  Each connection is allowed, but the master A
      will generate anonymous transactions which will be sent through
      B to C.  Then C will hit this error.
    */
    else
    {
      if (mi->get_gtid_mode_from_copy(GTID_MODE_LOCK_NONE) == GTID_MODE_ON)
      {
        mi->report(ERROR_LEVEL, ER_CANT_REPLICATE_ANONYMOUS_WITH_GTID_MODE_ON,
                   ER_THD(current_thd, ER_CANT_REPLICATE_ANONYMOUS_WITH_GTID_MODE_ON),
                   mi->get_master_log_name(), mi->get_master_log_pos());
        goto err;
      }
    }
    /*
     save the original_commit_timestamp and the immediate_commit_timestamp to
     be later used for monitoring
    */
    Gtid_log_event anon_gtid_ev(buf,
                                checksum_alg != binary_log::BINLOG_CHECKSUM_ALG_OFF ?
                                event_len - BINLOG_CHECKSUM_LEN : event_len,
                                mi->get_mi_description_event());
    original_commit_timestamp= anon_gtid_ev.original_commit_timestamp;
    immediate_commit_timestamp= anon_gtid_ev.immediate_commit_timestamp;
  }
  /* fall through */
  default:
    inc_pos= event_len;
  break;
  }

  /*
    Simulate an unknown ignorable log event by rewriting the write_rows log
    event and previous_gtids log event before writing them in relay log.
  */
  DBUG_EXECUTE_IF("simulate_unknown_ignorable_log_event",
    if (event_type == binary_log::WRITE_ROWS_EVENT ||
        event_type == binary_log::PREVIOUS_GTIDS_LOG_EVENT)
    {
      char *event_buf= const_cast<char*>(buf);
      /* Overwrite the log event type with an unknown type. */
      event_buf[EVENT_TYPE_OFFSET]= binary_log::ENUM_END_EVENT + 1;
      /* Set LOG_EVENT_IGNORABLE_F for the log event. */
      int2store(event_buf + FLAGS_OFFSET,
                uint2korr(event_buf + FLAGS_OFFSET) | LOG_EVENT_IGNORABLE_F);
    }
  );

  /*
     If this event is originating from this server, don't queue it.
     We don't check this for 3.23 events because it's simpler like this; 3.23
     will be filtered anyway by the SQL slave thread which also tests the
     server id (we must also keep this test in the SQL thread, in case somebody
     upgrades a 4.0 slave which has a not-filtered relay log).

     ANY event coming from ourselves can be ignored: it is obvious for queries;
     for STOP_EVENT/ROTATE_EVENT/START_EVENT: these cannot come from ourselves
     (--log-slave-updates would not log that) unless this slave is also its
     direct master (an unsupported, useless setup!).
  */

  s_id= uint4korr(buf + SERVER_ID_OFFSET);

  /*
    If server_id_bits option is set we need to mask out irrelevant bits
    when checking server_id, but we still put the full unmasked server_id
    into the Relay log so that it can be accessed when applying the event
  */
  s_id&= opt_server_id_mask;

  if ((s_id == ::server_id && !mi->rli->replicate_same_server_id) ||
      /*
        the following conjunction deals with IGNORE_SERVER_IDS, if set
        If the master is on the ignore list, execution of
        format description log events and rotate events is necessary.
      */
      (mi->ignore_server_ids->dynamic_ids.size() > 0 &&
       mi->shall_ignore_server_id(s_id) &&
       /* everything is filtered out from non-master */
       (s_id != mi->master_id ||
        /* for the master meta information is necessary */
        (event_type != binary_log::FORMAT_DESCRIPTION_EVENT &&
         event_type != binary_log::ROTATE_EVENT))))
  {
    /*
      Do not write it to the relay log.
      a) We still want to increment mi->get_master_log_pos(), so that we won't
      re-read this event from the master if the slave IO thread is now
      stopped/restarted (more efficient if the events we are ignoring are big
      LOAD DATA INFILE).
      b) We want to record that we are skipping events, for the information of
      the slave SQL thread, otherwise that thread may let
      rli->group_relay_log_pos stay too small if the last binlog's event is
      ignored.
      But events which were generated by this slave and which do not exist in
      the master's binlog (i.e. Format_desc, Rotate & Stop) should not increment
      mi->get_master_log_pos().
      If the event is originated remotely and is being filtered out by
      IGNORE_SERVER_IDS it increments mi->get_master_log_pos()
      as well as rli->group_relay_log_pos.
    */
    if (!(s_id == ::server_id && !mi->rli->replicate_same_server_id) ||
        (event_type != binary_log::FORMAT_DESCRIPTION_EVENT &&
         event_type != binary_log::ROTATE_EVENT &&
         event_type != binary_log::STOP_EVENT))
    {
      rli->relay_log.lock_binlog_end_pos();
      mi->set_master_log_pos(mi->get_master_log_pos() + inc_pos);
      memcpy(rli->ign_master_log_name_end, mi->get_master_log_name(), FN_REFLEN);
      DBUG_ASSERT(rli->ign_master_log_name_end[0]);
      rli->ign_master_log_pos_end= mi->get_master_log_pos();
      // the slave SQL thread needs to re-check
      rli->relay_log.update_binlog_end_pos(false /*need_lock*/);
      rli->relay_log.unlock_binlog_end_pos();
    }
    DBUG_PRINT("info", ("master_log_pos: %lu, event originating from %u server, ignored",
                        (ulong) mi->get_master_log_pos(), uint4korr(buf + SERVER_ID_OFFSET)));
  }
  else
  {
    bool is_error= false;
    /* write the event to the relay log */
    if (likely(rli->relay_log.write_buffer(buf, event_len, mi) == 0))
    {
      DBUG_SIGNAL_WAIT_FOR("pause_on_queue_event_after_write_buffer",
                           "receiver_reached_pause_on_queue_event",
                           "receiver_continue_queuing_event");
      mysql_mutex_lock(&mi->data_lock);
      lock_count= 2;
      mi->set_master_log_pos(mi->get_master_log_pos() + inc_pos);
      DBUG_PRINT("info", ("master_log_pos: %lu", (ulong) mi->get_master_log_pos()));

      /*
        If we are starting an anonymous transaction, we will discard
        the GTID of the partial transaction that was not finished (if
        there is one) when calling mi->started_queueing().
      */
#ifndef DBUG_OFF
      if (event_type == binary_log::ANONYMOUS_GTID_LOG_EVENT)
      {
        if (!mi->get_queueing_trx_gtid()->is_empty())
        {
          DBUG_PRINT("info", ("Discarding Gtid(%d, %lld) as the transaction "
                              "wasn't complete and we found an "
                              "ANONYMOUS_GTID_LOG_EVENT.",
                              mi->get_queueing_trx_gtid()->sidno,
                              mi->get_queueing_trx_gtid()->gno));
        }
      }
#endif

      /*
        We have to mark this GTID (either anonymous or not) as started
        to be queued.

        Also, if this event is a GTID_LOG_EVENT, we have to store its GTID to
        add to the Retrieved_Gtid_Set later, when the last event of the
        transaction be queued. The call to mi->started_queueing() will save
        the GTID to be used later.
      */
      if (event_type == binary_log::GTID_LOG_EVENT ||
          event_type == binary_log::ANONYMOUS_GTID_LOG_EVENT)
      {
        // set the timestamp for the start time of queueing this transaction
        mi->started_queueing(gtid, original_commit_timestamp,
                             immediate_commit_timestamp);
      }
    }
    else
    {
      /*
        We failed to write the event and didn't updated slave positions.

        We have to "rollback" the transaction parser state, or else, when
        restarting the I/O thread without GTID auto positing the parser
        would assume the failed event as queued.
      */
      mi->transaction_parser.rollback();
      is_error= true;
    }

    if (save_buf != NULL)
      buf= save_buf;
    if (is_error)
    {
      // This error will be reported later at handle_slave_io().
      goto err;
    }
  }
  goto end;

err:
  res= QUEUE_EVENT_ERROR_QUEUING;

end:
  if (res == QUEUE_EVENT_OK && do_flush_mi)
  {
    /*
      Take a ride in the already locked LOCK_log to flush master info.

      JAG: TODO: Notice that we could only flush master info if we are
                 not in the middle of a transaction. Having a proper
                 relay log recovery can allow us to do this.
    */
    if (flush_master_info(mi,
                          false/*force*/,
                          lock_count == 0/*need_lock*/,
                          false/*flush_relay_log*/))
      res= QUEUE_EVENT_ERROR_FLUSHING_INFO;
  }
  if (lock_count >= 2)
    mysql_mutex_unlock(&mi->data_lock);
  if (lock_count >= 1)
    mysql_mutex_unlock(log_lock);
  DBUG_PRINT("info", ("queue result: %d", res));
  DBUG_RETURN(res);
}

/**
  Hook to detach the active VIO before closing a connection handle.

  The client API might close the connection (and associated data)
  in case it encounters a unrecoverable (network) error. This hook
  is called from the client code before the VIO handle is deleted
  allows the thread to detach the active vio so it does not point
  to freed memory.

  Other calls to THD::clear_active_vio throughout this module are
  redundant due to the hook but are left in place for illustrative
  purposes.
*/

void slave_io_thread_detach_vio()
{
  THD *thd= current_thd;
  if (thd && thd->slave_thread)
    thd->clear_active_vio();
}


/*
  Try to connect until successful or slave killed

  SYNPOSIS
    safe_connect()
    thd                 Thread handler for slave
    mysql               MySQL connection handle
    mi                  Replication handle

  RETURN
    0   ok
    #   Error
*/

static int safe_connect(THD* thd, MYSQL* mysql, Master_info* mi)
{
  DBUG_ENTER("safe_connect");

  DBUG_RETURN(connect_to_master(thd, mysql, mi, 0, 0));
}


/*
  SYNPOSIS
    connect_to_master()

  IMPLEMENTATION
    Try to connect until successful or slave killed or we have retried
    mi->retry_count times
*/

static int connect_to_master(THD* thd, MYSQL* mysql, Master_info* mi,
                             bool reconnect, bool suppress_warnings)
{
  int slave_was_killed= 0;
  int last_errno= -2;                           // impossible error
  ulong err_count=0;
  char llbuff[22];
  char password[MAX_PASSWORD_LENGTH + 1];
  size_t password_size= sizeof(password);
  DBUG_ENTER("connect_to_master");
  set_slave_max_allowed_packet(thd, mysql);
#ifndef DBUG_OFF
  mi->events_until_exit = disconnect_slave_event_count;
#endif
  ulong client_flag= CLIENT_REMEMBER_OPTIONS;
  if (opt_slave_compressed_protocol)
    client_flag|= CLIENT_COMPRESS;              /* We will use compression */

  mysql_options(mysql, MYSQL_OPT_CONNECT_TIMEOUT, (char *) &slave_net_timeout);
  mysql_options(mysql, MYSQL_OPT_READ_TIMEOUT, (char *) &slave_net_timeout);

  if (mi->bind_addr[0])
  {
    DBUG_PRINT("info",("bind_addr: %s", mi->bind_addr));
    mysql_options(mysql, MYSQL_OPT_BIND, mi->bind_addr);
  }

#ifdef HAVE_OPENSSL
  /* By default the channel is not configured to use SSL */
  enum mysql_ssl_mode ssl_mode= SSL_MODE_DISABLED;
  if (mi->ssl)
  {
    /* The channel is configured to use SSL */
    mysql_ssl_set(mysql,
                  mi->ssl_key[0]?mi->ssl_key:0,
                  mi->ssl_cert[0]?mi->ssl_cert:0,
                  mi->ssl_ca[0]?mi->ssl_ca:0,
                  mi->ssl_capath[0]?mi->ssl_capath:0,
                  mi->ssl_cipher[0]?mi->ssl_cipher:0);
#ifdef HAVE_YASSL
    mi->ssl_crl[0]= '\0';
    mi->ssl_crlpath[0]= '\0';
#endif
    mysql_options(mysql, MYSQL_OPT_SSL_CRL,
                  mi->ssl_crl[0] ? mi->ssl_crl : 0);
    mysql_options(mysql, MYSQL_OPT_TLS_VERSION,
                  mi->tls_version[0] ? mi->tls_version : 0);
    mysql_options(mysql, MYSQL_OPT_SSL_CRLPATH,
                  mi->ssl_crlpath[0] ? mi->ssl_crlpath : 0);
    if (mi->ssl_verify_server_cert)
      ssl_mode= SSL_MODE_VERIFY_IDENTITY;
    else if (mi->ssl_ca[0] || mi->ssl_capath[0])
      ssl_mode= SSL_MODE_VERIFY_CA;
    else
      ssl_mode= SSL_MODE_REQUIRED;
  }
  mysql_options(mysql, MYSQL_OPT_SSL_MODE, &ssl_mode);
#endif

  /*
    If server's default charset is not supported (like utf16, utf32) as client
    charset, then set client charset to 'latin1' (default client charset).
  */
  if (is_supported_parser_charset(default_charset_info))
    mysql_options(mysql, MYSQL_SET_CHARSET_NAME, default_charset_info->csname);
  else
  {
    LogErr(INFORMATION_LEVEL, ER_RPL_SLAVE_CANT_USE_CHARSET,
           default_charset_info->csname,
           default_client_charset_info->csname);
    mysql_options(mysql, MYSQL_SET_CHARSET_NAME,
                  default_client_charset_info->csname);
  }

  if (mi->is_start_plugin_auth_configured())
  {
    DBUG_PRINT("info", ("Slaving is using MYSQL_DEFAULT_AUTH %s",
                        mi->get_start_plugin_auth()));
    mysql_options(mysql, MYSQL_DEFAULT_AUTH, mi->get_start_plugin_auth());
  }
  
  if (mi->is_start_plugin_dir_configured())
  {
    DBUG_PRINT("info", ("Slaving is using MYSQL_PLUGIN_DIR %s",
                        mi->get_start_plugin_dir()));
    mysql_options(mysql, MYSQL_PLUGIN_DIR, mi->get_start_plugin_dir());
  }
  /* Set MYSQL_PLUGIN_DIR in case master asks for an external authentication plugin */
  else if (opt_plugin_dir_ptr && *opt_plugin_dir_ptr)
    mysql_options(mysql, MYSQL_PLUGIN_DIR, opt_plugin_dir_ptr);

  if (!mi->is_start_user_configured())
    LogErr(WARNING_LEVEL, ER_INSECURE_CHANGE_MASTER);

  if (mi->get_password(password, &password_size))
  {
    mi->report(ERROR_LEVEL, ER_SLAVE_FATAL_ERROR,
               ER_THD(thd, ER_SLAVE_FATAL_ERROR),
               "Unable to configure password when attempting to "
               "connect to the master server. Connection attempt "
               "terminated.");
    DBUG_RETURN(1);
  }

  const char* user= mi->get_user();
  if (user == NULL || user[0] == 0)
  {
    mi->report(ERROR_LEVEL, ER_SLAVE_FATAL_ERROR,
               ER_THD(thd, ER_SLAVE_FATAL_ERROR),
               "Invalid (empty) username when attempting to "
               "connect to the master server. Connection attempt "
               "terminated.");
    DBUG_RETURN(1);
  }

  mysql_options4(mysql, MYSQL_OPT_CONNECT_ATTR_ADD,
                "program_name", "mysqld");
  mysql_options4(mysql, MYSQL_OPT_CONNECT_ATTR_ADD,
                "_client_role", "binary_log_listener");
  mysql_options4(mysql, MYSQL_OPT_CONNECT_ATTR_ADD,
                "_client_replication_channel_name", mi->get_channel());

  while (!(slave_was_killed = io_slave_killed(thd,mi))
         && (reconnect ? mysql_reconnect(mysql) != 0 :
             mysql_real_connect(mysql, mi->host, user,
                                password, 0, mi->port, 0, client_flag) == 0))
  {
    /*
       SHOW SLAVE STATUS will display the number of retries which
       would be real retry counts instead of mi->retry_count for
       each connection attempt by 'Last_IO_Error' entry.
    */
    last_errno=mysql_errno(mysql);
    suppress_warnings= 0;
    mi->report(ERROR_LEVEL, last_errno,
               "error %s to master '%s@%s:%d'"
               " - retry-time: %d  retries: %lu",
               (reconnect ? "reconnecting" : "connecting"),
               mi->get_user(), mi->host, mi->port,
               mi->connect_retry, err_count + 1);
    /*
      By default we try forever. The reason is that failure will trigger
      master election, so if the user did not set mi->retry_count we
      do not want to have election triggered on the first failure to
      connect
    */
    if (++err_count == mi->retry_count)
    {
      slave_was_killed=1;
      break;
    }
    slave_sleep(thd, mi->connect_retry, io_slave_killed, mi);
  }

  if (!slave_was_killed)
  {
    mi->clear_error(); // clear possible left over reconnect error
    if (reconnect)
    {
      if (!suppress_warnings)
        LogErr(SYSTEM_LEVEL,
               ER_RPL_SLAVE_CONNECTED_TO_MASTER_REPLICATION_RESUMED,
               mi->get_for_channel_str(), mi->get_user(),
               mi->host, mi->port,
               mi->get_io_rpl_log_name(),
               llstr(mi->get_master_log_pos(),llbuff));
    }
    else
    {
      query_logger.general_log_print(thd, COM_CONNECT_OUT, "%s@%s:%d",
                                     mi->get_user(), mi->host, mi->port);
    }

    thd->set_active_vio(mysql->net.vio);
  }
  mysql->reconnect= 1;
  DBUG_PRINT("exit",("slave_was_killed: %d", slave_was_killed));
  DBUG_RETURN(slave_was_killed);
}


/*
  safe_reconnect()

  IMPLEMENTATION
    Try to connect until successful or slave killed or we have retried
    mi->retry_count times
*/

static int safe_reconnect(THD* thd, MYSQL* mysql, Master_info* mi,
                          bool suppress_warnings)
{
  DBUG_ENTER("safe_reconnect");
  DBUG_RETURN(connect_to_master(thd, mysql, mi, 1, suppress_warnings));
}


static void relay_log_space_verification(Relay_log_info* rli)
{
  /*
    Possible deadlock :
    - the I/O thread has reached log_space_limit
    - the SQL thread has read all relay logs, but cannot purge for some
    reason:
      * it has already purged all logs except the current one
      * there are other logs than the current one but they're involved in
      a transaction that finishes in the current one (or is not finished)
    Solution :
    Wake up the possibly waiting I/O thread, and set a boolean asking
    the I/O thread to temporarily ignore the log_space_limit
    constraint, because we do not want the I/O thread to block because of
    space (it's ok if it blocks for any other reason (e.g. because the
    master does not send anything). Then the I/O thread stops waiting
    and reads one more event and starts honoring log_space_limit again.

    If the SQL thread needs more events to be able to rotate the log (it
    might need to finish the current group first), then it can ask for one
    more at a time. Thus we don't outgrow the relay log indefinitely,
    but rather in a controlled manner, until the next rotate.

    When the SQL thread starts it sets ignore_log_space_limit to false. 
    We should also reset ignore_log_space_limit to 0 when the user does 
    RESET SLAVE, but in fact, no need as RESET SLAVE requires that the slave
    be stopped, and the SQL thread sets ignore_log_space_limit to 0 when
    it stops.
  */
  mysql_mutex_lock(&rli->log_space_lock);

  /*
    If we have reached the limit of the relay space and we
    are going to sleep, waiting for more events:

    1. If outside a group, SQL thread asks the IO thread
       to force a rotation so that the SQL thread purges
       logs next time it processes an event (thus space is
       freed).

    2. If in a group, SQL thread asks the IO thread to
       ignore the limit and queues yet one more event
       so that the SQL thread finishes the group and
       is are able to rotate and purge sometime soon.
   */
  if (rli->log_space_limit &&
      rli->log_space_limit < rli->log_space_total)
  {
    /* force rotation if not in an unfinished group */
    if (!rli->is_parallel_exec())
    {
      rli->sql_force_rotate_relay= !rli->is_in_group();
    }
    else
    {
      rli->sql_force_rotate_relay=
        (rli->mts_group_status != Relay_log_info::MTS_IN_GROUP);
    }
    /* ask for one more event */
    rli->ignore_log_space_limit= true;
  }

  /*
    If the I/O thread is blocked, unblock it.  Ok to broadcast
    after unlock, because the mutex is only destroyed in
    ~Relay_log_info(), i.e. when rli is destroyed, and rli will
    not be destroyed before we exit the present function.
  */
  mysql_mutex_unlock(&rli->log_space_lock);
  mysql_cond_broadcast(&rli->log_space_cond);
}


/**
  Wait until we get a signal that the relay log has been updated.

  @param[in] thd        Thread variable
  @param[in] relay_log  The relay log to wait for updates
  @param[in] timeout    a pointer to a timespec;
                        NULL means to wait w/o timeout.

  @retval    0          if got signalled on update
  @retval    non-0      if wait timeout elapsed

  @note
    One must have a lock on LOCK_binlog_end_pos before calling this function.
*/
int wait_new_relaylog_events(THD *thd, MYSQL_BIN_LOG *relay_log,
                             const struct timespec *timeout)
{
  int ret= 0;
  PSI_stage_info old_stage;
  mysql_mutex_assert_owner(relay_log->get_binlog_end_pos_lock());
  thd->ENTER_COND(relay_log->get_log_cond(),
                  relay_log->get_binlog_end_pos_lock(),
                  &stage_slave_has_read_all_relay_log,
                  &old_stage);

  ret= relay_log->wait_for_update(timeout);
  relay_log->unlock_binlog_end_pos();
  thd->EXIT_COND(&old_stage);
  return ret;
}


#ifndef DBUG_OFF
void dump_next_event_debug_information(Relay_log_info *rli,
                                       my_off_t current_read_pos,
                                       my_off_t relaylog_end_pos,
                                       bool hot_log)
{
  DBUG_PRINT("info", ("assertion skip %lu file pos %lu event relay log pos %lu file %s\n",
    (ulong) rli->slave_skip_counter, (ulong) current_read_pos,
    (ulong) rli->get_event_relay_log_pos(),
    rli->get_event_relay_log_name()));

  /* This is an assertion which sometimes fails, let's try to track it */
  char llbuf1[22], llbuf2[22];
  DBUG_PRINT("info", ("my_b_tell(cur_log)=%s rli->event_relay_log_pos=%s",
                      llstr(current_read_pos, llbuf1),
                      llstr(rli->get_event_relay_log_pos(),llbuf2)));

  DBUG_ASSERT(current_read_pos >= BIN_LOG_HEADER_SIZE);
  DBUG_ASSERT(current_read_pos == rli->get_event_relay_log_pos() || rli->is_parallel_exec());

  DBUG_PRINT("info", ("next_event group master %s %lu group relay %s %lu event %s %lu\n",
    rli->get_group_master_log_name(),
    (ulong) rli->get_group_master_log_pos(),
    rli->get_group_relay_log_name(),
    (ulong) rli->get_group_relay_log_pos(),
    rli->get_event_relay_log_name(),
    (ulong) rli->get_event_relay_log_pos()));

  DBUG_PRINT("info",("rli->relay_log.get_binlog_end_pos()= %llu",
                     relaylog_end_pos));
  DBUG_PRINT("info",("hot_log= %s", hot_log ? "true" : "false"));
}
#endif


/**
  Reads next event from the relay log.  Should be called from the
  slave SQL thread.

  @param rli Relay_log_info structure for the slave SQL thread.

  @return The event read, or NULL on error.  If an error occurs, the
  error is reported through the LogErr() method.
*/
static Log_event* next_event(Relay_log_info* rli)
{
  Log_event* ev;
  IO_CACHE* cur_log = &rli->cache_buf;
  mysql_mutex_t *end_pos_lock= rli->relay_log.get_binlog_end_pos_lock();
  const char* errmsg=0;
  THD* thd = rli->info_thd;
  DBUG_ENTER("next_event");

  DBUG_ASSERT(thd != 0);

#ifndef DBUG_OFF
  if (abort_slave_event_count && !rli->events_until_exit--)
    DBUG_RETURN(0);
#endif

  /*
    For most operations we need to protect rli members with data_lock,
    so we assume calling function acquired this mutex for us and we will
    hold it for the most of the loop below However, we will release it
    whenever it is worth the hassle,  and in the cases when we go into a
    mysql_cond_wait() with the non-data_lock mutex
  */
  mysql_mutex_assert_owner(&rli->data_lock);

  while (!sql_slave_killed(thd,rli))
  {
    my_off_t current_read_pos= my_b_tell(cur_log);
    my_off_t relaylog_end_pos= rli->relay_log.get_binlog_end_pos();
    bool hot_log= likely(rli->relay_log.is_active(rli->get_event_relay_log_name()));

#ifndef DBUG_OFF
    if (DBUG_EVALUATE_IF("force_sql_thread_error", 1, 0))
      goto err;

    dump_next_event_debug_information(rli, current_read_pos,
                                      relaylog_end_pos, hot_log);
#endif
    rli->set_event_start_pos(current_read_pos);

    bool can_read_event= !hot_log ||
                         current_read_pos < relaylog_end_pos;
    DBUG_PRINT("info",("can_read_event= %s", can_read_event ? "true" : "false"));

    if (can_read_event &&
        (ev= Log_event::read_log_event(cur_log, 0,
                                       rli->get_rli_description_event(),
                                       opt_slave_sql_verify_checksum)))
    {
      DBUG_ASSERT(thd==rli->info_thd);
      /*
        read it while we have a lock, to avoid a mutex lock in
        inc_event_relay_log_pos()
      */
      rli->set_future_event_relay_log_pos(my_b_tell(cur_log));
      ev->future_event_relay_log_pos= rli->get_future_event_relay_log_pos();

      /*
         MTS checkpoint in the successful read branch.
         The following block makes sure that
         a. GAQ the job assignment control resource is not run out of space, and
         b. Last executed transaction coordinates are advanced whenever
            there's been progress by Workers.
         Notice, MTS logical clock scheduler does not introduce any
         own specfics even though internally it may need to learn about
         the done status of a job.
      */
      bool force= (rli->checkpoint_seqno > (rli->checkpoint_group - 1));
      if (rli->is_parallel_exec() && (opt_mts_checkpoint_period != 0 || force))
      {
        ulonglong period= static_cast<ulonglong>(opt_mts_checkpoint_period * 1000000ULL);
        mysql_mutex_unlock(&rli->data_lock);
        /*
          At this point the coordinator has is delegating jobs to workers and
          the checkpoint routine must be periodically invoked.
        */
        (void) mts_checkpoint_routine(rli, period, force, true/*need_data_lock=true*/); // TODO: ALFRANIO ERROR
        DBUG_ASSERT(!force ||
                    (force && (rli->checkpoint_seqno <= (rli->checkpoint_group - 1))) ||
                    sql_slave_killed(thd, rli));
        mysql_mutex_lock(&rli->data_lock);
      }
      DBUG_RETURN(ev);
    }
    DBUG_ASSERT(thd==rli->info_thd);
    if (cur_log->error < 0)
    {
      errmsg = "slave SQL thread aborted because of I/O error";
      if (rli->mts_group_status == Relay_log_info::MTS_IN_GROUP)
        /*
          MTS group status is set to MTS_KILLED_GROUP, whenever a read event
          error happens and there was already a non-terminal event scheduled.
        */
        rli->mts_group_status= Relay_log_info::MTS_KILLED_GROUP;
      goto err;
    }
    if (!cur_log->error) /* Seems EOF: no error reading the event */
    {
      /*
        On a hot log, EOF means that there are no more updates to
        process and we must block until I/O thread adds some and
        signals us to continue.

        If can_read_event is false, it means we reached the limit
        imposed by the I/O thread. We must also block until changes
        into the relay log signal us to continue.
      */
      if (!can_read_event)
      {
        /*
          We are about to wait for updates. Lock relay_log.LOCK_binlog_end_pos
          to avoid missing update signals from the receiver thread.
        */
        mysql_mutex_lock(end_pos_lock);
        /*
          If the relay log was updated before reaching this waiting point,
          there is no need to wait.
        */
        if (rli->relay_log.get_binlog_end_pos() > rli->get_event_relay_log_pos() ||
            !rli->relay_log.is_active(rli->get_event_relay_log_name()))
        {
          mysql_mutex_unlock(end_pos_lock);
          continue;
        }

        /*
          We say in Seconds_Behind_Master that we have "caught up". Note that
          for example if network link is broken but I/O slave thread hasn't
          noticed it (slave_net_timeout not elapsed), then we'll say "caught
          up" whereas we're not really caught up. Fixing that would require
          internally cutting timeout in smaller pieces in network read, no
          thanks. Another example: SQL has caught up on I/O, now I/O has read
          a new event and is queuing it; the false "0" will exist until SQL
          finishes executing the new event; it will be look abnormal only if
          the events have old timestamps (then you get "many", 0, "many").

          Transient phases like this can be fixed with implemeting
          Heartbeat event which provides the slave the status of the
          master at time the master does not have any new update to send.
          Seconds_Behind_Master would be zero only when master has no
          more updates in binlog for slave. The heartbeat can be sent
          in a (small) fraction of slave_net_timeout. Until it's done
          rli->last_master_timestamp is temporarely (for time of
          waiting for the following event) reset whenever EOF is
          reached.
        */

        /* shows zero while it is sleeping (and until the next event
           is about to be executed).  Note, in MTS case
           Seconds_Behind_Master resetting follows slightly different
           schema where reaching EOF is not enough.  The status
           parameter is updated per some number of processed group of
           events. The number can't be greater than
           @@global.slave_checkpoint_group and anyway SBM updating
           rate does not exceed @@global.slave_checkpoint_period.
           Notice that SBM is set to a new value after processing the
           terminal event (e.g Commit) of a group.  Coordinator resets
           SBM when notices no more groups left neither to read from
           Relay-log nor to process by Workers.
        */
        if (!rli->is_parallel_exec())
          rli->last_master_timestamp= 0;

        if (rli->ign_master_log_name_end[0])
        {
          /* We generate and return a Rotate, to make our positions advance */
          DBUG_PRINT("info",("seeing an ignored end segment"));
          ev= new Rotate_log_event(rli->ign_master_log_name_end,
                                   0, rli->ign_master_log_pos_end,
                                   Rotate_log_event::DUP_NAME);
          rli->ign_master_log_name_end[0]= 0;
          mysql_mutex_unlock(end_pos_lock);
          if (unlikely(!ev))
          {
            errmsg= "Slave SQL thread failed to create a Rotate event "
              "(out of memory?), SHOW SLAVE STATUS may be inaccurate";
            goto err;
          }
          ev->server_id= 0; // don't be ignored by slave SQL thread
          DBUG_RETURN(ev);
        }

        /*
          We can, and should release data_lock while we are waiting for
          update. If we do not, show slave status will block
        */
        mysql_mutex_unlock(&rli->data_lock);

        relay_log_space_verification(rli);

        if (rli->is_parallel_exec() && (opt_mts_checkpoint_period != 0 ||
            DBUG_EVALUATE_IF("check_slave_debug_group", 1, 0)))
        {
          int ret= 0;
          struct timespec waittime;
          ulonglong period= static_cast<ulonglong>(opt_mts_checkpoint_period * 1000000ULL);
          ulong signal_cnt= rli->relay_log.signal_cnt;

          mysql_mutex_unlock(end_pos_lock);
          do
          {
            /*
              At this point the coordinator has no job to delegate to workers.
              However, workers are executing their assigned jobs and as such
              the checkpoint routine must be periodically invoked.
            */
            (void) mts_checkpoint_routine(rli, period, false, true/*need_data_lock=true*/); // TODO: ALFRANIO ERROR
            mysql_mutex_lock(end_pos_lock);
            // More to the empty relay-log all assigned events done so reset it.
            if (rli->gaq->empty())
              rli->last_master_timestamp= 0;

            if (DBUG_EVALUATE_IF("check_slave_debug_group", 1, 0))
              period= 10000000ULL;

            set_timespec_nsec(&waittime, period);
            ret= wait_new_relaylog_events(thd, &rli->relay_log, &waittime);
          } while (is_timeout(ret) /* todo:remove */ &&
                   signal_cnt == rli->relay_log.signal_cnt && !thd->killed);
        }
        else
        {
          wait_new_relaylog_events(thd, &rli->relay_log, NULL);
        }
        
        // re-acquire data lock since we released it earlier
        mysql_mutex_lock(&rli->data_lock);
        continue;
      }
      /*
        If the log was not hot, we need to move to the next log in
        sequence. The next log could be hot or cold, we deal with both
        cases separately after doing some common initialization
      */
      end_io_cache(cur_log);
      DBUG_ASSERT(rli->cur_log_fd >= 0);
      mysql_file_close(rli->cur_log_fd, MYF(MY_WME));
      rli->cur_log_fd = -1;

      Is_instance_backup_locked_result is_instance_locked;
      is_instance_locked = is_instance_backup_locked(thd);

      int i= 0;
      while (is_instance_locked == Is_instance_backup_locked_result::OOM &&
             i < MYSQL_BIN_LOG::MAX_RETRIES_BY_OOM)
      {
        /* Sleep 1 microsecond per try to avoid temporary 'out of memory' */
        my_sleep(1);
        is_instance_locked = is_instance_backup_locked(thd);
        i++;
      }

      if (is_instance_locked == Is_instance_backup_locked_result::OOM)
      {
        errmsg = "OOM happened when checking if instance was locked for backup";
        goto err;
      }

      if (relay_log_purge &&
          is_instance_locked == Is_instance_backup_locked_result::NOT_LOCKED)
      {
        /*
          purge_first_log will properly set up relay log coordinates in rli.
          If the group's coordinates are equal to the event's coordinates
          (i.e. the relay log was not rotated in the middle of a group),
          we can purge this relay log too.
          We do ulonglong and string comparisons, this may be slow but
          - purging the last relay log is nice (it can save 1GB of disk), so we
          like to detect the case where we can do it, and given this,
          - I see no better detection method
          - purge_first_log is not called that often
        */
        if (!rli->relay_log.is_open() ||
            (rli->relay_log.purge_first_log
             (rli,
              rli->get_group_relay_log_pos() == rli->get_event_relay_log_pos()
              && !strcmp(rli->get_group_relay_log_name(),
                         rli->get_event_relay_log_name()))))
        {
          errmsg = "Error purging processed logs";
          goto err;
        }
        DBUG_PRINT("info", ("next_event group master %s %lu  group relay %s %lu event %s %lu\n",
          rli->get_group_master_log_name(),
          (ulong) rli->get_group_master_log_pos(),
          rli->get_group_relay_log_name(),
          (ulong) rli->get_group_relay_log_pos(),
          rli->get_event_relay_log_name(),
          (ulong) rli->get_event_relay_log_pos()));
      }
      else
      {
        /*
          According to Sasha, the only time this code will ever be executed
          is if we are recovering from a bug.
        */
        if (rli->relay_log.find_next_log(&rli->linfo, true))
        {
          errmsg = "error switching to the next log";
          goto err;
        }
        rli->set_event_relay_log_pos(BIN_LOG_HEADER_SIZE);
        rli->set_event_relay_log_name(rli->linfo.log_file_name);
        /*
          We may update the worker here but this is not extremlly
          necessary. /Alfranio
        */
        rli->flush_info();
      }

      /* Reset the relay-log-change-notified status of  Slave Workers */
      if (rli->is_parallel_exec())
      {
        DBUG_PRINT("info", ("next_event: MTS group relay log changes to %s %lu\n",
                            rli->get_group_relay_log_name(),
                            (ulong) rli->get_group_relay_log_pos()));
        rli->reset_notified_relay_log_change();
      }

#ifdef EXTRA_DEBUG
        LogErr(INFORMATION_LEVEL,
               rli->relay_log.is_active(rli->linfo.log_file_name)
               ? ER_RPL_SLAVE_NEXT_LOG_IS_ACTIVE
               : ER_RPL_SLAVE_NEXT_LOG_IS_INACTIVE,
               rli->linfo.log_file_name);
#endif
      // open_binlog_file() will check the magic header
      if ((rli->cur_log_fd=open_binlog_file(cur_log,rli->linfo.log_file_name,
                                            &errmsg)) <0)
        goto err;
    }
    else
    {
      /*
        Read failed with a non-EOF error.
        TODO: come up with something better to handle this error
      */
      LogErr(ERROR_LEVEL, ER_RPL_SLAVE_SQL_THREAD_IO_ERROR_READING_EVENT,
             rli->get_for_channel_str(), my_errno(), cur_log->error);
      // set read position to the beginning of the event
      my_b_seek(cur_log,rli->get_event_relay_log_pos());
      /* otherwise, we have had a partial read */
      errmsg = "Aborting slave SQL thread because of partial event read";
      break;                                    // To end of function
    }
  }
  if (!errmsg)
  {
    LogErr(INFORMATION_LEVEL, ER_RPL_SLAVE_ERROR_READING_RELAY_LOG_EVENTS,
           rli->get_for_channel_str(), "slave SQL thread was killed");
    DBUG_RETURN(0);
  }

err:
  if (errmsg)
    LogErr(ERROR_LEVEL, ER_RPL_SLAVE_ERROR_READING_RELAY_LOG_EVENTS,
           rli->get_for_channel_str(), errmsg);
  DBUG_RETURN(0);
}

/*
  Rotate a relay log (this is used only by FLUSH LOGS; the automatic rotation
  because of size is simpler because when we do it we already have all relevant
  locks; here we don't, so this function is mainly taking locks).
  Returns nothing as we cannot catch any error (MYSQL_BIN_LOG::new_file()
  is void).
*/

int rotate_relay_log(Master_info* mi, bool log_master_fd, bool need_lock)
{
  DBUG_ENTER("rotate_relay_log");

  Relay_log_info* rli= mi->rli;

  if (need_lock)
    mysql_mutex_lock(rli->relay_log.get_log_lock());
  else
    mysql_mutex_assert_owner(rli->relay_log.get_log_lock());
  DBUG_EXECUTE_IF("crash_before_rotate_relaylog", DBUG_SUICIDE(););

  int error= 0;

  /*
     We need to test inited because otherwise, new_file() will attempt to lock
     LOCK_log, which may not be inited (if we're not a slave).
  */
  if (!rli->inited)
  {
    DBUG_PRINT("info", ("rli->inited == 0"));
    goto end;
  }

  /* If the relay log is closed, new_file() will do nothing. */
  if (log_master_fd)
    error= rli->relay_log.new_file_without_locking(mi->get_mi_description_event());
  else
    error= rli->relay_log.new_file_without_locking(NULL);
  if (error != 0)
    goto end;

  /*
    We harvest now, because otherwise BIN_LOG_HEADER_SIZE will not immediately
    be counted, so imagine a succession of FLUSH LOGS  and assume the slave
    threads are started:
    relay_log_space decreases by the size of the deleted relay log, but does
    not increase, so flush-after-flush we may become negative, which is wrong.
    Even if this will be corrected as soon as a query is replicated on the
    slave (because the I/O thread will then call harvest_bytes_written() which
    will harvest all these BIN_LOG_HEADER_SIZE we forgot), it may give strange
    output in SHOW SLAVE STATUS meanwhile. So we harvest now.
    If the log is closed, then this will just harvest the last writes, probably
    0 as they probably have been harvested.
  */
  rli->relay_log.harvest_bytes_written(&rli->log_space_total);
end:
  if (need_lock)
    mysql_mutex_unlock(rli->relay_log.get_log_lock());
  DBUG_RETURN(error);
}


/**
  flushes the relay logs of a replication channel.

  @param[in]         mi      Master_info corresponding to the
                             channel.
  @return
    @retval          true     fail
    @retval          false     ok.
*/
bool flush_relay_logs(Master_info *mi)
{
  DBUG_ENTER("flush_relay_logs");
  bool error= false;

  if (mi)
  {
    if (rotate_relay_log(mi))
      error= true;
  }
  DBUG_RETURN(error);
}


/**
   Entry point for FLUSH RELAYLOGS command or to flush relaylogs for
   the FLUSH LOGS command.
   FLUSH LOGS or FLUSH RELAYLOGS needs to flush the relaylogs of all
   the replciaiton channels in multisource replication.
   FLUSH RELAYLOGS FOR CHANNEL flushes only the relaylogs pertaining to
   a channel.

   @param[in]         thd              the client thread carrying the command.

   @return
     @retval           true                fail
     @retval           false              success
*/
bool flush_relay_logs_cmd(THD *thd)
{
  DBUG_ENTER("flush_relay_logs_cmd");
  Master_info *mi= 0;
  LEX *lex= thd->lex;
  bool error =false;

  channel_map.wrlock();

  /*
     lex->mi.channel is NULL, for FLUSH LOGS or when the client thread
     is not present. (See tmp_thd in  the caller).
     When channel is not provided, lex->mi.for_channel is false.
  */
  if (!lex->mi.channel || !lex->mi.for_channel)
  {
    for (mi_map::iterator it= channel_map.begin(); it!= channel_map.end(); it++)
    {
      mi= it->second;

      if ((error = flush_relay_logs(mi)))
        break;
    }
  }
  else
  {

    mi= channel_map.get_mi(lex->mi.channel);

    if (mi)
    {
      /*
        Disallow flush on Group Replication applier channel to avoid
        split transactions among relay log files due to DBA action.
      */
      if (channel_map.is_group_replication_channel_name(lex->mi.channel, true))
      {
        if (thd->system_thread == SYSTEM_THREAD_SLAVE_SQL ||
            thd->system_thread == SYSTEM_THREAD_SLAVE_WORKER)
        {
          /*
            Log warning on SQL or worker threads.
          */
          LogErr(WARNING_LEVEL, ER_SLAVE_CHANNEL_OPERATION_NOT_ALLOWED,
                 "FLUSH RELAY LOGS", lex->mi.channel);
        }
        else
        {
          /*
            Return error on client sessions.
          */
          error= true;
          my_error(ER_SLAVE_CHANNEL_OPERATION_NOT_ALLOWED,
                   MYF(0), "FLUSH RELAY LOGS", lex->mi.channel);
        }
      }
      else
        error= flush_relay_logs(mi);
    }
    else
    {
      if (thd->system_thread == SYSTEM_THREAD_SLAVE_SQL ||
          thd->system_thread == SYSTEM_THREAD_SLAVE_WORKER)
      {
        /*
          Log warning on SQL or worker threads.
        */
        LogErr(WARNING_LEVEL, ER_SLAVE_CHANNEL_DOES_NOT_EXIST,
               lex->mi.channel);
      }
      else
      {
        /*
          Return error on client sessions.
        */
        error= true;
        my_error(ER_SLAVE_CHANNEL_DOES_NOT_EXIST, MYF(0), lex->mi.channel);
      }
    }
  }

  channel_map.unlock();

  DBUG_RETURN(error);
}


/**
   Detects, based on master's version (as found in the relay log), if master
   has a certain bug.
   @param rli Relay_log_info which tells the master's version
   @param bug_id Number of the bug as found in bugs.mysql.com
   @param report bool report error message, default true

   @param pred Predicate function that will be called with @c param to
   check for the bug. If the function return @c true, the bug is present,
   otherwise, it is not.

   @param param  State passed to @c pred function.

   @return true if master has the bug, false if it does not.
*/
bool rpl_master_has_bug(const Relay_log_info *rli, uint bug_id, bool report,
                        bool (*pred)(const void *), const void *param)
{
  struct st_version_range_for_one_bug {
    uint        bug_id;
    const uchar introduced_in[3]; // first version with bug
    const uchar fixed_in[3];      // first version with fix
  };
  static struct st_version_range_for_one_bug versions_for_all_bugs[]=
  {
    {24432, { 5, 0, 24 }, { 5, 0, 38 } },
    {24432, { 5, 1, 12 }, { 5, 1, 17 } },
    {33029, { 5, 0,  0 }, { 5, 0, 58 } },
    {33029, { 5, 1,  0 }, { 5, 1, 12 } },
    {37426, { 5, 1,  0 }, { 5, 1, 26 } },
  };
  const uchar *master_ver=
    rli->get_rli_description_event()->server_version_split;

  DBUG_ASSERT(sizeof(rli->get_rli_description_event()->server_version_split) == 3);

  for (uint i= 0;
       i < sizeof(versions_for_all_bugs)/sizeof(*versions_for_all_bugs);i++)
  {
    const uchar *introduced_in= versions_for_all_bugs[i].introduced_in,
      *fixed_in= versions_for_all_bugs[i].fixed_in;
    if ((versions_for_all_bugs[i].bug_id == bug_id) &&
        (memcmp(introduced_in, master_ver, 3) <= 0) &&
        (memcmp(fixed_in,      master_ver, 3) >  0) &&
        (pred == NULL || (*pred)(param)))
    {
      if (!report)
	return true;
      // a short message for SHOW SLAVE STATUS (message length constraints)
      my_printf_error(ER_UNKNOWN_ERROR, "master may suffer from"
                      " http://bugs.mysql.com/bug.php?id=%u"
                      " so slave stops; check error log on slave"
                      " for more info", MYF(0), bug_id);
      // a verbose message for the error log
      enum loglevel report_level= INFORMATION_LEVEL; if (!ignored_error_code(ER_UNKNOWN_ERROR)) {
        report_level= ERROR_LEVEL;
        current_thd->is_slave_error= 1;
      }
      /*
        In case of ignored errors report warnings only if
        log_error_verbosity > 2.
      */
      else if (log_error_verbosity > 2)
        report_level= WARNING_LEVEL;

      if (report_level != INFORMATION_LEVEL)
        rli->report(report_level, ER_UNKNOWN_ERROR,
                    "According to the master's version ('%s'),"
                    " it is probable that master suffers from this bug:"
                    " http://bugs.mysql.com/bug.php?id=%u"
                    " and thus replicating the current binary log event"
                    " may make the slave's data become different from the"
                    " master's data."
                    " To take no risk, slave refuses to replicate"
                    " this event and stops."
                    " We recommend that all updates be stopped on the"
                    " master and slave, that the data of both be"
                    " manually synchronized,"
                    " that master's binary logs be deleted,"
                    " that master be upgraded to a version at least"
                    " equal to '%d.%d.%d'. Then replication can be"
                    " restarted.",
                    rli->get_rli_description_event()->server_version,
                    bug_id,
                    fixed_in[0], fixed_in[1], fixed_in[2]);
      return true;
    }
  }
  return false;
}

/**
   BUG#33029, For all 5.0 up to 5.0.58 exclusive, and 5.1 up to 5.1.12
   exclusive, if one statement in a SP generated AUTO_INCREMENT value
   by the top statement, all statements after it would be considered
   generated AUTO_INCREMENT value by the top statement, and a
   erroneous INSERT_ID value might be associated with these statement,
   which could cause duplicate entry error and stop the slave.

   Detect buggy master to work around.
 */
bool rpl_master_erroneous_autoinc(THD *thd)
{
  if (thd->rli_slave && thd->rli_slave->info_thd == thd)
  {
    Relay_log_info *c_rli= thd->rli_slave->get_c_rli();

    DBUG_EXECUTE_IF("simulate_bug33029", return true;);
    return rpl_master_has_bug(c_rli, 33029, false, NULL, NULL);
  }
  return false;
}

/**
  a copy of active_mi->rli->slave_skip_counter, for showing in SHOW GLOBAL VARIABLES,
  INFORMATION_SCHEMA.GLOBAL_VARIABLES and @@sql_slave_skip_counter without
  taking all the mutexes needed to access active_mi->rli->slave_skip_counter
  properly.
*/
uint sql_slave_skip_counter;

/**
   Executes a START SLAVE statement.

  @param thd                 Pointer to THD object for the client thread
                             executing the statement.

   @param connection_param   Connection parameters for starting threads

   @param master_param       Master parameters used for starting threads

   @param thread_mask_input  The thread mask that identifies which threads to
                             start. If 0 is passed (start no thread) then this
                             parameter is ignored and all stopped threads are
                             started

   @param mi                 Pointer to Master_info object for the slave's IO
                             thread.

   @param set_mts_settings   If true, the channel uses the server MTS
                             configured settings when starting the applier
                             thread.

   @retval false success
   @retval true error
*/
bool start_slave(THD* thd,
                 LEX_SLAVE_CONNECTION* connection_param,
                 LEX_MASTER_INFO* master_param,
                 int thread_mask_input,
                 Master_info* mi,
                 bool set_mts_settings)
{
  bool is_error= false;
  int thread_mask;

  DBUG_ENTER("start_slave(THD, lex, lex, int, Master_info, bool");

  /*
    START SLAVE command should ignore 'read-only' and 'super_read_only'
    options so that it can update 'mysql.slave_master_info' and
    'mysql.slave_relay_log_info' replication repository tables.
  */
  thd->set_skip_readonly_check();
  Security_context *sctx= thd->security_context();
  if (!sctx->check_access(SUPER_ACL) &&
      !sctx->has_global_grant(STRING_WITH_LEN("REPLICATION_SLAVE_ADMIN")).first)
  {
    my_error(ER_SPECIFIC_ACCESS_DENIED_ERROR, MYF(0),
             "SUPER or REPLICATION_SLAVE_ADMIN");
    DBUG_RETURN(1);
  }

  mi->channel_wrlock();

  if (connection_param->user ||
      connection_param->password)
  {
#if defined(HAVE_OPENSSL)
    if (!thd->get_protocol()->get_ssl())
      push_warning(thd, Sql_condition::SL_NOTE,
                   ER_INSECURE_PLAIN_TEXT,
                   ER_THD(thd, ER_INSECURE_PLAIN_TEXT));
#endif
#if !defined(HAVE_OPENSSL)
    push_warning(thd, Sql_condition::SL_NOTE,
                 ER_INSECURE_PLAIN_TEXT,
                 ER_THD(thd, ER_INSECURE_PLAIN_TEXT));
#endif
  }

  lock_slave_threads(mi);  // this allows us to cleanly read slave_running
  // Get a mask of _stopped_ threads
  init_thread_mask(&thread_mask,mi,1 /* inverse */);
  /*
    Below we will start all stopped threads.  But if the user wants to
    start only one thread, do as if the other thread was running (as we
    don't wan't to touch the other thread), so set the bit to 0 for the
    other thread
  */
  if (thread_mask_input)
  {
    thread_mask&= thread_mask_input;
  }
  if (thread_mask) //some threads are stopped, start them
  {
    if (load_mi_and_rli_from_repositories(mi, false, thread_mask))
    {
      is_error= true;
      my_error(ER_MASTER_INFO, MYF(0));
    }
    else if (*mi->host || !(thread_mask & SLAVE_IO))
    {
      /*
        If we will start IO thread we need to take care of possible
        options provided through the START SLAVE if there is any.
      */
      if (thread_mask & SLAVE_IO)
      {
        if (connection_param->user)
        {
          mi->set_start_user_configured(true);
          mi->set_user(connection_param->user);
        }
        if (connection_param->password)
        {
          mi->set_start_user_configured(true);
          mi->set_password(connection_param->password);
        }
        if (connection_param->plugin_auth)
          mi->set_plugin_auth(connection_param->plugin_auth);
        if (connection_param->plugin_dir)
          mi->set_plugin_dir(connection_param->plugin_dir);
      }

      /*
        If we will start SQL thread we will care about UNTIL options If
        not and they are specified we will ignore them and warn user
        about this fact.
      */
      if (thread_mask & SLAVE_SQL)
      {
        /*
          sql_slave_skip_counter only effects the applier thread which is
          first started. So after sql_slave_skip_counter is copied to
          rli->slave_skip_counter, it is reset to 0.
        */
        mysql_mutex_lock(&LOCK_sql_slave_skip_counter);
        mi->rli->slave_skip_counter= sql_slave_skip_counter;
        sql_slave_skip_counter= 0;
        mysql_mutex_unlock(&LOCK_sql_slave_skip_counter);
        /*
          To cache the MTS system var values and used them in the following
          runtime. The system vars can change meanwhile but having no other
          effects.
          It also allows the per channel definition of this variables.
        */
        if (set_mts_settings)
        {
          mi->rli->opt_slave_parallel_workers= opt_mts_slave_parallel_workers;
          if (mts_parallel_option == MTS_PARALLEL_TYPE_DB_NAME)
            mi->rli->channel_mts_submode = MTS_PARALLEL_TYPE_DB_NAME;
          else
            mi->rli->channel_mts_submode = MTS_PARALLEL_TYPE_LOGICAL_CLOCK;

#ifndef DBUG_OFF
        if (!DBUG_EVALUATE_IF("check_slave_debug_group", 1, 0))
#endif
          mi->rli->checkpoint_group= opt_mts_checkpoint_group;
        }

        int slave_errno= mi->rli->init_until_option(thd, master_param);
        if (slave_errno)
        {
          my_error(slave_errno, MYF(0));
          is_error= true;
        }

        if (!is_error)
          is_error= check_slave_sql_config_conflict(mi->rli);
      }
      else if (master_param->pos || master_param->relay_log_pos || master_param->gtid)
        push_warning(thd, Sql_condition::SL_NOTE, ER_UNTIL_COND_IGNORED,
                     ER_THD(thd, ER_UNTIL_COND_IGNORED));

      if (!is_error)
        is_error= start_slave_threads(false/*need_lock_slave=false*/,
                                      true/*wait_for_start=true*/,
                                      mi, thread_mask);
    }
    else
    {
      is_error= true;
      my_error(ER_BAD_SLAVE, MYF(0));
    }
  }
  else
  {
    /* no error if all threads are already started, only a warning */
    push_warning_printf(thd, Sql_condition::SL_NOTE,
                        ER_SLAVE_CHANNEL_WAS_RUNNING,
                        ER_THD(thd, ER_SLAVE_CHANNEL_WAS_RUNNING),
                        mi->get_channel());
  }

  /*
    Clean up start information if there was an attempt to start
    the IO thread to avoid any security issue.
  */
  if (is_error && (thread_mask & SLAVE_IO) == SLAVE_IO)
    mi->reset_start_info();

  unlock_slave_threads(mi);

  mi->channel_unlock();

  DBUG_RETURN(is_error);
}


/**
  Execute a STOP SLAVE statement.

  @param thd              Pointer to THD object for the client thread executing
                          the statement.

  @param mi               Pointer to Master_info object for the slave's IO
                          thread.

  @param net_report       If true, saves the exit status into Diagnostics_area.

  @param for_one_channel  If the method is being invoked only for one channel

  @param push_temp_tables_warning  If it should push a "have temp tables
                                   warning" once having open temp tables. This
                                   avoids multiple warnings when there is more
                                   than one channel with open temp tables.
                                   This parameter can be removed when the
                                   warning is issued with per-channel
                                   information.

  @retval 0 success
  @retval 1 error
*/
int stop_slave(THD* thd, Master_info* mi, bool net_report, bool for_one_channel,
               bool* push_temp_tables_warning)
{
  DBUG_ENTER("stop_slave(THD, Master_info, bool, bool");

  int slave_errno;
  if (!thd)
    thd = current_thd;

  /*
    STOP SLAVE command should ignore 'read-only' and 'super_read_only'
    options so that it can update 'mysql.slave_master_info' and
    'mysql.slave_relay_log_info' replication repository tables.
  */
  thd->set_skip_readonly_check();

  Security_context *sctx= thd->security_context();
  if (!sctx->check_access(SUPER_ACL) &&
      !sctx->has_global_grant(STRING_WITH_LEN("REPLICATION_SLAVE_ADMIN")).first)
  {
    my_error(ER_SPECIFIC_ACCESS_DENIED_ERROR, MYF(0),
             "SUPER or REPLICATION_SLAVE_ADMIN");
    DBUG_RETURN(1);
  }

  mi->channel_wrlock();

  THD_STAGE_INFO(thd, stage_killing_slave);
  int thread_mask;
  lock_slave_threads(mi);

  DBUG_EXECUTE_IF("simulate_hold_run_locks_on_stop_slave",
                  my_sleep(10000000););

  // Get a mask of _running_ threads
  init_thread_mask(&thread_mask,mi,0 /* not inverse*/);

  /*
    Below we will stop all running threads.
    But if the user wants to stop only one thread, do as if the other thread
    was stopped (as we don't wan't to touch the other thread), so set the
    bit to 0 for the other thread
  */
  if (thd->lex->slave_thd_opt)
    thread_mask &= thd->lex->slave_thd_opt;

  if (thread_mask)
  {
    slave_errno= terminate_slave_threads(mi,thread_mask,
                                         rpl_stop_slave_timeout,
                                         false/*need_lock_term=false*/);
  }
  else
  {
    //no error if both threads are already stopped, only a warning
    slave_errno= 0;
    push_warning_printf(thd, Sql_condition::SL_NOTE,
                        ER_SLAVE_CHANNEL_WAS_NOT_RUNNING,
                        ER_THD(thd, ER_SLAVE_CHANNEL_WAS_NOT_RUNNING),
                        mi->get_channel());
  }

  /*
    If the slave has open temp tables and there is a following CHANGE MASTER
    there is a possibility that the temporary tables are left open forever.
    Though we dont restrict failover here, we do warn users. In future, we
    should have a command to delete open temp tables the slave has replicated.
    See WL#7441 regarding this command.
  */

  if (mi->rli->atomic_channel_open_temp_tables &&
      *push_temp_tables_warning)
  {
    push_warning(thd, Sql_condition::SL_WARNING,
                 ER_WARN_OPEN_TEMP_TABLES_MUST_BE_ZERO,
                 ER_THD(thd, ER_WARN_OPEN_TEMP_TABLES_MUST_BE_ZERO));
    *push_temp_tables_warning= false;
  }

  unlock_slave_threads(mi);

  mi->channel_unlock();

  if (slave_errno)
  {
    if ((slave_errno == ER_STOP_SLAVE_SQL_THREAD_TIMEOUT) ||
        (slave_errno == ER_STOP_SLAVE_IO_THREAD_TIMEOUT))
    {
      push_warning(thd, Sql_condition::SL_NOTE, slave_errno,
                   ER_THD(thd, slave_errno));

      /*
        If new slave_errno is added in the if() condition above then make sure
        that there are no % in the error message or change the logging API
        to use verbatim() to avoid % substitutions.
      */
      LogErr(WARNING_LEVEL, slave_errno);
    }
    if (net_report)
      my_error(slave_errno, MYF(0));
    DBUG_RETURN(1);
  }
  else if (net_report && for_one_channel)
    my_ok(thd);

  DBUG_RETURN(0);
}

/**
  Execute a RESET SLAVE (for all channels), used in Multisource replication.
  If resetting of a particular channel fails, it exits out.

  @param[in]  thd  THD object of the client.

  @retval     0    success
  @retval     1    error
 */

int reset_slave(THD *thd)
{
  DBUG_ENTER("reset_slave(THD)");

  channel_map.assert_some_wrlock();

  Master_info *mi= 0;
  int result= 0;
  mi_map::iterator it;
  if (thd->lex->reset_slave_info.all)
  {
    /* First do reset_slave for default channel */
    mi= channel_map.get_default_channel_mi();
    if (mi && reset_slave(thd, mi, thd->lex->reset_slave_info.all))
      DBUG_RETURN(1);
    /* Do while iteration for rest of the channels */
    it= channel_map.begin();
    while (it != channel_map.end())
    {
      if (!it->first.compare(channel_map.get_default_channel()))
      {
        it++;
        continue;
      }
      mi= it->second;
      DBUG_ASSERT(mi);
      if ((result= reset_slave(thd, mi, thd->lex->reset_slave_info.all)))
        break;
      it= channel_map.begin();
    }
  }
  else
  {
    it= channel_map.begin();
    while (it != channel_map.end())
    {
      mi= it->second;
      DBUG_ASSERT(mi);
      if ((result= reset_slave(thd, mi, thd->lex->reset_slave_info.all)))
        break;
      it++;
    }
  }
  DBUG_RETURN(result);

}


/**
  Execute a RESET SLAVE statement.
  Locks slave threads and unlocks the slave threads after executing
  reset slave.

  @param thd        Pointer to THD object of the client thread executing the
                    statement.

  @param mi         Pointer to Master_info object for the slave.

  @param reset_all  Do a full reset or only clean master info structures

  @retval 0   success
  @retval !=0 error
*/
int reset_slave(THD *thd, Master_info* mi, bool reset_all)
{
  int thread_mask= 0, error= 0;
  const char* errmsg= "Unknown error occured while reseting slave";
  DBUG_ENTER("reset_slave");

  bool no_init_after_delete= false;

  /*
    RESET SLAVE command should ignore 'read-only' and 'super_read_only'
    options so that it can update 'mysql.slave_master_info' and
    'mysql.slave_relay_log_info' replication repository tables.
  */
  thd->set_skip_readonly_check();
  mi->channel_wrlock();

  lock_slave_threads(mi);
  init_thread_mask(&thread_mask,mi,0 /* not inverse */);
  if (thread_mask) // We refuse if any slave thread is running
  {
    my_error(ER_SLAVE_CHANNEL_MUST_STOP, MYF(0), mi->get_channel());
    error=ER_SLAVE_CHANNEL_MUST_STOP;
    unlock_slave_threads(mi);
    mi->channel_unlock();
    goto err;
  }

  ha_reset_slave(thd);


  // delete relay logs, clear relay log coordinates

  /*
     For named channels, we have to delete the index and log files
     and not init them
  */
  if (strcmp(mi->get_channel(), channel_map.get_default_channel()))
    no_init_after_delete= true;

  if ((error= mi->rli->purge_relay_logs(thd,
                                        1 /* just reset */,
                                        &errmsg,
                                        no_init_after_delete)))
  {
    my_error(ER_RELAY_LOG_FAIL, MYF(0), errmsg);
    error= ER_RELAY_LOG_FAIL;
    unlock_slave_threads(mi);
    mi->channel_unlock();
    goto err;
  }

  /* Clear master's log coordinates and associated information */
  DBUG_ASSERT(!mi->rli || !mi->rli->slave_running); // none writes in rli table
  if (remove_info(mi))
  {
    error= ER_UNKNOWN_ERROR;
    my_error(ER_UNKNOWN_ERROR, MYF(0));
    unlock_slave_threads(mi);
    mi->channel_unlock();
    goto err;
  }
  if (!reset_all)
    mi->init_master_log_pos();

  unlock_slave_threads(mi);

  (void) RUN_HOOK(binlog_relay_io, after_reset_slave, (thd, mi));

  /*
     RESET SLAVE ALL deletes the channels(except default channel), so their mi
     and rli objects are removed. For default channel, its mi and rli are
     deleted and recreated to keep in clear status.
  */
  if (reset_all)
  {
    bool is_default= !strcmp(mi->get_channel(), channel_map.get_default_channel());

    channel_map.delete_mi(mi->get_channel());

    if (is_default)
    {
      if (!Rpl_info_factory::create_mi_and_rli_objects(opt_mi_repository_id,
                                                       opt_rli_repository_id,
                                                       channel_map.get_default_channel(),
                                                       true,
                                                       &channel_map))
      {
        error= ER_MASTER_INFO;
        my_message(ER_MASTER_INFO, ER_THD(thd, ER_MASTER_INFO), MYF(0));
      }
    }
  }
  else
  {
    mi->channel_unlock();
  }

err:
  DBUG_RETURN(error);
}


/**
  Entry function for RESET SLAVE command. Function either resets
  the slave for all channels or for a single channel.
  When RESET SLAVE ALL is given, the slave_info_objects (mi, rli & workers)
  are destroyed.

  @param[in]           thd          the client thread with the command.

  @return
    @retval            false            OK
    @retval            true            not OK
*/
bool reset_slave_cmd(THD *thd)
{
  DBUG_ENTER("reset_slave_cmd");

  Master_info *mi;
  LEX *lex= thd->lex;
  bool res= true;  // default, an error

  channel_map.wrlock();

  if (!is_slave_configured())
  {
    my_error(ER_SLAVE_CONFIGURATION, MYF(0));
    channel_map.unlock();
    DBUG_RETURN(res= true);
  }

  if (!lex->mi.for_channel)
    res= reset_slave(thd);
  else
  {
    mi= channel_map.get_mi(lex->mi.channel);
    /*
      If the channel being used is a group replication channel and
      group_replication is still running we need to disable RESET SLAVE [ALL]
      command.
    */
    if (mi && channel_map.is_group_replication_channel_name(mi->get_channel(), true)
        && is_group_replication_running())
    {
      my_error(ER_SLAVE_CHANNEL_OPERATION_NOT_ALLOWED, MYF(0),
               "RESET SLAVE [ALL] FOR CHANNEL", mi->get_channel());
      channel_map.unlock();
      DBUG_RETURN(true);
    }

    if (mi)
      res= reset_slave(thd, mi, thd->lex->reset_slave_info.all);
    else if (strcmp(channel_map.get_default_channel(), lex->mi.channel))
      my_error(ER_SLAVE_CHANNEL_DOES_NOT_EXIST, MYF(0), lex->mi.channel);
  }

  channel_map.unlock();

  DBUG_RETURN(res);
}


/**
   This function checks if the given CHANGE MASTER command has any receive
   option being set or changed.

   - used in change_master().

  @param  lex_mi structure that holds all change master options given on the
          change master command.

  @retval false No change master receive option.
  @retval true  At least one receive option was there.
*/

static bool have_change_master_receive_option(const LEX_MASTER_INFO* lex_mi)
{
  bool have_receive_option= false;

  DBUG_ENTER("have_change_master_receive_option");

  /* Check if *at least one* receive option is given on change master command*/
  if (lex_mi->host ||
      lex_mi->user ||
      lex_mi->password ||
      lex_mi->log_file_name ||
      lex_mi->pos ||
      lex_mi->bind_addr ||
      lex_mi->port ||
      lex_mi->connect_retry ||
      lex_mi->server_id ||
      lex_mi->ssl != LEX_MASTER_INFO::LEX_MI_UNCHANGED ||
      lex_mi->ssl_verify_server_cert != LEX_MASTER_INFO::LEX_MI_UNCHANGED ||
      lex_mi->heartbeat_opt != LEX_MASTER_INFO::LEX_MI_UNCHANGED ||
      lex_mi->retry_count_opt !=  LEX_MASTER_INFO::LEX_MI_UNCHANGED ||
      lex_mi->ssl_key ||
      lex_mi->ssl_cert ||
      lex_mi->ssl_ca ||
      lex_mi->ssl_capath ||
      lex_mi->tls_version ||
      lex_mi->ssl_cipher ||
      lex_mi->ssl_crl ||
      lex_mi->ssl_crlpath ||
      lex_mi->repl_ignore_server_ids_opt == LEX_MASTER_INFO::LEX_MI_ENABLE)
    have_receive_option= true;

  DBUG_RETURN(have_receive_option);
}

/**
   This function checks if the given CHANGE MASTER command has any execute
   option being set or changed.

   - used in change_master().

  @param  lex_mi structure that holds all change master options given on the
          change master command.

  @param[out] need_relay_log_purge
              - If relay_log_file/relay_log_pos options are used,
                we wont delete relaylogs. We set this boolean flag to false.
              - If relay_log_file/relay_log_pos options are NOT used,
                we return the boolean flag UNCHANGED.
              - Used in change_receive_options() and change_master().

  @retval false No change master execute option.
  @retval true  At least one execute option was there.
*/

static bool have_change_master_execute_option(const LEX_MASTER_INFO* lex_mi,
                                              bool* need_relay_log_purge )
{
  bool have_execute_option= false;

  DBUG_ENTER("have_change_master_execute_option");

  /* Check if *at least one* execute option is given on change master command*/
  if (lex_mi->relay_log_name ||
      lex_mi->relay_log_pos ||
      lex_mi->sql_delay != -1)
    have_execute_option= true;

  if (lex_mi->relay_log_name || lex_mi->relay_log_pos)
    *need_relay_log_purge= false;

  DBUG_RETURN(have_execute_option);
}

/**
   This function is called if the change master command had at least one
   receive option. This function then sets or alters the receive option(s)
   given in the command. The execute options are handled in the function
   change_execute_options()

   - used in change_master().
   - Receiver threads should be stopped when this function is called.

  @param thd    Pointer to THD object for the client thread executing the
                statement.

  @param lex_mi structure that holds all change master options given on the
                change master command.
                Coming from the an executing statement or set directly this
                shall contain connection settings like hostname, user, password
                and other settings like the number of connection retries.

  @param mi     Pointer to Master_info object belonging to the slave's IO
                thread.

  @retval 0    no error i.e., success.
  @retval !=0  error.
*/

static int change_receive_options(THD* thd, LEX_MASTER_INFO* lex_mi,
                                  Master_info* mi)
{
  int ret= 0; /* return value. Set if there is an error. */

  DBUG_ENTER("change_receive_options");

  /*
    If the user specified host or port without binlog or position,
    reset binlog's name to FIRST and position to 4.
  */

  if ((lex_mi->host && strcmp(lex_mi->host, mi->host)) ||
      (lex_mi->port && lex_mi->port != mi->port))
  {
    /*
      This is necessary because the primary key, i.e. host or port, has
      changed.

      The repository does not support direct changes on the primary key,
      so the row is dropped and re-inserted with a new primary key. If we
      don't do that, the master info repository we will end up with several
      rows.
    */
    if (mi->clean_info())
    {
      ret= 1;
      goto err;
    }
    mi->master_uuid[0]= 0;
    mi->master_id= 0;
  }

  if ((lex_mi->host || lex_mi->port) && !lex_mi->log_file_name && !lex_mi->pos)
  {
    char *var_master_log_name= NULL;
    var_master_log_name= const_cast<char*>(mi->get_master_log_name());
    var_master_log_name[0]= '\0';
    mi->set_master_log_pos(BIN_LOG_HEADER_SIZE);
  }

  if (lex_mi->log_file_name)
    mi->set_master_log_name(lex_mi->log_file_name);
  if (lex_mi->pos)
  {
    mi->set_master_log_pos(lex_mi->pos);
  }

  if (lex_mi->log_file_name && !lex_mi->pos)
    push_warning(thd, Sql_condition::SL_WARNING,
                 ER_WARN_ONLY_MASTER_LOG_FILE_NO_POS,
                 ER_THD(thd, ER_WARN_ONLY_MASTER_LOG_FILE_NO_POS));

  DBUG_PRINT("info", ("master_log_pos: %lu", (ulong) mi->get_master_log_pos()));

  if (lex_mi->user || lex_mi->password)
  {
#if defined(HAVE_OPENSSL)
    if (!thd->get_protocol()->get_ssl())
      push_warning(thd, Sql_condition::SL_NOTE,
                   ER_INSECURE_PLAIN_TEXT,
                   ER_THD(thd, ER_INSECURE_PLAIN_TEXT));
#endif
#if !defined(HAVE_OPENSSL)
    push_warning(thd, Sql_condition::SL_NOTE,
                 ER_INSECURE_PLAIN_TEXT,
                 ER_THD(thd, ER_INSECURE_PLAIN_TEXT));
#endif
    push_warning(thd, Sql_condition::SL_NOTE,
                 ER_INSECURE_CHANGE_MASTER,
                 ER_THD(thd, ER_INSECURE_CHANGE_MASTER));
  }

  if (lex_mi->user)
    mi->set_user(lex_mi->user);
  if (lex_mi->password)
    mi->set_password(lex_mi->password);
  if (lex_mi->host)
    strmake(mi->host, lex_mi->host, sizeof(mi->host)-1);
  if (lex_mi->bind_addr)
    strmake(mi->bind_addr, lex_mi->bind_addr, sizeof(mi->bind_addr)-1);
  /*
    Setting channel's port number explicitly to '0' should be allowed.
    Eg: 'group_replication_recovery' channel (*after recovery is done*)
    or 'group_replication_applier' channel wants to set the port number
    to '0' as there is no actual network usage on these channels.
  */
  if (lex_mi->port || lex_mi->port_opt == LEX_MASTER_INFO::LEX_MI_ENABLE)
    mi->port = lex_mi->port;
  if (lex_mi->connect_retry)
    mi->connect_retry = lex_mi->connect_retry;
  if (lex_mi->retry_count_opt !=  LEX_MASTER_INFO::LEX_MI_UNCHANGED)
    mi->retry_count = lex_mi->retry_count;

  if (lex_mi->heartbeat_opt != LEX_MASTER_INFO::LEX_MI_UNCHANGED)
    mi->heartbeat_period = lex_mi->heartbeat_period;
  else if (lex_mi->host || lex_mi->port)
  {
    /*
      If the user specified host or port or both without heartbeat_period,
      we use default value for heartbeat_period. By default, We want to always
      have heartbeat enabled when we switch master unless
      master_heartbeat_period is explicitly set to zero (heartbeat disabled).

      Here is the default value for heartbeat period if CHANGE MASTER did not
      specify it.  (no data loss in conversion as hb period has a max)
    */
    mi->heartbeat_period= min<float>(SLAVE_MAX_HEARTBEAT_PERIOD,
                                     (slave_net_timeout/2.0f));
    DBUG_ASSERT(mi->heartbeat_period > (float) 0.001
                || mi->heartbeat_period == 0);

    // counter is cleared if master is CHANGED.
    mi->received_heartbeats= 0;
    // clear timestamp of last heartbeat as well.
    mi->last_heartbeat= 0;
  }

  /*
    reset the last time server_id list if the current CHANGE MASTER
    is mentioning IGNORE_SERVER_IDS= (...)
  */
  if (lex_mi->repl_ignore_server_ids_opt == LEX_MASTER_INFO::LEX_MI_ENABLE)
    mi->ignore_server_ids->dynamic_ids.clear();
  for (size_t i= 0; i < lex_mi->repl_ignore_server_ids.size(); i++)
  {
    ulong s_id= lex_mi->repl_ignore_server_ids[i];
    if (s_id == ::server_id && replicate_same_server_id)
    {
      ret= ER_SLAVE_IGNORE_SERVER_IDS;
      my_error(ER_SLAVE_IGNORE_SERVER_IDS, MYF(0), static_cast<int>(s_id));
      goto err;
    }
    else
    {
      // Keep the array sorted, ignore duplicates.
      mi->ignore_server_ids->dynamic_ids.insert_unique(s_id);
    }
  }

  if (lex_mi->ssl != LEX_MASTER_INFO::LEX_MI_UNCHANGED)
    mi->ssl= (lex_mi->ssl == LEX_MASTER_INFO::LEX_MI_ENABLE);

  if (lex_mi->ssl_verify_server_cert != LEX_MASTER_INFO::LEX_MI_UNCHANGED)
    mi->ssl_verify_server_cert=
      (lex_mi->ssl_verify_server_cert == LEX_MASTER_INFO::LEX_MI_ENABLE);

  if (lex_mi->ssl_ca)
    strmake(mi->ssl_ca, lex_mi->ssl_ca, sizeof(mi->ssl_ca)-1);
  if (lex_mi->ssl_capath)
    strmake(mi->ssl_capath, lex_mi->ssl_capath, sizeof(mi->ssl_capath)-1);
  if (lex_mi->tls_version)
    strmake(mi->tls_version, lex_mi->tls_version, sizeof(mi->tls_version)-1);
  if (lex_mi->ssl_cert)
    strmake(mi->ssl_cert, lex_mi->ssl_cert, sizeof(mi->ssl_cert)-1);
  if (lex_mi->ssl_cipher)
    strmake(mi->ssl_cipher, lex_mi->ssl_cipher, sizeof(mi->ssl_cipher)-1);
  if (lex_mi->ssl_key)
    strmake(mi->ssl_key, lex_mi->ssl_key, sizeof(mi->ssl_key)-1);
  if (lex_mi->ssl_crl)
    strmake(mi->ssl_crl, lex_mi->ssl_crl, sizeof(mi->ssl_crl)-1);
  if (lex_mi->ssl_crlpath)
    strmake(mi->ssl_crlpath, lex_mi->ssl_crlpath, sizeof(mi->ssl_crlpath)-1);
#ifndef HAVE_OPENSSL
  if (lex_mi->ssl || lex_mi->ssl_ca || lex_mi->ssl_capath ||
      lex_mi->ssl_cert || lex_mi->ssl_cipher || lex_mi->ssl_key ||
      lex_mi->ssl_verify_server_cert || lex_mi->ssl_crl || lex_mi->ssl_crlpath || lex_mi->tls_version)
    push_warning(thd, Sql_condition::SL_NOTE,
                 ER_SLAVE_IGNORED_SSL_PARAMS, ER_THD(thd, ER_SLAVE_IGNORED_SSL_PARAMS));
#endif

err:
  DBUG_RETURN(ret);
}

/**
   This function is called if the change master command had at least one
   execute option. This function then sets or alters the execute option(s)
   given in the command. The receive options are handled in the function
   change_receive_options()

   - used in change_master().
   - Execute threads should be stopped before this function is called.

  @param lex_mi structure that holds all change master options given on the
                change master command.

  @param mi     Pointer to Master_info object belonging to the slave's IO
                thread.
*/

static void change_execute_options(LEX_MASTER_INFO* lex_mi, Master_info* mi)
{
  DBUG_ENTER("change_execute_options");

  if (lex_mi->relay_log_name)
  {
    char relay_log_name[FN_REFLEN];
    mi->rli->relay_log.make_log_name(relay_log_name, lex_mi->relay_log_name);
    mi->rli->set_group_relay_log_name(relay_log_name);
    mi->rli->set_event_relay_log_name(relay_log_name);
    mi->rli->is_group_master_log_pos_invalid= true;
  }

  if (lex_mi->relay_log_pos)
  {
    mi->rli->set_group_relay_log_pos(lex_mi->relay_log_pos);
    mi->rli->set_event_relay_log_pos(lex_mi->relay_log_pos);
    mi->rli->is_group_master_log_pos_invalid= true;
  }

  if (lex_mi->sql_delay != -1)
    mi->rli->set_sql_delay(lex_mi->sql_delay);

  DBUG_VOID_RETURN;
}

/**
  This function shall issue a deprecation warning if
  there are server ids tokenized from the CHANGE MASTER
  TO command while @@global.gtid_mode=ON.
 */
static void
issue_deprecation_warnings_for_channel(THD *thd)
{
  LEX_MASTER_INFO *lex_mi= &thd->lex->mi;

  /*
    Deprecation of GTID_MODE + IGNORE_SERVER_IDS

    Generate deprecation warning when user executes CHANGE
    MASTER TO IGNORE_SERVER_IDS if GTID_MODE=ON.
  */
  enum_gtid_mode gtid_mode=
    get_gtid_mode(GTID_MODE_LOCK_CHANNEL_MAP);
  if (lex_mi->repl_ignore_server_ids.size() > 0 &&
      gtid_mode == GTID_MODE_ON)
  {
    push_warning_printf(thd, Sql_condition::SL_WARNING,
                        ER_WARN_DEPRECATED_SYNTAX,
                        ER_THD(thd, ER_WARN_DEPRECATED_SYNTAX_NO_REPLACEMENT),
                        "CHANGE MASTER TO ... IGNORE_SERVER_IDS='...' "
                        "(when @@GLOBAL.GTID_MODE = ON)", "");
  }
}

/**
  Execute a CHANGE MASTER statement.

  Apart from changing the receive/execute configurations/positions,
  this function also does the following:
  - May leave replicated open temporary table after warning.
  - Purges relay logs if no threads running and no relay log file/pos options.
  - Delete worker info in mysql.slave_worker_info table if applier not running.

  @param thd            Pointer to THD object for the client thread executing
                        the statement.

  @param mi             Pointer to Master_info object belonging to the slave's
                        IO thread.

  @param lex_mi         Lex information with master connection data.
                        Coming from the an executing statement or set directly
                        this shall contain connection settings like hostname,
                        user, password and other settings like the number of
                        connection retries.

  @param preserve_logs  If the decision of purging the logs should be always be
                        false even if no relay log name/position is given to
                        the method. The preserve_logs parameter will not be
                        respected when the relay log info repository is not
                        initialized.

  @retval 0   success
  @retval !=0 error
*/
int change_master(THD* thd, Master_info* mi, LEX_MASTER_INFO* lex_mi,
                  bool preserve_logs)
{
  int error= 0;

  /* Do we have at least one receive related (IO thread) option? */
  bool have_receive_option= false;
  /* Do we have at least one execute related (SQL/coord/worker) option? */
  bool have_execute_option= false;
  /* If there are no mts gaps, we delete the rows in this table. */
  bool mts_remove_worker_info= false;
  /* used as a bit mask to indicate running slave threads. */
  int thread_mask;
  /*
    Relay logs are purged only if both receive and execute threads are
    stopped before executing CHANGE MASTER and relay_log_file/relay_log_pos
    options are not used.
  */
  bool need_relay_log_purge= 1;

  /*
    We want to save the old receive configurations so that we can use them to
    print the changes in these configurations (from-to form). This is used in
    LogErr() later.
  */
  char saved_host[HOSTNAME_LENGTH + 1], saved_bind_addr[HOSTNAME_LENGTH + 1];
  uint saved_port= 0;
  char saved_log_name[FN_REFLEN];
  my_off_t saved_log_pos= 0;

  DBUG_ENTER("change_master");

  /*
    CHANGE MASTER command should ignore 'read-only' and 'super_read_only'
    options so that it can update 'mysql.slave_master_info' replication
    repository tables.
  */
  thd->set_skip_readonly_check();
  mi->channel_wrlock();
  /*
    When we change master, we first decide which thread is running and
    which is not. We dont want this assumption to break while we change master.

    Suppose we decide that receiver thread is running and thus it is
    safe to change receive related options in mi. By this time if
    the receive thread is started, we may have a race condition between
    the client thread and receiver thread.
  */
  lock_slave_threads(mi);

  /*
    Get a bit mask for the slave threads that are running.
    Since the third argument is 0, thread_mask after the function
    returns stands for running threads.
  */
  init_thread_mask(&thread_mask, mi, 0);

  /*
    change master with master_auto_position=1 requires stopping both
    receiver and applier threads. If any slave thread is running,
    we report an error.
  */
  if (thread_mask) /* If any thread is running */
  {
    if (lex_mi->auto_position != LEX_MASTER_INFO::LEX_MI_UNCHANGED)
    {
      error= ER_SLAVE_CHANNEL_MUST_STOP;
      my_error(ER_SLAVE_CHANNEL_MUST_STOP, MYF(0), mi->get_channel());
      goto err;
    }
    /*
      Prior to WL#6120, we imposed the condition that STOP SLAVE is required
      before CHANGE MASTER. Since the slave threads die on STOP SLAVE, it was
      fine if we purged relay logs.

      Now that we do allow CHANGE MASTER with a running receiver/applier thread,
      we need to make sure that the relay logs are purged only if both
      receiver and applier threads are stopped otherwise we could lose events.

      The idea behind purging relay logs if both the threads are stopped is to
      keep consistency with the old behavior. If the user/application is doing
      a CHANGE MASTER without stopping any one thread, the relay log purge
      should be controlled via the 'relay_log_purge' option.
    */
    need_relay_log_purge= 0;
  }

  /*
    We cannot specify auto position and set either the coordinates
    on master or slave. If we try to do so, an error message is
    printed out.
  */
  if (lex_mi->log_file_name != NULL || lex_mi->pos != 0 ||
      lex_mi->relay_log_name != NULL || lex_mi->relay_log_pos != 0)
  {
    if (lex_mi->auto_position == LEX_MASTER_INFO::LEX_MI_ENABLE ||
        (lex_mi->auto_position != LEX_MASTER_INFO::LEX_MI_DISABLE &&
         mi->is_auto_position()))
    {
      error= ER_BAD_SLAVE_AUTO_POSITION;
      my_error(ER_BAD_SLAVE_AUTO_POSITION, MYF(0));
      goto err;
    }
  }

  /* CHANGE MASTER TO MASTER_AUTO_POSITION = 1 requires GTID_MODE != OFF */
  if (lex_mi->auto_position == LEX_MASTER_INFO::LEX_MI_ENABLE &&
      /*
        We hold channel_map lock for the duration of the CHANGE MASTER.
        This is important since it prevents that a concurrent
        connection changes to GTID_MODE=OFF between this check and the
        point where AUTO_POSITION is stored in the table and in mi.
      */
      get_gtid_mode(GTID_MODE_LOCK_CHANNEL_MAP) == GTID_MODE_OFF)
  {
    error= ER_AUTO_POSITION_REQUIRES_GTID_MODE_NOT_OFF;
    my_error(ER_AUTO_POSITION_REQUIRES_GTID_MODE_NOT_OFF, MYF(0));
    goto err;
  }

  /* Check if at least one receive option is given on change master */
  have_receive_option= have_change_master_receive_option(lex_mi);

  /* Check if at least one execute option is given on change master */
  have_execute_option= have_change_master_execute_option(lex_mi,
                                                         &need_relay_log_purge);

  if (need_relay_log_purge && /* If we should purge the logs for this channel */
      preserve_logs &&        /* And we were asked to keep them */
      mi->rli->inited)        /* And the channel was initialized properly */
  {
    need_relay_log_purge= false;
  }

  /* With receiver thread running, we dont allow changing receive options. */
  if (have_receive_option && (thread_mask & SLAVE_IO))
  {
    error= ER_SLAVE_CHANNEL_IO_THREAD_MUST_STOP;
    my_error(ER_SLAVE_CHANNEL_IO_THREAD_MUST_STOP, MYF(0), mi->get_channel());
    goto err;
  }

  /* With an execute thread running, we don't allow changing execute options. */
  if (have_execute_option && (thread_mask & SLAVE_SQL))
  {
    error= ER_SLAVE_CHANNEL_SQL_THREAD_MUST_STOP;
    my_error(ER_SLAVE_CHANNEL_SQL_THREAD_MUST_STOP, MYF(0), mi->get_channel());
    goto err;
  }

  /*
    We need to check if there is an empty master_host. Otherwise
    change master succeeds, a master.info file is created containing
    empty master_host string and when issuing: start slave; an error
    is thrown stating that the server is not configured as slave.
    (See BUG#28796).
  */
  if (lex_mi->host && !*lex_mi->host)
  {
    error= ER_WRONG_ARGUMENTS;
    my_error(ER_WRONG_ARGUMENTS, MYF(0), "MASTER_HOST");
    goto err;
  }

  THD_STAGE_INFO(thd, stage_changing_master);

  int thread_mask_stopped_threads;

  /*
    Before load_mi_and_rli_from_repositories() call, get a bit mask to indicate
    stopped threads in thread_mask_stopped_threads. Since the third argguement
    is 1, thread_mask when the function returns stands for stopped threads.
  */

  init_thread_mask(&thread_mask_stopped_threads, mi, 1);

  if (load_mi_and_rli_from_repositories(mi, false, thread_mask_stopped_threads))
  {
    error= ER_MASTER_INFO;
    my_error(ER_MASTER_INFO, MYF(0));
    goto err;
  }

  if ((thread_mask & SLAVE_SQL) == 0) // If execute threads are stopped
  {
    if (mi->rli->mts_recovery_group_cnt)
    {
      /*
        Change-Master can't be done if there is a mts group gap.
        That requires mts-recovery which START SLAVE provides.
      */
      DBUG_ASSERT(mi->rli->recovery_parallel_workers);

      error= ER_MTS_CHANGE_MASTER_CANT_RUN_WITH_GAPS;
      my_error(ER_MTS_CHANGE_MASTER_CANT_RUN_WITH_GAPS, MYF(0));
      goto err;
    }
    else
    {
      /*
        Lack of mts group gaps makes Workers info stale regardless of
        need_relay_log_purge computation. We set the mts_remove_worker_info
        flag here and call reset_workers() later to delete the worker info
        in mysql.slave_worker_info table.
      */
      if (mi->rli->recovery_parallel_workers)
        mts_remove_worker_info= true;
    }
  }

  /*
    When give a warning?
    CHANGE MASTER command is used in three ways:
    a) To change a connection configuration but remain connected to
       the same master.
    b) To change positions in binary or relay log(eg: master_log_pos).
    c) To change the master you are replicating from.
    We give a warning in cases b and c.
  */
  if ((lex_mi->host || lex_mi->port || lex_mi->log_file_name || lex_mi->pos ||
       lex_mi->relay_log_name || lex_mi->relay_log_pos) &&
      (mi->rli->atomic_channel_open_temp_tables > 0))
    push_warning(thd, Sql_condition::SL_WARNING,
                 ER_WARN_OPEN_TEMP_TABLES_MUST_BE_ZERO,
                 ER_THD(thd, ER_WARN_OPEN_TEMP_TABLES_MUST_BE_ZERO));

  /*
    auto_position is the only option that affects both receive
    and execute sections of replication. So, this code is kept
    outside both if (have_receive_option) and if (have_execute_option)

    Here, we check if the auto_position option was used and set the flag
    if the slave should connect to the master and look for GTIDs.
  */
  if (lex_mi->auto_position != LEX_MASTER_INFO::LEX_MI_UNCHANGED)
    mi->set_auto_position(
      (lex_mi->auto_position == LEX_MASTER_INFO::LEX_MI_ENABLE));

  if (have_receive_option)
  {
    strmake(saved_host, mi->host, HOSTNAME_LENGTH);
    strmake(saved_bind_addr, mi->bind_addr, HOSTNAME_LENGTH);
    saved_port= mi->port;
    strmake(saved_log_name, mi->get_master_log_name(), FN_REFLEN - 1);
    saved_log_pos= mi->get_master_log_pos();

    if ((error= change_receive_options(thd, lex_mi, mi)))
    {
      goto err;
    }
  }

  /*
    If user didn't specify neither host nor port nor any log name nor any log
    pos, i.e. he specified only user/password/master_connect_retry, master_delay,
    he probably  wants replication to resume from where it had left, i.e. from the
    coordinates of the **SQL** thread (imagine the case where the I/O is ahead
    of the SQL; restarting from the coordinates of the I/O would lose some
    events which is probably unwanted when you are just doing minor changes
    like changing master_connect_retry).
    Note: coordinates of the SQL thread must be read before the block which
    resets them.
  */
  if (need_relay_log_purge)
  {
    /*
      A side-effect is that if only the I/O thread was started, this thread may
      restart from ''/4 after the CHANGE MASTER. That's a minor problem (it is a
      much more unlikely situation than the one we are fixing here).
    */
    if (!lex_mi->host && !lex_mi->port &&
        !lex_mi->log_file_name && !lex_mi->pos)
    {
      /*
        Sometimes mi->rli->master_log_pos == 0 (it happens when the SQL thread is
        not initialized), so we use a max().
        What happens to mi->rli->master_log_pos during the initialization stages
        of replication is not 100% clear, so we guard against problems using
        max().
      */
      mi->set_master_log_pos(max<ulonglong>(BIN_LOG_HEADER_SIZE,
                                            mi->rli->get_group_master_log_pos()));
      mi->set_master_log_name(mi->rli->get_group_master_log_name());
    }
  }

  if (have_receive_option)
    LogErr(SYSTEM_LEVEL, ER_SLAVE_CHANGE_MASTER_TO_EXECUTED,
           mi->get_for_channel_str(true),
           saved_host, saved_port, saved_log_name, (ulong) saved_log_pos,
           saved_bind_addr, mi->host, mi->port, mi->get_master_log_name(),
           (ulong) mi->get_master_log_pos(), mi->bind_addr);

  if (have_execute_option)
    change_execute_options(lex_mi, mi);

  /* If the receiver is stopped, flush master_info to disk. */
  if ((thread_mask & SLAVE_IO) == 0 && flush_master_info(mi, true))
  {
    error= ER_RELAY_LOG_INIT;
    my_error(ER_RELAY_LOG_INIT, MYF(0), "Failed to flush master info file");
    goto err;
  }

  if ((thread_mask & SLAVE_SQL) == 0) /* Applier module is not executing */
  {

    /*
      The following code for purging logs can be improved. We currently use
      3 flags-
      1) need_relay_log_purge,
      2) relay_log_purge(global) and
      3) save_relay_log_purge.

      The use of the global variable 'relay_log_purge' is bad. So, when
      refactoring the code for purge logs, please consider improving this code.
    */

    /*
      Used as a temporary variable while logs are being purged.

      We save the value of the global variable 'relay_log_purge' here and then
      set/unset it as required in if (need_relay_log_purge){}else{} block
      following which we restore relay_log_purge value from its saved value.
    */
    bool save_relay_log_purge= relay_log_purge;

    if (need_relay_log_purge)
    {
      /*
        'if (need_relay_log_purge)' implicitly means that all slave threads are
        stopped and there is no use of relay_log_file/relay_log_pos options.
        We need not check these here again.
      */

      /* purge_relay_log() returns pointer to an error message here. */
      const char* errmsg= 0;
      /*
        purge_relay_log() assumes that we have run_lock and no slave threads
        are running.
      */
      relay_log_purge= 1;
      THD_STAGE_INFO(thd, stage_purging_old_relay_logs);
      if (mi->rli->purge_relay_logs(thd,
                                    0 /* not only reset, but also reinit */,
                                    &errmsg))
      {
        error= ER_RELAY_LOG_FAIL;
        my_error(ER_RELAY_LOG_FAIL, MYF(0), errmsg);
        goto err;
      }
    }
    else
    {
      /*
        If our applier module is executing and we want to switch to another
        master without disturbing it, relay log position need not be disturbed.
        The SQL/coordinator thread will continue reasding whereever it is
        placed at the moement, finish events from the old master and
        then start with the new relay log containing events from new master
        on its own. So we only  do this when the relay logs are not purged.

        execute this when the applier is NOT executing.
      */
      const char* msg;
      relay_log_purge= 0;

      /* Relay log must be already initialized */
      DBUG_ASSERT(mi->rli->inited);
      if (mi->rli->init_relay_log_pos(mi->rli->get_group_relay_log_name(),
                                      mi->rli->get_group_relay_log_pos(),
                                      true/*we do need mi->rli->data_lock*/,
                                      &msg, 0))
      {
        error= ER_RELAY_LOG_INIT;
        my_error(ER_RELAY_LOG_INIT, MYF(0), msg);
        goto err;
      }
    }

    relay_log_purge= save_relay_log_purge;

    /*
      Coordinates in rli were spoilt by the 'if (need_relay_log_purge)' block,
      so restore them to good values. If we left them to ''/0, that would work;
      but that would fail in the case of 2 successive CHANGE MASTER (without a
      START SLAVE in between): because first one would set the coords in mi to
      the good values of those in rli, then set those i>n rli to ''/0, then
      second CHANGE MASTER would set the coords in mi to those of rli, i.e. to
      ''/0: we have lost all copies of the original good coordinates.
      That's why we always save good coords in rli.
    */
    if (need_relay_log_purge)
    {
      mi->rli->set_group_master_log_pos(mi->get_master_log_pos());
      DBUG_PRINT("info", ("master_log_pos: %lu", (ulong) mi->get_master_log_pos()));
      mi->rli->set_group_master_log_name(mi->get_master_log_name());
    }

    char *var_group_master_log_name=
      const_cast<char *>(mi->rli->get_group_master_log_name());

    if (!var_group_master_log_name[0]) // uninitialized case
      mi->rli->set_group_master_log_pos(0);

    mi->rli->abort_pos_wait++; /* for MASTER_POS_WAIT() to abort */

    /* Clear the errors, for a clean start */
    mi->rli->clear_error();
    if (mi->rli->workers_array_initialized)
    {
      for(size_t i= 0; i < mi->rli->get_worker_count(); i++)
      {
        mi->rli->get_worker(i)->clear_error();
      }
    }

    /*
      If we don't write new coordinates to disk now, then old will remain in
      relay-log.info until START SLAVE is issued; but if mysqld is shutdown
      before START SLAVE, then old will remain in relay-log.info, and will be the
      in-memory value at restart (thus causing errors, as the old relay log does
      not exist anymore).

      Notice that the rli table is available exclusively as slave is not
      running.
    */
    if (mi->rli->flush_info(true))
    {
      error= ER_RELAY_LOG_INIT;
      my_error(ER_RELAY_LOG_INIT, MYF(0), "Failed to flush relay info file.");
      goto err;
    }

  } /* end 'if (thread_mask & SLAVE_SQL == 0)' */

  if (mts_remove_worker_info)
    if (Rpl_info_factory::reset_workers(mi->rli))
    {
      error= ER_MTS_RESET_WORKERS;
      my_error(ER_MTS_RESET_WORKERS, MYF(0));
      goto err;
    }
err:

  unlock_slave_threads(mi);
  mi->channel_unlock();
  DBUG_RETURN(error);
}


/**
   This function is first called when the Master_info object
   corresponding to a channel in a multisourced slave does not
   exist. But before a new channel is created, certain
   conditions have to be met. The below function apriorily
   checks if all such conditions are met. If all the
   conditions are met then it creates a channel i.e
   mi<->rli

   @param[in,out]  mi                When new {mi,rli} are created,
                                     the reference is stored in *mi
   @param[in]      channel           The channel on which the change
                                     master was introduced.
*/
int add_new_channel(Master_info** mi, const char* channel)
{
  DBUG_ENTER("add_new_channel");

  int error= 0;
  Ident_name_check ident_check_status;

  /*
    Refuse to create a new channel if the repositories does not support this.
  */

  if (opt_mi_repository_id == INFO_REPOSITORY_FILE ||
      opt_rli_repository_id == INFO_REPOSITORY_FILE)
  {
    LogErr(ERROR_LEVEL,
           ER_RPL_SLAVE_NEW_MASTER_INFO_NEEDS_REPOS_TYPE_OTHER_THAN_FILE);
    error= ER_SLAVE_NEW_CHANNEL_WRONG_REPOSITORY;
    my_error(ER_SLAVE_NEW_CHANNEL_WRONG_REPOSITORY, MYF(0));
    goto err;
  }

  /*
    Return if max num of replication channels exceeded already.
  */

  if (!channel_map.is_valid_channel_count())
  {
    error= ER_SLAVE_MAX_CHANNELS_EXCEEDED;
    my_error(ER_SLAVE_MAX_CHANNELS_EXCEEDED, MYF(0));
    goto err;
  }

 /*
   Now check the sanity of the channel name. It's length etc. The channel
   identifier is similar to table names. So, use  check_table_function.
 */
  if (channel)
  {
    ident_check_status= check_table_name(channel, strlen(channel));
  }
  else
    ident_check_status= Ident_name_check::WRONG;

  if (ident_check_status != Ident_name_check::OK)
  {
    error= ER_SLAVE_CHANNEL_NAME_INVALID_OR_TOO_LONG;
    my_error(ER_SLAVE_CHANNEL_NAME_INVALID_OR_TOO_LONG, MYF(0));
    goto err;
  }

  if (!((*mi)=Rpl_info_factory::create_mi_and_rli_objects(opt_mi_repository_id,
                                                          opt_rli_repository_id,
                                                          channel,
                                                          false,
                                                          &channel_map)))
  {
    error= ER_MASTER_INFO;
    my_error(ER_MASTER_INFO, MYF(0));
    goto err;
  }

err:

  DBUG_RETURN(error);

}

/**
   Method used to check if the user is trying to update any other option for
   the change master apart from the MASTER_USER and MASTER_PASSWORD.
   In case user tries to update any other parameter apart from these two,
   this method will return error.

   @param  lex_mi structure that holds all change master options given on
           the change master command.

   @retval true - The CHANGE MASTER is updating a unsupported parameter for the
                  recovery channel.

   @retval false - Everything is fine. The CHANGE MASTER can execute with the
                   given option(s) for the recovery channel.
*/
static bool is_invalid_change_master_for_group_replication_recovery(const
                                                                    LEX_MASTER_INFO*
                                                                    lex_mi)
{
  DBUG_ENTER("is_invalid_change_master_for_group_replication_recovery");
  bool have_extra_option_received= false;

  /* Check if *at least one* receive/execute option is given on change master command*/
  if (lex_mi->host ||
      lex_mi->log_file_name ||
      lex_mi->pos ||
      lex_mi->bind_addr ||
      lex_mi->port ||
      lex_mi->connect_retry ||
      lex_mi->server_id ||
      lex_mi->auto_position != LEX_MASTER_INFO::LEX_MI_UNCHANGED ||
      lex_mi->ssl != LEX_MASTER_INFO::LEX_MI_UNCHANGED ||
      lex_mi->ssl_verify_server_cert != LEX_MASTER_INFO::LEX_MI_UNCHANGED ||
      lex_mi->heartbeat_opt != LEX_MASTER_INFO::LEX_MI_UNCHANGED ||
      lex_mi->retry_count_opt !=  LEX_MASTER_INFO::LEX_MI_UNCHANGED ||
      lex_mi->ssl_key ||
      lex_mi->ssl_cert ||
      lex_mi->ssl_ca ||
      lex_mi->ssl_capath ||
      lex_mi->tls_version ||
      lex_mi->ssl_cipher ||
      lex_mi->ssl_crl ||
      lex_mi->ssl_crlpath ||
      lex_mi->repl_ignore_server_ids_opt == LEX_MASTER_INFO::LEX_MI_ENABLE ||
      lex_mi->relay_log_name ||
      lex_mi->relay_log_pos ||
      lex_mi->sql_delay != -1)
    have_extra_option_received= true;

  DBUG_RETURN(have_extra_option_received);
}

/**
  Entry point for the CHANGE MASTER command. Function
  decides to create a new channel or create an existing one.

  @param[in]        thd        the client thread that issued the command.

  @return
    @retval         true        fail
    @retval         false       success.
*/
bool change_master_cmd(THD *thd)
{
  DBUG_ENTER("change_master_cmd");

  Master_info *mi= 0;
  LEX *lex= thd->lex;
  bool res=false;

  channel_map.wrlock();

  /* The slave must have been initialized to allow CHANGE MASTER statements */
  if (!is_slave_configured())
  {
    my_error(ER_SLAVE_CONFIGURATION, MYF(0));
    res= true;
    goto err;
  }

  //If the chosen name is for group_replication_applier channel we abort
  if (channel_map.is_group_replication_channel_name(lex->mi.channel, true))
  {
    my_error(ER_SLAVE_CHANNEL_NAME_INVALID_OR_TOO_LONG, MYF(0));
    res= true;
    goto err;
  }

  // If the channel being used is group_replication_recovery we allow the
  // channel creation based on the check as to which field is being updated.
  if (channel_map.is_group_replication_channel_name(lex->mi.channel) &&
      !channel_map.is_group_replication_channel_name(lex->mi.channel, true))
  {
    LEX_MASTER_INFO* lex_mi= &thd->lex->mi;
    if (is_invalid_change_master_for_group_replication_recovery(lex_mi))
    {
      my_error(ER_SLAVE_CHANNEL_OPERATION_NOT_ALLOWED, MYF(0),
               "CHANGE MASTER with the given parameters", lex->mi.channel);
      res= true;
      goto err;
    }
  }

  /*
    Error out if number of replication channels are > 1 if FOR CHANNEL
    clause is not provided in the CHANGE MASTER command.
  */
  if (!lex->mi.for_channel && channel_map.get_num_instances() > 1)
  {
    my_error(ER_SLAVE_MULTIPLE_CHANNELS_CMD, MYF(0));
    res= true;
    goto err;
  }

  /* Get the Master_info of the channel */
  mi= channel_map.get_mi(lex->mi.channel);

  /* create a new channel if doesn't exist */
  if (!mi && strcmp(lex->mi.channel, channel_map.get_default_channel()))
  {
    /* The mi will be returned holding mi->channel_lock for writing */
    if (add_new_channel(&mi, lex->mi.channel))
      goto err;
  }

  if (mi)
  {
    bool configure_filters= !Master_info::is_configured(mi);

    if (!(res= change_master(thd, mi, &thd->lex->mi)))
    {
      /*
        If the channel was just created or not configured before this
        "CHANGE MASTER", we need to configure rpl_filter for it.
      */
      if (configure_filters)
      {
        if ((res= Rpl_info_factory::configure_channel_replication_filters(
                    mi->rli, lex->mi.channel)))
          goto err;
      }

      /*
        Issuing deprecation warnings after the change (we make
        sure that we don't issue warning if there is an error).
      */
      issue_deprecation_warnings_for_channel(thd);

      my_ok(thd);
    }
  }
  else
  {
    /*
       Even default channel does not exist. So issue a previous
       backward compatible  error message (till 5.6).
       @TODO: This error message shall be improved.
    */
    my_error(ER_SLAVE_CONFIGURATION, MYF(0));
  }

err:
  channel_map.unlock();

  DBUG_RETURN(res);
}


/**
  Check if there is any slave SQL config conflict.

  @param[in] rli The slave's rli object.

  @return 0 is returned if there is no conflict, otherwise 1 is returned.
 */
static int check_slave_sql_config_conflict(const Relay_log_info *rli)
{
  int channel_mts_submode, slave_parallel_workers;

  if (rli)
  {
    channel_mts_submode= rli->channel_mts_submode;
    slave_parallel_workers= rli->opt_slave_parallel_workers;
  }
  else
  {
    /*
      When the slave is first initialized, we collect the values from the
      command line options
    */
    channel_mts_submode= mts_parallel_option;
    slave_parallel_workers= opt_mts_slave_parallel_workers;
  }

  if (opt_slave_preserve_commit_order && slave_parallel_workers > 0)
  {
    if (channel_mts_submode == MTS_PARALLEL_TYPE_DB_NAME)
    {
      my_error(ER_DONT_SUPPORT_SLAVE_PRESERVE_COMMIT_ORDER, MYF(0),
               "when slave_parallel_type is DATABASE");
      return ER_DONT_SUPPORT_SLAVE_PRESERVE_COMMIT_ORDER;
    }

    if ((!opt_bin_log || !opt_log_slave_updates) &&
        channel_mts_submode == MTS_PARALLEL_TYPE_LOGICAL_CLOCK)
    {
      my_error(ER_DONT_SUPPORT_SLAVE_PRESERVE_COMMIT_ORDER, MYF(0),
               "unless both log_bin and log_slave_updates are enabled");
      return ER_DONT_SUPPORT_SLAVE_PRESERVE_COMMIT_ORDER;
    }
  }

  if (rli)
  {
    const char* channel= const_cast<Relay_log_info*>(rli)->get_channel();
    if (slave_parallel_workers > 0 &&
        (channel_mts_submode != MTS_PARALLEL_TYPE_LOGICAL_CLOCK ||
         (channel_mts_submode == MTS_PARALLEL_TYPE_LOGICAL_CLOCK &&
          !opt_slave_preserve_commit_order)) &&
        channel_map.is_group_replication_channel_name(channel, true))
    {
        my_error(ER_SLAVE_CHANNEL_OPERATION_NOT_ALLOWED, MYF(0),
                 "START SLAVE SQL_THREAD when SLAVE_PARALLEL_WORKERS > 0 "
                 "and SLAVE_PARALLEL_TYPE != LOGICAL_CLOCK "
                 "or SLAVE_PRESERVE_COMMIT_ORDER != ON", channel);
        return ER_SLAVE_CHANNEL_OPERATION_NOT_ALLOWED;
    }
  }

  return 0;
}

/**
  @} (end of group Replication)
*/<|MERGE_RESOLUTION|>--- conflicted
+++ resolved
@@ -5408,14 +5408,9 @@
   if (io_slave_killed(thd, mi))
   {
     if (info)
-<<<<<<< HEAD
-      sql_print_information("%s%s", info, mi->get_for_channel_str());
-    return true;
-=======
       LogErr(INFORMATION_LEVEL, ER_RPL_IO_THREAD_KILLED, info,
              mi->get_for_channel_str());
-    return TRUE;
->>>>>>> 28457186
+    return true;
   }
   return false;
 }
@@ -5465,14 +5460,7 @@
   thd->proc_info = messages[SLAVE_RECON_MSG_AFTER];
   if (!suppress_warnings) 
   {
-<<<<<<< HEAD
-    char buf[256], llbuff[22];
-    snprintf(buf, sizeof(buf), messages[SLAVE_RECON_MSG_FAILED], 
-                mi->get_io_rpl_log_name(), llstr(mi->get_master_log_pos(),
-                llbuff));
-=======
     char llbuff[22];
->>>>>>> 28457186
     /* 
       Raise a warining during registering on master/requesting dump.
       Log a message reading event.
@@ -5480,8 +5468,8 @@
     if (messages[SLAVE_RECON_MSG_COMMAND][0])
     {
       char buf[256];
-      my_snprintf(buf, sizeof(buf), messages[SLAVE_RECON_MSG_FAILED],
-                  mi->get_io_rpl_log_name(), llstr(mi->get_master_log_pos(),
+      snprintf(buf, sizeof(buf), messages[SLAVE_RECON_MSG_FAILED],
+               mi->get_io_rpl_log_name(), llstr(mi->get_master_log_pos(),
                                                    llbuff));
 
       mi->report(WARNING_LEVEL, ER_SLAVE_MASTER_COM_FAILURE,
