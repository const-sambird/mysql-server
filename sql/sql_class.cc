/*
   Copyright (c) 2000, 2015, Oracle and/or its affiliates. All rights reserved.

   This program is free software; you can redistribute it and/or modify
   it under the terms of the GNU General Public License as published by
   the Free Software Foundation; version 2 of the License.

   This program is distributed in the hope that it will be useful,
   but WITHOUT ANY WARRANTY; without even the implied warranty of
   MERCHANTABILITY or FITNESS FOR A PARTICULAR PURPOSE.  See the
   GNU General Public License for more details.

   You should have received a copy of the GNU General Public License
   along with this program; if not, write to the Free Software
   Foundation, Inc., 51 Franklin St, Fifth Floor, Boston, MA 02110-1301  USA
*/


/*****************************************************************************
**
** This file implements classes defined in sql_class.h
** Especially the classes to handle a result from a select
**
*****************************************************************************/

#include "sql_class.h"

#include "mysys_err.h"                       // EE_DELETE
#include "connection_handler_manager.h"      // Connection_handler_manager
#include "current_thd.h"
#include "debug_sync.h"                      // DEBUG_SYNC
#include "derror.h"                          // ER_THD
#include "lock.h"                            // mysql_lock_abort_for_thread
#include "locking_service.h"                 // release_all_locking_service_locks
#include "mysqld.h"                          // global_system_variables ...
#include "mysqld_thd_manager.h"              // Global_THD_manager
#include "parse_tree_nodes.h"                // PT_select_var
#include "psi_memory_key.h"
#include "rpl_filter.h"                      // binlog_filter
#include "rpl_rli.h"                         // Relay_log_info
#include "rpl_rli_pdb.h"                     // Slave_worker
#include "sp_cache.h"                        // sp_cache_clear
#include "sp_rcontext.h"                     // sp_rcontext
#include "sql_audit.h"                       // mysql_audit_free_thd
#include "sql_base.h"                        // close_temporary_tables
#include "sql_cache.h"                       // query_cache
#include "sql_callback.h"                    // MYSQL_CALLBACK
#include "sql_handler.h"                     // mysql_ha_cleanup
#include "sql_parse.h"                       // is_update_query
#include "sql_plugin.h"                      // plugin_unlock
#include "sql_prepare.h"                     // Prepared_statement
#include "sql_time.h"                        // my_timeval_trunc
#include "sql_timer.h"                       // thd_timer_destroy
#include "transaction.h"                     // trans_rollback

#include "pfs_file_provider.h"
#include "mysql/psi/mysql_file.h"

#include "pfs_idle_provider.h"
#include "mysql/psi/mysql_idle.h"

#include "mysql/psi/mysql_ps.h"

using std::min;
using std::max;

/*
  The following is used to initialise Table_ident with a internal
  table name
*/
char internal_table_name[2]= "*";
char empty_c_string[1]= {0};    /* used for not defined db */

LEX_STRING EMPTY_STR= { (char *) "", 0 };
LEX_STRING NULL_STR=  { NULL, 0 };
LEX_CSTRING EMPTY_CSTR= { "", 0 };
LEX_CSTRING NULL_CSTR=  { NULL, 0 };

const char * const THD::DEFAULT_WHERE= "field list";

/****************************************************************************
** Transaction_state definition.
****************************************************************************/

struct Transaction_state
{
  void backup(THD *thd);
  void restore(THD *thd);

  /// SQL-command.
  enum_sql_command m_sql_command;

  Query_tables_list m_query_tables_list;

  /// Open-tables state.
  Open_tables_backup m_open_tables_state;

  /// SQL_MODE.
  sql_mode_t m_sql_mode;

  /// Transaction isolation level.
  enum_tx_isolation m_tx_isolation;

  /// Ha_data array.
  Ha_data m_ha_data[MAX_HA];

  /// Transaction_ctx instance.
  Transaction_ctx *m_trx;

  /// Transaction read-only state.
  my_bool m_tx_read_only;

  /// THD options.
  ulonglong m_thd_option_bits;

  /// Current transaction instrumentation.
  PSI_transaction_locker *m_transaction_psi;

  /// Server status flags.
  uint m_server_status;
};


void Transaction_state::backup(THD *thd)
{
  this->m_sql_command= thd->lex->sql_command;
  this->m_trx= thd->get_transaction();

  for (int i= 0; i < MAX_HA; ++i)
    this->m_ha_data[i]= thd->ha_data[i];

  this->m_tx_isolation= thd->tx_isolation;
  this->m_tx_read_only= thd->tx_read_only;
  this->m_thd_option_bits= thd->variables.option_bits;
  this->m_sql_mode= thd->variables.sql_mode;
  this->m_transaction_psi= thd->m_transaction_psi;
  this->m_server_status= thd->server_status;
}


void Transaction_state::restore(THD *thd)
{
  thd->set_transaction(this->m_trx);

  for (int i= 0; i < MAX_HA; ++i)
    thd->ha_data[i]= this->m_ha_data[i];

  thd->tx_isolation= this->m_tx_isolation;
  thd->variables.sql_mode= this->m_sql_mode;
  thd->tx_read_only= this->m_tx_read_only;
  thd->variables.option_bits= this->m_thd_option_bits;

  thd->m_transaction_psi= this->m_transaction_psi;
  thd->server_status= this->m_server_status;
  thd->lex->sql_command= this->m_sql_command;
}

/****************************************************************************
** Attachable_trx definition.
****************************************************************************/

class THD::Attachable_trx
{
public:
  Attachable_trx(THD *thd);
  ~Attachable_trx();

private:
  /// THD instance.
  THD *m_thd;

  /// Transaction state data.
  Transaction_state m_trx_state;

private:
  Attachable_trx(const Attachable_trx &);
  Attachable_trx &operator =(const Attachable_trx &);
};


THD::Attachable_trx::Attachable_trx(THD *thd)
 :m_thd(thd)
{
  // The THD::transaction_rollback_request is expected to be unset in the
  // attachable transaction. It's weird to start attachable transaction when the
  // SE asked to rollback the regular transaction.
  DBUG_ASSERT(!m_thd->transaction_rollback_request);

  // Save the transaction state.

  m_trx_state.backup(m_thd);

  // Save and reset query-tables-list and reset the sql-command.
  //
  // NOTE: ha_innobase::store_lock() takes the current sql-command into account.
  // It must be SQLCOM_SELECT.
  //
  // Do NOT reset LEX if we're running tests. LEX is used by SELECT statements.

  if (DBUG_EVALUATE_IF("use_attachable_trx", false, true))
  {
    m_thd->lex->reset_n_backup_query_tables_list(&m_trx_state.m_query_tables_list);
    m_thd->lex->sql_command= SQLCOM_SELECT;
  }

  // Save and reset open-tables.

  m_thd->reset_n_backup_open_tables_state(&m_trx_state.m_open_tables_state);

  // Reset transaction state.

  m_thd->m_transaction.release(); // it's been backed up.
  m_thd->m_transaction.reset(new Transaction_ctx());

  // Prepare for a new attachable transaction for read-only DD-transaction.

  for (int i= 0; i < MAX_HA; ++i)
    m_thd->ha_data[i]= Ha_data();

  // The attachable transaction must used READ COMMITTED isolation level.

  m_thd->tx_isolation= ISO_READ_COMMITTED;

  // The attachable transaction must be read-only.

  m_thd->tx_read_only= true;

  // The attachable transaction must be AUTOCOMMIT.

  m_thd->variables.option_bits|= OPTION_AUTOCOMMIT;
  m_thd->variables.option_bits&= ~OPTION_NOT_AUTOCOMMIT;
  m_thd->variables.option_bits&= ~OPTION_BEGIN;

  // Reset SQL_MODE during system operations.

  m_thd->variables.sql_mode= 0;

  // Reset transaction instrumentation.

  m_thd->m_transaction_psi= NULL;
}


THD::Attachable_trx::~Attachable_trx()
{
  // Ensure that the SE didn't request rollback in the attachable transaction.
  // Having THD::transaction_rollback_request set most likely means that we've
  // experienced some sort of deadlock/timeout while processing the attachable
  // transaction. That is not possible by the definition of an attachable
  // transaction.
  DBUG_ASSERT(!m_thd->transaction_rollback_request);

  // Commit the attachable transaction before discarding transaction state.
  // Since the attachable transaction is AUTOCOMMIT we only need to commit
  // statement transaction. This is mostly needed to properly reset transaction
  // state in SE.
  // Note: We can't rely on InnoDB hack which auto-magically commits InnoDB
  // transaction when the last table for a statement in auto-commit mode is
  // unlocked. Apparently it doesn't work correctly in some corner cases
  // (for example, when statement is killed just after tables are locked but
  // before any other operations on the table happes). We try not to rely on
  // it in other places on SQL-layer as well.
  trans_commit_stmt(m_thd);

  // Remember the handlerton of an open table to call the handlerton after the
  // tables are closed.

  handlerton *ht= m_thd->open_tables ?
                  m_thd->open_tables->file->ht :
                  innodb_hton;

  // Close all the tables that are open till now.

  close_thread_tables(m_thd);

  // Remove the attachable transaction from InnoDB mysql_trx_list.

  if (ht && ht->close_connection)
    ht->close_connection(ht, m_thd);

  // Restore the transaction state.

  m_trx_state.restore(m_thd);

  m_thd->restore_backup_open_tables_state(&m_trx_state.m_open_tables_state);

  if (DBUG_EVALUATE_IF("use_attachable_trx", false, true))
  {
    m_thd->lex->restore_backup_query_tables_list(
      &m_trx_state.m_query_tables_list);
  }
}


extern "C" uchar *get_var_key(user_var_entry *entry, size_t *length,
                              my_bool not_used __attribute__((unused)))
{
  *length= entry->entry_name.length();
  return (uchar*) entry->entry_name.ptr();
}

extern "C" void free_user_var(user_var_entry *entry)
{
  entry->destroy();
}


void THD::enter_stage(const PSI_stage_info *new_stage,
                      PSI_stage_info *old_stage,
                      const char *calling_func,
                      const char *calling_file,
                      const unsigned int calling_line)
{
  DBUG_PRINT("THD::enter_stage",
             ("'%s' %s:%d", new_stage ? new_stage->m_name : "",
              calling_file, calling_line));

  if (old_stage != NULL)
  {
    old_stage->m_key= m_current_stage_key;
    old_stage->m_name= proc_info;
  }

  if (new_stage != NULL)
  {
    const char *msg= new_stage->m_name;

#if defined(ENABLED_PROFILING)
    profiling.status_change(msg, calling_func, calling_file, calling_line);
#endif

    m_current_stage_key= new_stage->m_key;
    proc_info= msg;

    m_stage_progress_psi= MYSQL_SET_STAGE(m_current_stage_key, calling_file, calling_line);
  }
  else
  {
    m_stage_progress_psi= NULL;
  }

  return;
}

extern "C"
void thd_enter_cond(void *opaque_thd, mysql_cond_t *cond, mysql_mutex_t *mutex,
                    const PSI_stage_info *stage, PSI_stage_info *old_stage,
                    const char *src_function, const char *src_file,
                    int src_line)
{
  THD *thd= static_cast<THD*>(opaque_thd);
  if (!thd)
    thd= current_thd;

  return thd->enter_cond(cond, mutex, stage, old_stage,
                         src_function, src_file, src_line);
}

extern "C"
void thd_exit_cond(void *opaque_thd, const PSI_stage_info *stage,
                   const char *src_function, const char *src_file,
                   int src_line)
{
  THD *thd= static_cast<THD*>(opaque_thd);
  if (!thd)
    thd= current_thd;

  thd->exit_cond(stage, src_function, src_file, src_line);
}


/**
  Returns the partition_info working copy.
  Used to see if a table should be created with partitioning.

  @param thd thread context

  @return Pointer to the working copy of partition_info or NULL.
*/

partition_info *thd_get_work_part_info(THD *thd)
{
  return thd->work_part_info;
}


void Open_tables_state::set_open_tables_state(Open_tables_state *state)
{
  this->open_tables= state->open_tables;

  this->temporary_tables= state->temporary_tables;
  this->derived_tables= state->derived_tables;

  this->lock= state->lock;
  this->extra_lock= state->extra_lock;

  this->locked_tables_mode= state->locked_tables_mode;

  this->state_flags= state->state_flags;

  this->m_reprepare_observers= state->m_reprepare_observers;
}


void Open_tables_state::reset_open_tables_state()
{
  open_tables= NULL;
  temporary_tables= NULL;
  derived_tables= NULL;
  lock= NULL;
  extra_lock= NULL;
  locked_tables_mode= LTM_NONE;
  state_flags= 0U;
  reset_reprepare_observers();
}


THD::THD(bool enable_plugins)
  :Query_arena(&main_mem_root, STMT_CONVENTIONAL_EXECUTION),
   mark_used_columns(MARK_COLUMNS_READ),
   want_privilege(0),
   lex(&main_lex),
   m_query_string(NULL_CSTR),
   m_db(NULL_CSTR),
   rli_fake(0), rli_slave(NULL),
#ifdef EMBEDDED_LIBRARY
   mysql(NULL),
#endif
   initial_status_var(NULL),
   status_var_aggregated(false),
   query_plan(this),
   current_mutex(NULL),
   current_cond(NULL),
   in_sub_stmt(0),
   fill_status_recursion_level(0),
   fill_variables_recursion_level(0),
   binlog_row_event_extra_data(NULL),
   binlog_unsafe_warning_flags(0),
   binlog_table_maps(0),
   binlog_accessed_db_names(NULL),
   m_trans_log_file(NULL),
   m_trans_fixed_log_file(NULL),
   m_trans_end_pos(0),
   m_transaction(new Transaction_ctx()),
   m_attachable_trx(NULL),
   table_map_for_update(0),
   m_examined_row_count(0),
   m_stage_progress_psi(NULL),
   m_digest(NULL),
   m_statement_psi(NULL),
   m_transaction_psi(NULL),
   m_idle_psi(NULL),
   m_server_idle(false),
   user_var_events(key_memory_user_var_entry),
   next_to_commit(NULL),
   is_fatal_error(0),
   transaction_rollback_request(0),
   is_fatal_sub_stmt_error(false),
   rand_used(0),
   time_zone_used(0),
   in_lock_tables(0),
   bootstrap(0),
   derived_tables_processing(FALSE),
   sp_runtime_ctx(NULL),
   m_parser_state(NULL),
   work_part_info(NULL),
#ifndef EMBEDDED_LIBRARY
   // No need to instrument, highly unlikely to have that many plugins.
   audit_class_plugins(PSI_NOT_INSTRUMENTED),
   audit_class_mask(PSI_NOT_INSTRUMENTED),
#endif
#if defined(ENABLED_DEBUG_SYNC)
   debug_sync_control(0),
#endif /* defined(ENABLED_DEBUG_SYNC) */
   m_enable_plugins(enable_plugins),
#ifdef HAVE_GTID_NEXT_LIST
   owned_gtid_set(global_sid_map),
#endif
   skip_gtid_rollback(false),
   is_commit_in_middle_of_statement(false),
   has_gtid_consistency_violation(false),
   pending_gtid_state_update(false),
   main_da(false),
   m_parser_da(false),
   m_query_rewrite_plugin_da(false),
   m_query_rewrite_plugin_da_ptr(&m_query_rewrite_plugin_da),
   m_stmt_da(&main_da),
   duplicate_slave_uuid(false)
{
  mdl_context.init(this);
  init_sql_alloc(key_memory_thd_main_mem_root,
                 &main_mem_root,
                 global_system_variables.query_alloc_block_size,
                 global_system_variables.query_prealloc_size);
  stmt_arena= this;
  thread_stack= 0;
  m_catalog.str= "std";
  m_catalog.length= 3;
  m_security_ctx= &m_main_security_ctx;
  no_errors= 0;
  password= 0;
  query_start_usec_used= 0;
  count_cuted_fields= CHECK_FIELD_IGNORE;
  killed= NOT_KILLED;
  col_access=0;
  is_slave_error= thread_specific_used= FALSE;
  my_hash_clear(&handler_tables_hash);
  my_hash_clear(&ull_hash);
  tmp_table=0;
  cuted_fields= 0L;
  m_sent_row_count= 0L;
  limit_found_rows= 0;
  is_operating_gtid_table_implicitly= false;
  m_row_count_func= -1;
  statement_id_counter= 0UL;
  // Must be reset to handle error with THD's created for init of mysqld
  lex->thd= NULL;
  lex->set_current_select(0);
  utime_after_lock= 0L;
  current_linfo =  0;
  slave_thread = 0;
  memset(&variables, 0, sizeof(variables));
  m_thread_id= Global_THD_manager::reserved_thread_id;
  file_id = 0;
  query_id= 0;
  query_name_consts= 0;
  db_charset= global_system_variables.collation_database;
  memset(ha_data, 0, sizeof(ha_data));
  mysys_var=0;
  binlog_evt_union.do_union= FALSE;
  enable_slow_log= 0;
  commit_error= CE_NONE;
  durability_property= HA_REGULAR_DURABILITY;
#ifndef DBUG_OFF
  dbug_sentry=THD_SENTRY_MAGIC;
#endif
#ifndef EMBEDDED_LIBRARY
  mysql_audit_init_thd(this);
  net.vio=0;
#endif
  system_thread= NON_SYSTEM_THREAD;
  cleanup_done= 0;
  m_release_resources_done= false;
  peer_port= 0;					// For SHOW PROCESSLIST
  get_transaction()->m_flags.enabled= true;
  active_vio = 0;
  mysql_mutex_init(key_LOCK_thd_data, &LOCK_thd_data, MY_MUTEX_INIT_FAST);
  mysql_mutex_init(key_LOCK_thd_query, &LOCK_thd_query, MY_MUTEX_INIT_FAST);
  mysql_mutex_init(key_LOCK_thd_sysvar, &LOCK_thd_sysvar, MY_MUTEX_INIT_FAST);
  mysql_mutex_init(key_LOCK_query_plan, &LOCK_query_plan, MY_MUTEX_INIT_FAST);
  mysql_mutex_init(key_LOCK_current_cond, &LOCK_current_cond,
                   MY_MUTEX_INIT_FAST);

  /* Variables with default values */
  proc_info="login";
  where= THD::DEFAULT_WHERE;
  server_id = ::server_id;
  unmasked_server_id = server_id;
  slave_net = 0;
  set_command(COM_CONNECT);
  *scramble= '\0';

  /* Call to init() below requires fully initialized Open_tables_state. */
  reset_open_tables_state();

  init();
#if defined(ENABLED_PROFILING)
  profiling.set_thd(this);
#endif
  m_user_connect= NULL;
  my_hash_init(&user_vars, system_charset_info, USER_VARS_HASH_SIZE, 0, 0,
               (my_hash_get_key) get_var_key,
               (my_hash_free_key) free_user_var, 0);

  sp_proc_cache= NULL;
  sp_func_cache= NULL;

  /* Protocol */
  m_protocol= &protocol_text;			// Default protocol
  protocol_text.init(this);
  protocol_binary.init(this);
  protocol_text.set_client_capabilities(0); // minimalistic client

  substitute_null_with_insert_id = FALSE;

  /*
    Make sure thr_lock_info_init() is called for threads which do not get
    assigned a proper thread_id value but keep using reserved_thread_id.
  */
  thr_lock_info_init(&lock_info, m_thread_id);

  m_internal_handler= NULL;
  m_binlog_invoker= FALSE;
  memset(&m_invoker_user, 0, sizeof(m_invoker_user));
  memset(&m_invoker_host, 0, sizeof(m_invoker_host));

  binlog_next_event_pos.file_name= NULL;
  binlog_next_event_pos.pos= 0;

  timer= NULL;
  timer_cache= NULL;

  m_token_array= NULL;
  if (max_digest_length > 0)
  {
    m_token_array= (unsigned char*) my_malloc(PSI_INSTRUMENT_ME,
                                              max_digest_length,
                                              MYF(MY_WME));
  }
}


void THD::set_transaction(Transaction_ctx *transaction_ctx)
{
  DBUG_ASSERT(is_attachable_transaction_active());

  delete m_transaction.release();
  m_transaction.reset(transaction_ctx);
}


bool THD::set_db(const LEX_CSTRING &new_db)
{
  bool result;
  /*
    Acquiring mutex LOCK_thd_data as we either free the memory allocated
    for the database and reallocating the memory for the new db or memcpy
    the new_db to the db.
  */
  mysql_mutex_lock(&LOCK_thd_data);
  /* Do not reallocate memory if current chunk is big enough. */
  if (m_db.str && new_db.str && m_db.length >= new_db.length)
    memcpy(const_cast<char*>(m_db.str), new_db.str, new_db.length+1);
  else
  {
    my_free(const_cast<char*>(m_db.str));
    m_db= NULL_CSTR;
    if (new_db.str)
      m_db.str= my_strndup(key_memory_THD_db,
                           new_db.str, new_db.length,
                           MYF(MY_WME | ME_FATALERROR));
  }
  m_db.length= m_db.str ? new_db.length : 0;
  mysql_mutex_unlock(&LOCK_thd_data);
  result= new_db.str && !m_db.str;
#ifdef HAVE_PSI_THREAD_INTERFACE
  if (result)
    PSI_THREAD_CALL(set_thread_db)(new_db.str,
                                   static_cast<int>(new_db.length));
#endif
  return result;
}



void THD::push_internal_handler(Internal_error_handler *handler)
{
  if (m_internal_handler)
  {
    handler->m_prev_internal_handler= m_internal_handler;
    m_internal_handler= handler;
  }
  else
    m_internal_handler= handler;
}


bool THD::handle_condition(uint sql_errno,
                           const char* sqlstate,
                           Sql_condition::enum_severity_level *level,
                           const char* msg)
{
  if (!m_internal_handler)
    return false;

  for (Internal_error_handler *error_handler= m_internal_handler;
       error_handler;
       error_handler= error_handler->m_prev_internal_handler)
  {
    if (error_handler->handle_condition(this, sql_errno, sqlstate, level, msg))
      return true;
  }
  return false;
}


Internal_error_handler *THD::pop_internal_handler()
{
  DBUG_ASSERT(m_internal_handler != NULL);
  Internal_error_handler *popped_handler= m_internal_handler;
  m_internal_handler= m_internal_handler->m_prev_internal_handler;
  return popped_handler;
}


void THD::raise_error(uint sql_errno)
{
  const char* msg= ER_THD(this, sql_errno);
  (void) raise_condition(sql_errno,
                         NULL,
                         Sql_condition::SL_ERROR,
                         msg);
}

void THD::raise_error_printf(uint sql_errno, ...)
{
  va_list args;
  char ebuff[MYSQL_ERRMSG_SIZE];
  DBUG_ENTER("THD::raise_error_printf");
  DBUG_PRINT("my", ("nr: %d  errno: %d", sql_errno, errno));
  const char* format= ER_THD(this, sql_errno);
  va_start(args, sql_errno);
  my_vsnprintf(ebuff, sizeof(ebuff), format, args);
  va_end(args);
  (void) raise_condition(sql_errno,
                         NULL,
                         Sql_condition::SL_ERROR,
                         ebuff);
  DBUG_VOID_RETURN;
}

void THD::raise_warning(uint sql_errno)
{
  const char* msg= ER_THD(this, sql_errno);
  (void) raise_condition(sql_errno,
                         NULL,
                         Sql_condition::SL_WARNING,
                         msg);
}

void THD::raise_warning_printf(uint sql_errno, ...)
{
  va_list args;
  char    ebuff[MYSQL_ERRMSG_SIZE];
  DBUG_ENTER("THD::raise_warning_printf");
  DBUG_PRINT("enter", ("warning: %u", sql_errno));
  const char* format= ER_THD(this, sql_errno);
  va_start(args, sql_errno);
  my_vsnprintf(ebuff, sizeof(ebuff), format, args);
  va_end(args);
  (void) raise_condition(sql_errno,
                         NULL,
                         Sql_condition::SL_WARNING,
                         ebuff);
  DBUG_VOID_RETURN;
}

void THD::raise_note(uint sql_errno)
{
  DBUG_ENTER("THD::raise_note");
  DBUG_PRINT("enter", ("code: %d", sql_errno));
  if (!(variables.option_bits & OPTION_SQL_NOTES))
    DBUG_VOID_RETURN;
  const char* msg= ER_THD(this, sql_errno);
  (void) raise_condition(sql_errno,
                         NULL,
                         Sql_condition::SL_NOTE,
                         msg);
  DBUG_VOID_RETURN;
}

void THD::raise_note_printf(uint sql_errno, ...)
{
  va_list args;
  char    ebuff[MYSQL_ERRMSG_SIZE];
  DBUG_ENTER("THD::raise_note_printf");
  DBUG_PRINT("enter",("code: %u", sql_errno));
  if (!(variables.option_bits & OPTION_SQL_NOTES))
    DBUG_VOID_RETURN;
  const char* format= ER_THD(this, sql_errno);
  va_start(args, sql_errno);
  my_vsnprintf(ebuff, sizeof(ebuff), format, args);
  va_end(args);
  (void) raise_condition(sql_errno,
                         NULL,
                         Sql_condition::SL_NOTE,
                         ebuff);
  DBUG_VOID_RETURN;
}


struct timeval THD::query_start_timeval_trunc(uint decimals)
{
  struct timeval tv;
  tv.tv_sec= start_time.tv_sec;
  if (decimals)
  {
    tv.tv_usec= start_time.tv_usec;
    my_timeval_trunc(&tv, decimals);
    query_start_usec_used= 1;
  }
  else
  {
    tv.tv_usec= 0;
  }
  return tv;
}


Sql_condition* THD::raise_condition(uint sql_errno,
                                    const char* sqlstate,
                                    Sql_condition::enum_severity_level level,
                                    const char* msg)
{
  DBUG_ENTER("THD::raise_condition");

  if (!(variables.option_bits & OPTION_SQL_NOTES) &&
      (level == Sql_condition::SL_NOTE))
    DBUG_RETURN(NULL);

  DBUG_ASSERT(sql_errno != 0);
  if (sql_errno == 0) /* Safety in release build */
    sql_errno= ER_UNKNOWN_ERROR;
  if (msg == NULL)
    msg= ER_THD(this, sql_errno);
  if (sqlstate == NULL)
   sqlstate= mysql_errno_to_sqlstate(sql_errno);

  if (handle_condition(sql_errno, sqlstate, &level, msg))
    DBUG_RETURN(NULL);

  if (level == Sql_condition::SL_NOTE || level == Sql_condition::SL_WARNING)
    got_warning= true;

  query_cache.abort(this, &query_cache_tls);

  Diagnostics_area *da= get_stmt_da();
  if (level == Sql_condition::SL_ERROR)
  {
    is_slave_error= true; // needed to catch query errors during replication

    if (!da->is_error())
    {
      set_row_count_func(-1);
      da->set_error_status(sql_errno, msg, sqlstate);
    }
  }

  /*
    Avoid pushing a condition for fatal out of memory errors as this will
    require memory allocation and therefore might fail. Non fatal out of
    memory errors can occur if raised by SIGNAL/RESIGNAL statement.
  */
  Sql_condition *cond= NULL;
  if (!(is_fatal_error && (sql_errno == EE_OUTOFMEMORY ||
                           sql_errno == ER_OUTOFMEMORY)))
  {
    cond= da->push_warning(this, sql_errno, sqlstate, level, msg);
  }
  DBUG_RETURN(cond);
}


/*
  Init common variables that has to be reset on start and on cleanup_connection
*/

void THD::init(void)
{
  mysql_mutex_lock(&LOCK_global_system_variables);
  plugin_thdvar_init(this, m_enable_plugins);
  /*
    variables= global_system_variables above has reset
    variables.pseudo_thread_id to 0. We need to correct it here to
    avoid temporary tables replication failure.
  */
  variables.pseudo_thread_id= m_thread_id;
  mysql_mutex_unlock(&LOCK_global_system_variables);

  /*
    NOTE: reset_connection command will reset the THD to its default state.
    All system variables whose scope is SESSION ONLY should be set to their
    default values here.
  */
  reset_first_successful_insert_id();
  user_time.tv_sec= user_time.tv_usec= 0;
  start_time.tv_sec= start_time.tv_usec= 0;
  set_time();
  auto_inc_intervals_forced.empty();
  {
    ulong tmp;
    tmp= sql_rnd_with_mutex();
    randominit(&rand, tmp + (ulong) &rand, tmp + (ulong) ::global_query_id);
  }

  server_status= SERVER_STATUS_AUTOCOMMIT;
  if (variables.sql_mode & MODE_NO_BACKSLASH_ESCAPES)
    server_status|= SERVER_STATUS_NO_BACKSLASH_ESCAPES;

  get_transaction()->reset_unsafe_rollback_flags(Transaction_ctx::SESSION);
  get_transaction()->reset_unsafe_rollback_flags(Transaction_ctx::STMT);
  open_options=ha_open_options;
  update_lock_default= (variables.low_priority_updates ?
			TL_WRITE_LOW_PRIORITY :
			TL_WRITE);
  insert_lock_default= (variables.low_priority_updates ?
                        TL_WRITE_LOW_PRIORITY :
                        TL_WRITE_CONCURRENT_INSERT);
  tx_isolation= (enum_tx_isolation) variables.tx_isolation;
  tx_read_only= variables.tx_read_only;
  tx_priority= 0;
  thd_tx_priority= 0;
  update_charset();
  reset_current_stmt_binlog_format_row();
  reset_binlog_local_stmt_filter();
  memset(&status_var, 0, sizeof(status_var));
  binlog_row_event_extra_data= 0;

  if (variables.sql_log_bin)
    variables.option_bits|= OPTION_BIN_LOG;
  else
    variables.option_bits&= ~OPTION_BIN_LOG;

#if defined(ENABLED_DEBUG_SYNC)
  /* Initialize the Debug Sync Facility. See debug_sync.cc. */
  debug_sync_init_thread(this);
#endif /* defined(ENABLED_DEBUG_SYNC) */

  /* Initialize session_tracker and create all tracker objects */
  session_tracker.init(this->charset());
  session_tracker.enable(this);

  owned_gtid.clear();
  owned_sid.clear();
  owned_gtid.dbug_print(NULL, "set owned_gtid (clear) in THD::init");
}


/*
  Init THD for query processing.
  This has to be called once before we call mysql_parse.
  See also comments in sql_class.h.
*/

void THD::init_for_queries(Relay_log_info *rli)
{
  set_time(); 
  ha_enable_transaction(this,TRUE);

  reset_root_defaults(mem_root, variables.query_alloc_block_size,
                      variables.query_prealloc_size);
  get_transaction()->init_mem_root_defaults(variables.trans_alloc_block_size,
                                            variables.trans_prealloc_size);
  get_transaction()->xid_state()->reset();
#if defined(MYSQL_SERVER) && defined(HAVE_REPLICATION)
  if (rli)
  {
    if ((rli->deferred_events_collecting= rpl_filter->is_on()))
    {
      rli->deferred_events= new Deferred_log_events(rli);
    }
    rli_slave= rli;

    DBUG_ASSERT(rli_slave->info_thd == this && slave_thread);
  }
#endif
}


void THD::set_new_thread_id()
{
  m_thread_id= Global_THD_manager::get_instance()->get_new_thread_id();
  variables.pseudo_thread_id= m_thread_id;
  thr_lock_info_init(&lock_info, m_thread_id);
}


/*
  Do what's needed when one invokes change user

  SYNOPSIS
    cleanup_connection()

  IMPLEMENTATION
    Reset all resources that are connection specific
*/


void THD::cleanup_connection(void)
{
  mysql_mutex_lock(&LOCK_status);
  add_to_status(&global_status_var, &status_var, true, true);
  mysql_mutex_unlock(&LOCK_status);

  cleanup();
#if defined(ENABLED_DEBUG_SYNC)
  /* End the Debug Sync Facility. See debug_sync.cc. */
  debug_sync_end_thread(this);
#endif /* defined(ENABLED_DEBUG_SYNC) */
  killed= NOT_KILLED;
  cleanup_done= 0;
  init();
  stmt_map.reset();
  my_hash_init(&user_vars, system_charset_info, USER_VARS_HASH_SIZE, 0, 0,
               (my_hash_get_key) get_var_key,
               (my_hash_free_key) free_user_var, 0);
  sp_cache_clear(&sp_proc_cache);
  sp_cache_clear(&sp_func_cache);

  clear_error();
  // clear the warnings
  get_stmt_da()->reset_condition_info(this);
  // clear profiling information
#if defined(ENABLED_PROFILING)
  profiling.cleanup();
#endif

#ifndef DBUG_OFF
    /* DEBUG code only (begin) */
    bool check_cleanup= FALSE;
    DBUG_EXECUTE_IF("debug_test_cleanup_connection", check_cleanup= TRUE;);
    if(check_cleanup)
    {
      /* isolation level should be default */
      DBUG_ASSERT(variables.tx_isolation == ISO_REPEATABLE_READ);
      /* check autocommit is ON by default */
      DBUG_ASSERT(server_status == SERVER_STATUS_AUTOCOMMIT);
      /* check prepared stmts are cleaned up */
      DBUG_ASSERT(prepared_stmt_count == 0);
      /* check diagnostic area is cleaned up */
      DBUG_ASSERT(get_stmt_da()->status() == Diagnostics_area::DA_EMPTY);
      /* check if temp tables are deleted */
      DBUG_ASSERT(temporary_tables == NULL);
      /* check if tables are unlocked */
      DBUG_ASSERT(locked_tables_list.locked_tables() == NULL);
    }
    /* DEBUG code only (end) */
#endif

}


/*
  Do what's needed when one invokes change user.
  Also used during THD::release_resources, i.e. prior to THD destruction.
*/
void THD::cleanup(void)
{
  Transaction_ctx *trn_ctx= get_transaction();
  XID_STATE *xs= trn_ctx->xid_state();

  DBUG_ENTER("THD::cleanup");
  DBUG_ASSERT(cleanup_done == 0);
  DEBUG_SYNC(this, "thd_cleanup_start");

  killed= KILL_CONNECTION;
  session_tracker.deinit();
  if (trn_ctx->xid_state()->has_state(XID_STATE::XA_PREPARED))
  {
    transaction_cache_detach(trn_ctx);
  }
  else
  {
    xs->set_state(XID_STATE::XA_NOTR);
    trans_rollback(this);
    transaction_cache_delete(trn_ctx);
  }

  locked_tables_list.unlock_locked_tables(this);
  mysql_ha_cleanup(this);

  DBUG_ASSERT(open_tables == NULL);
  /*
    If the thread was in the middle of an ongoing transaction (rolled
    back a few lines above) or under LOCK TABLES (unlocked the tables
    and left the mode a few lines above), there will be outstanding
    metadata locks. Release them.
  */
  mdl_context.release_transactional_locks();

  /* Release the global read lock, if acquired. */
  if (global_read_lock.is_acquired())
    global_read_lock.unlock_global_read_lock(this);

  mysql_ull_cleanup(this);
  /*
    All locking service locks must be released on disconnect.
  */
  release_all_locking_service_locks(this);

  /* All metadata locks must have been released by now. */
  DBUG_ASSERT(!mdl_context.has_locks());

  /* Protects user_vars. */
  mysql_mutex_lock(&LOCK_thd_data);
  my_hash_free(&user_vars);
  mysql_mutex_unlock(&LOCK_thd_data);

  close_temporary_tables(this);
  sp_cache_clear(&sp_proc_cache);
  sp_cache_clear(&sp_func_cache);

  /*
    Actions above might generate events for the binary log, so we
    commit the current transaction coordinator after executing cleanup
    actions.
   */
  if (tc_log && !trn_ctx->xid_state()->has_state(XID_STATE::XA_PREPARED))
    tc_log->commit(this, true);

  cleanup_done=1;
  DBUG_VOID_RETURN;
}


/**
  Release most resources, prior to THD destruction.
 */
void THD::release_resources()
{
  DBUG_ASSERT(m_release_resources_done == false);

  Global_THD_manager::get_instance()->release_thread_id(m_thread_id);

  mysql_mutex_lock(&LOCK_status);
  add_to_status(&global_status_var, &status_var, true, false);
  /*
    Status queries after this point should not aggregate THD::status_var
    since the values has been added to global_status_var.
    The status values are not reset so that they can still be read
    by performance schema.
  */
  status_var_aggregated= true;
  mysql_mutex_unlock(&LOCK_status);

  /* Ensure that no one is using THD */
  mysql_mutex_lock(&LOCK_thd_data);
  mysql_mutex_lock(&LOCK_query_plan);

  /* Close connection */
#ifndef EMBEDDED_LIBRARY
  if (get_protocol_classic()->get_vio())
  {
    vio_delete(get_protocol_classic()->get_vio());
    get_protocol_classic()->end_net();
  }
#endif

  /* modification plan for UPDATE/DELETE should be freed. */
  DBUG_ASSERT(query_plan.get_modification_plan() == NULL);
  mysql_mutex_unlock(&LOCK_query_plan);
  mysql_mutex_unlock(&LOCK_thd_data);
  mysql_mutex_lock(&LOCK_thd_query);
  mysql_mutex_unlock(&LOCK_thd_query);

  stmt_map.reset();                     /* close all prepared statements */
  if (!cleanup_done)
    cleanup();

  mdl_context.destroy();
  ha_close_connection(this);

  /*
    Debug sync system must be closed after ha_close_connection, because
    DEBUG_SYNC is used in InnoDB connection handlerton close.
  */
#if defined(ENABLED_DEBUG_SYNC)
  /* End the Debug Sync Facility. See debug_sync.cc. */
  debug_sync_end_thread(this);
#endif /* defined(ENABLED_DEBUG_SYNC) */

  plugin_thdvar_cleanup(this, m_enable_plugins);

  DBUG_ASSERT(timer == NULL);

  if (timer_cache)
    thd_timer_destroy(timer_cache);

#ifndef EMBEDDED_LIBRARY
  if (rli_fake)
  {
    rli_fake->end_info();
    delete rli_fake;
    rli_fake= NULL;
  }
  mysql_audit_free_thd(this);
#endif

  if (current_thd == this)
    restore_globals();
  m_release_resources_done= true;
}


THD::~THD()
{
  THD_CHECK_SENTRY(this);
  DBUG_ENTER("~THD()");
  DBUG_PRINT("info", ("THD dtor, this %p", this));

  if (!m_release_resources_done)
    release_resources();

  clear_next_event_pos();

  /* Ensure that no one is using THD */
  mysql_mutex_lock(&LOCK_thd_data);
  mysql_mutex_unlock(&LOCK_thd_data);
  mysql_mutex_lock(&LOCK_thd_query);
  mysql_mutex_unlock(&LOCK_thd_query);

  DBUG_ASSERT(!m_attachable_trx);

  my_free(const_cast<char*>(m_db.str));
  m_db= NULL_CSTR;
  get_transaction()->free_memory(MYF(0));
  mysql_mutex_destroy(&LOCK_query_plan);
  mysql_mutex_destroy(&LOCK_thd_data);
  mysql_mutex_destroy(&LOCK_thd_query);
  mysql_mutex_destroy(&LOCK_thd_sysvar);
  mysql_mutex_destroy(&LOCK_current_cond);
#ifndef DBUG_OFF
  dbug_sentry= THD_SENTRY_GONE;
#endif

#ifndef EMBEDDED_LIBRARY
  if (variables.gtid_next_list.gtid_set != NULL)
  {
#ifdef HAVE_GTID_NEXT_LIST
    delete variables.gtid_next_list.gtid_set;
    variables.gtid_next_list.gtid_set= NULL;
    variables.gtid_next_list.is_non_null= false;
#else
    DBUG_ASSERT(0);
#endif
  }
  if (rli_slave)
    rli_slave->cleanup_after_session();
#endif

  free_root(&main_mem_root, MYF(0));
<<<<<<< HEAD
=======

  if (m_token_array != NULL)
  {
    my_free(m_token_array);
  }
  DBUG_VOID_RETURN;
}


/*
  Add all status variables to another status variable array

  SYNOPSIS
   add_to_status()
   to_var       add to this array
   from_var     from this array
   add_com_vars if true, then add COM variables
   reset_from_var if true, then memset from_var variable with 0

  NOTES
    This function assumes that all variables are longlong/ulonglong.
    If this assumption will change, then we have to explictely add
    the other variables after the while loop
*/

void add_to_status(STATUS_VAR *to_var, STATUS_VAR *from_var, bool add_com_vars,
                   bool reset_from_var)
{
  int        c;
  ulonglong *end= (ulonglong*) ((uchar*) to_var +
                                offsetof(STATUS_VAR, LAST_STATUS_VAR) +
                                sizeof(ulonglong));
  ulonglong *to= (ulonglong*) to_var, *from= (ulonglong*) from_var;

  while (to != end)
    *(to++)+= *(from++);
>>>>>>> 70197ead

  if (m_token_array != NULL)
  {
    my_free(m_token_array);
  }
<<<<<<< HEAD
  DBUG_VOID_RETURN;
=======

  if (reset_from_var)
  {
    memset (from_var, 0, sizeof(*from_var));
  }
}

/*
  Add the difference between two status variable arrays to another one.

  SYNOPSIS
    add_diff_to_status
    to_var       add to this array
    from_var     from this array
    dec_var      minus this array
  
  NOTE
    This function assumes that all variables are longlong/ulonglong.
*/

void add_diff_to_status(STATUS_VAR *to_var, STATUS_VAR *from_var,
                        STATUS_VAR *dec_var)
{
  int        c;
  ulonglong *end= (ulonglong*) ((uchar*) to_var + offsetof(STATUS_VAR, LAST_STATUS_VAR) +
                                                  sizeof(ulonglong));
  ulonglong *to= (ulonglong*) to_var,
            *from= (ulonglong*) from_var,
            *dec= (ulonglong*) dec_var;

  while (to != end)
    *(to++)+= *(from++) - *(dec++);

  to_var->com_other+= from_var->com_other - dec_var->com_other;

  for (c= 0; c< SQLCOM_END; c++)
    to_var->com_stat[(uint) c] += from_var->com_stat[(uint) c] -dec_var->com_stat[(uint) c];
>>>>>>> 70197ead
}


/**
  Awake a thread.

  @param[in]  state_to_set    value for THD::killed

  This is normally called from another thread's THD object.

  @note Do always call this while holding LOCK_thd_data.
*/

void THD::awake(THD::killed_state state_to_set)
{
  DBUG_ENTER("THD::awake");
  DBUG_PRINT("enter", ("this: %p current_thd: %p", this, current_thd));
  THD_CHECK_SENTRY(this);
  mysql_mutex_assert_owner(&LOCK_thd_data);

  /*
    Set killed flag if the connection is being killed (state_to_set
    is KILL_CONNECTION) or the connection is processing a query
    (state_to_set is KILL_QUERY and m_server_idle flag is not set).
    If the connection is idle and state_to_set is KILL QUERY, the
    the killed flag is not set so that it doesn't affect the next
    command incorrectly.
  */
  if (this->m_server_idle && state_to_set == KILL_QUERY)
  { /* nothing */ }
  else
  {
    killed= state_to_set;
  }

  if (state_to_set != THD::KILL_QUERY && state_to_set != THD::KILL_TIMEOUT)
  {
    if (this != current_thd)
    {
      /*
        Before sending a signal, let's close the socket of the thread
        that is being killed ("this", which is not the current thread).
        This is to make sure it does not block if the signal is lost.
        This needs to be done only on platforms where signals are not
        a reliable interruption mechanism.

        Note that the downside of this mechanism is that we could close
        the connection while "this" target thread is in the middle of
        sending a result to the application, thus violating the client-
        server protocol.

        On the other hand, without closing the socket we have a race
        condition. If "this" target thread passes the check of
        thd->killed, and then the current thread runs through
        THD::awake(), sets the 'killed' flag and completes the
        signaling, and then the target thread runs into read(), it will
        block on the socket. As a result of the discussions around
        Bug#37780, it has been decided that we accept the race
        condition. A second KILL awakes the target from read().

        If we are killing ourselves, we know that we are not blocked.
        We also know that we will check thd->killed before we go for
        reading the next statement.
      */

      shutdown_active_vio();
    }

    /* Send an event to the scheduler that a thread should be killed. */
    if (!slave_thread)
      MYSQL_CALLBACK(Connection_handler_manager::event_functions,
                     post_kill_notification, (this));
  }

  /* Interrupt target waiting inside a storage engine. */
  if (state_to_set != THD::NOT_KILLED)
    ha_kill_connection(this);

  if (state_to_set == THD::KILL_TIMEOUT)
    status_var.max_statement_time_exceeded++;


  /* Broadcast a condition to kick the target if it is waiting on it. */
  if (mysys_var)
  {
    mysql_mutex_lock(&LOCK_current_cond);
    if (!system_thread)		// Don't abort locks
      mysys_var->abort=1;
    /*
      This broadcast could be up in the air if the victim thread
      exits the cond in the time between read and broadcast, but that is
      ok since all we want to do is to make the victim thread get out
      of waiting on current_cond.
      If we see a non-zero current_cond: it cannot be an old value (because
      then exit_cond() should have run and it can't because we have mutex); so
      it is the true value but maybe current_mutex is not yet non-zero (we're
      in the middle of enter_cond() and there is a "memory order
      inversion"). So we test the mutex too to not lock 0.

      Note that there is a small chance we fail to kill. If victim has locked
      current_mutex, but hasn't yet entered enter_cond() (which means that
      current_cond and current_mutex are 0), then the victim will not get
      a signal and it may wait "forever" on the cond (until
      we issue a second KILL or the status it's waiting for happens).
      It's true that we have set its thd->killed but it may not
      see it immediately and so may have time to reach the cond_wait().

      However, where possible, we test for killed once again after
      enter_cond(). This should make the signaling as safe as possible.
      However, there is still a small chance of failure on platforms with
      instruction or memory write reordering.
    */
    if (current_cond && current_mutex)
    {
      DBUG_EXECUTE_IF("before_dump_thread_acquires_current_mutex",
                      {
                      const char act[]=
                      "now signal dump_thread_signal wait_for go_dump_thread";
                      DBUG_ASSERT(!debug_sync_set_action(current_thd,
                                                         STRING_WITH_LEN(act)));
                      };);
      mysql_mutex_lock(current_mutex);
      mysql_cond_broadcast(current_cond);
      mysql_mutex_unlock(current_mutex);
    }
    mysql_mutex_unlock(&LOCK_current_cond);
  }
  DBUG_VOID_RETURN;
}


/**
  Close the Vio associated this session.

  @remark LOCK_thd_data is taken due to the fact that
          the Vio might be disassociated concurrently.
*/

void THD::disconnect()
{
  Vio *vio= NULL;

  mysql_mutex_lock(&LOCK_thd_data);

  killed= THD::KILL_CONNECTION;

  /*
    Since a active vio might might have not been set yet, in
    any case save a reference to avoid closing a inexistent
    one or closing the vio twice if there is a active one.
  */
  vio= active_vio;
  shutdown_active_vio();

  /* Disconnect even if a active vio is not associated. */
  if (get_protocol_classic()->get_vio() != vio &&
      get_protocol_classic()->vio_ok())
  {
    m_protocol->shutdown();
  }

  mysql_mutex_unlock(&LOCK_thd_data);
}


void THD::notify_shared_lock(MDL_context_owner *ctx_in_use,
                             bool needs_thr_lock_abort)
{
  THD *in_use= ctx_in_use->get_thd();

  if (needs_thr_lock_abort)
  {
    mysql_mutex_lock(&in_use->LOCK_thd_data);
    for (TABLE *thd_table= in_use->open_tables;
         thd_table ;
         thd_table= thd_table->next)
    {
      /*
        Check for TABLE::needs_reopen() is needed since in some places we call
        handler::close() for table instance (and set TABLE::db_stat to 0)
        and do not remove such instances from the THD::open_tables
        for some time, during which other thread can see those instances
        (e.g. see partitioning code).
      */
      if (!thd_table->needs_reopen())
        mysql_lock_abort_for_thread(this, thd_table);
    }
    mysql_mutex_unlock(&in_use->LOCK_thd_data);
  }
}


/*
  Remember the location of thread info, the structure needed for
  sql_alloc() and the structure for the net buffer
*/

bool THD::store_globals()
{
  /*
    Assert that thread_stack is initialized: it's necessary to be able
    to track stack overrun.
  */
  DBUG_ASSERT(thread_stack);

  if (my_thread_set_THR_THD(this) ||
      my_thread_set_THR_MALLOC(&mem_root))
    return 1;
  /*
    mysys_var is concurrently readable by a killer thread.
    It is protected by LOCK_thd_data, it is not needed to lock while the
    pointer is changing from NULL not non-NULL. If the kill thread reads
    NULL it doesn't refer to anything, but if it is non-NULL we need to
    ensure that the thread doesn't proceed to assign another thread to
    have the mysys_var reference (which in fact refers to the worker
    threads local storage with key THR_KEY_mysys. 
  */
  mysys_var= mysys_thread_var();
  DBUG_PRINT("debug", ("mysys_var: 0x%llx", (ulonglong) mysys_var));
  /*
    Let mysqld define the thread id (not mysys)
    This allows us to move THD to different threads if needed.
  */
  mysys_var->id= m_thread_id;
  real_id= my_thread_self();                      // For debugging

  return 0;
}

/*
  Remove the thread specific info (THD and mem_root pointer) stored during
  store_global call for this thread.
*/
bool THD::restore_globals()
{
  /*
    Assert that thread_stack is initialized: it's necessary to be able
    to track stack overrun.
  */
  DBUG_ASSERT(thread_stack);

  /* Undocking the thread specific data. */
  my_thread_set_THR_THD(NULL);
  my_thread_set_THR_MALLOC(NULL);

  return 0;
}


/*
  Cleanup after query.

  SYNOPSIS
    THD::cleanup_after_query()

  DESCRIPTION
    This function is used to reset thread data to its default state.

  NOTE
    This function is not suitable for setting thread data to some
    non-default values, as there is only one replication thread, so
    different master threads may overwrite data of each other on
    slave.
*/

void THD::cleanup_after_query()
{
  /*
    Reset rand_used so that detection of calls to rand() will save random 
    seeds if needed by the slave.

    Do not reset rand_used if inside a stored function or trigger because 
    only the call to these operations is logged. Thus only the calling 
    statement needs to detect rand() calls made by its substatements. These
    substatements must not set rand_used to 0 because it would remove the
    detection of rand() by the calling statement. 
  */
  if (!in_sub_stmt) /* stored functions and triggers are a special case */
  {
    /* Forget those values, for next binlogger: */
    stmt_depends_on_first_successful_insert_id_in_prev_stmt= 0;
    auto_inc_intervals_in_cur_stmt_for_binlog.empty();
    rand_used= 0;
    binlog_accessed_db_names= NULL;

    /*
      Strictly speaking this is only needed when GTID_MODE!=OFF.
      However, we can only read gtid_mode while holding
      global_sid_lock.  And gtid_post_statement_checks is very cheap,
      so no point in calling it conditionally.
    */
    gtid_post_statement_checks(this);
#ifndef EMBEDDED_LIBRARY
    /*
      Clean possible unused INSERT_ID events by current statement.
      is_update_query() is needed to ignore SET statements:
        Statements that don't update anything directly and don't
        used stored functions. This is mostly necessary to ignore
        statements in binlog between SET INSERT_ID and DML statement
        which is intended to consume its event (there can be other
        SET statements between them).
    */
    if ((rli_slave || rli_fake) && is_update_query(lex->sql_command))
      auto_inc_intervals_forced.empty();
#endif
  }

  /*
    In case of stored procedures, stored functions, triggers and events
    m_trans_fixed_log_file will not be set to NULL. The memory will be reused.
  */
  if (!sp_runtime_ctx)
    m_trans_fixed_log_file= NULL;

  /*
    Forget the binlog stmt filter for the next query.
    There are some code paths that:
    - do not call THD::decide_logging_format()
    - do call THD::binlog_query(),
    making this reset necessary.
  */
  reset_binlog_local_stmt_filter();
  if (first_successful_insert_id_in_cur_stmt > 0)
  {
    /* set what LAST_INSERT_ID() will return */
    first_successful_insert_id_in_prev_stmt= 
      first_successful_insert_id_in_cur_stmt;
    first_successful_insert_id_in_cur_stmt= 0;
    substitute_null_with_insert_id= TRUE;
  }
  arg_of_last_insert_id_function= 0;
  /* Free Items that were created during this execution */
  free_items();
  /* Reset where. */
  where= THD::DEFAULT_WHERE;
  /* reset table map for multi-table update */
  table_map_for_update= 0;
  m_binlog_invoker= FALSE;
  /* reset replication info structure */
  if (lex)
  {
    lex->mi.repl_ignore_server_ids.clear();
  }
#ifndef EMBEDDED_LIBRARY
  if (rli_slave)
    rli_slave->cleanup_after_query();
#endif
}

LEX_CSTRING *
make_lex_string_root(MEM_ROOT *mem_root,
                     LEX_CSTRING *lex_str, const char* str, size_t length,
                     bool allocate_lex_string)
{
  if (allocate_lex_string)
    if (!(lex_str= (LEX_CSTRING *)alloc_root(mem_root, sizeof(LEX_CSTRING))))
      return 0;
  if (!(lex_str->str= strmake_root(mem_root, str, length)))
    return 0;
  lex_str->length= length;
  return lex_str;
}


LEX_STRING *
make_lex_string_root(MEM_ROOT *mem_root,
                     LEX_STRING *lex_str, const char* str, size_t length,
                     bool allocate_lex_string)
{
  if (allocate_lex_string)
    if (!(lex_str= (LEX_STRING *)alloc_root(mem_root, sizeof(LEX_STRING))))
      return 0;
  if (!(lex_str->str= strmake_root(mem_root, str, length)))
    return 0;
  lex_str->length= length;
  return lex_str;
}



LEX_CSTRING *THD::make_lex_string(LEX_CSTRING *lex_str,
                                 const char* str, size_t length,
                                 bool allocate_lex_string)
{
  return make_lex_string_root (mem_root, lex_str, str,
                               length, allocate_lex_string);
}



/**
  Create a LEX_STRING in this connection.

  @param lex_str  pointer to LEX_STRING object to be initialized
  @param str      initializer to be copied into lex_str
  @param length   length of str, in bytes
  @param allocate_lex_string  if TRUE, allocate new LEX_STRING object,
                              instead of using lex_str value
  @return  NULL on failure, or pointer to the LEX_STRING object
*/
LEX_STRING *THD::make_lex_string(LEX_STRING *lex_str,
                                 const char* str, size_t length,
                                 bool allocate_lex_string)
{
  return make_lex_string_root (mem_root, lex_str, str,
                               length, allocate_lex_string);
}


/*
  Convert a string to another character set

  SYNOPSIS
    convert_string()
    to				Store new allocated string here
    to_cs			New character set for allocated string
    from			String to convert
    from_length			Length of string to convert
    from_cs			Original character set

  NOTES
    to will be 0-terminated to make it easy to pass to system funcs

  RETURN
    0	ok
    1	End of memory.
        In this case to->str will point to 0 and to->length will be 0.
*/

bool THD::convert_string(LEX_STRING *to, const CHARSET_INFO *to_cs,
			 const char *from, size_t from_length,
			 const CHARSET_INFO *from_cs)
{
  DBUG_ENTER("convert_string");
  size_t new_length= to_cs->mbmaxlen * from_length;
  uint dummy_errors;
  if (!(to->str= (char*) alloc(new_length+1)))
  {
    to->length= 0;				// Safety fix
    DBUG_RETURN(1);				// EOM
  }
  to->length= copy_and_convert((char*) to->str, new_length, to_cs,
			       from, from_length, from_cs, &dummy_errors);
  to->str[to->length]=0;			// Safety
  DBUG_RETURN(0);
}


/*
  Convert string from source character set to target character set inplace.

  SYNOPSIS
    THD::convert_string

  DESCRIPTION
    Convert string using convert_buffer - buffer for character set 
    conversion shared between all protocols.

  RETURN
    0   ok
   !0   out of memory
*/

bool THD::convert_string(String *s, const CHARSET_INFO *from_cs,
                         const CHARSET_INFO *to_cs)
{
  uint dummy_errors;
  if (convert_buffer.copy(s->ptr(), s->length(), from_cs, to_cs, &dummy_errors))
    return TRUE;
  /* If convert_buffer >> s copying is more efficient long term */
  if (convert_buffer.alloced_length() >= convert_buffer.length() * 2 ||
      !s->is_alloced())
  {
    return s->copy(convert_buffer);
  }
  s->swap(convert_buffer);
  return FALSE;
}


/*
  Update some cache variables when character set changes
*/

void THD::update_charset()
{
  size_t not_used;
  charset_is_system_charset=
    !String::needs_conversion(0,
                              variables.character_set_client,
                              system_charset_info,
                              &not_used);
  charset_is_collation_connection= 
    !String::needs_conversion(0,
                              variables.character_set_client,
                              variables.collation_connection,
                              &not_used);
  charset_is_character_set_filesystem= 
    !String::needs_conversion(0,
                              variables.character_set_client,
                              variables.character_set_filesystem,
                              &not_used);
}


/* add table to list of changed in transaction tables */

void THD::add_changed_table(TABLE *table)
{
  DBUG_ENTER("THD::add_changed_table(table)");

  DBUG_ASSERT(in_multi_stmt_transaction_mode() && table->file->has_transactions());
  add_changed_table(table->s->table_cache_key.str,
                    (long) table->s->table_cache_key.length);
  DBUG_VOID_RETURN;
}


void THD::add_changed_table(const char *key, long key_length)
{
  DBUG_ENTER("THD::add_changed_table(key)");
  if (get_transaction()->add_changed_table(key, key_length))
    killed= KILL_CONNECTION;
  DBUG_VOID_RETURN;
}


int THD::send_explain_fields(Query_result *result)
{
  List<Item> field_list;
  Item *item;
  CHARSET_INFO *cs= system_charset_info;
  field_list.push_back(new Item_return_int("id",3, MYSQL_TYPE_LONGLONG));
  field_list.push_back(new Item_empty_string("select_type", 19, cs));
  field_list.push_back(item= new Item_empty_string("table", NAME_CHAR_LEN, cs));
  item->maybe_null= 1;
  /* Maximum length of string that make_used_partitions_str() can produce */
  item= new Item_empty_string("partitions", MAX_PARTITIONS * (1 + FN_LEN),
                              cs);
  field_list.push_back(item);
  item->maybe_null= 1;
  field_list.push_back(item= new Item_empty_string("type", 10, cs));
  item->maybe_null= 1;
  field_list.push_back(item=new Item_empty_string("possible_keys",
						  NAME_CHAR_LEN*MAX_KEY, cs));
  item->maybe_null=1;
  field_list.push_back(item=new Item_empty_string("key", NAME_CHAR_LEN, cs));
  item->maybe_null=1;
  field_list.push_back(item=new Item_empty_string("key_len",
						  NAME_CHAR_LEN*MAX_KEY));
  item->maybe_null=1;
  field_list.push_back(item=new Item_empty_string("ref",
                                                  NAME_CHAR_LEN*MAX_REF_PARTS,
                                                  cs));
  item->maybe_null=1;
  field_list.push_back(item= new Item_return_int("rows", 10,
                                                 MYSQL_TYPE_LONGLONG));
  item->maybe_null= 1;
  field_list.push_back(item= new Item_float(NAME_STRING("filtered"),
                                            0.1234, 2, 4));
  item->maybe_null=1;
  field_list.push_back(new Item_empty_string("Extra", 255, cs));
  item->maybe_null= 1;
  return (result->send_result_set_metadata(field_list, Protocol::SEND_NUM_ROWS |
                                           Protocol::SEND_EOF));
}

void THD::shutdown_active_vio()
{
  DBUG_ENTER("shutdown_active_vio");
  mysql_mutex_assert_owner(&LOCK_thd_data);
#ifndef EMBEDDED_LIBRARY
  if (active_vio)
  {
    vio_shutdown(active_vio);
    active_vio = 0;
  }
#endif
  DBUG_VOID_RETURN;
}


/*
  Register an item tree tree transformation, performed by the query
  optimizer. We need a pointer to runtime_memroot because it may be !=
  thd->mem_root (due to possible set_n_backup_active_arena called for thd).
*/

void THD::nocheck_register_item_tree_change(Item **place, Item *old_value,
                                            MEM_ROOT *runtime_memroot)
{
  Item_change_record *change;
  /*
    Now we use one node per change, which adds some memory overhead,
    but still is rather fast as we use alloc_root for allocations.
    A list of item tree changes of an average query should be short.
  */
  void *change_mem= alloc_root(runtime_memroot, sizeof(*change));
  if (change_mem == 0)
  {
    /*
      OOM, thd->fatal_error() is called by the error handler of the
      memroot. Just return.
    */
    return;
  }
  change= new (change_mem) Item_change_record;
  change->place= place;
  change->old_value= old_value;
  change_list.push_front(change);
}


void THD::change_item_tree_place(Item **old_ref, Item **new_ref)
{
  I_List_iterator<Item_change_record> it(change_list);
  Item_change_record *change;
  while ((change= it++))
  {
    if (change->place == old_ref)
    {
      DBUG_PRINT("info", ("change_item_tree_place old_ref %p new_ref %p",
                          old_ref, new_ref));
      change->place= new_ref;
      break;
    }
  }
}


void THD::rollback_item_tree_changes()
{
  I_List_iterator<Item_change_record> it(change_list);
  Item_change_record *change;
  DBUG_ENTER("rollback_item_tree_changes");

  while ((change= it++))
  {
    DBUG_PRINT("info",
               ("rollback_item_tree_changes "
                "place %p curr_value %p old_value %p",
                change->place, *change->place, change->old_value));
    *change->place= change->old_value;
  }
  /* We can forget about changes memory: it's allocated in runtime memroot */
  change_list.empty();
  DBUG_VOID_RETURN;
}


/*****************************************************************************
** Functions to provide a interface to select results
*****************************************************************************/

static const String default_line_term("\n",default_charset_info);
static const String default_escaped("\\",default_charset_info);
static const String default_field_term("\t",default_charset_info);
static const String default_xml_row_term("<row>", default_charset_info);
static const String my_empty_string("",default_charset_info);


sql_exchange::sql_exchange(const char *name, bool flag,
                           enum enum_filetype filetype_arg)
  :file_name(name), dumpfile(flag), skip_lines(0)
{
  field.opt_enclosed= 0;
  filetype= filetype_arg;
  field.field_term= &default_field_term;
  field.enclosed= line.line_start= &my_empty_string;
  line.line_term= filetype == FILETYPE_CSV ?
              &default_line_term : &default_xml_row_term;
  field.escaped= &default_escaped;
  cs= NULL;
}

bool sql_exchange::escaped_given(void)
{
  return field.escaped != &default_escaped;
}


void Query_arena::free_items()
{
  Item *next;
  DBUG_ENTER("Query_arena::free_items");
  /* This works because items are allocated with sql_alloc() */
  for (; free_list; free_list= next)
  {
    next= free_list->next;
    free_list->delete_self();
  }
  /* Postcondition: free_list is 0 */
  DBUG_VOID_RETURN;
}


void Query_arena::set_query_arena(Query_arena *set)
{
  mem_root=  set->mem_root;
  free_list= set->free_list;
  state= set->state;
}


void Query_arena::cleanup_stmt()
{
  DBUG_ASSERT(! "Query_arena::cleanup_stmt() not implemented");
}


void THD::end_statement()
{
  /* Cleanup SQL processing state to reuse this statement in next query. */
  lex_end(lex);
  delete lex->result;
  lex->result= 0;
  /* Note that free_list is freed in cleanup_after_query() */

  /*
    Don't free mem_root, as mem_root is freed in the end of dispatch_command
    (once for any command).
  */
}


void THD::set_n_backup_active_arena(Query_arena *set, Query_arena *backup)
{
  DBUG_ENTER("THD::set_n_backup_active_arena");
  DBUG_ASSERT(backup->is_backup_arena == FALSE);

  backup->set_query_arena(this);
  set_query_arena(set);
#ifndef DBUG_OFF
  backup->is_backup_arena= TRUE;
#endif
  DBUG_VOID_RETURN;
}


void THD::restore_active_arena(Query_arena *set, Query_arena *backup)
{
  DBUG_ENTER("THD::restore_active_arena");
  DBUG_ASSERT(backup->is_backup_arena);
  set->set_query_arena(this);
  set_query_arena(backup);
#ifndef DBUG_OFF
  backup->is_backup_arena= FALSE;
#endif
  DBUG_VOID_RETURN;
}

C_MODE_START

static uchar *
get_statement_id_as_hash_key(const uchar *record, size_t *key_length,
                             my_bool not_used __attribute__((unused)))
{
  const Prepared_statement *statement= (const Prepared_statement *) record;
  *key_length= sizeof(statement->id);
  return (uchar *) &((const Prepared_statement *) statement)->id;
}

static void delete_statement_as_hash_key(void *key)
{
  delete (Prepared_statement *) key;
}

static uchar *get_stmt_name_hash_key(Prepared_statement *entry, size_t *length,
                                     my_bool not_used __attribute__((unused)))
{
  *length= entry->name().length;
  return reinterpret_cast<uchar *>(const_cast<char *>(entry->name().str));
}

C_MODE_END

Prepared_statement_map::Prepared_statement_map()
 :m_last_found_statement(NULL)
{
  enum
  {
    START_STMT_HASH_SIZE = 16,
    START_NAME_HASH_SIZE = 16
  };
  my_hash_init(&st_hash, &my_charset_bin, START_STMT_HASH_SIZE, 0, 0,
               get_statement_id_as_hash_key,
               delete_statement_as_hash_key, MYF(0));
  my_hash_init(&names_hash, system_charset_info, START_NAME_HASH_SIZE, 0, 0,
               (my_hash_get_key) get_stmt_name_hash_key,
               NULL,MYF(0));
}


int Prepared_statement_map::insert(THD *thd, Prepared_statement *statement)
{
  if (my_hash_insert(&st_hash, (uchar*) statement))
  {
    /*
      Delete is needed only in case of an insert failure. In all other
      cases hash_delete will also delete the statement.
    */
    delete statement;
    my_error(ER_OUT_OF_RESOURCES, MYF(0));
    goto err_st_hash;
  }
  if (statement->name().str && my_hash_insert(&names_hash, (uchar*) statement))
  {
    my_error(ER_OUT_OF_RESOURCES, MYF(0));
    goto err_names_hash;
  }
  mysql_mutex_lock(&LOCK_prepared_stmt_count);
  /*
    We don't check that prepared_stmt_count is <= max_prepared_stmt_count
    because we would like to allow to lower the total limit
    of prepared statements below the current count. In that case
    no new statements can be added until prepared_stmt_count drops below
    the limit.
  */
  if (prepared_stmt_count >= max_prepared_stmt_count)
  {
    mysql_mutex_unlock(&LOCK_prepared_stmt_count);
    my_error(ER_MAX_PREPARED_STMT_COUNT_REACHED, MYF(0),
             max_prepared_stmt_count);
    goto err_max;
  }
  prepared_stmt_count++;
  mysql_mutex_unlock(&LOCK_prepared_stmt_count);

  m_last_found_statement= statement;
  return 0;

err_max:
  if (statement->name().str)
    my_hash_delete(&names_hash, (uchar*) statement);
err_names_hash:
  my_hash_delete(&st_hash, (uchar*) statement);
err_st_hash:
  return 1;
}


Prepared_statement
*Prepared_statement_map::find_by_name(const LEX_CSTRING &name)
{
  return reinterpret_cast<Prepared_statement*>
    (my_hash_search(&names_hash, (uchar*)name.str, name.length));
}


Prepared_statement *Prepared_statement_map::find(ulong id)
{
  if (m_last_found_statement == NULL || id != m_last_found_statement->id)
  {
    Prepared_statement *stmt=
      reinterpret_cast<Prepared_statement*>
      (my_hash_search(&st_hash, (uchar *) &id, sizeof(id)));
    if (stmt && stmt->name().str)
      return NULL;
    m_last_found_statement= stmt;
  }
  return m_last_found_statement;
}


void Prepared_statement_map::erase(Prepared_statement *statement)
{
  if (statement == m_last_found_statement)
    m_last_found_statement= NULL;
  if (statement->name().str)
    my_hash_delete(&names_hash, (uchar *) statement);

  my_hash_delete(&st_hash, (uchar *) statement);
  mysql_mutex_lock(&LOCK_prepared_stmt_count);
  DBUG_ASSERT(prepared_stmt_count > 0);
  prepared_stmt_count--;
  mysql_mutex_unlock(&LOCK_prepared_stmt_count);
}

void Prepared_statement_map::claim_memory_ownership()
{
  my_hash_claim(&names_hash);
  my_hash_claim(&st_hash);
}

void Prepared_statement_map::reset()
{
  /* Must be first, hash_free will reset st_hash.records */
  if (st_hash.records > 0)
  {
#ifdef HAVE_PSI_PS_INTERFACE
    for (uint i=0 ; i < st_hash.records ; i++)
    {
      Prepared_statement *stmt=
        reinterpret_cast<Prepared_statement *>(my_hash_element(&st_hash, i));
      MYSQL_DESTROY_PS(stmt->get_PS_prepared_stmt());
    }
#endif
    mysql_mutex_lock(&LOCK_prepared_stmt_count);
    DBUG_ASSERT(prepared_stmt_count >= st_hash.records);
    prepared_stmt_count-= st_hash.records;
    mysql_mutex_unlock(&LOCK_prepared_stmt_count);
  }
  my_hash_reset(&names_hash);
  my_hash_reset(&st_hash);
  m_last_found_statement= NULL;
}


Prepared_statement_map::~Prepared_statement_map()
{
  /*
    We do not want to grab the global LOCK_prepared_stmt_count mutex here.
    reset() should already have been called to maintain prepared_stmt_count.
   */
  DBUG_ASSERT(st_hash.records == 0);

  my_hash_free(&names_hash);
  my_hash_free(&st_hash);
}


bool Query_dumpvar::send_data(List<Item> &items)
{
  List_iterator_fast<PT_select_var> var_li(var_list);
  List_iterator<Item> it(items);
  Item *item;
  PT_select_var *mv;
  DBUG_ENTER("Query_dumpvar::send_data");

  if (unit->offset_limit_cnt)
  {						// using limit offset,count
    unit->offset_limit_cnt--;
    DBUG_RETURN(false);
  }
  if (row_count++) 
  {
    my_error(ER_TOO_MANY_ROWS, MYF(0));
    DBUG_RETURN(true);
  }
  while ((mv= var_li++) && (item= it++))
  {
    if (mv->is_local())
    {
      if (thd->sp_runtime_ctx->set_variable(thd, mv->get_offset(), &item))
	    DBUG_RETURN(true);
    }
    else
    {
      /*
        Create Item_func_set_user_vars with delayed non-constness. We
        do this so that Item_get_user_var::const_item() will return
        the same result during
        Item_func_set_user_var::save_item_result() as they did during
        optimization and execution.
       */
      Item_func_set_user_var *suv=
        new Item_func_set_user_var(mv->name, item, true);
      if (suv->fix_fields(thd, 0))
        DBUG_RETURN(true);
      suv->save_item_result(item);
      if (suv->update())
        DBUG_RETURN(true);
    }
  }
  DBUG_RETURN(thd->is_error());
}

bool Query_dumpvar::send_eof()
{
  if (! row_count)
    push_warning(thd, Sql_condition::SL_WARNING,
                 ER_SP_FETCH_NO_DATA, ER_THD(thd, ER_SP_FETCH_NO_DATA));
  /*
    Don't send EOF if we're in error condition (which implies we've already
    sent or are sending an error)
  */
  if (thd->is_error())
    return true;

  ::my_ok(thd,row_count);
  return 0;
}


void thd_increment_bytes_sent(size_t length)
{
  THD *thd= current_thd;
  if (likely(thd != NULL))
  { /* current_thd==NULL when close_connection() calls net_send_error() */
    thd->status_var.bytes_sent+= length;
  }
}


void thd_increment_bytes_received(size_t length)
{
  THD *thd= current_thd;
  if (likely(thd != NULL))
    thd->status_var.bytes_received+= length;
}


void THD::set_status_var_init()
{
  memset(&status_var, 0, sizeof(status_var));
}

void THD::send_kill_message() const
{
  int err= killed_errno();
  if (err && !get_stmt_da()->is_set())
  {
    if ((err == KILL_CONNECTION) && !connection_events_loop_aborted())
      err = KILL_QUERY;
    /*
      KILL is fatal because:
      - if a condition handler was allowed to trap and ignore a KILL, one
      could create routines which the DBA could not kill
      - INSERT/UPDATE IGNORE should fail: if KILL arrives during
      JOIN::optimize(), statement cannot possibly run as its caller expected
      => "OK" would be misleading the caller.
    */
    my_error(err, MYF(ME_FATALERROR));
  }
}


/****************************************************************************
  Handling of open and locked tables states.

  This is used when we want to open/lock (and then close) some tables when
  we already have a set of tables open and locked. We use these methods for
  access to mysql.proc table to find definitions of stored routines.
****************************************************************************/

void THD::reset_n_backup_open_tables_state(Open_tables_backup *backup)
{
  DBUG_ENTER("reset_n_backup_open_tables_state");
  backup->set_open_tables_state(this);
  backup->mdl_system_tables_svp= mdl_context.mdl_savepoint();
  reset_open_tables_state();
  state_flags|= Open_tables_state::BACKUPS_AVAIL;
  DBUG_VOID_RETURN;
}


void THD::restore_backup_open_tables_state(Open_tables_backup *backup)
{
  DBUG_ENTER("restore_backup_open_tables_state");
  mdl_context.rollback_to_savepoint(backup->mdl_system_tables_svp);
  /*
    Before we will throw away current open tables state we want
    to be sure that it was properly cleaned up.
  */
  DBUG_ASSERT(open_tables == 0 && temporary_tables == 0 &&
              derived_tables == 0 &&
              lock == 0 &&
              locked_tables_mode == LTM_NONE &&
              get_reprepare_observer() == NULL);

  set_open_tables_state(backup);
  DBUG_VOID_RETURN;
}


void THD::begin_attachable_transaction()
{
  DBUG_ASSERT(!m_attachable_trx);

  m_attachable_trx= new Attachable_trx(this);
}


void THD::end_attachable_transaction()
{
  DBUG_ASSERT(m_attachable_trx);

  delete m_attachable_trx;
  m_attachable_trx= NULL;
}


enum_tx_isolation thd_get_trx_isolation(const THD *thd)
{
  return thd->tx_isolation;
}


const struct charset_info_st *thd_charset(THD *thd)
{
  return(thd->charset());
}

/**
  Get the current query string for the thread.

  @param thd   The MySQL internal thread pointer

  @return query string and length. May be non-null-terminated.

  @note This function is not thread safe and should only be called
        from the thread owning thd. @see thd_query_safe().
*/
LEX_CSTRING thd_query_unsafe(THD *thd)
{
  DBUG_ASSERT(current_thd == thd);
  return thd->query();
}

/**
  Get the current query string for the thread.

  @param thd     The MySQL internal thread pointer
  @param buf     Buffer where the query string will be copied
  @param buflen  Length of the buffer

  @return Length of the query

  @note This function is thread safe as the query string is
        accessed under mutex protection and the string is copied
        into the provided buffer. @see thd_query_unsafe().
*/
size_t thd_query_safe(THD *thd, char *buf, size_t buflen)
{
  mysql_mutex_lock(&thd->LOCK_thd_query);
  LEX_CSTRING query_string= thd->query();
  size_t len= MY_MIN(buflen - 1, query_string.length);
  strncpy(buf, query_string.str, len);
  buf[len]= '\0';
  mysql_mutex_unlock(&thd->LOCK_thd_query);
  return len;
}

int thd_slave_thread(const THD *thd)
{
  return(thd->slave_thread);
}

int thd_non_transactional_update(const THD *thd)
{
  return thd->get_transaction()->has_modified_non_trans_table(
    Transaction_ctx::SESSION);
}

int thd_binlog_format(const THD *thd)
{
  if (mysql_bin_log.is_open() && (thd->variables.option_bits & OPTION_BIN_LOG))
    return (int) thd->variables.binlog_format;
  else
    return BINLOG_FORMAT_UNSPEC;
}

bool thd_binlog_filter_ok(const THD *thd)
{
  return binlog_filter->db_ok(thd->db().str);
}

bool thd_sqlcom_can_generate_row_events(const THD *thd)
{
  return sqlcom_can_generate_row_events(thd);
}

enum durability_properties thd_get_durability_property(const THD *thd)
{
  enum durability_properties ret= HA_REGULAR_DURABILITY;

  if (thd != NULL)
    ret= thd->durability_property;

  return ret;
}

/** Get the auto_increment_offset auto_increment_increment.
Needed by InnoDB.
@param thd	Thread object
@param off	auto_increment_offset
@param inc	auto_increment_increment */
void thd_get_autoinc(const THD *thd, ulong* off, ulong* inc)
{
  *off = thd->variables.auto_increment_offset;
  *inc = thd->variables.auto_increment_increment;
}


/**
  Is strict sql_mode set.
  Needed by InnoDB.
  @param thd	Thread object
  @return True if sql_mode has strict mode (all or trans).
    @retval true  sql_mode has strict mode (all or trans).
    @retval false sql_mode has not strict mode (all or trans).
*/
bool thd_is_strict_mode(const THD *thd)
{
  return thd->is_strict_mode();
}


#ifndef EMBEDDED_LIBRARY
/*
  Interface for MySQL Server, plugins and storage engines to report
  when they are going to sleep/stall.
  
  SYNOPSIS
  thd_wait_begin()
  thd                     Thread object
  wait_type               Type of wait
                          1 -- short wait (e.g. for mutex)
                          2 -- medium wait (e.g. for disk io)
                          3 -- large wait (e.g. for locked row/table)
  NOTES
    This is used by the threadpool to have better knowledge of which
    threads that currently are actively running on CPUs. When a thread
    reports that it's going to sleep/stall, the threadpool scheduler is
    free to start another thread in the pool most likely. The expected wait
    time is simply an indication of how long the wait is expected to
    become, the real wait time could be very different.

  thd_wait_end MUST be called immediately after waking up again.
*/
extern "C" void thd_wait_begin(MYSQL_THD thd, int wait_type)
{
  MYSQL_CALLBACK(Connection_handler_manager::event_functions,
                 thd_wait_begin, (thd, wait_type));
}

/**
  Interface for MySQL Server, plugins and storage engines to report
  when they waking up from a sleep/stall.

  @param  thd   Thread handle
*/
extern "C" void thd_wait_end(MYSQL_THD thd)
{
  MYSQL_CALLBACK(Connection_handler_manager::event_functions,
                 thd_wait_end, (thd));
}
#else
extern "C" void thd_wait_begin(MYSQL_THD thd, int wait_type)
{
  /* do NOTHING for the embedded library */
  return;
}

extern "C" void thd_wait_end(MYSQL_THD thd)
{
  /* do NOTHING for the embedded library */
  return;
}
#endif


/****************************************************************************
  Handling of statement states in functions and triggers.

  This is used to ensure that the function/trigger gets a clean state
  to work with and does not cause any side effects of the calling statement.

  It also allows most stored functions and triggers to replicate even
  if they are used items that would normally be stored in the binary
  replication (like last_insert_id() etc...)

  The following things is done
  - Disable binary logging for the duration of the statement
  - Disable multi-result-sets for the duration of the statement
  - Value of last_insert_id() is saved and restored
  - Value set by 'SET INSERT_ID=#' is reset and restored
  - Value for found_rows() is reset and restored
  - examined_row_count is added to the total
  - cuted_fields is added to the total
  - new savepoint level is created and destroyed

  NOTES:
    Seed for random() is saved for the first! usage of RAND()
    We reset examined_row_count and cuted_fields and add these to the
    result to ensure that if we have a bug that would reset these within
    a function, we are not loosing any rows from the main statement.

    We do not reset value of last_insert_id().
****************************************************************************/

void THD::reset_sub_statement_state(Sub_statement_state *backup,
                                    uint new_state)
{
#ifndef EMBEDDED_LIBRARY
  /* BUG#33029, if we are replicating from a buggy master, reset
     auto_inc_intervals_forced to prevent substatement
     (triggers/functions) from using erroneous INSERT_ID value
   */
  if (rpl_master_erroneous_autoinc(this))
  {
    DBUG_ASSERT(backup->auto_inc_intervals_forced.nb_elements() == 0);
    auto_inc_intervals_forced.swap(&backup->auto_inc_intervals_forced);
  }
#endif
  
  backup->option_bits=     variables.option_bits;
  backup->count_cuted_fields= count_cuted_fields;
  backup->in_sub_stmt=     in_sub_stmt;
  backup->enable_slow_log= enable_slow_log;
  backup->limit_found_rows= limit_found_rows;
  backup->examined_row_count= m_examined_row_count;
  backup->sent_row_count= m_sent_row_count;
  backup->cuted_fields=     cuted_fields;
  backup->client_capabilities= m_protocol->get_client_capabilities();
  backup->savepoints= get_transaction()->m_savepoints;
  backup->first_successful_insert_id_in_prev_stmt= 
    first_successful_insert_id_in_prev_stmt;
  backup->first_successful_insert_id_in_cur_stmt= 
    first_successful_insert_id_in_cur_stmt;

  if ((!lex->requires_prelocking() || is_update_query(lex->sql_command)) &&
      !is_current_stmt_binlog_format_row())
  {
    variables.option_bits&= ~OPTION_BIN_LOG;
  }

  if ((backup->option_bits & OPTION_BIN_LOG) &&
       is_update_query(lex->sql_command) &&
       !is_current_stmt_binlog_format_row())
    mysql_bin_log.start_union_events(this, this->query_id);

  /* Disable result sets */
  get_protocol_classic()->remove_client_capability(CLIENT_MULTI_RESULTS);
  in_sub_stmt|= new_state;
  m_examined_row_count= 0;
  m_sent_row_count= 0;
  cuted_fields= 0;
  get_transaction()->m_savepoints= 0;
  first_successful_insert_id_in_cur_stmt= 0;
}


void THD::restore_sub_statement_state(Sub_statement_state *backup)
{
  DBUG_ENTER("THD::restore_sub_statement_state");
#ifndef EMBEDDED_LIBRARY
  /* BUG#33029, if we are replicating from a buggy master, restore
     auto_inc_intervals_forced so that the top statement can use the
     INSERT_ID value set before this statement.
   */
  if (rpl_master_erroneous_autoinc(this))
  {
    backup->auto_inc_intervals_forced.swap(&auto_inc_intervals_forced);
    DBUG_ASSERT(backup->auto_inc_intervals_forced.nb_elements() == 0);
  }
#endif

  /*
    To save resources we want to release savepoints which were created
    during execution of function or trigger before leaving their savepoint
    level. It is enough to release first savepoint set on this level since
    all later savepoints will be released automatically.
  */
  if (get_transaction()->m_savepoints)
  {
    SAVEPOINT *sv;
    for (sv= get_transaction()->m_savepoints; sv->prev; sv= sv->prev)
    {}
    /* ha_release_savepoint() never returns error. */
    (void)ha_release_savepoint(this, sv);
  }
  count_cuted_fields= backup->count_cuted_fields;
  get_transaction()->m_savepoints= backup->savepoints;
  variables.option_bits= backup->option_bits;
  in_sub_stmt=      backup->in_sub_stmt;
  enable_slow_log=  backup->enable_slow_log;
  first_successful_insert_id_in_prev_stmt= 
    backup->first_successful_insert_id_in_prev_stmt;
  first_successful_insert_id_in_cur_stmt= 
    backup->first_successful_insert_id_in_cur_stmt;
  limit_found_rows= backup->limit_found_rows;
  set_sent_row_count(backup->sent_row_count);
  DBUG_ASSERT(m_protocol->type() == Protocol::PROTOCOL_TEXT ||
              m_protocol->type() == Protocol::PROTOCOL_BINARY);
  get_protocol_classic()->set_client_capabilities(backup->client_capabilities);

  /*
    If we've left sub-statement mode, reset the fatal error flag.
    Otherwise keep the current value, to propagate it up the sub-statement
    stack.

    NOTE: is_fatal_sub_stmt_error can be set only if we've been in the
    sub-statement mode.
  */

  if (!in_sub_stmt)
    is_fatal_sub_stmt_error= false;

  if ((variables.option_bits & OPTION_BIN_LOG) && is_update_query(lex->sql_command) &&
       !is_current_stmt_binlog_format_row())
    mysql_bin_log.stop_union_events(this);

  /*
    The following is added to the old values as we are interested in the
    total complexity of the query
  */
  inc_examined_row_count(backup->examined_row_count);
  cuted_fields+=       backup->cuted_fields;
  DBUG_VOID_RETURN;
}

void THD::set_sent_row_count(ha_rows count)
{
  m_sent_row_count= count;
  MYSQL_SET_STATEMENT_ROWS_SENT(m_statement_psi, m_sent_row_count);
}

void THD::set_examined_row_count(ha_rows count)
{
  m_examined_row_count= count;
  MYSQL_SET_STATEMENT_ROWS_EXAMINED(m_statement_psi, m_examined_row_count);
}

void THD::inc_sent_row_count(ha_rows count)
{
  m_sent_row_count+= count;
  MYSQL_SET_STATEMENT_ROWS_SENT(m_statement_psi, m_sent_row_count);
}

void THD::inc_examined_row_count(ha_rows count)
{
  m_examined_row_count+= count;
  MYSQL_SET_STATEMENT_ROWS_EXAMINED(m_statement_psi, m_examined_row_count);
}

void THD::inc_status_created_tmp_disk_tables()
{
  status_var.created_tmp_disk_tables++;
#ifdef HAVE_PSI_STATEMENT_INTERFACE
  PSI_STATEMENT_CALL(inc_statement_created_tmp_disk_tables)(m_statement_psi, 1);
#endif
}

void THD::inc_status_created_tmp_tables()
{
  status_var.created_tmp_tables++;
#ifdef HAVE_PSI_STATEMENT_INTERFACE
  PSI_STATEMENT_CALL(inc_statement_created_tmp_tables)(m_statement_psi, 1);
#endif
}

void THD::inc_status_select_full_join()
{
  status_var.select_full_join_count++;
#ifdef HAVE_PSI_STATEMENT_INTERFACE
  PSI_STATEMENT_CALL(inc_statement_select_full_join)(m_statement_psi, 1);
#endif
}

void THD::inc_status_select_full_range_join()
{
  status_var.select_full_range_join_count++;
#ifdef HAVE_PSI_STATEMENT_INTERFACE
  PSI_STATEMENT_CALL(inc_statement_select_full_range_join)(m_statement_psi, 1);
#endif
}

void THD::inc_status_select_range()
{
  status_var.select_range_count++;
#ifdef HAVE_PSI_STATEMENT_INTERFACE
  PSI_STATEMENT_CALL(inc_statement_select_range)(m_statement_psi, 1);
#endif
}

void THD::inc_status_select_range_check()
{
  status_var.select_range_check_count++;
#ifdef HAVE_PSI_STATEMENT_INTERFACE
  PSI_STATEMENT_CALL(inc_statement_select_range_check)(m_statement_psi, 1);
#endif
}

void THD::inc_status_select_scan()
{
  status_var.select_scan_count++;
#ifdef HAVE_PSI_STATEMENT_INTERFACE
  PSI_STATEMENT_CALL(inc_statement_select_scan)(m_statement_psi, 1);
#endif
}

void THD::inc_status_sort_merge_passes()
{
  status_var.filesort_merge_passes++;
#ifdef HAVE_PSI_STATEMENT_INTERFACE
  PSI_STATEMENT_CALL(inc_statement_sort_merge_passes)(m_statement_psi, 1);
#endif
}

void THD::inc_status_sort_range()
{
  status_var.filesort_range_count++;
#ifdef HAVE_PSI_STATEMENT_INTERFACE
  PSI_STATEMENT_CALL(inc_statement_sort_range)(m_statement_psi, 1);
#endif
}

void THD::inc_status_sort_rows(ha_rows count)
{
  status_var.filesort_rows+= count;
#ifdef HAVE_PSI_STATEMENT_INTERFACE
  PSI_STATEMENT_CALL(inc_statement_sort_rows)(m_statement_psi,
                                              static_cast<ulong>(count));
#endif
}

void THD::inc_status_sort_scan()
{
  status_var.filesort_scan_count++;
#ifdef HAVE_PSI_STATEMENT_INTERFACE
  PSI_STATEMENT_CALL(inc_statement_sort_scan)(m_statement_psi, 1);
#endif
}

void THD::set_status_no_index_used()
{
  server_status|= SERVER_QUERY_NO_INDEX_USED;
#ifdef HAVE_PSI_STATEMENT_INTERFACE
  PSI_STATEMENT_CALL(set_statement_no_index_used)(m_statement_psi);
#endif
}

void THD::set_status_no_good_index_used()
{
  server_status|= SERVER_QUERY_NO_GOOD_INDEX_USED;
#ifdef HAVE_PSI_STATEMENT_INTERFACE
  PSI_STATEMENT_CALL(set_statement_no_good_index_used)(m_statement_psi);
#endif
}

void THD::set_command(enum enum_server_command command)
{
  m_command= command;
#ifdef HAVE_PSI_THREAD_INTERFACE
  PSI_STATEMENT_CALL(set_thread_command)(m_command);
#endif
}


void THD::debug_assert_query_locked() const
{
  if (current_thd != this)
    mysql_mutex_assert_owner(&LOCK_thd_query);
}


void THD::set_query(const LEX_CSTRING& query_arg)
{
  DBUG_ASSERT(this == current_thd);
  mysql_mutex_lock(&LOCK_thd_query);
  m_query_string= query_arg;
  mysql_mutex_unlock(&LOCK_thd_query);

#ifdef HAVE_PSI_THREAD_INTERFACE
  PSI_THREAD_CALL(set_thread_info)(query_arg.str, query_arg.length);
#endif
}


/**
  Leave explicit LOCK TABLES or prelocked mode and restore value of
  transaction sentinel in MDL subsystem.
*/

void THD::leave_locked_tables_mode()
{
  if (locked_tables_mode == LTM_LOCK_TABLES)
  {
    /*
      When leaving LOCK TABLES mode we have to change the duration of most
      of the metadata locks being held, except for HANDLER and GRL locks,
      to transactional for them to be properly released at UNLOCK TABLES.
    */
    mdl_context.set_transaction_duration_for_all_locks();
    /*
      Make sure we don't release the global read lock and commit blocker
      when leaving LTM.
    */
    global_read_lock.set_explicit_lock_duration(this);
    /*
      Also ensure that we don't release metadata locks for open HANDLERs
      and user-level locks.
    */
    if (handler_tables_hash.records)
      mysql_ha_set_explicit_lock_duration(this);
    if (ull_hash.records)
      mysql_ull_set_explicit_lock_duration(this);
  }
  locked_tables_mode= LTM_NONE;
}

void THD::get_definer(LEX_USER *definer)
{
  binlog_invoker();
#if !defined(MYSQL_CLIENT) && defined(HAVE_REPLICATION)
  if (slave_thread && has_invoker())
  {
    definer->user= m_invoker_user;
    definer->host= m_invoker_host;
    definer->plugin.str= (char *) "";
    definer->plugin.length= 0;
    definer->auth.str=  NULL;
    definer->auth.length= 0;
  }
  else
#endif
    get_default_definer(this, definer);
}


/**
  Mark transaction to rollback and mark error as fatal to a sub-statement.

  @param  all   TRUE <=> rollback main transaction.
*/

void THD::mark_transaction_to_rollback(bool all)
{
  /*
    There is no point in setting is_fatal_sub_stmt_error unless
    we are actually in_sub_stmt.
  */
  if (in_sub_stmt)
    is_fatal_sub_stmt_error= true;

  transaction_rollback_request= all;

}


void THD::set_next_event_pos(const char* _filename, ulonglong _pos)
{
  char*& filename= binlog_next_event_pos.file_name;
  if (filename == NULL)
  {
    /* First time, allocate maximal buffer */
    filename= (char*) my_malloc(key_memory_LOG_POS_COORD,
                                FN_REFLEN+1, MYF(MY_WME));
    if (filename == NULL) return;
  }

  assert(strlen(_filename) <= FN_REFLEN);
  strcpy(filename, _filename);
  filename[ FN_REFLEN ]= 0;

  binlog_next_event_pos.pos= _pos;
};

void THD::clear_next_event_pos()
{
  if (binlog_next_event_pos.file_name != NULL)
  {
    my_free(binlog_next_event_pos.file_name);
  }
  binlog_next_event_pos.file_name= NULL;
  binlog_next_event_pos.pos= 0;
};

#ifdef HAVE_REPLICATION
void THD::set_currently_executing_gtid_for_slave_thread()
{
  /*
    This function may be called in three cases:

    - From an mts worker thread that executes a Gtid_log_event::do_apply_event.

    - From an mts worker thread that is processing an old binlog that
      is missing Gtid events completely, from gtid_pre_statement_checks().

    - From a normal client thread that is executing output from
      mysqlbinlog when mysqlbinlog is processing an old binlog file
      that is missing Gtid events completely, from
      gtid_pre_statement_checks() for a statement that appears after a
      BINLOG statement containing a Format_description_log_event
      originating from the master.

    Because of the last case, we don't assert(is_mts_worker())
  */
  if (is_mts_worker(this))
  {
    dynamic_cast<Slave_worker *>(rli_slave)->currently_executing_gtid=
      variables.gtid_next;
  }
}
#endif

void THD::set_user_connect(USER_CONN *uc)
{
  DBUG_ENTER("THD::set_user_connect");

  m_user_connect= uc;

  DBUG_VOID_RETURN;
}

void THD::increment_user_connections_counter()
{
  DBUG_ENTER("THD::increment_user_connections_counter");

  m_user_connect->connections++;

  DBUG_VOID_RETURN;
}

void THD::decrement_user_connections_counter()
{
  DBUG_ENTER("THD::decrement_user_connections_counter");

  DBUG_ASSERT(m_user_connect->connections > 0);
  m_user_connect->connections--;

  DBUG_VOID_RETURN;
}

void THD::increment_con_per_hour_counter()
{
  DBUG_ENTER("THD::increment_con_per_hour_counter");

  m_user_connect->conn_per_hour++;

  DBUG_VOID_RETURN;
}

void THD::increment_updates_counter()
{
  DBUG_ENTER("THD::increment_updates_counter");

  m_user_connect->updates++;

  DBUG_VOID_RETURN;
}

void THD::increment_questions_counter()
{
  DBUG_ENTER("THD::increment_questions_counter");

  m_user_connect->questions++;

  DBUG_VOID_RETURN;
}

/*
  Reset per-hour user resource limits when it has been more than
  an hour since they were last checked

  SYNOPSIS:
    time_out_user_resource_limits()

  NOTE:
    This assumes that the LOCK_user_conn mutex has been acquired, so it is
    safe to test and modify members of the USER_CONN structure.
*/
void THD::time_out_user_resource_limits()
{
  mysql_mutex_assert_owner(&LOCK_user_conn);
  ulonglong check_time= start_utime;
  DBUG_ENTER("time_out_user_resource_limits");

  /* If more than a hour since last check, reset resource checking */
  if (check_time - m_user_connect->reset_utime >= 3600000000LL)
  {
    m_user_connect->questions=1;
    m_user_connect->updates=0;
    m_user_connect->conn_per_hour=0;
    m_user_connect->reset_utime= check_time;
  }

  DBUG_VOID_RETURN;
}


#ifndef DBUG_OFF
void THD::Query_plan::assert_plan_is_locked_if_other() const
{
  if (current_thd != thd)
    mysql_mutex_assert_owner(&thd->LOCK_query_plan);
}
#endif

void THD::Query_plan::set_query_plan(enum_sql_command sql_cmd,
                                     LEX *lex_arg, bool ps)
{
  DBUG_ASSERT(current_thd == thd);

  // No need to grab mutex for repeated (SQLCOM_END, NULL, false).
  if (sql_command == sql_cmd &&
      lex == lex_arg &&
      is_ps == ps)
  {
    return;
  }

  thd->lock_query_plan();
  sql_command= sql_cmd;
  lex= lex_arg;
  is_ps= ps;
  thd->unlock_query_plan();
}


void THD::Query_plan::set_modification_plan(Modification_plan *plan_arg)
{
  DBUG_ASSERT(current_thd == thd);
  mysql_mutex_assert_owner(&thd->LOCK_query_plan);
  modification_plan= plan_arg;
}

/**
  Push an error message into MySQL diagnostic area with line
  and position information.

  This function provides semantic action implementers with a way
  to push the famous "You have a syntax error near..." error
  message into the diagnostic area, which is normally produced only if
  a parse error is discovered internally by the Bison generated
  parser.

  @note Parse-time only function!

  @param thd            YYTHD
  @param location       YYSTYPE object: error position
  @param s              error message: NULL default means ER(ER_SYNTAX_ERROR)
*/

void THD::parse_error_at(const YYLTYPE &location, const char *s)
{
  uint lineno= location.raw.start ?
    m_parser_state->m_lip.get_lineno(location.raw.start) : 1;
  const char *pos= location.raw.start ? location.raw.start : "";
  ErrConvString err(pos, variables.character_set_client);
  my_printf_error(ER_PARSE_ERROR,  ER_THD(this, ER_PARSE_ERROR), MYF(0),
                  s ? s : ER_THD(this, ER_SYNTAX_ERROR), err.ptr(), lineno);
}

bool THD::send_result_metadata(List<Item> *list, uint flags)
{
  DBUG_ENTER("send_result_metadata");
  List_iterator_fast<Item> it(*list);
  Item *item;
  uchar buff[MAX_FIELD_WIDTH];
  String tmp((char *) buff, sizeof(buff), &my_charset_bin);

  if (m_protocol->start_result_metadata(list->elements, flags,
          variables.character_set_results))
    goto err;

#ifdef EMBEDDED_LIBRARY                  // bootstrap file handling
    if(!mysql)
      DBUG_RETURN(false);
#endif

  while ((item= it++))
  {
    Send_field field;
    item->make_field(&field);
#ifndef EMBEDDED_LIBRARY
    m_protocol->start_row();
    if (m_protocol->send_field_metadata(&field,
            item->charset_for_protocol()))
      goto err;
    if (flags & Protocol::SEND_DEFAULTS)
      item->send(m_protocol, &tmp);
    if (m_protocol->end_row())
      DBUG_RETURN(true);
#else
      if(m_protocol->send_field_metadata(&field, item->charset_for_protocol()))
        goto err;
      if (flags & Protocol::SEND_DEFAULTS)
        get_protocol_classic()->send_string_metadata(item->val_str(&tmp));
#endif
  }

  DBUG_RETURN(m_protocol->end_result_metadata());

  err:
  my_error(ER_OUT_OF_RESOURCES, MYF(0));        /* purecov: inspected */
  DBUG_RETURN(1);                               /* purecov: inspected */
}

bool THD::send_result_set_row(List<Item> *row_items)
{
  char buffer[MAX_FIELD_WIDTH];
  String str_buffer(buffer, sizeof (buffer), &my_charset_bin);
  List_iterator_fast<Item> it(*row_items);

  DBUG_ENTER("send_result_set_row");

  for (Item *item= it++; item; item= it++)
  {
    if (item->send(m_protocol, &str_buffer) || is_error())
      DBUG_RETURN(true);
    /*
      Reset str_buffer to its original state, as it may have been altered in
      Item::send().
    */
    str_buffer.set(buffer, sizeof(buffer), &my_charset_bin);
  }
  DBUG_RETURN(false);
}

void THD::send_statement_status()
{
  DBUG_ENTER("send_statement_status");
  DBUG_ASSERT(!get_stmt_da()->is_sent());
  bool error= false;
  Diagnostics_area *da= get_stmt_da();

  /* Can not be true, but do not take chances in production. */
  if (da->is_sent())
    DBUG_VOID_RETURN;

  switch (da->status())
  {
    case Diagnostics_area::DA_ERROR:
      /* The query failed, send error to log and abort bootstrap. */
      error= m_protocol->send_error(
              da->mysql_errno(), da->message_text(), da->returned_sqlstate());
          break;
    case Diagnostics_area::DA_EOF:
      error= m_protocol->send_eof(
              server_status, da->last_statement_cond_count());
          break;
    case Diagnostics_area::DA_OK:
      error= m_protocol->send_ok(
              server_status, da->last_statement_cond_count(),
              da->affected_rows(), da->last_insert_id(), da->message_text());
          break;
    case Diagnostics_area::DA_DISABLED:
      break;
    case Diagnostics_area::DA_EMPTY:
    default:
      DBUG_ASSERT(0);
          error= m_protocol->send_ok(server_status, 0, 0, 0, NULL);
          break;
  }
  if (!error)
    da->set_is_sent(true);
  DBUG_VOID_RETURN;
}

void THD::claim_memory_ownership()
{
  /*
    Ownership of the THD object is transfered to this thread.
    This happens typically:
    - in the event scheduler,
      when the scheduler thread creates a work item and
      starts a worker thread to run it
    - in the main thread, when the code that accepts a new
      network connection creates a work item and starts a
      connection thread to run it.
    Accounting for memory statistics needs to be told
    that memory allocated by thread X now belongs to thread Y,
    so that statistics by thread/account/user/host are accurate.
    Inspect every piece of memory allocated in THD,
    and call PSI_MEMORY_CALL(memory_claim)().
  */
#ifdef HAVE_PSI_MEMORY_INTERFACE
  claim_root(&main_mem_root);
  my_claim(m_token_array);
  Protocol_classic *p= get_protocol_classic();
  if (p != NULL)
    p->claim_memory_ownership();
  session_tracker.claim_memory_ownership();
  session_sysvar_res_mgr.claim_memory_ownership();
  my_hash_claim(&user_vars);
#if defined(ENABLED_DEBUG_SYNC)
  debug_sync_claim_memory_ownership(this);
#endif /* defined(ENABLED_DEBUG_SYNC) */
  get_transaction()->claim_memory_ownership();
  stmt_map.claim_memory_ownership();
#endif /* HAVE_PSI_MEMORY_INTERFACE */
}
<|MERGE_RESOLUTION|>--- conflicted
+++ resolved
@@ -1121,6 +1121,7 @@
     by performance schema.
   */
   status_var_aggregated= true;
+
   mysql_mutex_unlock(&LOCK_status);
 
   /* Ensure that no one is using THD */
@@ -1229,91 +1230,12 @@
 #endif
 
   free_root(&main_mem_root, MYF(0));
-<<<<<<< HEAD
-=======
 
   if (m_token_array != NULL)
   {
     my_free(m_token_array);
   }
   DBUG_VOID_RETURN;
-}
-
-
-/*
-  Add all status variables to another status variable array
-
-  SYNOPSIS
-   add_to_status()
-   to_var       add to this array
-   from_var     from this array
-   add_com_vars if true, then add COM variables
-   reset_from_var if true, then memset from_var variable with 0
-
-  NOTES
-    This function assumes that all variables are longlong/ulonglong.
-    If this assumption will change, then we have to explictely add
-    the other variables after the while loop
-*/
-
-void add_to_status(STATUS_VAR *to_var, STATUS_VAR *from_var, bool add_com_vars,
-                   bool reset_from_var)
-{
-  int        c;
-  ulonglong *end= (ulonglong*) ((uchar*) to_var +
-                                offsetof(STATUS_VAR, LAST_STATUS_VAR) +
-                                sizeof(ulonglong));
-  ulonglong *to= (ulonglong*) to_var, *from= (ulonglong*) from_var;
-
-  while (to != end)
-    *(to++)+= *(from++);
->>>>>>> 70197ead
-
-  if (m_token_array != NULL)
-  {
-    my_free(m_token_array);
-  }
-<<<<<<< HEAD
-  DBUG_VOID_RETURN;
-=======
-
-  if (reset_from_var)
-  {
-    memset (from_var, 0, sizeof(*from_var));
-  }
-}
-
-/*
-  Add the difference between two status variable arrays to another one.
-
-  SYNOPSIS
-    add_diff_to_status
-    to_var       add to this array
-    from_var     from this array
-    dec_var      minus this array
-  
-  NOTE
-    This function assumes that all variables are longlong/ulonglong.
-*/
-
-void add_diff_to_status(STATUS_VAR *to_var, STATUS_VAR *from_var,
-                        STATUS_VAR *dec_var)
-{
-  int        c;
-  ulonglong *end= (ulonglong*) ((uchar*) to_var + offsetof(STATUS_VAR, LAST_STATUS_VAR) +
-                                                  sizeof(ulonglong));
-  ulonglong *to= (ulonglong*) to_var,
-            *from= (ulonglong*) from_var,
-            *dec= (ulonglong*) dec_var;
-
-  while (to != end)
-    *(to++)+= *(from++) - *(dec++);
-
-  to_var->com_other+= from_var->com_other - dec_var->com_other;
-
-  for (c= 0; c< SQLCOM_END; c++)
-    to_var->com_stat[(uint) c] += from_var->com_stat[(uint) c] -dec_var->com_stat[(uint) c];
->>>>>>> 70197ead
 }
 
 
