/* Copyright (c) 2000, 2015, Oracle and/or its affiliates. All rights reserved.

   This program is free software; you can redistribute it and/or modify
   it under the terms of the GNU General Public License as published by
   the Free Software Foundation; version 2 of the License.

   This program is distributed in the hope that it will be useful,
   but WITHOUT ANY WARRANTY; without even the implied warranty of
   MERCHANTABILITY or FITNESS FOR A PARTICULAR PURPOSE.  See the
   GNU General Public License for more details.

   You should have received a copy of the GNU General Public License
   along with this program; if not, write to the Free Software
   Foundation, Inc., 51 Franklin St, Fifth Floor, Boston, MA 02110-1301  USA */


/* Function with list databases, tables or fields */

#include "sql_show.h"

#include "mutex_lock.h"                     // Mutex_lock
#include "my_dir.h"                         // MY_DIR
#include "keycache.h"                       // dflt_key_cache
#include "prealloced_array.h"               // Prealloced_array
#include "template_utils.h"                 // delete_container_pointers
#include "auth_common.h"                    // check_grant_db
#include "datadict.h"                       // dd_frm_type
#include "debug_sync.h"                     // DEBUG_SYNC
#include "derror.h"                         // ER_THD
#include "field.h"                          // Field
#include "filesort.h"                       // filesort_free_buffers
#include "item.h"                           // Item_empty_string
#include "item_cmpfunc.h"                   // Item_cond
#include "log.h"                            // sql_print_warning
#include "mysqld.h"                         // lower_case_table_names
#include "mysqld_thd_manager.h"             // Global_THD_manager
#include "opt_trace.h"                      // fill_optimizer_trace_info
#include "protocol.h"                       // Protocol
#include "psi_memory_key.h"
#include "sp.h"                             // MYSQL_PROC_FIELD_DB
#include "sp_head.h"                        // sp_head
#include "sp_pcontext.h"                    // sp_pcontext
#include "sql_audit.h"                      // audit_global_variable_get
#include "sql_base.h"                       // close_thread_tables
#include "sql_class.h"                      // THD
#include "sql_db.h"                         // check_db_dir_existence
#include "sql_optimizer.h"                  // JOIN
#include "sql_parse.h"                      // command_name
#include "sql_plugin.h"                     // PLUGIN_IS_DELTED
#include "sql_table.h"                      // filename_to_tablename
#include "sql_time.h"                       // interval_type_to_name
#include "sql_tmp_table.h"                  // create_tmp_table
#include "sql_view.h"                       // mysql_make_view
#include "table_trigger_dispatcher.h"       // Table_trigger_dispatcher
#include "trigger.h"                        // Trigger
#include "trigger_chain.h"                  // Trigger_chain
#include "trigger_loader.h"                 // Trigger_loader
#include "tztime.h"                         // Time_zone

#ifndef EMBEDDED_LIBRARY
#include "events.h"                         // Events
#include "event_data_objects.h"             // Event_timed
#include "event_parse_data.h"               // Event_parse_data
#endif

#include "partition_info.h"                 // partition_info
#include "partitioning/partition_handler.h" // Partition_handler

#include "pfs_file_provider.h"
#include "mysql/psi/mysql_file.h"

#include <algorithm>
#include <functional>
using std::max;
using std::min;

/* Define fields' indexes for COLUMNS table of I_S tables */
#define IS_COLUMNS_TABLE_CATALOG                0
#define IS_COLUMNS_TABLE_SCHEMA                 1
#define IS_COLUMNS_TABLE_NAME                   2
#define IS_COLUMNS_COLUMN_NAME                  3
#define IS_COLUMNS_ORDINAL_POSITION             4
#define IS_COLUMNS_COLUMN_DEFAULT               5
#define IS_COLUMNS_IS_NULLABLE                  6
#define IS_COLUMNS_DATA_TYPE                    7
#define IS_COLUMNS_CHARACTER_MAXIMUM_LENGTH     8
#define IS_COLUMNS_CHARACTER_OCTET_LENGTH       9
#define IS_COLUMNS_NUMERIC_PRECISION           10
#define IS_COLUMNS_NUMERIC_SCALE               11
#define IS_COLUMNS_DATETIME_PRECISION          12
#define IS_COLUMNS_CHARACTER_SET_NAME          13
#define IS_COLUMNS_COLLATION_NAME              14
#define IS_COLUMNS_COLUMN_TYPE                 15
#define IS_COLUMNS_COLUMN_KEY                  16
#define IS_COLUMNS_EXTRA                       17
#define IS_COLUMNS_PRIVILEGES                  18
#define IS_COLUMNS_COLUMN_COMMENT              19
#define IS_COLUMNS_GENERATION_EXPRESSION       20

/* Define fields' indexes for ROUTINES table of I_S tables */
#define IS_ROUTINES_SPECIFIC_NAME               0
#define IS_ROUTINES_ROUTINE_CATALOG             1
#define IS_ROUTINES_ROUTINE_SCHEMA              2
#define IS_ROUTINES_ROUTINE_NAME                3
#define IS_ROUTINES_ROUTINE_TYPE                4
#define IS_ROUTINES_DATA_TYPE                   5
#define IS_ROUTINES_CHARACTER_MAXIMUM_LENGTH    6
#define IS_ROUTINES_CHARACTER_OCTET_LENGTH      7
#define IS_ROUTINES_NUMERIC_PRECISION           8
#define IS_ROUTINES_NUMERIC_SCALE               9
#define IS_ROUTINES_DATETIME_PRECISION         10
#define IS_ROUTINES_CHARACTER_SET_NAME         11
#define IS_ROUTINES_COLLATION_NAME             12
#define IS_ROUTINES_DTD_IDENTIFIER             13
#define IS_ROUTINES_ROUTINE_BODY               14
#define IS_ROUTINES_ROUTINE_DEFINITION         15
#define IS_ROUTINES_EXTERNAL_NAME              16
#define IS_ROUTINES_EXTERNAL_LANGUAGE          17
#define IS_ROUTINES_PARAMETER_STYLE            18
#define IS_ROUTINES_IS_DETERMINISTIC           19
#define IS_ROUTINES_SQL_DATA_ACCESS            20
#define IS_ROUTINES_SQL_PATH                   21
#define IS_ROUTINES_SECURITY_TYPE              22
#define IS_ROUTINES_CREATED                    23
#define IS_ROUTINES_LAST_ALTERED               24
#define IS_ROUTINES_SQL_MODE                   25
#define IS_ROUTINES_ROUTINE_COMMENT            26
#define IS_ROUTINES_DEFINER                    27
#define IS_ROUTINES_CHARACTER_SET_CLIENT       28
#define IS_ROUTINES_COLLATION_CONNECTION       29
#define IS_ROUTINES_DATABASE_COLLATION         30


/* Define fields' indexes for PARAMETERS table of I_S tables */
#define IS_PARAMETERS_SPECIFIC_CATALOG          0
#define IS_PARAMETERS_SPECIFIC_SCHEMA           1
#define IS_PARAMETERS_SPECIFIC_NAME             2
#define IS_PARAMETERS_ORDINAL_POSITION          3
#define IS_PARAMETERS_PARAMETER_MODE            4
#define IS_PARAMETERS_PARAMETER_NAME            5
#define IS_PARAMETERS_DATA_TYPE                 6
#define IS_PARAMETERS_CHARACTER_MAXIMUM_LENGTH  7
#define IS_PARAMETERS_CHARACTER_OCTET_LENGTH    8
#define IS_PARAMETERS_NUMERIC_PRECISION         9
#define IS_PARAMETERS_NUMERIC_SCALE            10
#define IS_PARAMETERS_DATETIME_PRECISION       11
#define IS_PARAMETERS_CHARACTER_SET_NAME       12
#define IS_PARAMETERS_COLLATION_NAME           13
#define IS_PARAMETERS_DTD_IDENTIFIER           14
#define IS_PARAMETERS_ROUTINE_TYPE             15

#define STR_OR_NIL(S) ((S) ? (S) : "<nil>")

/**
  @class CSET_STRING
  @brief Character set armed LEX_CSTRING
*/
class CSET_STRING
{
private:
  LEX_CSTRING string;
  const CHARSET_INFO *cs;
public:
  CSET_STRING() : cs(&my_charset_bin)
  {
    string.str= NULL;
    string.length= 0;
  }
  CSET_STRING(const char *str_arg, size_t length_arg, const CHARSET_INFO *cs_arg) :
  cs(cs_arg)
  {
    DBUG_ASSERT(cs_arg != NULL);
    string.str= str_arg;
    string.length= length_arg;
  }

  inline const char *str() const { return string.str; }
  inline size_t length() const { return string.length; }
  const CHARSET_INFO *charset() const { return cs; }
};

enum enum_i_s_events_fields
{
  ISE_EVENT_CATALOG= 0,
  ISE_EVENT_SCHEMA,
  ISE_EVENT_NAME,
  ISE_DEFINER,
  ISE_TIME_ZONE,
  ISE_EVENT_BODY,
  ISE_EVENT_DEFINITION,
  ISE_EVENT_TYPE,
  ISE_EXECUTE_AT,
  ISE_INTERVAL_VALUE,
  ISE_INTERVAL_FIELD,
  ISE_SQL_MODE,
  ISE_STARTS,
  ISE_ENDS,
  ISE_STATUS,
  ISE_ON_COMPLETION,
  ISE_CREATED,
  ISE_LAST_ALTERED,
  ISE_LAST_EXECUTED,
  ISE_EVENT_COMMENT,
  ISE_ORIGINATOR,
  ISE_CLIENT_CS,
  ISE_CONNECTION_CL,
  ISE_DB_CL
};


static const LEX_STRING trg_action_time_type_names[]=
{
  { C_STRING_WITH_LEN("BEFORE") },
  { C_STRING_WITH_LEN("AFTER") }
};

static const LEX_STRING trg_event_type_names[]=
{
  { C_STRING_WITH_LEN("INSERT") },
  { C_STRING_WITH_LEN("UPDATE") },
  { C_STRING_WITH_LEN("DELETE") }
};

#ifndef NO_EMBEDDED_ACCESS_CHECKS
static const char *grant_names[]={
  "select","insert","update","delete","create","drop","reload","shutdown",
  "process","file","grant","references","index","alter"};

static TYPELIB grant_types = { sizeof(grant_names)/sizeof(char **),
                               "grant_types",
                               grant_names, NULL};
#endif

static void store_key_options(THD *thd, String *packet, TABLE *table,
                              KEY *key_info);

static void get_cs_converted_string_value(THD *thd,
                                          String *input_str,
                                          String *output_str,
                                          const CHARSET_INFO *cs,
                                          bool use_hex);

static void
append_algorithm(TABLE_LIST *table, String *buff);

static Item * make_cond_for_info_schema(Item *cond, TABLE_LIST *table);

static int view_store_create_info(THD *thd, TABLE_LIST *table, String *buff);

/***************************************************************************
** List all table types supported
***************************************************************************/

static size_t make_version_string(char *buf, size_t buf_length, uint version)
{
  return my_snprintf(buf, buf_length, "%d.%d", version>>8,version&0xff);
}

static my_bool show_plugins(THD *thd, plugin_ref plugin,
                            void *arg)
{
  TABLE *table= (TABLE*) arg;
  struct st_mysql_plugin *plug= plugin_decl(plugin);
  struct st_plugin_dl *plugin_dl= plugin_dlib(plugin);
  CHARSET_INFO *cs= system_charset_info;
  char version_buf[20];

  restore_record(table, s->default_values);

  table->field[0]->store(plugin_name(plugin)->str,
                         plugin_name(plugin)->length, cs);

  table->field[1]->store(version_buf,
        make_version_string(version_buf, sizeof(version_buf), plug->version),
        cs);


  switch (plugin_state(plugin)) {
  /* case PLUGIN_IS_FREED: does not happen */
  case PLUGIN_IS_DELETED:
    table->field[2]->store(STRING_WITH_LEN("DELETED"), cs);
    break;
  case PLUGIN_IS_UNINITIALIZED:
    table->field[2]->store(STRING_WITH_LEN("INACTIVE"), cs);
    break;
  case PLUGIN_IS_READY:
    table->field[2]->store(STRING_WITH_LEN("ACTIVE"), cs);
    break;
  case PLUGIN_IS_DISABLED:
    table->field[2]->store(STRING_WITH_LEN("DISABLED"), cs);
    break;
  default:
    DBUG_ASSERT(0);
  }

  table->field[3]->store(plugin_type_names[plug->type].str,
                         plugin_type_names[plug->type].length,
                         cs);
  table->field[4]->store(version_buf,
        make_version_string(version_buf, sizeof(version_buf),
                            *(uint *)plug->info), cs);

  if (plugin_dl)
  {
    table->field[5]->store(plugin_dl->dl.str, plugin_dl->dl.length, cs);
    table->field[5]->set_notnull();
    table->field[6]->store(version_buf,
          make_version_string(version_buf, sizeof(version_buf),
                              plugin_dl->version),
          cs);
    table->field[6]->set_notnull();
  }
  else
  {
    table->field[5]->set_null();
    table->field[6]->set_null();
  }


  if (plug->author)
  {
    table->field[7]->store(plug->author, strlen(plug->author), cs);
    table->field[7]->set_notnull();
  }
  else
    table->field[7]->set_null();

  if (plug->descr)
  {
    table->field[8]->store(plug->descr, strlen(plug->descr), cs);
    table->field[8]->set_notnull();
  }
  else
    table->field[8]->set_null();

  switch (plug->license) {
  case PLUGIN_LICENSE_GPL:
    table->field[9]->store(PLUGIN_LICENSE_GPL_STRING, 
                           strlen(PLUGIN_LICENSE_GPL_STRING), cs);
    break;
  case PLUGIN_LICENSE_BSD:
    table->field[9]->store(PLUGIN_LICENSE_BSD_STRING, 
                           strlen(PLUGIN_LICENSE_BSD_STRING), cs);
    break;
  default:
    table->field[9]->store(PLUGIN_LICENSE_PROPRIETARY_STRING, 
                           strlen(PLUGIN_LICENSE_PROPRIETARY_STRING), cs);
    break;
  }
  table->field[9]->set_notnull();

  table->field[10]->store(
    global_plugin_typelib_names[plugin_load_option(plugin)],
    strlen(global_plugin_typelib_names[plugin_load_option(plugin)]),
    cs);

  return schema_table_store_record(thd, table);
}


static int fill_plugins(THD *thd, TABLE_LIST *tables, Item *cond)
{
  DBUG_ENTER("fill_plugins");

  if (plugin_foreach_with_mask(thd, show_plugins, MYSQL_ANY_PLUGIN,
                               ~PLUGIN_IS_FREED, tables->table))
    DBUG_RETURN(1);

  DBUG_RETURN(0);
}


/***************************************************************************
 List all privileges supported
***************************************************************************/

struct show_privileges_st {
  const char *privilege;
  const char *context;
  const char *comment;
};

static struct show_privileges_st sys_privileges[]=
{
  {"Alter", "Tables",  "To alter the table"},
  {"Alter routine", "Functions,Procedures",  "To alter or drop stored functions/procedures"},
  {"Create", "Databases,Tables,Indexes",  "To create new databases and tables"},
  {"Create routine","Databases","To use CREATE FUNCTION/PROCEDURE"},
  {"Create temporary tables","Databases","To use CREATE TEMPORARY TABLE"},
  {"Create view", "Tables",  "To create new views"},
  {"Create user", "Server Admin",  "To create new users"},
  {"Delete", "Tables",  "To delete existing rows"},
  {"Drop", "Databases,Tables", "To drop databases, tables, and views"},
#ifndef EMBEDDED_LIBRARY
  {"Event","Server Admin","To create, alter, drop and execute events"},
#endif
  {"Execute", "Functions,Procedures", "To execute stored routines"},
  {"File", "File access on server",   "To read and write files on the server"},
  {"Grant option",  "Databases,Tables,Functions,Procedures", "To give to other users those privileges you possess"},
  {"Index", "Tables",  "To create or drop indexes"},
  {"Insert", "Tables",  "To insert data into tables"},
  {"Lock tables","Databases","To use LOCK TABLES (together with SELECT privilege)"},
  {"Process", "Server Admin", "To view the plain text of currently executing queries"},
  {"Proxy", "Server Admin", "To make proxy user possible"},
  {"References", "Databases,Tables", "To have references on tables"},
  {"Reload", "Server Admin", "To reload or refresh tables, logs and privileges"},
  {"Replication client","Server Admin","To ask where the slave or master servers are"},
  {"Replication slave","Server Admin","To read binary log events from the master"},
  {"Select", "Tables",  "To retrieve rows from table"},
  {"Show databases","Server Admin","To see all databases with SHOW DATABASES"},
  {"Show view","Tables","To see views with SHOW CREATE VIEW"},
  {"Shutdown","Server Admin", "To shut down the server"},
  {"Super","Server Admin","To use KILL thread, SET GLOBAL, CHANGE MASTER, etc."},
  {"Trigger","Tables", "To use triggers"},
  {"Create tablespace", "Server Admin", "To create/alter/drop tablespaces"},
  {"Update", "Tables",  "To update existing rows"},
  {"Usage","Server Admin","No privileges - allow connect only"},
  {NullS, NullS, NullS}
};

bool mysqld_show_privileges(THD *thd)
{
  List<Item> field_list;
  Protocol *protocol= thd->get_protocol();
  DBUG_ENTER("mysqld_show_privileges");

  field_list.push_back(new Item_empty_string("Privilege",10));
  field_list.push_back(new Item_empty_string("Context",15));
  field_list.push_back(new Item_empty_string("Comment",NAME_CHAR_LEN));

  if (thd->send_result_metadata(&field_list,
                                Protocol::SEND_NUM_ROWS | Protocol::SEND_EOF))
    DBUG_RETURN(TRUE);

  show_privileges_st *privilege= sys_privileges;
  for (privilege= sys_privileges; privilege->privilege ; privilege++)
  {
    protocol->start_row();
    protocol->store(privilege->privilege, system_charset_info);
    protocol->store(privilege->context, system_charset_info);
    protocol->store(privilege->comment, system_charset_info);
    if (protocol->end_row())
      DBUG_RETURN(TRUE);
  }
  my_eof(thd);
  DBUG_RETURN(FALSE);
}


/** Hash of LEX_STRINGs used to search for ignored db directories. */
static HASH ignore_db_dirs_hash;

/** 
  An array of LEX_STRING pointers to collect the options at 
  option parsing time.
*/
typedef Prealloced_array<LEX_STRING *, 16> Ignore_db_dirs_array;
static Ignore_db_dirs_array *ignore_db_dirs_array;

/**
  A value for the read only system variable to show a list of
  ignored directories.
*/
char *opt_ignore_db_dirs= NULL;


/**
  Sets up the data structures for collection of directories at option
  processing time.
  We need to collect the directories in an array first, because
  we need the character sets initialized before setting up the hash.
*/

void ignore_db_dirs_init()
{
  ignore_db_dirs_array= new Ignore_db_dirs_array(key_memory_ignored_db);
}


/**
  Retrieves the key (the string itself) from the LEX_STRING hash members.

  Needed by hash_init().

  @param     data         the data element from the hash
  @param [out] len_ret      Placeholder to return the length of the key
  @return                 a pointer to the key
*/

static uchar *
db_dirs_hash_get_key(const uchar *data, size_t *len_ret,
                     my_bool __attribute__((unused)))
{
  LEX_STRING *e= (LEX_STRING *) data;

  *len_ret= e->length;
  return (uchar *) e->str;
}


/**
  Wrap a directory name into a LEX_STRING and push it to the array.

  Called at option processing time for each --ignore-db-dir option.

  @param    path  the name of the directory to push
  @return state
  @retval TRUE  failed
  @retval FALSE success
*/

bool
push_ignored_db_dir(char *path)
{
  LEX_STRING *new_elt;
  char *new_elt_buffer;
  size_t path_len= strlen(path);

  if (!path_len || path_len >= FN_REFLEN)
    return true;

  // No need to normalize, it's only a directory name, not a path.
  if (!my_multi_malloc(key_memory_ignored_db,
                       0,
                       &new_elt, sizeof(LEX_STRING),
                       &new_elt_buffer, path_len + 1,
                       NullS))
    return true;
  new_elt->str= new_elt_buffer;
  memcpy(new_elt_buffer, path, path_len);
  new_elt_buffer[path_len]= 0;
  new_elt->length= path_len;
  return ignore_db_dirs_array->push_back(new_elt);
}


/**
  Clean up the directory ignore options accumulated so far.

  Called at option processing time for each --ignore-db-dir option
  with an empty argument.
*/

void
ignore_db_dirs_reset()
{
  my_free_container_pointers(*ignore_db_dirs_array);
}


/**
  Free the directory ignore option variables.

  Called at server shutdown.
*/

void
ignore_db_dirs_free()
{
  if (opt_ignore_db_dirs)
  {
    my_free(opt_ignore_db_dirs);
    opt_ignore_db_dirs= NULL;
  }
  ignore_db_dirs_reset();
  delete ignore_db_dirs_array;
  my_hash_free(&ignore_db_dirs_hash);
}


/**
  Initialize the ignore db directories hash and status variable from
  the options collected in the array.

  Called when option processing is over and the server's in-memory 
  structures are fully initialized.

  @return state
  @retval TRUE  failed
  @retval FALSE success
*/

bool
ignore_db_dirs_process_additions()
{
  size_t len;
  char *ptr;

  DBUG_ASSERT(opt_ignore_db_dirs == NULL);

  if (my_hash_init(&ignore_db_dirs_hash, 
                   lower_case_table_names ?
                     character_set_filesystem : &my_charset_bin,
                   0, 0, 0, db_dirs_hash_get_key,
                   my_free,
                   HASH_UNIQUE,
                   key_memory_ignored_db))
    return true;

  /* len starts from 1 because of the terminating zero. */
  len= 1;
  LEX_STRING **iter;
  for (iter= ignore_db_dirs_array->begin();
       iter != ignore_db_dirs_array->end(); ++iter)
  {
    len+= (*iter)->length + 1;                      // +1 for the comma
  }

  /* No delimiter for the last directory. */
  if (len > 1)
    len--;

  /* +1 the terminating zero */
  ptr= opt_ignore_db_dirs= (char *) my_malloc(key_memory_ignored_db,
                                              len + 1, MYF(0));
  if (!ptr)
    return true;

  /* Make sure we have an empty string to start with. */
  *ptr= 0;

  for (iter= ignore_db_dirs_array->begin();
       iter != ignore_db_dirs_array->end(); ++iter)
  {
    LEX_STRING *dir= *iter;
    if (my_hash_insert(&ignore_db_dirs_hash, (uchar *)dir))
    {
      /* ignore duplicates from the config file */
      if (my_hash_search(&ignore_db_dirs_hash, (uchar *)dir->str, dir->length))
      {
        sql_print_warning("Duplicate ignore-db-dir directory name '%.*s' "
                          "found in the config file(s). Ignoring the duplicate.",
                          (int) dir->length, dir->str);
        /*
          Free the excess element since the array will just be reset at
          the end of the function, not destructed.
        */
        my_free(dir);
        (*iter)= NULL;
        continue;
      }
      return true;
    }
    ptr= my_stpnmov(ptr, dir->str, dir->length);
    /* It's safe to always do, since the last one will be repalced with a 0 */
    *ptr++ = ',';

    /*
      Set the transferred array element to NULL to avoid double free
      in case of error.
    */
    (*iter)= NULL;
  }

  /* get back to the last comma, if there is one */
  if (ptr > opt_ignore_db_dirs)
  {
    ptr--;
    DBUG_ASSERT(*ptr == ',');
  }
  /* make sure the string is terminated */
  DBUG_ASSERT(ptr - opt_ignore_db_dirs <= (ptrdiff_t) len);
  *ptr= 0;

  /* 
    It's OK to empty the array here as the allocated elements are
    referenced through the hash now.
  */
  ignore_db_dirs_array->clear();

  return false;
}


/**
  Check if a directory name is in the hash of ignored directories.

  @return search result
  @retval TRUE  found
  @retval FALSE not found
*/

static inline bool
is_in_ignore_db_dirs_list(const char *directory)
{
  return ignore_db_dirs_hash.records &&
    NULL != my_hash_search(&ignore_db_dirs_hash, (const uchar *) directory, 
                           strlen(directory));
}


/*
  find_files() - find files in a given directory.

  SYNOPSIS
    find_files()
    thd                 thread handler
    files               put found files in this list
    db                  database name to set in TABLE_LIST structure
    path                path to database
    wild                filter for found files
    dir                 read databases in path if TRUE, read .frm files in
                        database otherwise

  RETURN
    FIND_FILES_OK       success
    FIND_FILES_OOM      out of memory error
    FIND_FILES_DIR      no such directory, or directory can't be read
*/


find_files_result
find_files(THD *thd, List<LEX_STRING> *files, const char *db,
           const char *path, const char *wild, bool dir, MEM_ROOT *tmp_mem_root)
{
  uint i;
  MY_DIR *dirp;
  MEM_ROOT **root_ptr= NULL, *old_root= NULL;
#ifndef NO_EMBEDDED_ACCESS_CHECKS
  uint col_access=thd->col_access;
#endif
  size_t wild_length= 0;
  TABLE_LIST table_list;
  DBUG_ENTER("find_files");

  if (wild)
  {
    if (!wild[0])
      wild= 0;
    else
      wild_length= strlen(wild);
  }



  memset(&table_list, 0, sizeof(table_list));

  if (!(dirp = my_dir(path,MYF(dir ? MY_WANT_STAT : 0))))
  {
    if (my_errno == ENOENT)
      my_error(ER_BAD_DB_ERROR, MYF(0), db);
    else
    {
      char errbuf[MYSYS_STRERROR_SIZE];
      my_error(ER_CANT_READ_DIR, MYF(0), path,
               my_errno, my_strerror(errbuf, sizeof(errbuf), my_errno));
    }
    DBUG_RETURN(FIND_FILES_DIR);
  }

  if (tmp_mem_root)
  {
    root_ptr= my_thread_get_THR_MALLOC();
    old_root= *root_ptr;
    *root_ptr= tmp_mem_root;
  }

  for (i=0 ; i < dirp->number_off_files  ; i++)
  {
    char uname[NAME_LEN + 1];                   /* Unencoded name */
    FILEINFO *file;
    LEX_STRING *file_name= 0;
    size_t file_name_len;
    char *ext;

    file=dirp->dir_entry+i;
    if (dir)
    {                                           /* Return databases */
      /*
        Ignore all the directories having names that start with a  dot (.).
        This covers '.' and '..' and other cases like e.g. '.mysqlgui'.
        Note that since 5.1 database directory names can't start with a
        dot (.) thanks to table name encoding.
      */
      if (file->name[0]  == '.')
        continue;
      if (!MY_S_ISDIR(file->mystat->st_mode))
        continue;

      if (is_in_ignore_db_dirs_list(file->name))
        continue;

    }
    else
    {
        // Return only .frm files which aren't temp files.
      if (my_strcasecmp(system_charset_info, ext=fn_rext(file->name),reg_ext) ||
          is_prefix(file->name, tmp_file_prefix))
        continue;
      *ext=0;
    }

    file_name_len= filename_to_tablename(file->name, uname, sizeof(uname));

    if (wild)
    {
      if (lower_case_table_names)
      {
        if (my_wildcmp(files_charset_info,
                       uname, uname + file_name_len,
                       wild, wild + wild_length,
                       wild_prefix, wild_one,wild_many))
          continue;
      }
      else if (wild_compare(uname, wild, 0))
        continue;
    }

#ifndef NO_EMBEDDED_ACCESS_CHECKS
    /* Don't show tables where we don't have any privileges */
    if (db && !(col_access & TABLE_ACLS))
    {
      table_list.db= (char*) db;
      table_list.db_length= strlen(db);
      table_list.table_name= uname;
      table_list.table_name_length= file_name_len;
      table_list.grant.privilege=col_access;
      if (check_grant(thd, TABLE_ACLS, &table_list, TRUE, 1, TRUE))
        continue;
    }
#endif
    if (!(file_name= tmp_mem_root ?
                     make_lex_string_root(tmp_mem_root, file_name, uname,
                                          file_name_len, TRUE) :
                     thd->make_lex_string(file_name, uname,
                                          file_name_len, TRUE)) ||
        files->push_back(file_name))
    {
      my_dirend(dirp);
      DBUG_RETURN(FIND_FILES_OOM);
    }
  }
  DBUG_PRINT("info",("found: %d files", files->elements));
  my_dirend(dirp);

  (void) ha_find_files(thd, db, path, wild, dir, files);

  if (tmp_mem_root)
    *root_ptr= old_root;

  DBUG_RETURN(FIND_FILES_OK);
}


/**
   An Internal_error_handler that suppresses errors regarding views'
   underlying tables that occur during privilege checking within SHOW CREATE
   VIEW commands. This happens in the cases when

   - A view's underlying table (e.g. referenced in its SELECT list) does not
     exist or columns of underlying table are altered. There should not be an
     error as no attempt was made to access it per se.

   - Access is denied for some table, column, function or stored procedure
     such as mentioned above. This error gets raised automatically, since we
     can't untangle its access checking from that of the view itself.
 */
class Show_create_error_handler : public Internal_error_handler
{
  TABLE_LIST *m_top_view;
  bool m_handling;
  Security_context *m_sctx;

  char m_view_access_denied_message[MYSQL_ERRMSG_SIZE];
  const char *m_view_access_denied_message_ptr;

public:

  /**
     Creates a new Show_create_error_handler for the particular security
     context and view.

     @param thd Thread context, used for security context information if needed.
     @param top_view The view. We do not verify at this point that top_view is in
     fact a view since, alas, these things do not stay constant.
  */
  explicit Show_create_error_handler(THD *thd, TABLE_LIST *top_view) :
    m_top_view(top_view), m_handling(false),
    m_view_access_denied_message_ptr(NULL)
  {
    m_sctx = MY_TEST(m_top_view->security_ctx) ?
      m_top_view->security_ctx : thd->security_context();
  }

private:
  /**
     Lazy instantiation of 'view access denied' message. The purpose of the
     Show_create_error_handler is to hide details of underlying tables for
     which we have no privileges behind ER_VIEW_INVALID messages. But this
     obviously does not apply if we lack privileges on the view itself.
     Unfortunately the information about for which table privilege checking
     failed is not available at this point. The only way for us to check is by
     reconstructing the actual error message and see if it's the same.
  */
  const char* get_view_access_denied_message(THD *thd)
  {
    if (!m_view_access_denied_message_ptr)
    {
      m_view_access_denied_message_ptr= m_view_access_denied_message;
      my_snprintf(m_view_access_denied_message, MYSQL_ERRMSG_SIZE,
                  ER_THD(thd, ER_TABLEACCESS_DENIED_ERROR), "SHOW VIEW",
                  m_sctx->priv_user().str,
                  m_sctx->host_or_ip().str, m_top_view->get_table_name());
    }
    return m_view_access_denied_message_ptr;
  }

public:
  virtual bool handle_condition(THD *thd,
                                uint sql_errno,
                                const char *sqlstate,
                                Sql_condition::enum_severity_level *level,
                                const char *msg)
  {
    /*
       The handler does not handle the errors raised by itself.
       At this point we know if top_view is really a view.
    */
    if (m_handling || !m_top_view->is_view())
      return false;

    m_handling= true;

    bool is_handled;

    switch (sql_errno)
    {
    case ER_TABLEACCESS_DENIED_ERROR:
      if (!strcmp(get_view_access_denied_message(thd), msg))
      {
        /* Access to top view is not granted, don't interfere. */
        is_handled= false;
        break;
      }
    case ER_COLUMNACCESS_DENIED_ERROR:
    // ER_VIEW_NO_EXPLAIN cannot happen here.
    case ER_PROCACCESS_DENIED_ERROR:
      is_handled= true;
      break;

    case ER_BAD_FIELD_ERROR:
      /*
        Established behavior: warn if column of underlying table is altered.
      */
    case ER_NO_SUCH_TABLE:
      /* Established behavior: warn if underlying tables are missing. */
    case ER_SP_DOES_NOT_EXIST:
      /* Established behavior: warn if underlying functions are missing. */
      push_warning_printf(thd, Sql_condition::SL_WARNING,
                          ER_VIEW_INVALID,
                          ER_THD(thd, ER_VIEW_INVALID),
                          m_top_view->get_db_name(),
                          m_top_view->get_table_name());
      is_handled= true;
      break;
    default:
      is_handled= false;
    }

    m_handling= false;
    return is_handled;
  }
};


bool
mysqld_show_create(THD *thd, TABLE_LIST *table_list)
{
  Protocol *protocol= thd->get_protocol();
  char buff[2048];
  String buffer(buff, sizeof(buff), system_charset_info);
  List<Item> field_list;
  bool error= TRUE;
  DBUG_ENTER("mysqld_show_create");
  DBUG_PRINT("enter",("db: %s  table: %s",table_list->db,
                      table_list->table_name));

  /*
    Metadata locks taken during SHOW CREATE should be released when
    the statmement completes as it is an information statement.
  */
  MDL_savepoint mdl_savepoint= thd->mdl_context.mdl_savepoint();

  /* We want to preserve the tree for views. */
  thd->lex->context_analysis_only|= CONTEXT_ANALYSIS_ONLY_VIEW;

  {
    /*
      If there is an error during processing of an underlying view, an
      error message is wanted, but it has to be converted to a warning,
      so that execution can continue.
      This is handled by the Show_create_error_handler class.

      Use open_tables() instead of open_tables_for_query(). If an error occurs,
      this will ensure that tables are not closed on error, but remain open
      for the rest of the processing of the SHOW statement.
    */
    Show_create_error_handler view_error_suppressor(thd, table_list);
    thd->push_internal_handler(&view_error_suppressor);

    uint counter;
    bool open_error= open_tables(thd, &table_list, &counter,
                                 MYSQL_OPEN_FORCE_SHARED_HIGH_PRIO_MDL);
    if (!open_error && table_list->is_view_or_derived())
    {
      /*
        Prepare result table for view so that we can read the column list.
        Notice that Show_create_error_handler remains active, so that any
        errors due to missing underlying objects are converted to warnings.
      */
      open_error= table_list->resolve_derived(thd, true);
    }
    thd->pop_internal_handler();
    if (open_error && (thd->killed || thd->is_error()))
      goto exit;
  }

  /* TODO: add environment variables show when it become possible */
  if (thd->lex->only_view && !table_list->is_view())
  {
    my_error(ER_WRONG_OBJECT, MYF(0),
             table_list->db, table_list->table_name, "VIEW");
    goto exit;
  }

  buffer.length(0);

  if (table_list->is_view())
    buffer.set_charset(table_list->view_creation_ctx->get_client_cs());

  if ((table_list->is_view() ?
       view_store_create_info(thd, table_list, &buffer) :
       store_create_info(thd, table_list, &buffer, NULL,
                         FALSE /* show_database */)))
    goto exit;

  if (table_list->is_view())
  {
    field_list.push_back(new Item_empty_string("View",NAME_CHAR_LEN));
    field_list.push_back(new Item_empty_string("Create View",
                                               max<uint>(buffer.length(), 1024U)));
    field_list.push_back(new Item_empty_string("character_set_client",
                                               MY_CS_NAME_SIZE));
    field_list.push_back(new Item_empty_string("collation_connection",
                                               MY_CS_NAME_SIZE));
  }
  else
  {
    field_list.push_back(new Item_empty_string("Table",NAME_CHAR_LEN));
    // 1024 is for not to confuse old clients
    field_list.push_back(new Item_empty_string("Create Table",
                                               max<size_t>(buffer.length(), 1024U)));
  }

  if (thd->send_result_metadata(&field_list,
                                Protocol::SEND_NUM_ROWS | Protocol::SEND_EOF))
    goto exit;

  protocol->start_row();
  if (table_list->is_view())
    protocol->store(table_list->view_name.str, system_charset_info);
  else
  {
    if (table_list->schema_table)
      protocol->store(table_list->schema_table->table_name,
                      system_charset_info);
    else
      protocol->store(table_list->table->alias, system_charset_info);
  }

  if (table_list->is_view())
  {
    protocol->store(buffer.ptr(), buffer.length(),
                    table_list->view_creation_ctx->get_client_cs());

    protocol->store(table_list->view_creation_ctx->get_client_cs()->csname,
                    system_charset_info);

    protocol->store(table_list->view_creation_ctx->get_connection_cl()->name,
                    system_charset_info);
  }
  else
    protocol->store(buffer.ptr(), buffer.length(), buffer.charset());

  if (protocol->end_row())
    goto exit;

  error= FALSE;
  my_eof(thd);

exit:
  close_thread_tables(thd);
  /* Release any metadata locks taken during SHOW CREATE. */
  thd->mdl_context.rollback_to_savepoint(mdl_savepoint);
  DBUG_RETURN(error);
}

bool mysqld_show_create_db(THD *thd, char *dbname,
                           HA_CREATE_INFO *create_info)
{
  char buff[2048], orig_dbname[NAME_LEN];
  String buffer(buff, sizeof(buff), system_charset_info);
#ifndef NO_EMBEDDED_ACCESS_CHECKS
  Security_context *sctx= thd->security_context();
  uint db_access;
#endif
  HA_CREATE_INFO create;
  uint create_options = create_info ? create_info->options : 0;
  Protocol *protocol=thd->get_protocol();
  DBUG_ENTER("mysql_show_create_db");

  strcpy(orig_dbname, dbname);
  if (lower_case_table_names && dbname != any_db)
    my_casedn_str(files_charset_info, dbname);

#ifndef NO_EMBEDDED_ACCESS_CHECKS
  if (sctx->check_access(DB_ACLS))
    db_access=DB_ACLS;
  else
    db_access= (acl_get(sctx->host().str, sctx->ip().str,
                        sctx->priv_user().str, dbname, 0) |
                sctx->master_access());
  if (!(db_access & DB_ACLS) && check_grant_db(thd,dbname))
  {
    my_error(ER_DBACCESS_DENIED_ERROR, MYF(0),
             sctx->priv_user().str, sctx->host_or_ip().str, dbname);
    query_logger.general_log_print(thd,COM_INIT_DB,
                                   ER_DEFAULT(ER_DBACCESS_DENIED_ERROR),
                                   sctx->priv_user().str,
                                   sctx->host_or_ip().str, dbname);
    DBUG_RETURN(TRUE);
  }
#endif
  if (is_infoschema_db(dbname))
  {
    dbname= INFORMATION_SCHEMA_NAME.str;
    create.default_table_charset= system_charset_info;
  }
  else
  {
    if (check_db_dir_existence(dbname))
    {
      my_error(ER_BAD_DB_ERROR, MYF(0), dbname);
      DBUG_RETURN(TRUE);
    }

    load_db_opt_by_name(thd, dbname, &create);
  }
  List<Item> field_list;
  field_list.push_back(new Item_empty_string("Database",NAME_CHAR_LEN));
  field_list.push_back(new Item_empty_string("Create Database",1024));

  if (thd->send_result_metadata(&field_list,
                                Protocol::SEND_NUM_ROWS | Protocol::SEND_EOF))
    DBUG_RETURN(TRUE);

  protocol->start_row();
  protocol->store(orig_dbname, strlen(orig_dbname), system_charset_info);
  buffer.length(0);
  buffer.append(STRING_WITH_LEN("CREATE DATABASE "));
  if (create_options & HA_LEX_CREATE_IF_NOT_EXISTS)
    buffer.append(STRING_WITH_LEN("/*!32312 IF NOT EXISTS*/ "));
  append_identifier(thd, &buffer, orig_dbname, strlen(orig_dbname));

  if (create.default_table_charset)
  {
    buffer.append(STRING_WITH_LEN(" /*!40100"));
    buffer.append(STRING_WITH_LEN(" DEFAULT CHARACTER SET "));
    buffer.append(create.default_table_charset->csname);
    if (!(create.default_table_charset->state & MY_CS_PRIMARY))
    {
      buffer.append(STRING_WITH_LEN(" COLLATE "));
      buffer.append(create.default_table_charset->name);
    }
    buffer.append(STRING_WITH_LEN(" */"));
  }
  protocol->store(buffer.ptr(), buffer.length(), buffer.charset());

  if (protocol->end_row())
    DBUG_RETURN(TRUE);
  my_eof(thd);
  DBUG_RETURN(FALSE);
}



/****************************************************************************
  Return only fields for API mysql_list_fields
  Use "show table wildcard" in mysql instead of this
****************************************************************************/

void
mysqld_list_fields(THD *thd, TABLE_LIST *table_list, const char *wild)
{
  DBUG_ENTER("mysqld_list_fields");
  DBUG_PRINT("enter",("table: %s",table_list->table_name));

  if (open_tables_for_query(thd, table_list,
                            MYSQL_OPEN_FORCE_SHARED_HIGH_PRIO_MDL))
    DBUG_VOID_RETURN;

  if (table_list->is_view_or_derived())
  {
    // Setup materialized result table so that we can read the column list
    if (table_list->resolve_derived(thd, false))
      DBUG_VOID_RETURN;                /* purecov: inspected */
    if (table_list->setup_materialized_derived(thd))
      DBUG_VOID_RETURN;                /* purecov: inspected */
  }
  TABLE *table= table_list->table;

  List<Item> field_list;

  Field **ptr,*field;
  for (ptr=table->field ; (field= *ptr); ptr++)
  {
    if (!wild || !wild[0] || 
        !wild_case_compare(system_charset_info, field->field_name,wild))
    {
      if (table_list->is_view())
        field_list.push_back(new Item_ident_for_show(field,
                                                     table_list->view_db.str,
                                                     table_list->view_name.str));
      else
        field_list.push_back(new Item_field(field));
    }
  }
  restore_record(table, s->default_values);              // Get empty record
  table->use_all_columns();
  if (thd->send_result_metadata(&field_list, Protocol::SEND_DEFAULTS))
    DBUG_VOID_RETURN;
  my_eof(thd);
  DBUG_VOID_RETURN;
}

/*
  Go through all character combinations and ensure that sql_lex.cc can
  parse it as an identifier.

  SYNOPSIS
  require_quotes()
  name			attribute name
  name_length		length of name

  RETURN
    #	Pointer to conflicting character
    0	No conflicting character
*/

static const char *require_quotes(const char *name, size_t name_length)
{
  bool pure_digit= TRUE;
  const char *end= name + name_length;

  for (; name < end ; name++)
  {
    uchar chr= (uchar) *name;
    uint length= my_mbcharlen(system_charset_info, chr);
    if (length == 0 || (length == 1 && !system_charset_info->ident_map[chr]))
      return name;
    if (length == 1 && (chr < '0' || chr > '9'))
      pure_digit= FALSE;
  }
  if (pure_digit)
    return name;
  return 0;
}


/**
  Convert and quote the given identifier if needed and append it to the
  target string. If the given identifier is empty, it will be quoted.

  @param thd                   thread handler
  @param packet                target string
  @param name                  the identifier to be appended
  @param length                length of the appending identifier
  @param from_cs               Charset information about the input string
  @param to_cs                 Charset information about the target string
*/

void
append_identifier(THD *thd, String *packet, const char *name, size_t length,
                  const CHARSET_INFO *from_cs, const CHARSET_INFO *to_cs)
{
  const char *name_end;
  char quote_char;
  int q;

  const CHARSET_INFO *cs_info= system_charset_info;
  const char *to_name= name;
  size_t to_length= length;
  String to_string(name,length, from_cs);

  if (from_cs != NULL && to_cs != NULL && from_cs != to_cs)
    thd->convert_string(&to_string, from_cs, to_cs);

  if (to_cs != NULL)
  {
    to_name= to_string.c_ptr();
    to_length= to_string.length();
    cs_info= to_cs;
  }

  q= thd != NULL ? get_quote_char_for_identifier(thd, to_name, to_length) :
                   '`';

  if (q == EOF)
  {
    packet->append(to_name, to_length, packet->charset());
    return;
  }

  /*
    The identifier must be quoted as it includes a quote character or
   it's a keyword
  */

  (void) packet->reserve(to_length*2 + 2);
  quote_char= (char) q;
  packet->append(&quote_char, 1, system_charset_info);

  for (name_end= to_name+to_length ; to_name < name_end ; to_name+= to_length)
  {
    uchar chr= static_cast<uchar>(*to_name);
    to_length= my_mbcharlen(cs_info, chr);
    /*
      my_mbcharlen can return 0 on a wrong multibyte
      sequence. It is possible when upgrading from 4.0,
      and identifier contains some accented characters.
      The manual says it does not work. So we'll just
      change length to 1 not to hang in the endless loop.
    */
    if (!to_length)
      to_length= 1;
    if (to_length == 1 && chr == static_cast<uchar>(quote_char))
      packet->append(&quote_char, 1, system_charset_info);
    packet->append(to_name, to_length, system_charset_info);
  }
  packet->append(&quote_char, 1, system_charset_info);
}

/*
  Get the quote character for displaying an identifier.

  SYNOPSIS
    get_quote_char_for_identifier()
    thd		Thread handler
    name	name to quote
    length	length of name

  IMPLEMENTATION
    Force quoting in the following cases:
      - name is empty (for one, it is possible when we use this function for
        quoting user and host names for DEFINER clause);
      - name is a keyword;
      - name includes a special character;
    Otherwise identifier is quoted only if the option OPTION_QUOTE_SHOW_CREATE
    is set.

  RETURN
    EOF	  No quote character is needed
    #	  Quote character
*/

int get_quote_char_for_identifier(THD *thd, const char *name, size_t length)
{
  if (length &&
      !is_keyword(name,length) &&
      !require_quotes(name, length) &&
      !(thd->variables.option_bits & OPTION_QUOTE_SHOW_CREATE))
    return EOF;
  if (thd->variables.sql_mode & MODE_ANSI_QUOTES)
    return '"';
  return '`';
}


/* Append directory name (if exists) to CREATE INFO */

static void append_directory(THD *thd, String *packet, const char *dir_type,
			     const char *filename)
{
  if (filename && !(thd->variables.sql_mode & MODE_NO_DIR_IN_CREATE))
  {
    size_t length= dirname_length(filename);
    packet->append(' ');
    packet->append(dir_type);
    packet->append(STRING_WITH_LEN(" DIRECTORY='"));
#ifdef _WIN32
    /* Convert \ to / to be able to create table on unix */
    char *winfilename= (char*) thd->memdup(filename, length);
    char *pos, *end;
    for (pos= winfilename, end= pos+length ; pos < end ; pos++)
    {
      if (*pos == '\\')
        *pos = '/';
    }
    filename= winfilename;
#endif
    packet->append(filename, length);
    packet->append('\'');
  }
}


#define LIST_PROCESS_HOST_LEN 64

/**
  Print "ON UPDATE" clause of a field into a string.

  @param field             The field to generate ON UPDATE clause for.
  @param lcase             Whether to print in lower case.
  @return                  false on success, true on error.
*/
static bool print_on_update_clause(Field *field, String *val, bool lcase)
{
  DBUG_ASSERT(val->charset()->mbminlen == 1);
  val->length(0);
  if (field->has_update_default_function())
  {
    if (lcase)
      val->copy(STRING_WITH_LEN("on update "), val->charset());
    else
      val->copy(STRING_WITH_LEN("ON UPDATE "), val->charset());
    val->append(STRING_WITH_LEN("CURRENT_TIMESTAMP"));
    if (field->decimals() > 0)
      val->append_parenthesized(field->decimals());
    return true;
  }
  return false;
}


static bool print_default_clause(THD *thd, Field *field, String *def_value,
                                 bool quoted)
{
  enum enum_field_types field_type= field->type();

  const bool has_now_default= field->has_insert_default_function();
  const bool has_default=
    (field_type != FIELD_TYPE_BLOB &&
     !(field->flags & NO_DEFAULT_VALUE_FLAG) &&
     field->unireg_check != Field::NEXT_NUMBER &&
     !((thd->variables.sql_mode & (MODE_MYSQL323 | MODE_MYSQL40))
       && has_now_default));

  if (field->gcol_info)
    return false;

  def_value->length(0);
  if (has_default)
  {
    if (has_now_default)
      /*
        We are using CURRENT_TIMESTAMP instead of NOW because it is the SQL
        standard.
      */
    {
      def_value->append(STRING_WITH_LEN("CURRENT_TIMESTAMP"));
      if (field->decimals() > 0)
        def_value->append_parenthesized(field->decimals());
    }
    else if (!field->is_null())
    {                                             // Not null by default
      char tmp[MAX_FIELD_WIDTH];
      String type(tmp, sizeof(tmp), field->charset());
      if (field_type == MYSQL_TYPE_BIT)
      {
        longlong dec= field->val_int();
        char *ptr= longlong2str(dec, tmp + 2, 2);
        uint32 length= (uint32) (ptr - tmp);
        tmp[0]= 'b';
        tmp[1]= '\'';        
        tmp[length]= '\'';
        type.length(length + 1);
        quoted= 0;
      }
      else
        field->val_str(&type);
      if (type.length())
      {
        String def_val;
        uint dummy_errors;
        /* convert to system_charset_info == utf8 */
        def_val.copy(type.ptr(), type.length(), field->charset(),
                     system_charset_info, &dummy_errors);
        if (quoted)
          append_unescaped(def_value, def_val.ptr(), def_val.length());
        else
          def_value->append(def_val.ptr(), def_val.length());
      }
      else if (quoted)
        def_value->append(STRING_WITH_LEN("''"));
    }
    else if (field->maybe_null() && quoted)
      def_value->append(STRING_WITH_LEN("NULL"));    // Null as default
    else
      return 0;

  }
  return has_default;
}


/*
  Build a CREATE TABLE statement for a table.

  SYNOPSIS
    store_create_info()
    thd               The thread
    table_list        A list containing one table to write statement
                      for.
    packet            Pointer to a string where statement will be
                      written.
    create_info_arg   Pointer to create information that can be used
                      to tailor the format of the statement.  Can be
                      NULL, in which case only SQL_MODE is considered
                      when building the statement.
    show_database     If true, then print the database before the table
                      name. The database name is only printed in the event
                      that it is different from the current database.
                      If false, then do not print the database before
                      the table name.
  
  NOTE
    Currently always return 0, but might return error code in the
    future.
    
  RETURN
    0       OK
 */

int store_create_info(THD *thd, TABLE_LIST *table_list, String *packet,
                      HA_CREATE_INFO *create_info_arg, bool show_database)
{
  List<Item> field_list;
  char tmp[MAX_FIELD_WIDTH], *for_str, buff[128], def_value_buf[MAX_FIELD_WIDTH];
  const char *alias;
  String type(tmp, sizeof(tmp), system_charset_info);
  String def_value(def_value_buf, sizeof(def_value_buf), system_charset_info);
  Field **ptr,*field;
  uint primary_key;
  KEY *key_info;
  TABLE *table= table_list->table;
  handler *file= table->file;
  TABLE_SHARE *share= table->s;
  HA_CREATE_INFO create_info;
  bool show_table_options= FALSE;
  bool foreign_db_mode=  (thd->variables.sql_mode & (MODE_POSTGRESQL |
                                                     MODE_ORACLE |
                                                     MODE_MSSQL |
                                                     MODE_DB2 |
                                                     MODE_MAXDB |
                                                     MODE_ANSI)) != 0;
  bool limited_mysql_mode= (thd->variables.sql_mode & (MODE_NO_FIELD_OPTIONS |
                                                       MODE_MYSQL323 |
                                                       MODE_MYSQL40)) != 0;
  my_bitmap_map *old_map;
  int error= 0;
  DBUG_ENTER("store_create_info");
  DBUG_PRINT("enter",("table: %s", table->s->table_name.str));

  restore_record(table, s->default_values); // Get empty record

  if (share->tmp_table)
    packet->append(STRING_WITH_LEN("CREATE TEMPORARY TABLE "));
  else
    packet->append(STRING_WITH_LEN("CREATE TABLE "));
  if (create_info_arg &&
      (create_info_arg->options & HA_LEX_CREATE_IF_NOT_EXISTS))
    packet->append(STRING_WITH_LEN("IF NOT EXISTS "));
  if (table_list->schema_table)
    alias= table_list->schema_table->table_name;
  else
  {
    if (lower_case_table_names == 2)
      alias= table->alias;
    else
    {
      alias= share->table_name.str;
    }
  }

  /*
    Print the database before the table name if told to do that. The
    database name is only printed in the event that it is different
    from the current database.  The main reason for doing this is to
    avoid having to update gazillions of tests and result files, but
    it also saves a few bytes of the binary log.
   */
  if (show_database)
  {

    const LEX_STRING *const db=
      table_list->schema_table ? &INFORMATION_SCHEMA_NAME : &table->s->db;
    if (!thd->db().str || strcmp(db->str, thd->db().str))
    {
      append_identifier(thd, packet, db->str, db->length);
      packet->append(STRING_WITH_LEN("."));
    }
  }

  append_identifier(thd, packet, alias, strlen(alias));
  packet->append(STRING_WITH_LEN(" (\n"));
  /*
    We need this to get default values from the table
    We have to restore the read_set if we are called from insert in case
    of row based replication.
  */
  old_map= tmp_use_all_columns(table, table->read_set);

  for (ptr=table->field ; (field= *ptr); ptr++)
  {
    uint flags = field->flags;
    enum_field_types field_type= field->real_type();

    if (ptr != table->field)
      packet->append(STRING_WITH_LEN(",\n"));

    packet->append(STRING_WITH_LEN("  "));
    append_identifier(thd,packet,field->field_name, strlen(field->field_name));
    packet->append(' ');
    // check for surprises from the previous call to Field::sql_type()
    if (type.ptr() != tmp)
      type.set(tmp, sizeof(tmp), system_charset_info);
    else
      type.set_charset(system_charset_info);

    field->sql_type(type);
    /*
      If the session variable 'show_old_temporals' is enabled and the field
      is a temporal type of old format, add a comment to indicate the same.
    */
    if (thd->variables.show_old_temporals &&
        (field_type == MYSQL_TYPE_TIME || field_type == MYSQL_TYPE_DATETIME ||
         field_type == MYSQL_TYPE_TIMESTAMP))
      type.append(" /* 5.5 binary format */");
    packet->append(type.ptr(), type.length(), system_charset_info);

    if (field->has_charset() && 
        !(thd->variables.sql_mode & (MODE_MYSQL323 | MODE_MYSQL40)))
    {
      if (field->charset() != share->table_charset)
      {
	packet->append(STRING_WITH_LEN(" CHARACTER SET "));
	packet->append(field->charset()->csname);
      }
      /* 
	For string types dump collation name only if 
	collation is not primary for the given charset
      */
      if (!(field->charset()->state & MY_CS_PRIMARY))
      {
	packet->append(STRING_WITH_LEN(" COLLATE "));
	packet->append(field->charset()->name);
      }
    }

    if (field->gcol_info)
    {
      packet->append(STRING_WITH_LEN(" GENERATED ALWAYS"));
      packet->append(STRING_WITH_LEN(" AS ("));
      packet->append(field->gcol_info->expr_str.str,
                     field->gcol_info->expr_str.length,
                     system_charset_info);
      packet->append(STRING_WITH_LEN(")"));
      if (field->stored_in_db)
        packet->append(STRING_WITH_LEN(" STORED"));
      else
        packet->append(STRING_WITH_LEN(" VIRTUAL"));
    }

    if (flags & NOT_NULL_FLAG)
      packet->append(STRING_WITH_LEN(" NOT NULL"));
    else if (field->type() == MYSQL_TYPE_TIMESTAMP)
    {
      /*
        TIMESTAMP field require explicit NULL flag, because unlike
        all other fields they are treated as NOT NULL by default.
      */
      packet->append(STRING_WITH_LEN(" NULL"));
    }

    switch(field->field_storage_type()){
    case HA_SM_DEFAULT:
      break;
    case HA_SM_DISK:
      packet->append(STRING_WITH_LEN(" /*!50606 STORAGE DISK */"));
      break;
    case HA_SM_MEMORY:
      packet->append(STRING_WITH_LEN(" /*!50606 STORAGE MEMORY */"));
      break;
    default:
      DBUG_ASSERT(0);
      break;
    }

    switch(field->column_format()){
    case COLUMN_FORMAT_TYPE_DEFAULT:
      break;
    case COLUMN_FORMAT_TYPE_FIXED:
      packet->append(STRING_WITH_LEN(" /*!50606 COLUMN_FORMAT FIXED */"));
      break;
    case COLUMN_FORMAT_TYPE_DYNAMIC:
      packet->append(STRING_WITH_LEN(" /*!50606 COLUMN_FORMAT DYNAMIC */"));
      break;
    default:
      DBUG_ASSERT(0);
      break;
    }

    if (print_default_clause(thd, field, &def_value, true))
    {
      packet->append(STRING_WITH_LEN(" DEFAULT "));
      packet->append(def_value.ptr(), def_value.length(), system_charset_info);
    }

    if (!limited_mysql_mode &&
        print_on_update_clause(field, &def_value, false))
    {
      packet->append(STRING_WITH_LEN(" "));
      packet->append(def_value);
    }

    if (field->unireg_check == Field::NEXT_NUMBER && 
        !(thd->variables.sql_mode & MODE_NO_FIELD_OPTIONS))
      packet->append(STRING_WITH_LEN(" AUTO_INCREMENT"));

    if (field->comment.length)
    {
      packet->append(STRING_WITH_LEN(" COMMENT "));
      append_unescaped(packet, field->comment.str, field->comment.length);
    }
  }

  key_info= table->key_info;
  memset(&create_info, 0, sizeof(create_info));
  /* Allow update_create_info to update row type */
  create_info.row_type= share->row_type;
  file->update_create_info(&create_info);
  primary_key= share->primary_key;

  for (uint i=0 ; i < share->keys ; i++,key_info++)
  {
    KEY_PART_INFO *key_part= key_info->key_part;
    bool found_primary=0;
    packet->append(STRING_WITH_LEN(",\n  "));

    if (i == primary_key && !strcmp(key_info->name, primary_key_name))
    {
      found_primary=1;
      /*
        No space at end, because a space will be added after where the
        identifier would go, but that is not added for primary key.
      */
      packet->append(STRING_WITH_LEN("PRIMARY KEY"));
    }
    else if (key_info->flags & HA_NOSAME)
      packet->append(STRING_WITH_LEN("UNIQUE KEY "));
    else if (key_info->flags & HA_FULLTEXT)
      packet->append(STRING_WITH_LEN("FULLTEXT KEY "));
    else if (key_info->flags & HA_SPATIAL)
      packet->append(STRING_WITH_LEN("SPATIAL KEY "));
    else
      packet->append(STRING_WITH_LEN("KEY "));

    if (!found_primary)
     append_identifier(thd, packet, key_info->name, strlen(key_info->name));

    packet->append(STRING_WITH_LEN(" ("));

    for (uint j=0 ; j < key_info->user_defined_key_parts ; j++,key_part++)
    {
      if (j)
        packet->append(',');

      if (key_part->field)
        append_identifier(thd,packet,key_part->field->field_name,
			  strlen(key_part->field->field_name));
      if (key_part->field &&
          (key_part->length !=
           table->field[key_part->fieldnr-1]->key_length() &&
           !(key_info->flags & (HA_FULLTEXT | HA_SPATIAL))))
      {
        packet->append_parenthesized((long) key_part->length /
                                      key_part->field->charset()->mbmaxlen);
      }
    }
    packet->append(')');
    store_key_options(thd, packet, table, key_info);
    if (key_info->parser)
    {
      LEX_STRING *parser_name= plugin_name(key_info->parser);
      packet->append(STRING_WITH_LEN(" /*!50100 WITH PARSER "));
      append_identifier(thd, packet, parser_name->str, parser_name->length);
      packet->append(STRING_WITH_LEN(" */ "));
    }
  }

  /*
    Get possible foreign key definitions stored in InnoDB and append them
    to the CREATE TABLE statement
  */

  if ((for_str= file->get_foreign_key_create_info()))
  {
    packet->append(for_str, strlen(for_str));
    file->free_foreign_key_create_info(for_str);
  }

  packet->append(STRING_WITH_LEN("\n)"));
  if (!(thd->variables.sql_mode & MODE_NO_TABLE_OPTIONS) && !foreign_db_mode)
  {
    show_table_options= TRUE;

    /* TABLESPACE and STORAGE */
    if (share->tablespace ||
        share->default_storage_media != HA_SM_DEFAULT)
    {
      packet->append(STRING_WITH_LEN(" /*!50100"));
      if (share->tablespace)
      {
        packet->append(STRING_WITH_LEN(" TABLESPACE "));
        append_identifier(thd, packet, share->tablespace,
                          strlen(share->tablespace));
      }

      if (share->default_storage_media == HA_SM_DISK)
        packet->append(STRING_WITH_LEN(" STORAGE DISK"));
      if (share->default_storage_media == HA_SM_MEMORY)
        packet->append(STRING_WITH_LEN(" STORAGE MEMORY"));

      packet->append(STRING_WITH_LEN(" */"));
    }

    /*
      IF   check_create_info
      THEN add ENGINE only if it was used when creating the table
    */
    if (!create_info_arg ||
        (create_info_arg->used_fields & HA_CREATE_USED_ENGINE))
    {
      if (thd->variables.sql_mode & (MODE_MYSQL323 | MODE_MYSQL40))
        packet->append(STRING_WITH_LEN(" TYPE="));
      else
        packet->append(STRING_WITH_LEN(" ENGINE="));
      /*
        TODO: Replace this if with the else branch. Not done yet since
        NDB handlerton says "ndbcluster" and ha_ndbcluster says "NDBCLUSTER".
      */
      if (table->part_info)
      {
        packet->append(ha_resolve_storage_engine_name(
                       table->part_info->default_engine_type));
      }
      else
      {
        packet->append(file->table_type());
      }
    }

    /*
      Add AUTO_INCREMENT=... if there is an AUTO_INCREMENT column,
      and NEXT_ID > 1 (the default).  We must not print the clause
      for engines that do not support this as it would break the
      import of dumps, but as of this writing, the test for whether
      AUTO_INCREMENT columns are allowed and wether AUTO_INCREMENT=...
      is supported is identical, !(file->table_flags() & HA_NO_AUTO_INCREMENT))
      Because of that, we do not explicitly test for the feature,
      but may extrapolate its existence from that of an AUTO_INCREMENT column.
    */

    if (create_info.auto_increment_value > 1)
    {
      char *end;
      packet->append(STRING_WITH_LEN(" AUTO_INCREMENT="));
      end= longlong10_to_str(create_info.auto_increment_value, buff,10);
      packet->append(buff, (uint) (end - buff));
    }
    
    if (share->table_charset &&
	!(thd->variables.sql_mode & MODE_MYSQL323) &&
	!(thd->variables.sql_mode & MODE_MYSQL40))
    {
      /*
        IF   check_create_info
        THEN add DEFAULT CHARSET only if it was used when creating the table
      */
      if (!create_info_arg ||
          (create_info_arg->used_fields & HA_CREATE_USED_DEFAULT_CHARSET))
      {
        packet->append(STRING_WITH_LEN(" DEFAULT CHARSET="));
        packet->append(share->table_charset->csname);
        if (!(share->table_charset->state & MY_CS_PRIMARY))
        {
          packet->append(STRING_WITH_LEN(" COLLATE="));
          packet->append(table->s->table_charset->name);
        }
      }
    }

    if (share->min_rows)
    {
      char *end;
      packet->append(STRING_WITH_LEN(" MIN_ROWS="));
      end= longlong10_to_str(share->min_rows, buff, 10);
      packet->append(buff, (uint) (end- buff));
    }

    if (share->max_rows && !table_list->schema_table)
    {
      char *end;
      packet->append(STRING_WITH_LEN(" MAX_ROWS="));
      end= longlong10_to_str(share->max_rows, buff, 10);
      packet->append(buff, (uint) (end - buff));
    }

    if (share->avg_row_length)
    {
      char *end;
      packet->append(STRING_WITH_LEN(" AVG_ROW_LENGTH="));
      end= longlong10_to_str(share->avg_row_length, buff,10);
      packet->append(buff, (uint) (end - buff));
    }

    if (share->db_create_options & HA_OPTION_PACK_KEYS)
      packet->append(STRING_WITH_LEN(" PACK_KEYS=1"));
    if (share->db_create_options & HA_OPTION_NO_PACK_KEYS)
      packet->append(STRING_WITH_LEN(" PACK_KEYS=0"));
    if (share->db_create_options & HA_OPTION_STATS_PERSISTENT)
      packet->append(STRING_WITH_LEN(" STATS_PERSISTENT=1"));
    if (share->db_create_options & HA_OPTION_NO_STATS_PERSISTENT)
      packet->append(STRING_WITH_LEN(" STATS_PERSISTENT=0"));
    if (share->stats_auto_recalc == HA_STATS_AUTO_RECALC_ON)
      packet->append(STRING_WITH_LEN(" STATS_AUTO_RECALC=1"));
    else if (share->stats_auto_recalc == HA_STATS_AUTO_RECALC_OFF)
      packet->append(STRING_WITH_LEN(" STATS_AUTO_RECALC=0"));
    if (share->stats_sample_pages != 0)
    {
      char *end;
      packet->append(STRING_WITH_LEN(" STATS_SAMPLE_PAGES="));
      end= longlong10_to_str(share->stats_sample_pages, buff, 10);
      packet->append(buff, (uint) (end - buff));
    }
    /* We use CHECKSUM, instead of TABLE_CHECKSUM, for backward compability */
    if (share->db_create_options & HA_OPTION_CHECKSUM)
      packet->append(STRING_WITH_LEN(" CHECKSUM=1"));
    if (share->db_create_options & HA_OPTION_DELAY_KEY_WRITE)
      packet->append(STRING_WITH_LEN(" DELAY_KEY_WRITE=1"));
    if (create_info.row_type != ROW_TYPE_DEFAULT)
    {
      packet->append(STRING_WITH_LEN(" ROW_FORMAT="));
      packet->append(ha_row_type[(uint) create_info.row_type]);
    }
    if (table->s->key_block_size)
    {
      char *end;
      packet->append(STRING_WITH_LEN(" KEY_BLOCK_SIZE="));
      end= longlong10_to_str(table->s->key_block_size, buff, 10);
      packet->append(buff, (uint) (end - buff));
    }
    if (table->s->compress.length)
    {
      packet->append(STRING_WITH_LEN(" COMPRESS="));
      append_unescaped(packet, share->compress.str, share->compress.length);
    }
    table->file->append_create_info(packet);
    if (share->comment.length)
    {
      packet->append(STRING_WITH_LEN(" COMMENT="));
      append_unescaped(packet, share->comment.str, share->comment.length);
    }
    if (share->connect_string.length)
    {
      packet->append(STRING_WITH_LEN(" CONNECTION="));
      append_unescaped(packet, share->connect_string.str, share->connect_string.length);
    }
    append_directory(thd, packet, "DATA",  create_info.data_file_name);
    append_directory(thd, packet, "INDEX", create_info.index_file_name);
  }
  {
    if (table->part_info &&
        !(table->s->db_type()->partition_flags &&
	  (table->s->db_type()->partition_flags() & HA_USE_AUTO_PARTITION) &&
          table->part_info->is_auto_partitioned))
    {
      /*
        Partition syntax for CREATE TABLE is at the end of the syntax.
      */
      uint part_syntax_len;
      char *part_syntax;
      String comment_start;
      table->part_info->set_show_version_string(&comment_start);
      if ((part_syntax= generate_partition_syntax(table->part_info,
                                                  &part_syntax_len,
                                                  FALSE,
                                                  show_table_options,
                                                  NULL, NULL,
                                                  comment_start.c_ptr())))
      {
         packet->append(comment_start);
         if (packet->append(part_syntax, part_syntax_len) ||
             packet->append(STRING_WITH_LEN(" */")))
          error= 1;
         my_free(part_syntax);
      }
    }
  }
  tmp_restore_column_map(table->read_set, old_map);
  DBUG_RETURN(error);
}


static void store_key_options(THD *thd, String *packet, TABLE *table,
                              KEY *key_info)
{
  bool limited_mysql_mode= (thd->variables.sql_mode &
                            (MODE_NO_FIELD_OPTIONS | MODE_MYSQL323 |
                             MODE_MYSQL40)) != 0;
  bool foreign_db_mode=  (thd->variables.sql_mode & (MODE_POSTGRESQL |
                                                     MODE_ORACLE |
                                                     MODE_MSSQL |
                                                     MODE_DB2 |
                                                     MODE_MAXDB |
                                                     MODE_ANSI)) != 0;
  char *end, buff[32];

  if (!(thd->variables.sql_mode & MODE_NO_KEY_OPTIONS) &&
      !limited_mysql_mode && !foreign_db_mode)
  {

    if (key_info->algorithm == HA_KEY_ALG_BTREE)
      packet->append(STRING_WITH_LEN(" USING BTREE"));

    if (key_info->algorithm == HA_KEY_ALG_HASH)
      packet->append(STRING_WITH_LEN(" USING HASH"));

    /* send USING only in non-default case: non-spatial rtree */
    if ((key_info->algorithm == HA_KEY_ALG_RTREE) &&
        !(key_info->flags & HA_SPATIAL))
      packet->append(STRING_WITH_LEN(" USING RTREE"));

    if ((key_info->flags & HA_USES_BLOCK_SIZE) &&
        table->s->key_block_size != key_info->block_size)
    {
      packet->append(STRING_WITH_LEN(" KEY_BLOCK_SIZE="));
      end= longlong10_to_str(key_info->block_size, buff, 10);
      packet->append(buff, (uint) (end - buff));
    }
    DBUG_ASSERT(MY_TEST(key_info->flags & HA_USES_COMMENT) == 
               (key_info->comment.length > 0));
    if (key_info->flags & HA_USES_COMMENT)
    {
      packet->append(STRING_WITH_LEN(" COMMENT "));
      append_unescaped(packet, key_info->comment.str, 
                       key_info->comment.length);
    }
  }
}


void
view_store_options(THD *thd, TABLE_LIST *table, String *buff)
{
  append_algorithm(table, buff);
  append_definer(thd, buff, table->definer.user, table->definer.host);
  if (table->view_suid)
    buff->append(STRING_WITH_LEN("SQL SECURITY DEFINER "));
  else
    buff->append(STRING_WITH_LEN("SQL SECURITY INVOKER "));
}


/*
  Append DEFINER clause to the given buffer.
  
  SYNOPSIS
    append_definer()
    thd           [in] thread handle
    buffer        [inout] buffer to hold DEFINER clause
    definer_user  [in] user name part of definer
    definer_host  [in] host name part of definer
*/

static void append_algorithm(TABLE_LIST *table, String *buff)
{
  buff->append(STRING_WITH_LEN("ALGORITHM="));
  switch ((int8)table->algorithm) {
  case VIEW_ALGORITHM_UNDEFINED:
    buff->append(STRING_WITH_LEN("UNDEFINED "));
    break;
  case VIEW_ALGORITHM_TEMPTABLE:
    buff->append(STRING_WITH_LEN("TEMPTABLE "));
    break;
  case VIEW_ALGORITHM_MERGE:
    buff->append(STRING_WITH_LEN("MERGE "));
    break;
  default:
    DBUG_ASSERT(0); // never should happen
  }
}

/*
  Append DEFINER clause to the given buffer.
  
  SYNOPSIS
    append_definer()
    thd           [in] thread handle
    buffer        [inout] buffer to hold DEFINER clause
    definer_user  [in] user name part of definer
    definer_host  [in] host name part of definer
*/

void append_definer(THD *thd, String *buffer, const LEX_CSTRING &definer_user,
                    const LEX_CSTRING &definer_host)
{
  buffer->append(STRING_WITH_LEN("DEFINER="));
  append_identifier(thd, buffer, definer_user.str, definer_user.length);
  buffer->append('@');
  append_identifier(thd, buffer, definer_host.str, definer_host.length);
  buffer->append(' ');
}


static int
view_store_create_info(THD *thd, TABLE_LIST *table, String *buff)
{
  my_bool compact_view_name= TRUE;
  my_bool compact_view_format= TRUE;
  my_bool foreign_db_mode= (thd->variables.sql_mode & (MODE_POSTGRESQL |
                                                       MODE_ORACLE |
                                                       MODE_MSSQL |
                                                       MODE_DB2 |
                                                       MODE_MAXDB |
                                                       MODE_ANSI)) != 0;

  if (!thd->db().str || strcmp(thd->db().str, table->view_db.str))
    /*
      print compact view name if the view belongs to the current database
    */
    compact_view_format= compact_view_name= FALSE;
  else
  {
    /*
      Compact output format for view body can be used
      if this view only references table inside it's own db
    */
    TABLE_LIST *tbl;
    for (tbl= thd->lex->query_tables;
         tbl;
         tbl= tbl->next_global)
    {
      if (strcmp(table->view_db.str,
                 tbl->is_view() ? tbl->view_db.str : tbl->db) != 0)
      {
        compact_view_format= FALSE;
        break;
      }
    }
  }

  buff->append(STRING_WITH_LEN("CREATE "));
  if (!foreign_db_mode)
  {
    view_store_options(thd, table, buff);
  }
  buff->append(STRING_WITH_LEN("VIEW "));
  if (!compact_view_name)
  {
    append_identifier(thd, buff, table->view_db.str, table->view_db.length);
    buff->append('.');
  }
  append_identifier(thd, buff, table->view_name.str, table->view_name.length);
  buff->append(STRING_WITH_LEN(" AS "));

  /*
    We can't just use table->query, because our SQL_MODE may trigger
    a different syntax, like when ANSI_QUOTES is defined.
  */
  table->view_query()->unit->print(buff, 
                           enum_query_type(QT_TO_ARGUMENT_CHARSET | 
                                           (compact_view_format ?
                                            QT_COMPACT_FORMAT : 0)));

  if (table->with_check != VIEW_CHECK_NONE)
  {
    if (table->with_check == VIEW_CHECK_LOCAL)
      buff->append(STRING_WITH_LEN(" WITH LOCAL CHECK OPTION"));
    else
      buff->append(STRING_WITH_LEN(" WITH CASCADED CHECK OPTION"));
  }
  return 0;
}


/****************************************************************************
  Return info about all processes
  returns for each thread: thread id, user, host, db, command, info
****************************************************************************/

class thread_info : public Sql_alloc
{
public:
  thread_info()
    : thread_id(0), start_time(0), command(0),
      user(NULL), host(NULL), db(NULL), proc_info(NULL), state_info(NULL)
  { }

  my_thread_id thread_id;
  time_t start_time;
  uint   command;
  const char *user,*host,*db,*proc_info,*state_info;
  CSET_STRING query_string;
};

// For sorting by thread_id.
class thread_info_compare :
  public std::binary_function<const thread_info*, const thread_info*, bool>
{
public:
  bool operator() (const thread_info* p1, const thread_info* p2)
  {
    return p1->thread_id < p2->thread_id;
  }
};

static const char *thread_state_info(THD *tmp)
{
#ifndef EMBEDDED_LIBRARY
  if (tmp->get_protocol()->get_rw_status())
  {
    if (tmp->get_protocol()->get_rw_status() == 2)
      return "Sending to client";
    else if (tmp->get_command() == COM_SLEEP)
      return "";
    else
      return "Receiving from client";
  }
  else
#endif
  {
    Mutex_lock lock(&tmp->LOCK_current_cond);
    if (tmp->proc_info)
      return tmp->proc_info;
    else if (tmp->current_cond)
      return "Waiting on cond";
    else
      return NULL;
  }
}

/**
  This class implements callback function used by mysqld_list_processes() to
  list all the client process information.
*/
typedef Mem_root_array<thread_info*, true> Thread_info_array;
class List_process_list : public Do_THD_Impl
{
private:
  /* Username of connected client. */
  const char *m_user;
  Thread_info_array *m_thread_infos;
  /* THD of connected client. */
  THD *m_client_thd;
  size_t m_max_query_length;

public:
  List_process_list(const char *user_value, Thread_info_array *thread_infos,
                    THD *thd_value, size_t max_query_length) :
                    m_user(user_value), m_thread_infos(thread_infos),
                    m_client_thd(thd_value),
                    m_max_query_length(max_query_length)
  {}

  virtual void operator()(THD *inspect_thd)
  {
    Security_context *inspect_sctx= inspect_thd->security_context();
    LEX_CSTRING inspect_sctx_user= inspect_sctx->user();
    LEX_CSTRING inspect_sctx_host= inspect_sctx->host();
    LEX_CSTRING inspect_sctx_host_or_ip= inspect_sctx->host_or_ip();

    if ((!inspect_thd->vio_ok() && !inspect_thd->system_thread) ||
        (m_user && (inspect_thd->system_thread || !inspect_sctx_user.str ||
                    strcmp(inspect_sctx_user.str, m_user))))
      return;

    thread_info *thd_info= new thread_info;

    /* ID */
    thd_info->thread_id= inspect_thd->thread_id();

    /* USER */
    if (inspect_sctx_user.str)
      thd_info->user= m_client_thd->mem_strdup(inspect_sctx_user.str);
    else if (inspect_thd->system_thread)
      thd_info->user= "system user";
    else
      thd_info->user= "unauthenticated user";

    /* HOST */
    if (inspect_thd->peer_port &&
        (inspect_sctx_host.length ||
         inspect_sctx->ip().length) &&
        m_client_thd->security_context()->host_or_ip().str[0])
    {
      if ((thd_info->host=
           (char*) m_client_thd->alloc(LIST_PROCESS_HOST_LEN+1)))
        my_snprintf((char *) thd_info->host, LIST_PROCESS_HOST_LEN, "%s:%u",
                    inspect_sctx_host_or_ip.str, inspect_thd->peer_port);
    }
    else
      thd_info->host=
        m_client_thd->mem_strdup(inspect_sctx_host_or_ip.str[0] ?
                                 inspect_sctx_host_or_ip.str :
                                 inspect_sctx_host.length ?
                                 inspect_sctx_host.str : "");

    DBUG_EXECUTE_IF("processlist_acquiring_dump_threads_LOCK_thd_data",
                    {
                    if (inspect_thd->get_command() == COM_BINLOG_DUMP ||
                        inspect_thd->get_command() == COM_BINLOG_DUMP_GTID)
                    DEBUG_SYNC(m_client_thd, "processlist_after_LOCK_thd_list_before_LOCK_thd_data");
                    });
    /* DB */
    mysql_mutex_lock(&inspect_thd->LOCK_thd_data);
    const char *db= inspect_thd->db().str;
    if (db)
      thd_info->db= m_client_thd->mem_strdup(db);

    /* COMMAND */
    if (inspect_thd->killed == THD::KILL_CONNECTION)
      thd_info->proc_info= "Killed";
    thd_info->command=(int) inspect_thd->get_command(); // Used for !killed.

    /* STATE */
    thd_info->state_info= thread_state_info(inspect_thd);

    mysql_mutex_unlock(&inspect_thd->LOCK_thd_data);

    /* INFO */
    mysql_mutex_lock(&inspect_thd->LOCK_thd_query);
    if (inspect_thd->query().str)
    {
      const size_t width= min(m_max_query_length,
                              inspect_thd->query().length);
      char *q= m_client_thd->strmake(inspect_thd->query().str, width);
      /* Safety: in case strmake failed, we set length to 0. */
      thd_info->query_string=
        CSET_STRING(q, q ? width : 0, inspect_thd->charset());
    }
    mysql_mutex_unlock(&inspect_thd->LOCK_thd_query);

    /* MYSQL_TIME */
    thd_info->start_time= inspect_thd->start_time.tv_sec;

    m_thread_infos->push_back(thd_info);
  }
};

void mysqld_list_processes(THD *thd,const char *user, bool verbose)
{
  Item *field;
  List<Item> field_list;
  Thread_info_array thread_infos(thd->mem_root);
  size_t max_query_length= (verbose ? thd->variables.max_allowed_packet :
                            PROCESS_LIST_WIDTH);
  Protocol *protocol= thd->get_protocol();
  DBUG_ENTER("mysqld_list_processes");

  field_list.push_back(new Item_int(NAME_STRING("Id"),
                                    0, MY_INT64_NUM_DECIMAL_DIGITS));
  field_list.push_back(new Item_empty_string("User",USERNAME_CHAR_LENGTH));
  field_list.push_back(new Item_empty_string("Host",LIST_PROCESS_HOST_LEN));
  field_list.push_back(field=new Item_empty_string("db",NAME_CHAR_LEN));
  field->maybe_null=1;
  field_list.push_back(new Item_empty_string("Command",16));
  field_list.push_back(field= new Item_return_int("Time",7, MYSQL_TYPE_LONG));
  field->unsigned_flag= 0;
  field_list.push_back(field=new Item_empty_string("State",30));
  field->maybe_null=1;
  field_list.push_back(field=new Item_empty_string("Info",max_query_length));
  field->maybe_null=1;
  if (thd->send_result_metadata(&field_list,
                                Protocol::SEND_NUM_ROWS | Protocol::SEND_EOF))
    DBUG_VOID_RETURN;

  if (!thd->killed)
  {
    thread_infos.reserve(Global_THD_manager::get_instance()->get_thd_count());
    List_process_list list_process_list(user, &thread_infos, thd,
                                        max_query_length);
    Global_THD_manager::get_instance()->do_for_all_thd_copy(&list_process_list);
  }

  // Return list sorted by thread_id.
  std::sort(thread_infos.begin(), thread_infos.end(), thread_info_compare());

  time_t now= my_time(0);
  for (size_t ix= 0; ix < thread_infos.size(); ++ix)
  {
    thread_info *thd_info= thread_infos.at(ix);
    protocol->start_row();
    protocol->store((ulonglong) thd_info->thread_id);
    protocol->store(thd_info->user, system_charset_info);
    protocol->store(thd_info->host, system_charset_info);
    protocol->store(thd_info->db, system_charset_info);
    if (thd_info->proc_info)
      protocol->store(thd_info->proc_info, system_charset_info);
    else
      protocol->store(command_name[thd_info->command].str, system_charset_info);
    if (thd_info->start_time)
      protocol->store_long ((longlong) (now - thd_info->start_time));
    else
      protocol->store_null();
    protocol->store(thd_info->state_info, system_charset_info);
    protocol->store(thd_info->query_string.str(),
                    thd_info->query_string.charset());
    if (protocol->end_row())
      break; /* purecov: inspected */
  }
  my_eof(thd);
  DBUG_VOID_RETURN;
}


/**
  This class implements callback function used by fill_schema_processlist()
  to populate all the client process information into I_S table.
*/
class Fill_process_list : public Do_THD_Impl
{
private:
  /* THD of connected client. */
  THD *m_client_thd;
  /* Information of each process is added as records into this table. */
  TABLE_LIST *m_tables;

public:
  Fill_process_list(THD *thd_value, TABLE_LIST *tables_value) :
                    m_client_thd(thd_value), m_tables(tables_value) {}

  virtual void operator()(THD *inspect_thd)
  {
    Security_context *inspect_sctx= inspect_thd->security_context();
    LEX_CSTRING inspect_sctx_user= inspect_sctx->user();
    LEX_CSTRING inspect_sctx_host= inspect_sctx->host();
    LEX_CSTRING inspect_sctx_host_or_ip= inspect_sctx->host_or_ip();
    const char* client_priv_user=
      m_client_thd->security_context()->priv_user().str;
    const char *user=
      m_client_thd->security_context()->check_access(PROCESS_ACL) ?
        NullS : client_priv_user;

    if ((!inspect_thd->vio_ok() && !inspect_thd->system_thread) ||
        (user && (inspect_thd->system_thread || !inspect_sctx_user.str ||
                  strcmp(inspect_sctx_user.str, user))))
      return;

    TABLE *table= m_tables->table;
    restore_record(table, s->default_values);

    /* ID */
    table->field[0]->store((ulonglong) inspect_thd->thread_id(), true);

    /* USER */
    const char *val= NULL;
    if (inspect_sctx_user.str)
      val= inspect_sctx_user.str;
    else if (inspect_thd->system_thread)
      val= "system user";
    else
      val= "unauthenticated user";
    table->field[1]->store(val, strlen(val), system_charset_info);

    /* HOST */
    if (inspect_thd->peer_port &&
        (inspect_sctx_host.length ||
         inspect_sctx->ip().length) &&
        m_client_thd->security_context()->host_or_ip().str[0])
    {
      char host[LIST_PROCESS_HOST_LEN + 1];
      my_snprintf(host, LIST_PROCESS_HOST_LEN, "%s:%u",
                  inspect_sctx_host_or_ip.str, inspect_thd->peer_port);
      table->field[2]->store(host, strlen(host), system_charset_info);
    }
    else
      table->field[2]->store(inspect_sctx_host_or_ip.str,
                             inspect_sctx_host_or_ip.length,
                             system_charset_info);

    DBUG_EXECUTE_IF("processlist_acquiring_dump_threads_LOCK_thd_data",
                    {
                    if (inspect_thd->get_command() == COM_BINLOG_DUMP ||
                        inspect_thd->get_command() == COM_BINLOG_DUMP_GTID)
                    DEBUG_SYNC(m_client_thd, "processlist_after_LOCK_thd_list_before_LOCK_thd_data");
                    });
    /* DB */
    mysql_mutex_lock(&inspect_thd->LOCK_thd_data);
    const char *db= inspect_thd->db().str;
    if (db)
    {
      table->field[3]->store(db, strlen(db), system_charset_info);
      table->field[3]->set_notnull();
    }

    /* COMMAND */
    if (inspect_thd->killed == THD::KILL_CONNECTION)
    {
      val= "Killed";
      table->field[4]->store(val, strlen(val), system_charset_info);
    }
    else
      table->field[4]->store(command_name[inspect_thd->get_command()].str,
                             command_name[inspect_thd->get_command()].length,
                             system_charset_info);

    /* STATE */
    val= thread_state_info(inspect_thd);
    if (val)
    {
      table->field[6]->store(val, strlen(val), system_charset_info);
      table->field[6]->set_notnull();
    }

    mysql_mutex_unlock(&inspect_thd->LOCK_thd_data);

    /* INFO */
    mysql_mutex_lock(&inspect_thd->LOCK_thd_query);
    if (inspect_thd->query().str)
    {
      const size_t width= min<size_t>(PROCESS_LIST_INFO_WIDTH,
                                      inspect_thd->query().length);
      table->field[7]->store(inspect_thd->query().str, width,
                             inspect_thd->charset());
      table->field[7]->set_notnull();
    }
    mysql_mutex_unlock(&inspect_thd->LOCK_thd_query);

    /* MYSQL_TIME */
    if (inspect_thd->start_time.tv_sec)
      table->field[5]->
        store((longlong) (my_time(0) - inspect_thd->start_time.tv_sec), false);
    else
      table->field[5]->store(0, false);

    schema_table_store_record(m_client_thd, table);
  }
};

static int fill_schema_processlist(THD* thd, TABLE_LIST* tables, Item* cond)
{
  DBUG_ENTER("fill_schema_processlist");

  Fill_process_list fill_process_list(thd, tables);
  if (!thd->killed)
  {
    Global_THD_manager::get_instance()->do_for_all_thd_copy(&fill_process_list);
  }
  DBUG_RETURN(0);
}

/*****************************************************************************
  Status functions
*****************************************************************************/
Status_var_array all_status_vars(0);
bool status_vars_inited= 0;
/* Version counter, protected by LOCK_STATUS. */
ulonglong status_var_array_version= 0;

static inline int show_var_cmp(const SHOW_VAR *var1, const SHOW_VAR *var2)
{
  return strcmp(var1->name, var2->name);
}

class Show_var_cmp :
  public std::binary_function<const st_mysql_show_var &,
                              const st_mysql_show_var &, bool>
{
public:
  bool operator()(const st_mysql_show_var &var1,
                  const st_mysql_show_var &var2)
  {
    return show_var_cmp(&var1, &var2) < 0;
  }
};


static inline bool is_show_undef(const st_mysql_show_var &var)
{
  return var.type == SHOW_UNDEF;
}

/*
  Deletes all the SHOW_UNDEF elements from the array.
  Shrinks array capacity to zero if it is completely empty.
*/
static void shrink_var_array(Status_var_array *array)
{
  /* remove_if maintains order for the elements that are *not* removed */
  array->erase(std::remove_if(array->begin(), array->end(), is_show_undef),
               array->end());
  if (array->empty())
    Status_var_array().swap(*array);
}

/*
  Adds an array of SHOW_VAR entries to the output of SHOW STATUS

  SYNOPSIS
    add_status_vars(SHOW_VAR *list)
    list - an array of SHOW_VAR entries to add to all_status_vars
           the last entry must be {0,0,SHOW_UNDEF}

  NOTE
    The handling of all_status_vars[] is completely internal, it's allocated
    automatically when something is added to it, and deleted completely when
    the last entry is removed.

    As a special optimization, if add_status_vars() is called before
    init_status_vars(), it assumes "startup mode" - neither concurrent access
    to the array nor SHOW STATUS are possible (thus it skips locks and sort)

    The last entry of the all_status_vars[] should always be {0,0,SHOW_UNDEF}
*/
int add_status_vars(const SHOW_VAR *list)
{
  Mutex_lock lock(status_vars_inited ? &LOCK_status : NULL);

  try
  {
    while (list->name)
      all_status_vars.push_back(*list++);
  }
  catch (std::bad_alloc)
  {
    my_error(ER_OUTOFMEMORY, MYF(ME_FATALERROR),
             static_cast<int>(sizeof(Status_var_array::value_type)));
    return 1;
  }

  if (status_vars_inited)
    std::sort(all_status_vars.begin(), all_status_vars.end(), Show_var_cmp());
  
  status_var_array_version++;
  return 0;
}

/*
  Make all_status_vars[] usable for SHOW STATUS

  NOTE
    See add_status_vars(). Before init_status_vars() call, add_status_vars()
    works in a special fast "startup" mode. Thus init_status_vars()
    should be called as late as possible but before enabling multi-threading.
*/
void init_status_vars()
{
  status_vars_inited=1;
  std::sort(all_status_vars.begin(), all_status_vars.end(), Show_var_cmp());
  status_var_array_version++;
}

void reset_status_vars()
{
  Status_var_array::iterator ptr= all_status_vars.begin();
  Status_var_array::iterator last= all_status_vars.end();
  for (; ptr < last; ptr++)
  {
    /* Note that SHOW_LONG_NOFLUSH variables are not reset */
    if (ptr->type == SHOW_LONG || ptr->type == SHOW_SIGNED_LONG)
      *(ulong*) ptr->value= 0;
  }
}

/*
  Current version of the all_status_vars.
*/
ulonglong get_status_vars_version(void)
{
  return (status_var_array_version);
}

/*
  catch-all cleanup function, cleans up everything no matter what

  DESCRIPTION
    This function is not strictly required if all add_to_status/
    remove_status_vars are properly paired, but it's a safety measure that
    deletes everything from the all_status_vars[] even if some
    remove_status_vars were forgotten
*/
void free_status_vars()
{
  Status_var_array().swap(all_status_vars);
  status_var_array_version++;
}

/**
  @brief           Get the value of given status variable

  @param[in]       thd        thread handler
  @param[in]       list       list of SHOW_VAR objects in which function should
                              search
  @param[in]       name       name of the status variable
  @param[in]       var_type   Variable type
  @param[in,out]   value      buffer in which value of the status variable
                              needs to be filled in
  @param[in,out]   length     filled with buffer length

  @return          status
    @retval        FALSE      if variable is not found in the list
    @retval        TRUE       if variable is found in the list
*/

bool get_status_var(THD *thd, SHOW_VAR *list, const char * name,
                    char * const value, enum_var_type var_type, size_t *length)
{
  for (; list->name; list++)
  {
    int res= strcmp(list->name, name);
    if (res == 0)
    {
      /*
        if var->type is SHOW_FUNC, call the function.
        Repeat as necessary, if new var is again SHOW_FUNC
       */
      SHOW_VAR tmp;
      for (; list->type == SHOW_FUNC; list= &tmp)
        ((mysql_show_var_func)(list->value))(thd, &tmp, value);

      get_one_variable(thd, list, var_type, list->type, NULL, NULL, value, length);
      return TRUE;
    }
  }
  return FALSE;
}

/*
  Removes an array of SHOW_VAR entries from the output of SHOW STATUS

  SYNOPSIS
    remove_status_vars(SHOW_VAR *list)
    list - an array of SHOW_VAR entries to remove to all_status_vars
           the last entry must be {0,0,SHOW_UNDEF}

  NOTE
    there's lots of room for optimizing this, especially in non-sorted mode,
    but nobody cares - it may be called only in case of failed plugin
    initialization in the mysqld startup.
*/

void remove_status_vars(SHOW_VAR *list)
{
  if (status_vars_inited)
  {
    mysql_mutex_lock(&LOCK_status);
    size_t a= 0, b= all_status_vars.size(), c= (a+b)/2;

    for (; list->name; list++)
    {
      int res= 0;
      for (a= 0, b= all_status_vars.size(); b-a > 1; c= (a+b)/2)
      {
        res= show_var_cmp(list, &all_status_vars[c]);
        if (res < 0)
          b= c;
        else if (res > 0)
          a= c;
        else
          break;
      }
      if (res == 0)
        all_status_vars[c].type= SHOW_UNDEF;
    }
    shrink_var_array(&all_status_vars);
    status_var_array_version++;
    mysql_mutex_unlock(&LOCK_status);
  }
  else
  {
    uint i;
    for (; list->name; list++)
    {
      for (i= 0; i < all_status_vars.size(); i++)
      {
        if (show_var_cmp(list, &all_status_vars[i]))
          continue;
        all_status_vars[i].type= SHOW_UNDEF;
        break;
      }
    }
    shrink_var_array(&all_status_vars);
    status_var_array_version++;
  }
}

inline void make_upper(char *buf)
{
  for (; *buf; buf++)
    *buf= my_toupper(system_charset_info, *buf);
}

/**
  @brief Returns the value of a system or a status variable.

  @param thd        [IN]    The thd handle.
  @param variable   [IN]    Details of the variable.
  @param value_type [IN]    Variable type.
  @param show_type  [IN]    Variable show type.
  @param charset    [OUT]   Character set of the value.
  @param buff       [INOUT] Buffer to store the value.
                            (Needs to have enough memory
			     to hold the value of variable.)
  @param length     [OUT]   Length of the value.

  @return                   Pointer to the value buffer.
*/

const char* get_one_variable(THD *thd, const SHOW_VAR *variable,
                             enum_var_type value_type, SHOW_TYPE show_type,
                             System_status_var *status_var,
                             const CHARSET_INFO **charset, char *buff,
                             size_t *length)
{
  const char *value;

  if (show_type == SHOW_SYS)
  {
    LEX_STRING null_lex_str;
    null_lex_str.str= 0;                        // For sys_var->value_ptr()
    null_lex_str.length= 0;
    sys_var *var= ((sys_var *) variable->value);
    show_type= var->show_type();
    value= (char*) var->value_ptr(thd, thd, value_type, &null_lex_str);
    *charset= var->charset(thd);
  }
  else
  {
    value= variable->value;
  }

  const char *pos= buff;
  const char *end= buff;

  /*
    Note that value may == buff. All SHOW_xxx code below should still work.
  */
  switch (show_type)
  {
    case SHOW_DOUBLE_STATUS:
      value= ((char *) status_var + (ulong) value);
      /* fall through */

    case SHOW_DOUBLE:
      /* 6 is the default precision for '%f' in sprintf() */
      end= buff + my_fcvt(*(double *) value, 6, buff, NULL);
      break;

    case SHOW_LONG_STATUS:
      value= ((char *) status_var + (ulong) value);
      /* fall through */

    case SHOW_LONG:
     /* the difference lies in refresh_status() */
    case SHOW_LONG_NOFLUSH:
      end= int10_to_str(*(long*) value, buff, 10);
      break;

    case SHOW_SIGNED_LONG:
      end= int10_to_str(*(long*) value, buff, -10);
      break;

    case SHOW_LONGLONG_STATUS:
      value= ((char *) status_var + (ulong) value);
      /* fall through */

    case SHOW_LONGLONG:
      end= longlong10_to_str(*(longlong*) value, buff, 10);
      break;

    case SHOW_HA_ROWS:
      end= longlong10_to_str((longlong) *(ha_rows*) value, buff, 10);
      break;

    case SHOW_BOOL:
      end= my_stpcpy(buff, *(bool*) value ? "ON" : "OFF");
      break;

    case SHOW_MY_BOOL:
      end= my_stpcpy(buff, *(my_bool*) value ? "ON" : "OFF");
      break;

    case SHOW_INT:
      end= int10_to_str((long) *(uint32*) value, buff, 10);
      break;

    case SHOW_HAVE:
    {
      SHOW_COMP_OPTION tmp= *(SHOW_COMP_OPTION*) value;
      pos= show_comp_option_name[(int) tmp];
      end= strend(pos);
      break;
    }

    case SHOW_CHAR:
    {
      if (!(pos= value))
        pos= "";
      end= strend(pos);
      break;
    }

    case SHOW_CHAR_PTR:
    {
      if (!(pos= *(char**) value))
        pos= "";

      end= strend(pos);
      break;
    }

    case SHOW_LEX_STRING:
    {
      LEX_STRING *ls=(LEX_STRING*)value;
      if (!(pos= ls->str))
        end= pos= "";
      else
        end= pos + ls->length;
      break;
    }

    case SHOW_KEY_CACHE_LONG:
      value= (char*) dflt_key_cache + (ulong)value;
      end= int10_to_str(*(long*) value, buff, 10);
      break;

    case SHOW_KEY_CACHE_LONGLONG:
      value= (char*) dflt_key_cache + (ulong)value;
      end= longlong10_to_str(*(longlong*) value, buff, 10);
      break;

    case SHOW_UNDEF:
      break;                /* Return empty string */

    case SHOW_SYS:          /* Cannot happen */

    default:
      DBUG_ASSERT(0);
      break;
  }

  *length= (size_t) (end - pos);
  return pos;
}

static bool show_status_array(THD *thd, const char *wild,
                              SHOW_VAR *variables,
                              enum enum_var_type value_type,
                              struct System_status_var *status_var,
                              const char *prefix, TABLE_LIST *tl,
                              bool ucase_names,
                              Item *cond)
{
  my_aligned_storage<SHOW_VAR_FUNC_BUFF_SIZE, MY_ALIGNOF(longlong)> buffer;
  char * const buff= buffer.data;
  char *prefix_end;
  /* the variable name should not be longer than 64 characters */
  char name_buffer[SHOW_VAR_MAX_NAME_LEN];
  size_t len;
  SHOW_VAR tmp, *var;
  Item *partial_cond= 0;
  enum_check_fields save_count_cuted_fields= thd->count_cuted_fields;
  bool res= FALSE;
  const CHARSET_INFO *charset= system_charset_info;
  DBUG_ENTER("show_status_array");

  TABLE *const table= tl->table;

  thd->count_cuted_fields= CHECK_FIELD_WARN;  

  prefix_end=my_stpnmov(name_buffer, prefix, sizeof(name_buffer)-1);
  if (*prefix)
    *prefix_end++= '_';
  len= (int)(name_buffer + sizeof(name_buffer) - prefix_end);
  partial_cond= make_cond_for_info_schema(cond, tl);

  for (; variables->name; variables++)
  {
    my_stpnmov(prefix_end, variables->name, len);
    name_buffer[sizeof(name_buffer)-1]=0;       /* Safety */
    if (ucase_names)
      make_upper(name_buffer);

    restore_record(table, s->default_values);
    table->field[0]->store(name_buffer, strlen(name_buffer),
                           system_charset_info);
    /*
      if var->type is SHOW_FUNC, call the function.
      Repeat as necessary, if new var is again SHOW_FUNC
    */
    for (var=variables; var->type == SHOW_FUNC; var= &tmp)
      ((mysql_show_var_func)(var->value))(thd, &tmp, buff);

    SHOW_TYPE show_type=var->type;
    if (show_type == SHOW_ARRAY)
    {
      show_status_array(thd, wild, (SHOW_VAR *) var->value, value_type,
                        status_var, name_buffer, tl, ucase_names, partial_cond);
    }
    else
    {
      if (!(wild && wild[0] && wild_case_compare(system_charset_info,
                                                 name_buffer, wild)) &&
          (!partial_cond || partial_cond->val_int()))
      {
        const char *pos;
        size_t length;

        mysql_mutex_lock(&LOCK_global_system_variables);
        pos= get_one_variable(thd, var, value_type, show_type, status_var,
                              &charset, buff, &length);
        table->field[1]->store(pos, (uint32) length, charset);
        thd->count_cuted_fields= CHECK_FIELD_IGNORE;
        table->field[1]->set_notnull();
        mysql_mutex_unlock(&LOCK_global_system_variables);

        if (schema_table_store_record(thd, table))
        {
          res= TRUE;
          goto end;
        }

#ifndef EMBEDDED_LIBRARY
        if (variables->type != SHOW_FUNC && value_type == OPT_GLOBAL &&
            mysql_audit_notify(thd,
                               AUDIT_EVENT(MYSQL_AUDIT_GLOBAL_VARIABLE_GET),
                               var->name, pos, length))
        {
          res= TRUE;
          goto end;
        }
#endif
      }
    }
  }
end:
  thd->count_cuted_fields= save_count_cuted_fields;
  DBUG_RETURN(res);
}


/**
  Collect status for all running threads.
*/
class Add_status : public Do_THD_Impl
{
public:
  Add_status(System_status_var* value) : m_stat_var(value) {}
  virtual void operator()(THD *thd)
  {
    if (!thd->status_var_aggregated)
      add_to_status(m_stat_var, &thd->status_var, false);
  }
private:
  /* Status of all threads are summed into this. */
  System_status_var* m_stat_var;
};

void calc_sum_of_all_status(System_status_var *to)
{
  DBUG_ENTER("calc_sum_of_all_status");
  mysql_mutex_assert_owner(&LOCK_status);
  /* Get global values as base. */
  *to= global_status_var;
  Add_status add_status(to);
  Global_THD_manager::get_instance()->do_for_all_thd_copy(&add_status);
  DBUG_VOID_RETURN;
}

/* This is only used internally, but we need it here as a forward reference */
extern ST_SCHEMA_TABLE schema_tables[];

/**
  Condition pushdown used for INFORMATION_SCHEMA / SHOW queries.
  This structure is to implement an optimization when
  accessing data dictionary data in the INFORMATION_SCHEMA
  or SHOW commands.
  When the query contain a TABLE_SCHEMA or TABLE_NAME clause,
  narrow the search for data based on the constraints given.
*/
typedef struct st_lookup_field_values
{
  /**
    Value of a TABLE_SCHEMA clause.
    Note that this value length may exceed @c NAME_LEN.
    @sa wild_db_value
  */
  LEX_STRING db_value;
  /**
    Value of a TABLE_NAME clause.
    Note that this value length may exceed @c NAME_LEN.
    @sa wild_table_value
  */
  LEX_STRING table_value;
  /**
    True when @c db_value is a LIKE clause,
    false when @c db_value is an '=' clause.
  */
  bool wild_db_value;
  /**
    True when @c table_value is a LIKE clause,
    false when @c table_value is an '=' clause.
  */
  bool wild_table_value;
} LOOKUP_FIELD_VALUES;


/*
  Store record to I_S table, convert HEAP table
  to MyISAM if necessary

  SYNOPSIS
    schema_table_store_record()
    thd                   thread handler
    table                 Information schema table to be updated

  RETURN
    0	                  success
    1	                  error
*/

bool schema_table_store_record(THD *thd, TABLE *table)
{
  int error;
  if ((error= table->file->ha_write_row(table->record[0])))
  {
    Temp_table_param *param= table->pos_in_table_list->schema_table_param;

    if (create_ondisk_from_heap(thd, table, param->start_recinfo, 
                                &param->recinfo, error, FALSE, NULL))
      return 1;
  }
  return 0;
}


static int make_table_list(THD *thd, SELECT_LEX *sel,
                           const LEX_CSTRING &db_name,
                           const LEX_CSTRING &table_name)
{
  Table_ident *table_ident;
  table_ident= new Table_ident(thd->get_protocol(), db_name, table_name, 1);
  if (!sel->add_table_to_list(thd, table_ident, 0, 0, TL_READ, MDL_SHARED_READ))
    return 1;
  return 0;
}


/**
  @brief    Get lookup value from the part of 'WHERE' condition 

  @details This function gets lookup value from 
           the part of 'WHERE' condition if it's possible and 
           fill appropriate lookup_field_vals struct field
           with this value.

  @param[in]      thd                   thread handler
  @param[in]      item_func             part of WHERE condition
  @param[in]      table                 I_S table
  @param[in, out] lookup_field_vals     Struct which holds lookup values 

  @return
    0             success
    1             error, there can be no matching records for the condition
*/

static bool get_lookup_value(THD *thd, Item_func *item_func,
                             TABLE_LIST *table,
                             LOOKUP_FIELD_VALUES *lookup_field_vals)
{
  ST_SCHEMA_TABLE *schema_table= table->schema_table;
  ST_FIELD_INFO *field_info= schema_table->fields_info;
  const char *field_name1= schema_table->idx_field1 >= 0 ?
    field_info[schema_table->idx_field1].field_name : "";
  const char *field_name2= schema_table->idx_field2 >= 0 ?
    field_info[schema_table->idx_field2].field_name : "";

  if (item_func->functype() == Item_func::EQ_FUNC ||
      item_func->functype() == Item_func::EQUAL_FUNC)
  {
    int idx_field, idx_val;
    char tmp[MAX_FIELD_WIDTH];
    String *tmp_str, str_buff(tmp, sizeof(tmp), system_charset_info);
    Item_field *item_field;
    CHARSET_INFO *cs= system_charset_info;

    if (item_func->arguments()[0]->type() == Item::FIELD_ITEM &&
        item_func->arguments()[1]->const_item())
    {
      idx_field= 0;
      idx_val= 1;
    }
    else if (item_func->arguments()[1]->type() == Item::FIELD_ITEM &&
             item_func->arguments()[0]->const_item())
    {
      idx_field= 1;
      idx_val= 0;
    }
    else
      return 0;

    item_field= (Item_field*) item_func->arguments()[idx_field];
    if (table->table != item_field->field->table)
      return 0;
    tmp_str= item_func->arguments()[idx_val]->val_str(&str_buff);

    /* impossible value */
    if (!tmp_str)
      return 1;

    /* Lookup value is database name */
    if (!cs->coll->strnncollsp(cs, (uchar *) field_name1, strlen(field_name1),
                               (uchar *) item_field->field_name,
                               strlen(item_field->field_name), 0))
    {
      thd->make_lex_string(&lookup_field_vals->db_value, tmp_str->ptr(),
                           tmp_str->length(), FALSE);
    }
    /* Lookup value is table name */
    else if (!cs->coll->strnncollsp(cs, (uchar *) field_name2,
                                    strlen(field_name2),
                                    (uchar *) item_field->field_name,
                                    strlen(item_field->field_name), 0))
    {
      thd->make_lex_string(&lookup_field_vals->table_value, tmp_str->ptr(),
                           tmp_str->length(), FALSE);
    }
  }
  return 0;
}


/**
  @brief    Calculates lookup values from 'WHERE' condition 

  @details This function calculates lookup value(database name, table name)
           from 'WHERE' condition if it's possible and 
           fill lookup_field_vals struct fields with these values.

  @param[in]      thd                   thread handler
  @param[in]      cond                  WHERE condition
  @param[in]      table                 I_S table
  @param[in, out] lookup_field_vals     Struct which holds lookup values 

  @return
    0             success
    1             error, there can be no matching records for the condition
*/

static bool calc_lookup_values_from_cond(THD *thd, Item *cond,
                                         TABLE_LIST *table,
                                         LOOKUP_FIELD_VALUES *lookup_field_vals)
{
  if (!cond)
    return 0;

  if (cond->type() == Item::COND_ITEM)
  {
    if (((Item_cond*) cond)->functype() == Item_func::COND_AND_FUNC)
    {
      List_iterator<Item> li(*((Item_cond*) cond)->argument_list());
      Item *item;
      while ((item= li++))
      {
        if (item->type() == Item::FUNC_ITEM)
        {
          if (get_lookup_value(thd, (Item_func*)item, table, lookup_field_vals))
            return 1;
        }
        else
        {
          if (calc_lookup_values_from_cond(thd, item, table, lookup_field_vals))
            return 1;
        }
      }
    }
    return 0;
  }
  else if (cond->type() == Item::FUNC_ITEM &&
           get_lookup_value(thd, (Item_func*) cond, table, lookup_field_vals))
    return 1;
  return 0;
}


static bool uses_only_table_name_fields(Item *item, TABLE_LIST *table)
{
  if (item->type() == Item::FUNC_ITEM)
  {
    Item_func *item_func= (Item_func*)item;
    for (uint i=0; i<item_func->argument_count(); i++)
    {
      if (!uses_only_table_name_fields(item_func->arguments()[i], table))
        return 0;
    }
  }
  else if (item->type() == Item::FIELD_ITEM)
  {
    Item_field *item_field= (Item_field*)item;
    CHARSET_INFO *cs= system_charset_info;
    ST_SCHEMA_TABLE *schema_table= table->schema_table;
    ST_FIELD_INFO *field_info= schema_table->fields_info;
    const char *field_name1= schema_table->idx_field1 >= 0 ?
      field_info[schema_table->idx_field1].field_name : "";
    const char *field_name2= schema_table->idx_field2 >= 0 ?
      field_info[schema_table->idx_field2].field_name : "";
    if (table->table != item_field->field->table ||
        (cs->coll->strnncollsp(cs, (uchar *) field_name1, strlen(field_name1),
                               (uchar *) item_field->field_name,
                               strlen(item_field->field_name), 0) &&
         cs->coll->strnncollsp(cs, (uchar *) field_name2, strlen(field_name2),
                               (uchar *) item_field->field_name,
                               strlen(item_field->field_name), 0)))
      return 0;
  }
  else if (item->type() == Item::REF_ITEM)
    return uses_only_table_name_fields(item->real_item(), table);

  if (item->type() == Item::SUBSELECT_ITEM && !item->const_item())
    return 0;

  return 1;
}


static Item * make_cond_for_info_schema(Item *cond, TABLE_LIST *table)
{
  if (!cond)
    return (Item*) 0;
  if (cond->type() == Item::COND_ITEM)
  {
    if (((Item_cond*) cond)->functype() == Item_func::COND_AND_FUNC)
    {
      /* Create new top level AND item */
      Item_cond_and *new_cond=new Item_cond_and;
      if (!new_cond)
	return (Item*) 0;
      List_iterator<Item> li(*((Item_cond*) cond)->argument_list());
      Item *item;
      while ((item=li++))
      {
	Item *fix= make_cond_for_info_schema(item, table);
	if (fix)
	  new_cond->argument_list()->push_back(fix);
      }
      switch (new_cond->argument_list()->elements) {
      case 0:
	return (Item*) 0;
      case 1:
	return new_cond->argument_list()->head();
      default:
	new_cond->quick_fix_field();
	return new_cond;
      }
    }
    else
    {						// Or list
      Item_cond_or *new_cond=new Item_cond_or;
      if (!new_cond)
	return (Item*) 0;
      List_iterator<Item> li(*((Item_cond*) cond)->argument_list());
      Item *item;
      while ((item=li++))
      {
	Item *fix=make_cond_for_info_schema(item, table);
	if (!fix)
	  return (Item*) 0;
	new_cond->argument_list()->push_back(fix);
      }
      new_cond->quick_fix_field();
      new_cond->top_level_item();
      return new_cond;
    }
  }

  if (!uses_only_table_name_fields(cond, table))
    return (Item*) 0;
  return cond;
}


/**
  @brief   Calculate lookup values(database name, table name)

  @details This function calculates lookup values(database name, table name)
           from 'WHERE' condition or wild values (for 'SHOW' commands only)
           from LEX struct and fill lookup_field_vals struct field
           with these values.

  @param[in]      thd                   thread handler
  @param[in]      cond                  WHERE condition
  @param[in]      tables                I_S table
  @param[in, out] lookup_field_values   Struct which holds lookup values 

  @return
    0             success
    1             error, there can be no matching records for the condition
*/

static bool get_lookup_field_values(THD *thd, Item *cond, TABLE_LIST *tables,
                                    LOOKUP_FIELD_VALUES *lookup_field_values)
{
  LEX *lex= thd->lex;
  const char *wild= lex->wild ? lex->wild->ptr() : NullS;
  bool rc= 0;

  memset(lookup_field_values, 0, sizeof(LOOKUP_FIELD_VALUES));
  switch (lex->sql_command) {
  case SQLCOM_SHOW_DATABASES:
    if (wild)
    {
      thd->make_lex_string(&lookup_field_values->db_value, 
                           wild, strlen(wild), 0);
      lookup_field_values->wild_db_value= 1;
    }
    break;
  case SQLCOM_SHOW_TABLES:
  case SQLCOM_SHOW_TABLE_STATUS:
  case SQLCOM_SHOW_TRIGGERS:
  case SQLCOM_SHOW_EVENTS:
    thd->make_lex_string(&lookup_field_values->db_value, 
                         lex->select_lex->db, strlen(lex->select_lex->db), 0);
    if (wild)
    {
      thd->make_lex_string(&lookup_field_values->table_value, 
                           wild, strlen(wild), 0);
      lookup_field_values->wild_table_value= 1;
    }
    break;
  default:
    /*
      The "default" is for queries over I_S.
      All previous cases handle SHOW commands.
    */
    rc= calc_lookup_values_from_cond(thd, cond, tables, lookup_field_values);
    break;
  }

  if (lower_case_table_names && !rc)
  {
    /* 
      We can safely do in-place upgrades here since all of the above cases
      are allocating a new memory buffer for these strings.
    */  
    if (lookup_field_values->db_value.str && lookup_field_values->db_value.str[0])
      my_casedn_str(system_charset_info, lookup_field_values->db_value.str);
    if (lookup_field_values->table_value.str && 
        lookup_field_values->table_value.str[0])
      my_casedn_str(system_charset_info, lookup_field_values->table_value.str);
  }

  return rc;
}


enum enum_schema_tables get_schema_table_idx(ST_SCHEMA_TABLE *schema_table)
{
  return (enum enum_schema_tables) (schema_table - &schema_tables[0]);
}


/*
  Create db names list. Information schema name always is first in list

  SYNOPSIS
    make_db_list()
    thd                   thread handler
    files                 list of db names
    wild                  wild string
    idx_field_vals        idx_field_vals->db_name contains db name or
                          wild string
    with_i_schema         returns 1 if we added 'IS' name to list
                          otherwise returns 0 

  RETURN
    zero                  success
    non-zero              error
*/

static int make_db_list(THD *thd, List<LEX_STRING> *files,
                        LOOKUP_FIELD_VALUES *lookup_field_vals,
                        bool *with_i_schema, MEM_ROOT *tmp_mem_root)
{
  LEX_STRING *i_s_name_copy= 0;
  i_s_name_copy= thd->make_lex_string(i_s_name_copy,
                                      INFORMATION_SCHEMA_NAME.str,
                                      INFORMATION_SCHEMA_NAME.length, TRUE);
  *with_i_schema= 0;
  if (lookup_field_vals->wild_db_value)
  {
    /*
      This part of code is only for SHOW DATABASES command.
      idx_field_vals->db_value can be 0 when we don't use
      LIKE clause (see also get_index_field_values() function)
    */
    if (!lookup_field_vals->db_value.str ||
        !wild_case_compare(system_charset_info, 
                           INFORMATION_SCHEMA_NAME.str,
                           lookup_field_vals->db_value.str))
    {
      *with_i_schema= 1;
      if (files->push_back(i_s_name_copy))
        return 1;
    }
    return (find_files(thd, files, NullS, mysql_data_home,
                       lookup_field_vals->db_value.str, 1, tmp_mem_root) !=
                      FIND_FILES_OK);
  }


  /*
    If we have db lookup value we just add it to list and
    exit from the function.
    We don't do this for database names longer than the maximum
    name length.
  */
  if (lookup_field_vals->db_value.str)
  {
    if (lookup_field_vals->db_value.length > NAME_LEN)
    {
      /*
        Impossible value for a database name,
        found in a WHERE DATABASE_NAME = 'xxx' clause.
      */
      return 0;
    }

    if (is_infoschema_db(lookup_field_vals->db_value.str,
                         lookup_field_vals->db_value.length))
    {
      *with_i_schema= 1;
      if (files->push_back(i_s_name_copy))
        return 1;
      return 0;
    }
    if (files->push_back(&lookup_field_vals->db_value))
      return 1;
    return 0;
  }

  /*
    Create list of existing databases. It is used in case
    of select from information schema table
  */
  if (files->push_back(i_s_name_copy))
    return 1;
  *with_i_schema= 1;
  return (find_files(thd, files, NullS,
                     mysql_data_home, NullS, 1, tmp_mem_root) != FIND_FILES_OK);
}


struct st_add_schema_table 
{
  List<LEX_STRING> *files;
  const char *wild;
};


static my_bool add_schema_table(THD *thd, plugin_ref plugin,
                                void* p_data)
{
  LEX_STRING *file_name= 0;
  st_add_schema_table *data= (st_add_schema_table *)p_data;
  List<LEX_STRING> *file_list= data->files;
  const char *wild= data->wild;
  ST_SCHEMA_TABLE *schema_table= plugin_data<ST_SCHEMA_TABLE*>(plugin);
  DBUG_ENTER("add_schema_table");

  if (schema_table->hidden)
      DBUG_RETURN(0);
  if (wild)
  {
    if (lower_case_table_names)
    {
      if (wild_case_compare(files_charset_info,
                            schema_table->table_name,
                            wild))
        DBUG_RETURN(0);
    }
    else if (wild_compare(schema_table->table_name, wild, 0))
      DBUG_RETURN(0);
  }

  if ((file_name= thd->make_lex_string(file_name, schema_table->table_name,
                                       strlen(schema_table->table_name),
                                       TRUE)) &&
      !file_list->push_back(file_name))
    DBUG_RETURN(0);
  DBUG_RETURN(1);
}


static int schema_tables_add(THD *thd, List<LEX_STRING> *files,
                             const char *wild)
{
  LEX_STRING *file_name= 0;
  ST_SCHEMA_TABLE *tmp_schema_table= schema_tables;
  st_add_schema_table add_data;
  DBUG_ENTER("schema_tables_add");

  for (; tmp_schema_table->table_name; tmp_schema_table++)
  {
    if (tmp_schema_table->hidden)
      continue;
    if (wild)
    {
      if (lower_case_table_names)
      {
        if (wild_case_compare(files_charset_info,
                              tmp_schema_table->table_name,
                              wild))
          continue;
      }
      else if (wild_compare(tmp_schema_table->table_name, wild, 0))
        continue;
    }
    if ((file_name= 
         thd->make_lex_string(file_name, tmp_schema_table->table_name,
                              strlen(tmp_schema_table->table_name), TRUE)) &&
        !files->push_back(file_name))
      continue;
    DBUG_RETURN(1);
  }

  add_data.files= files;
  add_data.wild= wild;
  if (plugin_foreach(thd, add_schema_table,
                     MYSQL_INFORMATION_SCHEMA_PLUGIN, &add_data))
      DBUG_RETURN(1);

  DBUG_RETURN(0);
}


/**
  @brief          Create table names list

  @details        The function creates the list of table names in
                  database

  @param[in]      thd                   thread handler
  @param[in]      table_names           List of table names in database
  @param[in]      lex                   pointer to LEX struct
  @param[in]      lookup_field_vals     pointer to LOOKUP_FIELD_VALUE struct
  @param[in]      with_i_schema         TRUE means that we add I_S tables to list
  @param[in]      db_name               database name

  @return         Operation status
    @retval       0           ok
    @retval       1           fatal error
    @retval       2           Not fatal error; Safe to ignore this file list
*/

static int
make_table_name_list(THD *thd, List<LEX_STRING> *table_names, LEX *lex,
                     LOOKUP_FIELD_VALUES *lookup_field_vals,
                     bool with_i_schema, LEX_STRING *db_name,
                     MEM_ROOT *tmp_mem_root)
{
  char path[FN_REFLEN + 1];
  build_table_filename(path, sizeof(path) - 1, db_name->str, "", "", 0);
  if (!lookup_field_vals->wild_table_value &&
      lookup_field_vals->table_value.str)
  {
    if (lookup_field_vals->table_value.length > NAME_LEN)
    {
      /*
        Impossible value for a table name,
        found in a WHERE TABLE_NAME = 'xxx' clause.
      */
      return 0;
    }

    if (with_i_schema)
    {
      LEX_STRING *name= NULL;
      ST_SCHEMA_TABLE *schema_table=
        find_schema_table(thd, lookup_field_vals->table_value.str);
      if (schema_table && !schema_table->hidden)
      {
        if (!(name=
              thd->make_lex_string(name, schema_table->table_name,
                                   strlen(schema_table->table_name), TRUE)) ||
            table_names->push_back(name))
          return 1;
      }
    }
    else
    {    
      if (table_names->push_back(&lookup_field_vals->table_value))
        return 1;
      /*
        Check that table is relevant in current transaction.
        (used for ndb engine, see ndbcluster_find_files(), ha_ndbcluster.cc)
      */
      (void) ha_find_files(thd, db_name->str, path,
                         lookup_field_vals->table_value.str, 0,
                         table_names);
    }
    return 0;
  }

  /*
    This call will add all matching the wildcards (if specified) IS tables
    to the list
  */
  if (with_i_schema)
    return (schema_tables_add(thd, table_names,
                              lookup_field_vals->table_value.str));

  find_files_result res= find_files(thd, table_names, db_name->str, path,
                                    lookup_field_vals->table_value.str, 0,
                                    tmp_mem_root);
  if (res != FIND_FILES_OK)
  {
    /*
      Downgrade errors about problems with database directory to
      warnings if this is not a 'SHOW' command.  Another thread
      may have dropped database, and we may still have a name
      for that directory.
    */
    if (res == FIND_FILES_DIR)
    {
      if (sql_command_flags[lex->sql_command] & CF_STATUS_COMMAND)
        return 1;
      thd->clear_error();
      return 2;
    }
    return 1;
  }
  return 0;
}


/**
  Fill I_S table with data obtained by performing full-blown table open.

  @param  thd                       Thread handler.
  @param  is_show_fields_or_keys    Indicates whether it is a legacy SHOW
                                    COLUMNS or SHOW KEYS statement.
  @param  table                     TABLE object for I_S table to be filled.
  @param  schema_table              I_S table description structure.
  @param  orig_db_name              Database name.
  @param  orig_table_name           Table name.
  @param  open_tables_state_backup  Open_tables_state object which is used
                                    to save/restore original status of
                                    variables related to open tables state.
  @param  can_deadlock              Indicates that deadlocks are possible
                                    due to metadata locks, so to avoid
                                    them we should not wait in case if
                                    conflicting lock is present.

  @retval FALSE - Success.
  @retval TRUE  - Failure.
*/
static bool
fill_schema_table_by_open(THD *thd, bool is_show_fields_or_keys,
                          TABLE *table, ST_SCHEMA_TABLE *schema_table,
                          LEX_STRING *orig_db_name,
                          LEX_STRING *orig_table_name,
                          Open_tables_backup *open_tables_state_backup,
                          bool can_deadlock)
{
  Query_arena i_s_arena(thd->mem_root,
                        Query_arena::STMT_CONVENTIONAL_EXECUTION),
              backup_arena, *old_arena;
  LEX *old_lex= thd->lex, temp_lex, *lex;
  LEX_CSTRING db_name_lex_cstr, table_name_lex_cstr;
  TABLE_LIST *table_list;
  bool result= true;

  DBUG_ENTER("fill_schema_table_by_open");
  /*
    When a view is opened its structures are allocated on a permanent
    statement arena and linked into the LEX tree for the current statement
    (this happens even in cases when view is handled through TEMPTABLE
    algorithm).

    To prevent this process from unnecessary hogging of memory in the permanent
    arena of our I_S query and to avoid damaging its LEX we use temporary
    arena and LEX for table/view opening.

    Use temporary arena instead of statement permanent arena. Also make
    it active arena and save original one for successive restoring.
  */
  old_arena= thd->stmt_arena;
  thd->stmt_arena= &i_s_arena;
  thd->set_n_backup_active_arena(&i_s_arena, &backup_arena);

  /* Prepare temporary LEX. */
  thd->lex= lex= &temp_lex;
  lex_start(thd);

  /* Disable constant subquery evaluation as we won't be locking tables. */
  lex->context_analysis_only= CONTEXT_ANALYSIS_ONLY_VIEW;

  /*
    Some of process_table() functions rely on wildcard being passed from
    old LEX (or at least being initialized).
  */
  lex->wild= old_lex->wild;

  /*
    Since make_table_list() might change database and table name passed
    to it we create copies of orig_db_name and orig_table_name here.
    These copies are used for make_table_list() while unaltered values
    are passed to process_table() functions.
  */
  if (!thd->make_lex_string(&db_name_lex_cstr, orig_db_name->str,
                            orig_db_name->length, FALSE) ||
      !thd->make_lex_string(&table_name_lex_cstr, orig_table_name->str,
                            orig_table_name->length, FALSE))
    goto end;

  /*
    Create table list element for table to be open. Link it with the
    temporary LEX. The latter is required to correctly open views and
    produce table describing their structure.
  */
  if (make_table_list(thd, lex->select_lex, db_name_lex_cstr,
                      table_name_lex_cstr))
    goto end;

  table_list= lex->select_lex->table_list.first;

  if (is_show_fields_or_keys)
  {
    /*
      Restore thd->temporary_tables to be able to process
      temporary tables (only for 'show index' & 'show columns').
      This should be changed when processing of temporary tables for
      I_S tables will be done.
    */
    thd->temporary_tables= open_tables_state_backup->temporary_tables;
  }
  else
  {
    /*
      Apply optimization flags for table opening which are relevant for
      this I_S table. We can't do this for SHOW COLUMNS/KEYS because of
      backward compatibility.
    */
    table_list->i_s_requested_object= schema_table->i_s_requested_object;
  }

  /*
    Let us set fake sql_command so views won't try to merge
    themselves into main statement. If we don't do this,
    SELECT * from information_schema.xxxx will cause problems.
    SQLCOM_SHOW_FIELDS is used because it satisfies
    'only_view_structure()'.
  */
  lex->sql_command= SQLCOM_SHOW_FIELDS;

  result= open_temporary_tables(thd, table_list);

  if (!result)
    result= open_tables_for_query(thd, table_list,
                                  MYSQL_OPEN_IGNORE_FLUSH |
                                  MYSQL_OPEN_FORCE_SHARED_HIGH_PRIO_MDL |
                                  (can_deadlock ?
                                   MYSQL_OPEN_FAIL_ON_MDL_CONFLICT : 0));
  if (!result && table_list->is_view_or_derived())
  {
    result= table_list->resolve_derived(thd, false);
    if (!result)
      result= table_list->setup_materialized_derived(thd);
  }
  /*
    Restore old value of sql_command back as it is being looked at in
    process_table() function.
  */
  lex->sql_command= old_lex->sql_command;

  DEBUG_SYNC(thd, "after_open_table_ignore_flush");

  /*
    XXX:  show_table_list has a flag i_is_requested,
    and when it's set, open_tables_for_query()
    can return an error without setting an error message
    in THD, which is a hack. This is why we have to
    check for res, then for thd->is_error() and only then
    for thd->main_da.sql_errno().

    Again we don't do this for SHOW COLUMNS/KEYS because
    of backward compatibility.
  */
  if (!is_show_fields_or_keys && result && thd->is_error() &&
      thd->get_stmt_da()->mysql_errno() == ER_NO_SUCH_TABLE)
  {
    /*
      Hide error for a non-existing table.
      For example, this error can occur when we use a where condition
      with a db name and table, but the table does not exist.
    */
    result= false;
    thd->clear_error();
  }
  else
  {
    result= schema_table->process_table(thd, table_list,
                                        table, result,
                                        orig_db_name,
                                        orig_table_name);
  }


end:
  lex->unit->cleanup(true);

  /* Restore original LEX value, statement's arena and THD arena values. */
  lex_end(thd->lex);

  // Free items, before restoring backup_arena below.
  DBUG_ASSERT(i_s_arena.free_list == NULL);
  thd->free_items();

  /*
    For safety reset list of open temporary tables before closing
    all tables open within this Open_tables_state.
  */
  thd->temporary_tables= NULL;
  close_thread_tables(thd);
  /*
    Release metadata lock we might have acquired.
    See comment in fill_schema_table_from_frm() for details.
  */
  thd->mdl_context.rollback_to_savepoint(open_tables_state_backup->mdl_system_tables_svp);

  thd->lex= old_lex;

  thd->stmt_arena= old_arena;
  thd->restore_active_arena(&i_s_arena, &backup_arena);

  DBUG_RETURN(result);
}


/**
  @brief          Fill I_S table for SHOW TABLE NAMES commands

  @param[in]      thd                      thread handler
  @param[in]      table                    TABLE struct for I_S table
  @param[in]      db_name                  database name
  @param[in]      table_name               table name
  @param[in]      with_i_schema            I_S table if TRUE

  @return         Operation status
    @retval       0           success
    @retval       1           error
*/

static int fill_schema_table_names(THD *thd, TABLE *table,
                                   LEX_STRING *db_name, LEX_STRING *table_name,
                                   bool with_i_schema,
                                   bool need_table_type)
{
  /* Avoid opening FRM files if table type is not needed. */
  if (need_table_type)
  {
    if (with_i_schema)
    {
      table->field[3]->store(STRING_WITH_LEN("SYSTEM VIEW"),
                             system_charset_info);
    }
    else
    {
      char path[FN_REFLEN + 1];
      (void) build_table_filename(path, sizeof(path) - 1, db_name->str, 
                                  table_name->str, reg_ext, 0);
      switch (dd_frm_type(thd, path)) {
      case FRMTYPE_ERROR:
        table->field[3]->store(STRING_WITH_LEN("ERROR"),
                               system_charset_info);
        break;
      case FRMTYPE_TABLE:
        table->field[3]->store(STRING_WITH_LEN("BASE TABLE"),
                               system_charset_info);
        break;
      case FRMTYPE_VIEW:
        table->field[3]->store(STRING_WITH_LEN("VIEW"),
                               system_charset_info);
        break;
      default:
        DBUG_ASSERT(0);
      }
    if (thd->is_error() &&
        thd->get_stmt_da()->mysql_errno() == ER_NO_SUCH_TABLE)
      {
        thd->clear_error();
        return 0;
      }
    }
  }
  if (schema_table_store_record(thd, table))
    return 1;
  return 0;
}


/**
  @brief          Get open table method

  @details        The function calculates the method which will be used
                  for table opening:
                  SKIP_OPEN_TABLE - do not open table
                  OPEN_FRM_ONLY   - open FRM file only
                  OPEN_FULL_TABLE - open FRM, data, index files
  @param[in]      tables               I_S table table_list
  @param[in]      schema_table         I_S table struct
  @param[in]      schema_table_idx     I_S table index

  @return         return a set of flags
    @retval       SKIP_OPEN_TABLE | OPEN_FRM_ONLY | OPEN_FULL_TABLE
*/

static uint get_table_open_method(TABLE_LIST *tables,
                                  ST_SCHEMA_TABLE *schema_table,
                                  enum enum_schema_tables schema_table_idx)
{
  /*
    determine which method will be used for table opening
  */
  if (schema_table->i_s_requested_object & OPTIMIZE_I_S_TABLE)
  {
    Field **ptr, *field;
    int table_open_method= 0, field_indx= 0;
    uint star_table_open_method= OPEN_FULL_TABLE;
    bool used_star= true;                  // true if '*' is used in select
    for (ptr=tables->table->field; (field= *ptr) ; ptr++)
    {
      star_table_open_method=
        min(star_table_open_method,
            schema_table->fields_info[field_indx].open_method);
      if (bitmap_is_set(tables->table->read_set, field->field_index))
      {
        used_star= false;
        table_open_method|= schema_table->fields_info[field_indx].open_method;
      }
      field_indx++;
    }
    if (used_star)
      return star_table_open_method;
    return table_open_method;
  }
  /* I_S tables which use get_all_tables but can not be optimized */
  return (uint) OPEN_FULL_TABLE;
}


/**
   Try acquire high priority share metadata lock on a table (with
   optional wait for conflicting locks to go away).

   @param thd            Thread context.
   @param table          Table list element for the table
   @param can_deadlock   Indicates that deadlocks are possible due to
                         metadata locks, so to avoid them we should not
                         wait in case if conflicting lock is present.

   @note This is an auxiliary function to be used in cases when we want to
         access table's description by looking up info in TABLE_SHARE without
         going through full-blown table open.
   @note This function assumes that there are no other metadata lock requests
         in the current metadata locking context.

   @retval FALSE  No error, if lock was obtained TABLE_LIST::mdl_request::ticket
                  is set to non-NULL value.
   @retval TRUE   Some error occured (probably thread was killed).
*/

static bool
try_acquire_high_prio_shared_mdl_lock(THD *thd, TABLE_LIST *table,
                                      bool can_deadlock)
{
  bool error;
  MDL_REQUEST_INIT(&table->mdl_request,
                   MDL_key::TABLE, table->db, table->table_name,
                   MDL_SHARED_HIGH_PRIO, MDL_TRANSACTION);

  if (can_deadlock)
  {
    /*
      When .FRM is being open in order to get data for an I_S table,
      we might have some tables not only open but also locked.
      E.g. this happens when a SHOW or I_S statement is run
      under LOCK TABLES or inside a stored function.
      By waiting for the conflicting metadata lock to go away we
      might create a deadlock which won't entirely belong to the
      MDL subsystem and thus won't be detectable by this subsystem's
      deadlock detector. To avoid such situation, when there are
      other locked tables, we prefer not to wait on a conflicting
      lock.
    */
    error= thd->mdl_context.try_acquire_lock(&table->mdl_request);
  }
  else
    error= thd->mdl_context.acquire_lock(&table->mdl_request,
                                         thd->variables.lock_wait_timeout);

  return error;
}


/**
  @brief          Fill I_S table with data from FRM file only

  @param[in]      thd                      thread handler
  @param[in]      tables                   TABLE struct for I_S table
  @param[in]      schema_table             I_S table struct
  @param[in]      db_name                  database name
  @param[in]      table_name               table name
  @param[in]      schema_table_idx         I_S table index
  @param[in]      open_tables_state_backup Open_tables_state object which is used
                                           to save/restore original state of metadata
                                           locks.
  @param[in]      can_deadlock             Indicates that deadlocks are possible
                                           due to metadata locks, so to avoid
                                           them we should not wait in case if
                                           conflicting lock is present.

  @return         Operation status
    @retval       0           Table is processed and we can continue
                              with new table
    @retval       1           It's view and we have to use
                              open_tables function for this table
*/

static int fill_schema_table_from_frm(THD *thd, TABLE_LIST *tables,
                                      ST_SCHEMA_TABLE *schema_table,
                                      LEX_STRING *db_name,
                                      LEX_STRING *table_name,
                                      enum enum_schema_tables schema_table_idx,
                                      Open_tables_backup *open_tables_state_backup,
                                      bool can_deadlock)
{
  TABLE *table= tables->table;
  TABLE_SHARE *share;
  TABLE_LIST table_list;
  uint res= 0;
  int not_used;
  my_hash_value_type hash_value;
  const char *key;
  size_t key_length;
  char db_name_buff[NAME_LEN + 1], table_name_buff[NAME_LEN + 1];

  memset(&table_list, 0, sizeof(TABLE_LIST));

  DBUG_ASSERT(db_name->length <= NAME_LEN);
  DBUG_ASSERT(table_name->length <= NAME_LEN);

  if (lower_case_table_names)
  {
    /*
      In lower_case_table_names > 0 metadata locking and table definition
      cache subsystems require normalized (lowercased) database and table
      names as input.
    */
    my_stpcpy(db_name_buff, db_name->str);
    my_stpcpy(table_name_buff, table_name->str);
    my_casedn_str(files_charset_info, db_name_buff);
    my_casedn_str(files_charset_info, table_name_buff);
    table_list.db= db_name_buff;
    table_list.table_name= table_name_buff;
  }
  else
  {
    table_list.table_name= table_name->str;
    table_list.db= db_name->str;
  }

  /*
    TODO: investigate if in this particular situation we can get by
          simply obtaining internal lock of the data-dictionary
          instead of obtaining full-blown metadata lock.
  */
  if (try_acquire_high_prio_shared_mdl_lock(thd, &table_list, can_deadlock))
  {
    /*
      Some error occured (most probably we have been killed while
      waiting for conflicting locks to go away), let the caller to
      handle the situation.
    */
    return 1;
  }

  if (! table_list.mdl_request.ticket)
  {
    /*
      We are in situation when we have encountered conflicting metadata
      lock and deadlocks can occur due to waiting for it to go away.
      So instead of waiting skip this table with an appropriate warning.
    */
    DBUG_ASSERT(can_deadlock);

    push_warning_printf(thd, Sql_condition::SL_WARNING,
                        ER_WARN_I_S_SKIPPED_TABLE,
                        ER_THD(thd, ER_WARN_I_S_SKIPPED_TABLE),
                        table_list.db, table_list.table_name);
    return 0;
  }

  if (schema_table->i_s_requested_object & OPEN_TRIGGER_ONLY)
  {
    if (!Trigger_loader::trg_file_exists(db_name->str, table_name->str))
      goto end;

    Table_trigger_dispatcher d(db_name->str, table_name->str);

    if (!d.check_n_load(thd, true))
    {
      TABLE tbl;

      memset(&tbl, 0, sizeof(TABLE));
      init_sql_alloc(key_memory_table_triggers_list,
                     &tbl.mem_root, TABLE_ALLOC_BLOCK_SIZE, 0);

      tbl.triggers= &d;
      table_list.table= &tbl;

      res= schema_table->process_table(thd, &table_list, table,
                                       res, db_name, table_name);

      table_list.table= NULL;
      tbl.triggers= NULL;
    }

    goto end;
  }

  key_length= get_table_def_key(&table_list, &key);
  hash_value= my_calc_hash(&table_def_cache, (uchar*) key, key_length);
  mysql_mutex_lock(&LOCK_open);
  share= get_table_share(thd, &table_list, key,
                         key_length, OPEN_VIEW, &not_used, hash_value);
  if (!share)
  {
    res= 0;
    goto end_unlock;
  }

  if (share->is_view)
  {
    if (schema_table->i_s_requested_object & OPEN_TABLE_ONLY)
    {
      /* skip view processing */
      res= 0;
      goto end_share;
    }
    else if (schema_table->i_s_requested_object & OPEN_VIEW_FULL)
    {
      /*
        tell get_all_tables() to fall back to open_tables_for_query()
      */
      res= 1;
      goto end_share;
    }
  }

  if (share->is_view)
  {
    if (mysql_make_view(thd, share, &table_list, true))
      goto end_share;
    // Actual view query is not needed, just indicate that this is a view:
    table_list.set_view_query((LEX *) 1);
    res= schema_table->process_table(thd, &table_list, table,
                                     res, db_name, table_name);
    goto end_share;
  }

  {
    TABLE tbl;
    memset(&tbl, 0, sizeof(TABLE));
    init_sql_alloc(key_memory_table_triggers_list,
                   &tbl.mem_root, TABLE_ALLOC_BLOCK_SIZE, 0);

    if (!open_table_from_share(thd, share, table_name->str, 0,
                               (EXTRA_RECORD | OPEN_FRM_FILE_ONLY),
                               thd->open_options, &tbl, false))
    {
      tbl.s= share;
      table_list.table= &tbl;
      table_list.set_view_query((LEX*) share->is_view);
      res= schema_table->process_table(thd, &table_list, table,
                                       res, db_name, table_name);
      closefrm(&tbl, 0);
      free_root(&tbl.mem_root, MYF(0));
      my_free((void *) tbl.alias);
    }
  }

end_share:
  release_table_share(share);

end_unlock:
  mysql_mutex_unlock(&LOCK_open);

end:
  /*
    Release metadata lock we might have acquired.

    Without this step metadata locks acquired for each table processed
    will be accumulated. In situation when a lot of tables are processed
    by I_S query this will result in transaction with too many metadata
    locks. As result performance of acquisition of new lock will suffer.

    Of course, the fact that we don't hold metadata lock on tables which
    were processed till the end of I_S query makes execution less isolated
    from concurrent DDL. Consequently one might get 'dirty' results from
    such a query. But we have never promised serializability of I_S queries
    anyway.

    We don't have any tables open since we took backup, so rolling back to
    savepoint is safe.
  */
  DBUG_ASSERT(thd->open_tables == NULL);
  thd->mdl_context.rollback_to_savepoint(open_tables_state_backup->mdl_system_tables_svp);
  thd->clear_error();
  return res;
}


/**
  Trigger_error_handler is intended to intercept and silence SQL conditions
  that might happen during trigger loading for SHOW statements.
  The potential SQL conditions are:

    - ER_PARSE_ERROR -- this error is thrown if a trigger definition file
      is damaged or contains invalid CREATE TRIGGER statement. That should
      not happen in normal life.

    - ER_TRG_NO_DEFINER -- this warning is thrown when we're loading a
      trigger created/imported in/from the version of MySQL, which does not
      support trigger definers.

    - ER_TRG_NO_CREATION_CTX -- this warning is thrown when we're loading a
      trigger created/imported in/from the version of MySQL, which does not
      support trigger creation contexts.
*/

class Trigger_error_handler : public Internal_error_handler
{
public:
  virtual bool handle_condition(THD *thd,
                                uint sql_errno,
                                const char* sqlstate,
                                Sql_condition::enum_severity_level *level,
                                const char* msg)
  {
    if (sql_errno == ER_PARSE_ERROR ||
        sql_errno == ER_TRG_NO_DEFINER ||
        sql_errno == ER_TRG_NO_CREATION_CTX)
      return true;

    return false;
  }
};

class Silence_deprecation_warnings : public Internal_error_handler
{
public:
  virtual bool handle_condition(THD *thd,
                                uint sql_errno,
                                const char* sqlstate,
                                Sql_condition::enum_severity_level *level,
                                const char* msg)
  {
    if (sql_errno == ER_WARN_DEPRECATED_SYNTAX)
      return true;

    return false;
  }
};



/**
  @brief          Fill I_S tables whose data are retrieved
                  from frm files and storage engine

  @details        The information schema tables are internally represented as
                  temporary tables that are filled at query execution time.
                  Those I_S tables whose data are retrieved
                  from frm files and storage engine are filled by the function
                  get_all_tables().

  @param[in]      thd                      thread handler
  @param[in]      tables                   I_S table
  @param[in]      cond                     'WHERE' condition

  @return         Operation status
    @retval       0                        success
    @retval       1                        error
*/

static int get_all_tables(THD *thd, TABLE_LIST *tables, Item *cond)
{
  LEX *lex= thd->lex;
  TABLE *table= tables->table;
  SELECT_LEX *lsel= tables->schema_select_lex;
  ST_SCHEMA_TABLE *schema_table= tables->schema_table;
  LOOKUP_FIELD_VALUES lookup_field_vals;
  LEX_STRING *db_name, *table_name;
  bool with_i_schema;
  enum enum_schema_tables schema_table_idx;
  List<LEX_STRING> db_names;
  List_iterator_fast<LEX_STRING> it(db_names);
  Item *partial_cond= 0;
  int error= 1;
  Open_tables_backup open_tables_state_backup;
#ifndef NO_EMBEDDED_ACCESS_CHECKS
  Security_context *sctx= thd->security_context();
#endif
  uint table_open_method;
  bool can_deadlock;

  DBUG_ENTER("get_all_tables");

  MEM_ROOT tmp_mem_root;
  init_sql_alloc(key_memory_get_all_tables, &tmp_mem_root,
                 TABLE_ALLOC_BLOCK_SIZE, 0);

  /*
    In cases when SELECT from I_S table being filled by this call is
    part of statement which also uses other tables or is being executed
    under LOCK TABLES or is part of transaction which also uses other
    tables waiting for metadata locks which happens below might result
    in deadlocks.
    To avoid them we don't wait if conflicting metadata lock is
    encountered and skip table with emitting an appropriate warning.
  */
  can_deadlock= thd->mdl_context.has_locks();

  /*
    We should not introduce deadlocks even if we already have some
    tables open and locked, since we won't lock tables which we will
    open and will ignore pending exclusive metadata locks for these
    tables by using high-priority requests for shared metadata locks.
  */
  thd->reset_n_backup_open_tables_state(&open_tables_state_backup);

  schema_table_idx= get_schema_table_idx(schema_table);
  tables->table_open_method= table_open_method=
    get_table_open_method(tables, schema_table, schema_table_idx);
  DBUG_PRINT("open_method", ("%d", tables->table_open_method));
  /* 
    this branch processes SHOW FIELDS, SHOW INDEXES commands.
    see sql_parse.cc, prepare_schema_table() function where
    this values are initialized
  */
  if (lsel && lsel->table_list.first)
  {
    LEX_STRING db_name, table_name;

    db_name.str= const_cast<char*>(lsel->table_list.first->db);
    db_name.length= lsel->table_list.first->db_length;

    table_name.str= const_cast<char*>(lsel->table_list.first->table_name);
    table_name.length= lsel->table_list.first->table_name_length;

    error= fill_schema_table_by_open(thd, TRUE,
                                     table, schema_table,
                                     &db_name, &table_name,
                                     &open_tables_state_backup,
                                     can_deadlock);
    goto err;
  }

  if (get_lookup_field_values(thd, cond, tables, &lookup_field_vals))
  {
    error= 0;
    goto err;
  }

  DBUG_PRINT("INDEX VALUES",("db_name='%s', table_name='%s'",
                             STR_OR_NIL(lookup_field_vals.db_value.str),
                             STR_OR_NIL(lookup_field_vals.table_value.str)));

  if (!lookup_field_vals.wild_db_value && !lookup_field_vals.wild_table_value)
  {
    /* 
      if lookup value is empty string then
      it's impossible table name or db name
    */
    if ((lookup_field_vals.db_value.str &&
         !lookup_field_vals.db_value.str[0]) ||
        (lookup_field_vals.table_value.str &&
         !lookup_field_vals.table_value.str[0]))
    {
      error= 0;
      goto err;
    }
  }

  if (lookup_field_vals.db_value.length &&
      !lookup_field_vals.wild_db_value)
    tables->has_db_lookup_value= TRUE;
  if (lookup_field_vals.table_value.length &&
      !lookup_field_vals.wild_table_value) 
    tables->has_table_lookup_value= TRUE;

  if (tables->has_db_lookup_value && tables->has_table_lookup_value)
    partial_cond= 0;
  else
    partial_cond= make_cond_for_info_schema(cond, tables);

  if (lex->describe)
  {
    /* EXPLAIN SELECT */
    error= 0;
    goto err;
  }

  if (make_db_list(thd, &db_names, &lookup_field_vals, &with_i_schema, &tmp_mem_root))
    goto err;
  it.rewind(); /* To get access to new elements in basis list */
  while ((db_name= it++))
  {
    DBUG_ASSERT(db_name->length <= NAME_LEN);
#ifndef NO_EMBEDDED_ACCESS_CHECKS
    if (!(check_access(thd, SELECT_ACL, db_name->str,
                       &thd->col_access, NULL, 0, 1) ||
          (!thd->col_access && check_grant_db(thd, db_name->str))) ||
        sctx->check_access(DB_ACLS | SHOW_DB_ACL, true) ||
        acl_get(sctx->host().str, sctx->ip().str,
                sctx->priv_user().str, db_name->str, 0))
#endif
    {
      List<LEX_STRING> table_names;
      int res= make_table_name_list(thd, &table_names, lex,
                                    &lookup_field_vals,
                                    with_i_schema, db_name, &tmp_mem_root);
      if (res == 2)   /* Not fatal error, continue */
        continue;
      if (res)
        goto err;

      List_iterator_fast<LEX_STRING> it_files(table_names);
      while ((table_name= it_files++))
      {
        DBUG_ASSERT(table_name->length <= NAME_LEN);
	restore_record(table, s->default_values);
        table->field[schema_table->idx_field1]->
          store(db_name->str, db_name->length, system_charset_info);
        table->field[schema_table->idx_field2]->
          store(table_name->str, table_name->length, system_charset_info);

        if (!partial_cond || partial_cond->val_int())
        {
          /*
            If table is I_S.tables and open_table_method is 0 (eg SKIP_OPEN)
            we can skip table opening and we don't have lookup value for 
            table name or lookup value is wild string(table name list is
            already created by make_table_name_list() function).
          */
          if (!table_open_method && schema_table_idx == SCH_TABLES &&
              (!lookup_field_vals.table_value.length ||
               lookup_field_vals.wild_table_value))
          {
            table->field[0]->store(STRING_WITH_LEN("def"), system_charset_info);
            if (schema_table_store_record(thd, table))
              goto err;      /* Out of space in temporary table */
            continue;
          }

          /* SHOW TABLE NAMES command */
          if (schema_table_idx == SCH_TABLE_NAMES)
          {
            if (fill_schema_table_names(thd, tables->table, db_name,
                                        table_name, with_i_schema,
                                        lex->verbose))
              continue;
          }
          else
          {
            if (!(table_open_method & ~OPEN_FRM_ONLY) &&
                !with_i_schema)
            {
              /*
                Here we need to filter out warnings, which can happen
                during loading of triggers in fill_schema_table_from_frm(),
                because we don't need those warnings to pollute output of
                SELECT from I_S / SHOW-statements.
              */

              Trigger_error_handler err_handler;
              thd->push_internal_handler(&err_handler);

              int res= fill_schema_table_from_frm(thd, tables, schema_table,
                                                  db_name, table_name,
                                                  schema_table_idx,
                                                  &open_tables_state_backup,
                                                  can_deadlock);

              thd->pop_internal_handler();

              if (!res)
                continue;
            }

            DEBUG_SYNC(thd, "before_open_in_get_all_tables");

            if (fill_schema_table_by_open(thd, FALSE,
                                          table, schema_table,
                                          db_name, table_name,
                                          &open_tables_state_backup,
                                          can_deadlock))
              goto err;
          }
        }
      }
      /*
        If we have information schema its always the first table and only
        the first table. Reset for other tables.
      */
      with_i_schema= 0;
    }
  }
  error= 0;
err:

  free_root(&tmp_mem_root, MYF(0));
  thd->restore_backup_open_tables_state(&open_tables_state_backup);

  DBUG_RETURN(error);
}


static bool store_schema_shemata(THD* thd, TABLE *table, LEX_STRING *db_name,
                                 const CHARSET_INFO *cs)
{
  restore_record(table, s->default_values);
  table->field[0]->store(STRING_WITH_LEN("def"), system_charset_info);
  table->field[1]->store(db_name->str, db_name->length, system_charset_info);
  table->field[2]->store(cs->csname, strlen(cs->csname), system_charset_info);
  table->field[3]->store(cs->name, strlen(cs->name), system_charset_info);
  return schema_table_store_record(thd, table);
}


static int fill_schema_schemata(THD *thd, TABLE_LIST *tables, Item *cond)
{
  /*
    TODO: fill_schema_shemata() is called when new client is connected.
    Returning error status in this case leads to client hangup.
  */

  /*
   * A temporary class is created to free tmp_mem_root when we return from
   * this function, since we have 'return' from this function from many
   * places. This is just to avoid goto.
   */
  class free_tmp_mem_root
  {
  public:
    free_tmp_mem_root()
    {
      init_sql_alloc(key_memory_fill_schema_schemata, &tmp_mem_root,
                     TABLE_ALLOC_BLOCK_SIZE, 0);
    }
    ~free_tmp_mem_root()
    {
      free_root(&tmp_mem_root, MYF(0));
    }
    MEM_ROOT tmp_mem_root;
  };

  free_tmp_mem_root dummy_member;

  LOOKUP_FIELD_VALUES lookup_field_vals;
  List<LEX_STRING> db_names;
  LEX_STRING *db_name;
  bool with_i_schema;
  HA_CREATE_INFO create;
  TABLE *table= tables->table;
#ifndef NO_EMBEDDED_ACCESS_CHECKS
  Security_context *sctx= thd->security_context();
#endif
  DBUG_ENTER("fill_schema_shemata");

  if (get_lookup_field_values(thd, cond, tables, &lookup_field_vals))
    DBUG_RETURN(0);

  DBUG_PRINT("INDEX VALUES",("db_name='%s', table_name='%s'",
                             lookup_field_vals.db_value.str,
                             lookup_field_vals.table_value.str));
  if (make_db_list(thd, &db_names, &lookup_field_vals,
                   &with_i_schema, &dummy_member.tmp_mem_root))
    DBUG_RETURN(1);

  /*
    If we have lookup db value we should check that the database exists
  */
  if(lookup_field_vals.db_value.str && !lookup_field_vals.wild_db_value &&
     !with_i_schema)
  {
    char path[FN_REFLEN+16];
    size_t path_len;
    MY_STAT stat_info;
    if (!lookup_field_vals.db_value.str[0])
      DBUG_RETURN(0);
    path_len= build_table_filename(path, sizeof(path) - 1,
                                   lookup_field_vals.db_value.str, "", "", 0);
    path[path_len-1]= 0;
    if (!mysql_file_stat(key_file_misc, path, &stat_info, MYF(0)))
      DBUG_RETURN(0);
  }

  List_iterator_fast<LEX_STRING> it(db_names);
  while ((db_name=it++))
  {
    DBUG_ASSERT(db_name->length <= NAME_LEN);
    if (with_i_schema)       // information schema name is always first in list
    {
      if (store_schema_shemata(thd, table, db_name,
                               system_charset_info))
        DBUG_RETURN(1);
      with_i_schema= 0;
      continue;
    }
#ifndef NO_EMBEDDED_ACCESS_CHECKS
    if (sctx->check_access(DB_ACLS | SHOW_DB_ACL, true) ||
	acl_get(sctx->host().str, sctx->ip().str,
                sctx->priv_user().str, db_name->str, 0) ||
                !check_grant_db(thd, db_name->str))
#endif
    {
      load_db_opt_by_name(thd, db_name->str, &create);
      if (store_schema_shemata(thd, table, db_name,
                               create.default_table_charset))
        DBUG_RETURN(1);
    }
  }
  DBUG_RETURN(0);
}


static int get_schema_tables_record(THD *thd, TABLE_LIST *tables,
				    TABLE *table, bool res,
				    LEX_STRING *db_name,
				    LEX_STRING *table_name)
{
  const char *tmp_buff;
  MYSQL_TIME time;
  int info_error= 0;
  CHARSET_INFO *cs= system_charset_info;
  DBUG_ENTER("get_schema_tables_record");

  restore_record(table, s->default_values);
  table->field[0]->store(STRING_WITH_LEN("def"), cs);
  table->field[1]->store(db_name->str, db_name->length, cs);
  table->field[2]->store(table_name->str, table_name->length, cs);

  if (res)
  {
    /* There was a table open error, so set the table type and return */
    if (tables->is_view())
      table->field[3]->store(STRING_WITH_LEN("VIEW"), cs);
    else if (tables->schema_table)
      table->field[3]->store(STRING_WITH_LEN("SYSTEM VIEW"), cs);
    else
      table->field[3]->store(STRING_WITH_LEN("BASE TABLE"), cs);

    goto err;
  }

  if (tables->is_view())
  {
    table->field[3]->store(STRING_WITH_LEN("VIEW"), cs);
    table->field[20]->store(STRING_WITH_LEN("VIEW"), cs);
  }
  else
  {
    char option_buff[350],*ptr;
    TABLE *show_table= tables->table;
    TABLE_SHARE *share= show_table->s;
    handler *file= show_table->file;
    handlerton *tmp_db_type= share->db_type();
    bool is_partitioned= FALSE;

    if (share->tmp_table == SYSTEM_TMP_TABLE)
      table->field[3]->store(STRING_WITH_LEN("SYSTEM VIEW"), cs);
    else if (share->tmp_table)
      table->field[3]->store(STRING_WITH_LEN("LOCAL TEMPORARY"), cs);
    else
      table->field[3]->store(STRING_WITH_LEN("BASE TABLE"), cs);

    for (int i= 4; i < 20; i++)
    {
      if (i == 7 || (i > 12 && i < 17) || i == 18)
        continue;
      table->field[i]->set_notnull();
    }

    /* Collect table info from the table share */

    if (share->partition_info_str_len)
    {
      tmp_db_type= share->default_part_db_type;
      is_partitioned= TRUE;
    }

    tmp_buff= (char *) ha_resolve_storage_engine_name(tmp_db_type);
    table->field[4]->store(tmp_buff, strlen(tmp_buff), cs);
    table->field[5]->store((longlong) share->frm_version, TRUE);

    ptr=option_buff;

    if (share->min_rows)
    {
      ptr=my_stpcpy(ptr," min_rows=");
      ptr=longlong10_to_str(share->min_rows,ptr,10);
    }

    if (share->max_rows)
    {
      ptr=my_stpcpy(ptr," max_rows=");
      ptr=longlong10_to_str(share->max_rows,ptr,10);
    }

    if (share->avg_row_length)
    {
      ptr=my_stpcpy(ptr," avg_row_length=");
      ptr=longlong10_to_str(share->avg_row_length,ptr,10);
    }

    if (share->db_create_options & HA_OPTION_PACK_KEYS)
      ptr=my_stpcpy(ptr," pack_keys=1");

    if (share->db_create_options & HA_OPTION_NO_PACK_KEYS)
      ptr=my_stpcpy(ptr," pack_keys=0");

    if (share->db_create_options & HA_OPTION_STATS_PERSISTENT)
      ptr=my_stpcpy(ptr," stats_persistent=1");

    if (share->db_create_options & HA_OPTION_NO_STATS_PERSISTENT)
      ptr=my_stpcpy(ptr," stats_persistent=0");

    if (share->stats_auto_recalc == HA_STATS_AUTO_RECALC_ON)
      ptr=my_stpcpy(ptr," stats_auto_recalc=1");
    else if (share->stats_auto_recalc == HA_STATS_AUTO_RECALC_OFF)
      ptr=my_stpcpy(ptr," stats_auto_recalc=0");

    if (share->stats_sample_pages != 0)
    {
      ptr= my_stpcpy(ptr, " stats_sample_pages=");
      ptr= longlong10_to_str(share->stats_sample_pages, ptr, 10);
    }

    /* We use CHECKSUM, instead of TABLE_CHECKSUM, for backward compability */
    if (share->db_create_options & HA_OPTION_CHECKSUM)
      ptr=my_stpcpy(ptr," checksum=1");

    if (share->db_create_options & HA_OPTION_DELAY_KEY_WRITE)
      ptr=my_stpcpy(ptr," delay_key_write=1");

    if (share->row_type != ROW_TYPE_DEFAULT)
      ptr=strxmov(ptr, " row_format=", 
                  ha_row_type[(uint) share->row_type],
                  NullS);

    if (share->key_block_size)
    {
      ptr= my_stpcpy(ptr, " KEY_BLOCK_SIZE=");
      ptr= longlong10_to_str(share->key_block_size, ptr, 10);
    }

    if (share->compress.length > 0)
    {
      /* In the .frm file this option has a max length of 2K. Currently,
      InnoDB uses only the first 5 bytes and the only supported values
      are (ZLIB | LZ4 | NONE). */
      ptr= my_stpcpy(ptr, " COMPRESS=\"");
      ptr= strxnmov(ptr, 7, share->compress.str, NullS);
      ptr= my_stpcpy(ptr, "\"");
    }

    if (is_partitioned)
      ptr= my_stpcpy(ptr, " partitioned");

    table->field[19]->store(option_buff+1,
                            (ptr == option_buff ? 0 : 
                             (uint) (ptr-option_buff)-1), cs);

    tmp_buff= (share->table_charset ?
               share->table_charset->name : "default");

    table->field[17]->store(tmp_buff, strlen(tmp_buff), cs);

    if (share->comment.str)
      table->field[20]->store(share->comment.str, share->comment.length, cs);

    /* Collect table info from the storage engine  */

    if(file)
    {
      /* If info() fails, then there's nothing else to do */
      if ((info_error= file->info(HA_STATUS_VARIABLE |
                                  HA_STATUS_TIME |
                                  HA_STATUS_VARIABLE_EXTRA |
                                  HA_STATUS_AUTO)) != 0)
        goto err;

      enum row_type row_type = file->get_row_type();
      switch (row_type) {
      case ROW_TYPE_NOT_USED:
      case ROW_TYPE_DEFAULT:
        tmp_buff= ((share->db_options_in_use &
                    HA_OPTION_COMPRESS_RECORD) ? "Compressed" :
                   (share->db_options_in_use & HA_OPTION_PACK_RECORD) ?
                   "Dynamic" : "Fixed");
        break;
      case ROW_TYPE_FIXED:
        tmp_buff= "Fixed";
        break;
      case ROW_TYPE_DYNAMIC:
        tmp_buff= "Dynamic";
        break;
      case ROW_TYPE_COMPRESSED:
        tmp_buff= "Compressed";
        break;
      case ROW_TYPE_REDUNDANT:
        tmp_buff= "Redundant";
        break;
      case ROW_TYPE_COMPACT:
        tmp_buff= "Compact";
        break;
      case ROW_TYPE_PAGE:
        tmp_buff= "Paged";
        break;
      }

      table->field[6]->store(tmp_buff, strlen(tmp_buff), cs);

      if (!tables->schema_table)
      {
        table->field[7]->store((longlong) file->stats.records, TRUE);
        table->field[7]->set_notnull();
      }
      table->field[8]->store((longlong) file->stats.mean_rec_length, TRUE);
      table->field[9]->store((longlong) file->stats.data_file_length, TRUE);
      if (file->stats.max_data_file_length)
      {
        table->field[10]->store((longlong) file->stats.max_data_file_length,
                                TRUE);
      }
      table->field[11]->store((longlong) file->stats.index_file_length, TRUE);
      table->field[12]->store((longlong) file->stats.delete_length, TRUE);
      if (show_table->found_next_number_field)
      {
        table->field[13]->store((longlong) file->stats.auto_increment_value,
                                TRUE);
        table->field[13]->set_notnull();
      }
      if (file->stats.create_time)
      {
        thd->variables.time_zone->gmt_sec_to_TIME(&time,
                                                  (my_time_t) file->stats.create_time);
        table->field[14]->store_time(&time);
        table->field[14]->set_notnull();
      }
      if (file->stats.update_time)
      {
        thd->variables.time_zone->gmt_sec_to_TIME(&time,
                                                  (my_time_t) file->stats.update_time);
        table->field[15]->store_time(&time);
        table->field[15]->set_notnull();
      }
      if (file->stats.check_time)
      {
        thd->variables.time_zone->gmt_sec_to_TIME(&time,
                                                  (my_time_t) file->stats.check_time);
        table->field[16]->store_time(&time);
        table->field[16]->set_notnull();
      }
      if (file->ha_table_flags() & (ulong) HA_HAS_CHECKSUM)
      {
        table->field[18]->store((longlong) file->checksum(), TRUE);
        table->field[18]->set_notnull();
      }
    }
  }

err:
  if (res || info_error)
  {
    /*
      If an error was encountered, push a warning, set the TABLE COMMENT
      column with the error text, and clear the error so that the operation
      can continue.
    */
    const char *error= thd->is_error() ? thd->get_stmt_da()->message_text() : "";
    table->field[20]->store(error, strlen(error), cs);

    if (thd->is_error())
    {
      push_warning(thd, Sql_condition::SL_WARNING,
                   thd->get_stmt_da()->mysql_errno(),
                   thd->get_stmt_da()->message_text());
      thd->clear_error();
    }
  }

  DBUG_RETURN(schema_table_store_record(thd, table));
}


/**
  @brief    Store field characteristics into appropriate I_S table columns
            starting from DATA_TYPE column till DTD_IDENTIFIER column.

  @param[in]      thd               Thread context.
  @param[in]      table             I_S table
  @param[in]      field             processed field
  @param[in]      cs                I_S table charset
  @param[in]      offset            offset from beginning of table
                                    to DATE_TYPE column in I_S table
  @return         void
*/

static void store_column_type(THD *thd, TABLE *table, Field *field,
                              CHARSET_INFO *cs, uint offset)
{
  bool is_blob;
  int decimals, field_length;
  const char *tmp_buff;
  char column_type_buff[MAX_FIELD_WIDTH];
  String column_type(column_type_buff, sizeof(column_type_buff), cs);
  enum_field_types field_type= field->real_type();
  uint32 orig_column_type_length;

  field->sql_type(column_type);
  orig_column_type_length= column_type.length();

  /*
    If the session variable 'show_old_temporals' is enabled and the field
    is a temporal type of old format, add a comment to the COLUMN_TYPE
    indicate the same.
  */
  if (thd->variables.show_old_temporals &&
      (field_type == MYSQL_TYPE_TIME || field_type == MYSQL_TYPE_DATETIME ||
       field_type == MYSQL_TYPE_TIMESTAMP))
    column_type.append(" /* 5.5 binary format */");

  /* DTD_IDENTIFIER column */
  table->field[offset + 8]->store(column_type.ptr(), column_type.length(), cs);
  column_type.length(orig_column_type_length);
  table->field[offset + 8]->set_notnull();
  /*
    DATA_TYPE column:
    MySQL column type has the following format:
    base_type [(dimension)] [unsigned] [zerofill].
    For DATA_TYPE column we extract only base type.
  */
  tmp_buff= strchr(column_type.ptr(), '(');
  if (!tmp_buff)
    /*
      if there is no dimention part then check the presence of
      [unsigned] [zerofill] attributes and cut them of if exist.
    */
    tmp_buff= strchr(column_type.ptr(), ' ');
  table->field[offset]->store(column_type.ptr(),
                              (tmp_buff ? tmp_buff - column_type.ptr() :
                               column_type.length()), cs);

  is_blob= (field->type() == MYSQL_TYPE_BLOB);
  if (field->has_charset() || is_blob ||
      field->real_type() == MYSQL_TYPE_VARCHAR ||  // For varbinary type
      field->real_type() == MYSQL_TYPE_STRING)     // For binary type
  {
    uint32 octet_max_length= field->max_display_length();
    if (is_blob && octet_max_length != 4294967295U)
      octet_max_length /= field->charset()->mbmaxlen;
    longlong char_max_len= is_blob ? 
      (longlong) octet_max_length / field->charset()->mbminlen :
      (longlong) octet_max_length / field->charset()->mbmaxlen;
    /* CHARACTER_MAXIMUM_LENGTH column*/
    table->field[offset + 1]->store(char_max_len, TRUE);
    table->field[offset + 1]->set_notnull();
    /* CHARACTER_OCTET_LENGTH column */
    table->field[offset + 2]->store((longlong) octet_max_length, TRUE);
    table->field[offset + 2]->set_notnull();
  }

  /*
    Calculate field_length and decimals.
    They are set to -1 if they should not be set (we should return NULL)
  */

  decimals= field->decimals();
  switch (field->type()) {
  case MYSQL_TYPE_NEWDECIMAL:
    field_length= ((Field_new_decimal*) field)->precision;
    break;
  case MYSQL_TYPE_DECIMAL:
    field_length= field->field_length - (decimals  ? 2 : 1);
    break;
  case MYSQL_TYPE_TINY:
  case MYSQL_TYPE_SHORT:
  case MYSQL_TYPE_LONG:
  case MYSQL_TYPE_INT24:
    field_length= field->max_display_length() - 1;
    break;
  case MYSQL_TYPE_LONGLONG:
    field_length= field->max_display_length() - 
      ((field->flags & UNSIGNED_FLAG) ? 0 : 1);
    break;
  case MYSQL_TYPE_BIT:
    field_length= field->max_display_length();
    decimals= -1;                             // return NULL
    break;
  case MYSQL_TYPE_FLOAT:  
  case MYSQL_TYPE_DOUBLE:
    field_length= field->field_length;
    if (decimals == NOT_FIXED_DEC)
      decimals= -1;                           // return NULL
    break;
  case MYSQL_TYPE_DATETIME:
  case MYSQL_TYPE_TIMESTAMP:
  case MYSQL_TYPE_TIME:
    /* DATETIME_PRECISION column */
    table->field[offset + 5]->store(field->decimals(), TRUE);
    table->field[offset + 5]->set_notnull();
    field_length= decimals= -1;
    break;
  default:
    field_length= decimals= -1;
    break;
  }

  /* NUMERIC_PRECISION column */
  if (field_length >= 0)
  {
    table->field[offset + 3]->store((longlong) field_length, TRUE);
    table->field[offset + 3]->set_notnull();
  }
  /* NUMERIC_SCALE column */
  if (decimals >= 0)
  {
    table->field[offset + 4]->store((longlong) decimals, TRUE);
    table->field[offset + 4]->set_notnull();
  }
  if (field->has_charset())
  {
    /* CHARACTER_SET_NAME column*/
    tmp_buff= field->charset()->csname;
    table->field[offset + 6]->store(tmp_buff, strlen(tmp_buff), cs);
    table->field[offset + 6]->set_notnull();
    /* COLLATION_NAME column */
    tmp_buff= field->charset()->name;
    table->field[offset + 7]->store(tmp_buff, strlen(tmp_buff), cs);
    table->field[offset + 7]->set_notnull();
  }
}


static int get_schema_column_record(THD *thd, TABLE_LIST *tables,
				    TABLE *table, bool res,
				    LEX_STRING *db_name,
				    LEX_STRING *table_name)
{
  LEX *lex= thd->lex;
  const char *wild= lex->wild ? lex->wild->ptr() : NullS;
  CHARSET_INFO *cs= system_charset_info;
  TABLE *show_table;
  Field **ptr, *field;
  int count;
  DBUG_ENTER("get_schema_column_record");

  if (res)
  {
    if (lex->sql_command != SQLCOM_SHOW_FIELDS)
    {
      /*
        I.e. we are in SELECT FROM INFORMATION_SCHEMA.COLUMS
        rather than in SHOW COLUMNS
      */
      if (thd->is_error())
        push_warning(thd, Sql_condition::SL_WARNING,
                     thd->get_stmt_da()->mysql_errno(),
                     thd->get_stmt_da()->message_text());
      thd->clear_error();
      res= 0;
    }
    DBUG_RETURN(res);
  }

  show_table= tables->table;
  count= 0;
  ptr= show_table->field;
  show_table->use_all_columns();               // Required for default
  restore_record(show_table, s->default_values);

  for (; (field= *ptr) ; ptr++)
  {
    uchar *pos;
    char tmp[MAX_FIELD_WIDTH];
    String type(tmp,sizeof(tmp), system_charset_info);

    DEBUG_SYNC(thd, "get_schema_column");

    if (wild && wild[0] &&
        wild_case_compare(system_charset_info, field->field_name,wild))
      continue;

    count++;
    /* Get default row, with all NULL fields set to NULL */
    restore_record(table, s->default_values);

#ifndef NO_EMBEDDED_ACCESS_CHECKS
    uint col_access;
    check_access(thd,SELECT_ACL, db_name->str,
                 &tables->grant.privilege, 0, 0, MY_TEST(tables->schema_table));
    col_access= get_column_grant(thd, &tables->grant,
                                 db_name->str, table_name->str,
                                 field->field_name) & COL_ACLS;
    if (!tables->schema_table && !col_access)
      continue;
    char *end= tmp;
    for (uint bitnr=0; col_access ; col_access>>=1,bitnr++)
    {
      if (col_access & 1)
      {
        *end++=',';
        end=my_stpcpy(end,grant_types.type_names[bitnr]);
      }
    }
    table->field[IS_COLUMNS_PRIVILEGES]->store(tmp+1,
                                               end == tmp ? 0 : 
                                               (uint) (end-tmp-1), cs);

#endif
    table->field[IS_COLUMNS_TABLE_CATALOG]->store(STRING_WITH_LEN("def"), cs);
    table->field[IS_COLUMNS_TABLE_SCHEMA]->store(db_name->str,
                                                 db_name->length, cs);
    table->field[IS_COLUMNS_TABLE_NAME]->store(table_name->str,
                                               table_name->length, cs);
    table->field[IS_COLUMNS_COLUMN_NAME]->store(field->field_name,
                                                strlen(field->field_name), cs);
    table->field[IS_COLUMNS_ORDINAL_POSITION]->store((longlong) count, TRUE);
    field->sql_type(type);
    table->field[IS_COLUMNS_COLUMN_TYPE]->store(type.ptr(), type.length(), cs);

    if (print_default_clause(thd, field, &type, false))
    {
      table->field[IS_COLUMNS_COLUMN_DEFAULT]->store(type.ptr(), type.length(),
                                                    cs);
      table->field[IS_COLUMNS_COLUMN_DEFAULT]->set_notnull();
    }
    pos=(uchar*) ((field->flags & NOT_NULL_FLAG) ?  "NO" : "YES");
    table->field[IS_COLUMNS_IS_NULLABLE]->store((const char*) pos,
                           strlen((const char*) pos), cs);
    store_column_type(thd, table, field, cs, IS_COLUMNS_DATA_TYPE);
    pos=(uchar*) ((field->flags & PRI_KEY_FLAG) ? "PRI" :
                 (field->flags & UNIQUE_KEY_FLAG) ? "UNI" :
                 (field->flags & MULTIPLE_KEY_FLAG) ? "MUL":"");
    table->field[IS_COLUMNS_COLUMN_KEY]->store((const char*) pos,
                            strlen((const char*) pos), cs);

    if (field->unireg_check == Field::NEXT_NUMBER)
      table->field[IS_COLUMNS_EXTRA]->store(STRING_WITH_LEN("auto_increment"),
                                            cs);
    if (print_on_update_clause(field, &type, true))
      table->field[IS_COLUMNS_EXTRA]->store(type.ptr(), type.length(), cs);
    if (field->gcol_info)
    {
      if (field->stored_in_db)
        table->field[IS_COLUMNS_EXTRA]->
          store(STRING_WITH_LEN("STORED GENERATED"), cs);
      else
        table->field[IS_COLUMNS_EXTRA]->
          store(STRING_WITH_LEN("VIRTUAL GENERATED"), cs);
      table->field[IS_COLUMNS_GENERATION_EXPRESSION]->
        store(field->gcol_info->expr_str.str,field->gcol_info->expr_str.length,
              cs);
    }
    else
      table->field[IS_COLUMNS_GENERATION_EXPRESSION]->set_null();
    table->field[IS_COLUMNS_COLUMN_COMMENT]->store(field->comment.str,
                                                   field->comment.length, cs);
    if (schema_table_store_record(thd, table))
      DBUG_RETURN(1);
  }
  DBUG_RETURN(0);
}


static int fill_schema_charsets(THD *thd, TABLE_LIST *tables, Item *cond)
{
  CHARSET_INFO **cs;
  const char *wild= thd->lex->wild ? thd->lex->wild->ptr() : NullS;
  TABLE *table= tables->table;
  CHARSET_INFO *scs= system_charset_info;

  for (cs= all_charsets ;
       cs < all_charsets + array_elements(all_charsets) ;
       cs++)
  {
    CHARSET_INFO *tmp_cs= cs[0];
    if (tmp_cs && (tmp_cs->state & MY_CS_PRIMARY) && 
        (tmp_cs->state & MY_CS_AVAILABLE) &&
        !(tmp_cs->state & MY_CS_HIDDEN) &&
        !(wild && wild[0] &&
	  wild_case_compare(scs, tmp_cs->csname,wild)))
    {
      const char *comment;
      restore_record(table, s->default_values);
      table->field[0]->store(tmp_cs->csname, strlen(tmp_cs->csname), scs);
      table->field[1]->store(tmp_cs->name, strlen(tmp_cs->name), scs);
      comment= tmp_cs->comment ? tmp_cs->comment : "";
      table->field[2]->store(comment, strlen(comment), scs);
      table->field[3]->store((longlong) tmp_cs->mbmaxlen, TRUE);
      if (schema_table_store_record(thd, table))
        return 1;
    }
  }
  return 0;
}


static my_bool iter_schema_engines(THD *thd, plugin_ref plugin,
                                   void *ptable)
{
  TABLE *table= (TABLE *) ptable;
  handlerton *hton= plugin_data<handlerton*>(plugin);
  const char *wild= thd->lex->wild ? thd->lex->wild->ptr() : NullS;
  CHARSET_INFO *scs= system_charset_info;
  handlerton *default_type= ha_default_handlerton(thd);
  DBUG_ENTER("iter_schema_engines");


  /* Disabled plugins */
  if (plugin_state(plugin) != PLUGIN_IS_READY)
  {

    struct st_mysql_plugin *plug= plugin_decl(plugin);
    if (!(wild && wild[0] &&
          wild_case_compare(scs, plug->name,wild)))
    {
      restore_record(table, s->default_values);
      table->field[0]->store(plug->name, strlen(plug->name), scs);
      table->field[1]->store(C_STRING_WITH_LEN("NO"), scs);
      table->field[2]->store(plug->descr, strlen(plug->descr), scs);
      if (schema_table_store_record(thd, table))
        DBUG_RETURN(1);
    }
    DBUG_RETURN(0);
  }

  if (!(hton->flags & HTON_HIDDEN))
  {
    LEX_STRING *name= plugin_name(plugin);
    if (!(wild && wild[0] &&
          wild_case_compare(scs, name->str,wild)))
    {
      LEX_STRING yesno[2]= {{ C_STRING_WITH_LEN("NO") },
                            { C_STRING_WITH_LEN("YES") }};
      LEX_STRING *tmp;
      const char *option_name= show_comp_option_name[(int) hton->state];
      restore_record(table, s->default_values);

      table->field[0]->store(name->str, name->length, scs);
      if (hton->state == SHOW_OPTION_YES && default_type == hton)
        option_name= "DEFAULT";
      table->field[1]->store(option_name, strlen(option_name), scs);
      table->field[2]->store(plugin_decl(plugin)->descr,
                             strlen(plugin_decl(plugin)->descr), scs);
      tmp= &yesno[MY_TEST(hton->commit)];
      table->field[3]->store(tmp->str, tmp->length, scs);
      table->field[3]->set_notnull();
      tmp= &yesno[MY_TEST(hton->prepare)];
      table->field[4]->store(tmp->str, tmp->length, scs);
      table->field[4]->set_notnull();
      tmp= &yesno[MY_TEST(hton->savepoint_set)];
      table->field[5]->store(tmp->str, tmp->length, scs);
      table->field[5]->set_notnull();

      if (schema_table_store_record(thd, table))
        DBUG_RETURN(1);
    }
  }
  DBUG_RETURN(0);
}

static int fill_schema_engines(THD *thd, TABLE_LIST *tables, Item *cond)
{
  DBUG_ENTER("fill_schema_engines");
  if (plugin_foreach_with_mask(thd, iter_schema_engines,
                               MYSQL_STORAGE_ENGINE_PLUGIN,
                               ~PLUGIN_IS_FREED, tables->table))
    DBUG_RETURN(1);
  DBUG_RETURN(0);
}


static int fill_schema_collation(THD *thd, TABLE_LIST *tables, Item *cond)
{
  CHARSET_INFO **cs;
  const char *wild= thd->lex->wild ? thd->lex->wild->ptr() : NullS;
  TABLE *table= tables->table;
  CHARSET_INFO *scs= system_charset_info;
  for (cs= all_charsets ;
       cs < all_charsets + array_elements(all_charsets)  ;
       cs++ )
  {
    CHARSET_INFO **cl;
    CHARSET_INFO *tmp_cs= cs[0];
    if (!tmp_cs || !(tmp_cs->state & MY_CS_AVAILABLE) ||
         (tmp_cs->state & MY_CS_HIDDEN) ||
        !(tmp_cs->state & MY_CS_PRIMARY))
      continue;
    for (cl= all_charsets;
         cl < all_charsets + array_elements(all_charsets)  ;
         cl ++)
    {
      CHARSET_INFO *tmp_cl= cl[0];
      if (!tmp_cl || !(tmp_cl->state & MY_CS_AVAILABLE) || 
          !my_charset_same(tmp_cs, tmp_cl))
	continue;
      if (!(wild && wild[0] &&
	  wild_case_compare(scs, tmp_cl->name,wild)))
      {
	const char *tmp_buff;
	restore_record(table, s->default_values);
	table->field[0]->store(tmp_cl->name, strlen(tmp_cl->name), scs);
        table->field[1]->store(tmp_cl->csname , strlen(tmp_cl->csname), scs);
        table->field[2]->store((longlong) tmp_cl->number, TRUE);
        tmp_buff= (tmp_cl->state & MY_CS_PRIMARY) ? "Yes" : "";
	table->field[3]->store(tmp_buff, strlen(tmp_buff), scs);
        tmp_buff= (tmp_cl->state & MY_CS_COMPILED)? "Yes" : "";
	table->field[4]->store(tmp_buff, strlen(tmp_buff), scs);
        table->field[5]->store((longlong) tmp_cl->strxfrm_multiply, TRUE);
        if (schema_table_store_record(thd, table))
          return 1;
      }
    }
  }
  return 0;
}


static int fill_schema_coll_charset_app(THD *thd, TABLE_LIST *tables,
                                        Item *cond)
{
  CHARSET_INFO **cs;
  TABLE *table= tables->table;
  CHARSET_INFO *scs= system_charset_info;
  for (cs= all_charsets ;
       cs < all_charsets + array_elements(all_charsets) ;
       cs++ )
  {
    CHARSET_INFO **cl;
    CHARSET_INFO *tmp_cs= cs[0];
    if (!tmp_cs || !(tmp_cs->state & MY_CS_AVAILABLE) || 
        !(tmp_cs->state & MY_CS_PRIMARY))
      continue;
    for (cl= all_charsets;
         cl < all_charsets + array_elements(all_charsets) ;
         cl ++)
    {
      CHARSET_INFO *tmp_cl= cl[0];
      if (!tmp_cl || !(tmp_cl->state & MY_CS_AVAILABLE) ||
          (tmp_cl->state & MY_CS_HIDDEN) ||
          !my_charset_same(tmp_cs,tmp_cl))
	continue;
      restore_record(table, s->default_values);
      table->field[0]->store(tmp_cl->name, strlen(tmp_cl->name), scs);
      table->field[1]->store(tmp_cl->csname , strlen(tmp_cl->csname), scs);
      if (schema_table_store_record(thd, table))
        return 1;
    }
  }
  return 0;
}


static inline void copy_field_as_string(Field *to_field, Field *from_field)
{
  char buff[MAX_FIELD_WIDTH];
  String tmp_str(buff, sizeof(buff), system_charset_info);
  from_field->val_str(&tmp_str);
  to_field->store(tmp_str.ptr(), tmp_str.length(), system_charset_info);
}


/**
  @brief Store record into I_S.PARAMETERS table

  @param[in]      thd                   thread handler
  @param[in]      table                 I_S table
  @param[in]      proc_table            'mysql.proc' table
  @param[in]      wild                  wild string, not used for now,
                                        will be useful
                                        if we add 'SHOW PARAMETERs'
  @param[in]      full_access           if 1 user has privileges on the routine
  @param[in]      sp_user               user in 'user\@host' format

  @return         Operation status
    @retval       0                     ok
    @retval       1                     error
*/

static bool store_schema_params(THD *thd, TABLE *table, TABLE *proc_table,
                                const char *wild, bool full_access,
                                const char *sp_user)
{
  TABLE_SHARE share;
  TABLE tbl;
  CHARSET_INFO *cs= system_charset_info;
  char params_buff[MAX_FIELD_WIDTH], returns_buff[MAX_FIELD_WIDTH],
    sp_db_buff[NAME_LEN], sp_name_buff[NAME_LEN], path[FN_REFLEN],
    definer_buff[USERNAME_LENGTH + HOSTNAME_LENGTH + 1];
  String params(params_buff, sizeof(params_buff), cs);
  String returns(returns_buff, sizeof(returns_buff), cs);
  String sp_db(sp_db_buff, sizeof(sp_db_buff), cs);
  String sp_name(sp_name_buff, sizeof(sp_name_buff), cs);
  String definer(definer_buff, sizeof(definer_buff), cs);
  sp_head *sp;
  enum_sp_type routine_type;
  bool free_sp_head;
  DBUG_ENTER("store_schema_params");

  memset(&tbl, 0, sizeof(TABLE));
  (void) build_table_filename(path, sizeof(path), "", "", "", 0);
  init_tmp_table_share(thd, &share, "", 0, "", path);

  get_field(thd->mem_root, proc_table->field[MYSQL_PROC_FIELD_DB], &sp_db);
  get_field(thd->mem_root, proc_table->field[MYSQL_PROC_FIELD_NAME], &sp_name);
  get_field(thd->mem_root,proc_table->field[MYSQL_PROC_FIELD_DEFINER],&definer);
  routine_type= (enum_sp_type) proc_table->field[MYSQL_PROC_MYSQL_TYPE]->val_int();

  if (!full_access)
    full_access= !strcmp(sp_user, definer.ptr());
  if (!full_access &&
      check_some_routine_access(thd, sp_db.ptr(),sp_name.ptr(),
                                routine_type == SP_TYPE_PROCEDURE))
    DBUG_RETURN(0);

  params.length(0);
  get_field(thd->mem_root, proc_table->field[MYSQL_PROC_FIELD_PARAM_LIST],
            &params);
  returns.length(0);
  if (routine_type == SP_TYPE_FUNCTION)
    get_field(thd->mem_root, proc_table->field[MYSQL_PROC_FIELD_RETURNS],
              &returns);

  sp= sp_load_for_information_schema(thd, proc_table, &sp_db, &sp_name,
                                     (sql_mode_t) proc_table->
                                     field[MYSQL_PROC_FIELD_SQL_MODE]->val_int(),
                                     routine_type,
                                     returns.c_ptr_safe(),
                                     params.c_ptr_safe(),
                                     &free_sp_head);

  if (sp)
  {
    Field *field;
    Create_field *field_def;
    String tmp_string;
    if (routine_type == SP_TYPE_FUNCTION)
    {
      restore_record(table, s->default_values);
      table->field[IS_PARAMETERS_SPECIFIC_CATALOG]->store(STRING_WITH_LEN
                                                          ("def"), cs);
      table->field[IS_PARAMETERS_SPECIFIC_SCHEMA]->store(sp_db.ptr(),
                                                         sp_db.length(), cs);
      table->field[IS_PARAMETERS_SPECIFIC_NAME]->store(sp_name.ptr(),
                                                       sp_name.length(), cs);
      table->field[IS_PARAMETERS_ORDINAL_POSITION]->store((longlong) 0, TRUE);
      get_field(thd->mem_root, proc_table->field[MYSQL_PROC_MYSQL_TYPE],
                &tmp_string);
      table->field[IS_PARAMETERS_ROUTINE_TYPE]->store(tmp_string.ptr(),
                                                      tmp_string.length(), cs);
      field_def= &sp->m_return_field_def;
      field= make_field(&share, (uchar*) 0, field_def->length,
                        (uchar*) "", 0, field_def->pack_flag,
                        field_def->sql_type, field_def->charset,
                        field_def->geom_type, Field::NONE,
                        field_def->interval, "");

      field->table= &tbl;
      field->gcol_info= field_def->gcol_info;
      field->stored_in_db= field_def->stored_in_db;
      tbl.in_use= thd;
      store_column_type(thd, table, field, cs, IS_PARAMETERS_DATA_TYPE);
      if (schema_table_store_record(thd, table))
      {
        free_table_share(&share);
        if (free_sp_head)
          delete sp;
        DBUG_RETURN(1);
      }
    }

    sp_pcontext *sp_root_parsing_ctx= sp->get_root_parsing_context();

    for (uint i= 0; i < sp_root_parsing_ctx->context_var_count(); i++)
    {
      const char *tmp_buff;
      sp_variable *spvar= sp_root_parsing_ctx->find_variable(i);
      field_def= &spvar->field_def;
      switch (spvar->mode) {
      case sp_variable::MODE_IN:
        tmp_buff= "IN";
        break;
      case sp_variable::MODE_OUT:
        tmp_buff= "OUT";
        break;
      case sp_variable::MODE_INOUT:
        tmp_buff= "INOUT";
        break;
      default:
        tmp_buff= "";
        break;
      }  

      restore_record(table, s->default_values);
      table->field[IS_PARAMETERS_SPECIFIC_CATALOG]->store(STRING_WITH_LEN
                                                          ("def"), cs);
      table->field[IS_PARAMETERS_SPECIFIC_SCHEMA]->store(sp_db.ptr(),
                                                         sp_db.length(), cs);
      table->field[IS_PARAMETERS_SPECIFIC_NAME]->store(sp_name.ptr(),
                                                       sp_name.length(), cs);
      table->field[IS_PARAMETERS_ORDINAL_POSITION]->store((longlong) i + 1,
                                                          TRUE);
      table->field[IS_PARAMETERS_PARAMETER_MODE]->store(tmp_buff,
                                                        strlen(tmp_buff), cs);
      table->field[IS_PARAMETERS_PARAMETER_MODE]->set_notnull();
      table->field[IS_PARAMETERS_PARAMETER_NAME]->store(spvar->name.str,
                                                        spvar->name.length, cs);
      table->field[IS_PARAMETERS_PARAMETER_NAME]->set_notnull();
      get_field(thd->mem_root, proc_table->field[MYSQL_PROC_MYSQL_TYPE],
                &tmp_string);
      table->field[IS_PARAMETERS_ROUTINE_TYPE]->store(tmp_string.ptr(),
                                                      tmp_string.length(), cs);

      field= make_field(&share, (uchar*) 0, field_def->length,
                        (uchar*) "", 0, field_def->pack_flag,
                        field_def->sql_type, field_def->charset,
                        field_def->geom_type, Field::NONE,
                        field_def->interval, spvar->name.str);

      field->table= &tbl;
      field->gcol_info= field_def->gcol_info;
      field->stored_in_db= field_def->stored_in_db;
      tbl.in_use= thd;
      store_column_type(thd, table, field, cs, IS_PARAMETERS_DATA_TYPE);
      if (schema_table_store_record(thd, table))
      {
        free_table_share(&share);
        if (free_sp_head)
          delete sp;
        DBUG_RETURN(1);
      }
    }
    if (free_sp_head)
      delete sp;
  }
  free_table_share(&share);
  DBUG_RETURN(0);
}


static bool store_schema_proc(THD *thd, TABLE *table, TABLE *proc_table,
                              const char *wild, bool full_access,
                              const char *sp_user)
{
  MYSQL_TIME time;
  LEX *lex= thd->lex;
  CHARSET_INFO *cs= system_charset_info;
  char sp_db_buff[NAME_LEN + 1], sp_name_buff[NAME_LEN + 1],
    definer_buff[USERNAME_LENGTH + HOSTNAME_LENGTH + 2],
    returns_buff[MAX_FIELD_WIDTH];

  String sp_db(sp_db_buff, sizeof(sp_db_buff), cs);
  String sp_name(sp_name_buff, sizeof(sp_name_buff), cs);
  String definer(definer_buff, sizeof(definer_buff), cs);
  String returns(returns_buff, sizeof(returns_buff), cs);

  proc_table->field[MYSQL_PROC_FIELD_DB]->val_str(&sp_db);
  proc_table->field[MYSQL_PROC_FIELD_NAME]->val_str(&sp_name);
  proc_table->field[MYSQL_PROC_FIELD_DEFINER]->val_str(&definer);

  enum_sp_type sp_type=
    (enum_sp_type) proc_table->field[MYSQL_PROC_MYSQL_TYPE]->val_int();

  if (!full_access)
    full_access= !strcmp(sp_user, definer.c_ptr_safe());
  if (!full_access &&
      check_some_routine_access(thd, sp_db.c_ptr_safe(), sp_name.c_ptr_safe(),
                                sp_type == SP_TYPE_PROCEDURE))
    return 0;

  if ((lex->sql_command == SQLCOM_SHOW_STATUS_PROC &&
      sp_type == SP_TYPE_PROCEDURE) ||
      (lex->sql_command == SQLCOM_SHOW_STATUS_FUNC &&
      sp_type == SP_TYPE_FUNCTION) ||
      (sql_command_flags[lex->sql_command] & CF_STATUS_COMMAND) == 0)
  {
    restore_record(table, s->default_values);
    if (!wild || !wild[0] || !wild_case_compare(system_charset_info,
                                                sp_name.c_ptr_safe(), wild))
    {
      int enum_idx= (int) proc_table->field[MYSQL_PROC_FIELD_ACCESS]->val_int();
      table->field[IS_ROUTINES_ROUTINE_NAME]->store(sp_name.ptr(),
                                                    sp_name.length(), cs);

      copy_field_as_string(table->field[IS_ROUTINES_SPECIFIC_NAME],
                           proc_table->field[MYSQL_PROC_FIELD_SPECIFIC_NAME]);
      table->field[IS_ROUTINES_ROUTINE_CATALOG]->store(STRING_WITH_LEN("def"),
                                                       cs);
      table->field[IS_ROUTINES_ROUTINE_SCHEMA]->store(sp_db.ptr(), sp_db.length(), cs);
      copy_field_as_string(table->field[IS_ROUTINES_ROUTINE_TYPE],
                           proc_table->field[MYSQL_PROC_MYSQL_TYPE]);

      if (sp_type == SP_TYPE_FUNCTION)
      {
        sp_head *sp;
        bool free_sp_head;
        proc_table->field[MYSQL_PROC_FIELD_RETURNS]->val_str(&returns);
        sp= sp_load_for_information_schema(thd, proc_table, &sp_db, &sp_name,
                                           (sql_mode_t) proc_table->
                                           field[MYSQL_PROC_FIELD_SQL_MODE]->
                                           val_int(),
                                           SP_TYPE_FUNCTION,
                                           returns.c_ptr_safe(),
                                           "", &free_sp_head);

        if (sp)
        {
          char path[FN_REFLEN];
          TABLE_SHARE share;
          TABLE tbl;
          Field *field;
          Create_field *field_def= &sp->m_return_field_def;

          memset(&tbl, 0, sizeof(TABLE));
          (void) build_table_filename(path, sizeof(path), "", "", "", 0);
          init_tmp_table_share(thd, &share, "", 0, "", path);
          field= make_field(&share, (uchar*) 0, field_def->length,
                            (uchar*) "", 0, field_def->pack_flag,
                            field_def->sql_type, field_def->charset,
                            field_def->geom_type, Field::NONE,
                            field_def->interval, "");

          field->table= &tbl;
          field->gcol_info= field_def->gcol_info;
          field->stored_in_db= field_def->stored_in_db;
          tbl.in_use= thd;
          store_column_type(thd, table, field, cs, IS_ROUTINES_DATA_TYPE);
          free_table_share(&share);
          if (free_sp_head)
            delete sp;
        }
      }

      if (full_access)
      {
        copy_field_as_string(table->field[IS_ROUTINES_ROUTINE_DEFINITION],
                             proc_table->field[MYSQL_PROC_FIELD_BODY_UTF8]);
        table->field[IS_ROUTINES_ROUTINE_DEFINITION]->set_notnull();
      }
      table->field[IS_ROUTINES_ROUTINE_BODY]->store(STRING_WITH_LEN("SQL"), cs);
      table->field[IS_ROUTINES_PARAMETER_STYLE]->store(STRING_WITH_LEN("SQL"),
                                                       cs);
      copy_field_as_string(table->field[IS_ROUTINES_IS_DETERMINISTIC],
                           proc_table->field[MYSQL_PROC_FIELD_DETERMINISTIC]);
      table->field[IS_ROUTINES_SQL_DATA_ACCESS]->
                   store(sp_data_access_name[enum_idx].str, 
                         sp_data_access_name[enum_idx].length , cs);
      copy_field_as_string(table->field[IS_ROUTINES_SECURITY_TYPE],
                           proc_table->field[MYSQL_PROC_FIELD_SECURITY_TYPE]);

      memset(&time, 0, sizeof(time));
      proc_table->field[MYSQL_PROC_FIELD_CREATED]->get_time(&time);
      table->field[IS_ROUTINES_CREATED]->store_time(&time);
      memset(&time, 0, sizeof(time));
      proc_table->field[MYSQL_PROC_FIELD_MODIFIED]->get_time(&time);
      table->field[IS_ROUTINES_LAST_ALTERED]->store_time(&time);
      copy_field_as_string(table->field[IS_ROUTINES_SQL_MODE],
                           proc_table->field[MYSQL_PROC_FIELD_SQL_MODE]);
      copy_field_as_string(table->field[IS_ROUTINES_ROUTINE_COMMENT],
                           proc_table->field[MYSQL_PROC_FIELD_COMMENT]);

      table->field[IS_ROUTINES_DEFINER]->store(definer.ptr(),
                                               definer.length(), cs);
      copy_field_as_string(table->field[IS_ROUTINES_CHARACTER_SET_CLIENT],
                           proc_table->
                           field[MYSQL_PROC_FIELD_CHARACTER_SET_CLIENT]);
      copy_field_as_string(table->field[IS_ROUTINES_COLLATION_CONNECTION],
                           proc_table->
                           field[MYSQL_PROC_FIELD_COLLATION_CONNECTION]);
      copy_field_as_string(table->field[IS_ROUTINES_DATABASE_COLLATION],
			   proc_table->field[MYSQL_PROC_FIELD_DB_COLLATION]);

      return schema_table_store_record(thd, table);
    }
  }
  return 0;
}


static int fill_schema_proc(THD *thd, TABLE_LIST *tables, Item *cond)
{
  TABLE *proc_table;
  TABLE_LIST proc_tables;
  const char *wild= thd->lex->wild ? thd->lex->wild->ptr() : NullS;
  int error, res= 0;
  TABLE *table= tables->table;
  bool full_access;
  char definer[USER_HOST_BUFF_SIZE];
  Open_tables_backup open_tables_state_backup;
  enum enum_schema_tables schema_table_idx=
    get_schema_table_idx(tables->schema_table);
  DBUG_ENTER("fill_schema_proc");

  strxmov(definer, thd->security_context()->priv_user().str, "@",
          thd->security_context()->priv_host().str, NullS);
  /* We use this TABLE_LIST instance only for checking of privileges. */
  memset(&proc_tables, 0, sizeof(proc_tables));
  proc_tables.db= (char*) "mysql";
  proc_tables.db_length= 5;
  proc_tables.table_name= proc_tables.alias= (char*) "proc";
  proc_tables.table_name_length= 4;
  proc_tables.lock_type= TL_READ;
  full_access= !check_table_access(thd, SELECT_ACL, &proc_tables, FALSE,
                                   1, TRUE);
  if (!(proc_table= open_proc_table_for_read(thd, &open_tables_state_backup)))
  {
    DBUG_RETURN(1);
  }
  if ((error= proc_table->file->ha_index_init(0, 1)))
  {
    proc_table->file->print_error(error, MYF(0));
    res= 1;
    goto err;
  }
  if ((error= proc_table->file->ha_index_first(proc_table->record[0])))
  {
    res= (error == HA_ERR_END_OF_FILE) ? 0 : 1;
    if (res)
      proc_table->file->print_error(error, MYF(0));
    goto err;
  }

  if (schema_table_idx == SCH_PROCEDURES ?
      store_schema_proc(thd, table, proc_table, wild, full_access, definer) :
      store_schema_params(thd, table, proc_table, wild, full_access, definer))
  {
    res= 1;
    goto err;
  }
  while (!proc_table->file->ha_index_next(proc_table->record[0]))
  {
    if (schema_table_idx == SCH_PROCEDURES ?
        store_schema_proc(thd, table, proc_table, wild, full_access, definer): 
        store_schema_params(thd, table, proc_table, wild, full_access, definer))
    {
      res= 1;
      goto err;
    }
  }

err:
  if (proc_table->file->inited)
    (void) proc_table->file->ha_index_end();
  close_nontrans_system_tables(thd, &open_tables_state_backup);
  DBUG_RETURN(res);
}


static int get_schema_stat_record(THD *thd, TABLE_LIST *tables,
				  TABLE *table, bool res,
				  LEX_STRING *db_name,
				  LEX_STRING *table_name)
{
  CHARSET_INFO *cs= system_charset_info;
  DBUG_ENTER("get_schema_stat_record");
  if (res)
  {
    if (thd->lex->sql_command != SQLCOM_SHOW_KEYS)
    {
      /*
        I.e. we are in SELECT FROM INFORMATION_SCHEMA.STATISTICS
        rather than in SHOW KEYS
      */
      if (thd->is_error())
        push_warning(thd, Sql_condition::SL_WARNING,
                     thd->get_stmt_da()->mysql_errno(),
                     thd->get_stmt_da()->message_text());
      thd->clear_error();
      res= 0;
    }
    DBUG_RETURN(res);
  }
  else if (!tables->is_view())
  {
    TABLE *show_table= tables->table;
    KEY *key_info=show_table->s->key_info;
    if (show_table->file)
      show_table->file->info(HA_STATUS_VARIABLE |
                             HA_STATUS_NO_LOCK |
                             HA_STATUS_TIME);
    for (uint i=0 ; i < show_table->s->keys ; i++,key_info++)
    {
      KEY_PART_INFO *key_part= key_info->key_part;
      const char *str;
      for (uint j=0 ; j < key_info->user_defined_key_parts ; j++,key_part++)
      {
        restore_record(table, s->default_values);
        table->field[0]->store(STRING_WITH_LEN("def"), cs);
        table->field[1]->store(db_name->str, db_name->length, cs);
        table->field[2]->store(table_name->str, table_name->length, cs);
        table->field[3]->store((longlong) ((key_info->flags &
                                            HA_NOSAME) ? 0 : 1), TRUE);
        table->field[4]->store(db_name->str, db_name->length, cs);
        table->field[5]->store(key_info->name, strlen(key_info->name), cs);
        table->field[6]->store((longlong) (j+1), TRUE);
        str=(key_part->field ? key_part->field->field_name :
             "?unknown field?");
        table->field[7]->store(str, strlen(str), cs);
        if (show_table->file)
        {
          if (show_table->file->index_flags(i, j, 0) & HA_READ_ORDER)
          {
            table->field[8]->store(((key_part->key_part_flag &
                                     HA_REVERSE_SORT) ?
                                    "D" : "A"), 1, cs);
            table->field[8]->set_notnull();
          }
          KEY *key=show_table->key_info+i;
          if (key->has_records_per_key(j))
          {
            double records= (show_table->file->stats.records /
                             key->records_per_key(j));
            table->field[9]->store(static_cast<longlong>(round(records)), TRUE);
            table->field[9]->set_notnull();
          }
          str= show_table->file->index_type(i);
          table->field[13]->store(str, strlen(str), cs);
        }
        if (!(key_info->flags & HA_FULLTEXT) &&
            (key_part->field &&
             key_part->length !=
             show_table->s->field[key_part->fieldnr-1]->key_length()))
        {
          table->field[10]->store((longlong) key_part->length /
                                  key_part->field->charset()->mbmaxlen, TRUE);
          table->field[10]->set_notnull();
        }
        uint flags= key_part->field ? key_part->field->flags : 0;
        const char *pos=(char*) ((flags & NOT_NULL_FLAG) ? "" : "YES");
        table->field[12]->store(pos, strlen(pos), cs);
        if (!show_table->s->keys_in_use.is_set(i))
          table->field[14]->store(STRING_WITH_LEN("disabled"), cs);
        else
          table->field[14]->store("", 0, cs);
        table->field[14]->set_notnull();
        DBUG_ASSERT(MY_TEST(key_info->flags & HA_USES_COMMENT) ==
                   (key_info->comment.length > 0));
        if (key_info->flags & HA_USES_COMMENT)
          table->field[15]->store(key_info->comment.str, 
                                  key_info->comment.length, cs);
        if (schema_table_store_record(thd, table))
          DBUG_RETURN(1);
      }
    }
  }
  DBUG_RETURN(res);
}


static int get_schema_views_record(THD *thd, TABLE_LIST *tables,
				   TABLE *table, bool res,
				   LEX_STRING *db_name,
				   LEX_STRING *table_name)
{
  CHARSET_INFO *cs= system_charset_info;
  char definer[USER_HOST_BUFF_SIZE];
  size_t definer_len;
  bool updatable_view;
  DBUG_ENTER("get_schema_views_record");

  if (tables->is_view())
  {
    Security_context *sctx= thd->security_context();
    if (!tables->allowed_show)
    {
      if (!my_strcasecmp(system_charset_info, tables->definer.user.str,
                         sctx->priv_user().str) &&
          !my_strcasecmp(system_charset_info, tables->definer.host.str,
                         sctx->priv_host().str))
        tables->allowed_show= TRUE;
#ifndef NO_EMBEDDED_ACCESS_CHECKS
      else
      {
        if ((thd->col_access & (SHOW_VIEW_ACL|SELECT_ACL)) ==
            (SHOW_VIEW_ACL|SELECT_ACL))
          tables->allowed_show= TRUE;
        else
        {
          TABLE_LIST table_list;
          uint view_access;
          memset(&table_list, 0, sizeof(table_list));
          table_list.db= tables->db;
          table_list.table_name= tables->table_name;
          table_list.grant.privilege= thd->col_access;
          view_access= get_table_grant(thd, &table_list);
	  if ((view_access & (SHOW_VIEW_ACL|SELECT_ACL)) ==
	      (SHOW_VIEW_ACL|SELECT_ACL))
	    tables->allowed_show= TRUE;
        }
      }
#endif
    }
    restore_record(table, s->default_values);
    table->field[0]->store(STRING_WITH_LEN("def"), cs);
    table->field[1]->store(db_name->str, db_name->length, cs);
    table->field[2]->store(table_name->str, table_name->length, cs);

    if (tables->allowed_show)
    {
      table->field[3]->store(tables->view_body_utf8.str,
                             tables->view_body_utf8.length,
                             cs);
    }

    if (tables->with_check != VIEW_CHECK_NONE)
    {
      if (tables->with_check == VIEW_CHECK_LOCAL)
        table->field[4]->store(STRING_WITH_LEN("LOCAL"), cs);
      else
        table->field[4]->store(STRING_WITH_LEN("CASCADED"), cs);
    }
    else
      table->field[4]->store(STRING_WITH_LEN("NONE"), cs);

    /*
      Only try to fill in the information about view updatability
      if it is requested as part of the top-level query (i.e.
      it's select * from i_s.views, as opposed to, say, select
      security_type from i_s.views).  Do not try to access the
      underlying tables if there was an error when opening the
      view: all underlying tables are released back to the table
      definition cache on error inside open_tables_for_query().
      If a field is not assigned explicitly, it defaults to NULL.
    */
    if (res == FALSE &&
        table->pos_in_table_list->table_open_method & OPEN_FULL_TABLE)
    {
      updatable_view= 0;
      if (tables->algorithm != VIEW_ALGORITHM_TEMPTABLE)
      {
        /*
          We should use tables->view_query()->select_lex->item_list here
          and can not use Field_iterator_view because the view
          always uses temporary algorithm during opening for I_S
          and TABLE_LIST fields 'field_translation'
          & 'field_translation_end' are uninitialized is this
          case.
        */
        List<Item> *fields= &tables->view_query()->select_lex->item_list;
        List_iterator<Item> it(*fields);
        Item *item;
        /*
          check that at least one column in view is updatable
        */
        while ((item= it++))
        {
          Item_field *item_field= item->field_for_view_update();
          if (item_field && !item_field->table_ref->schema_table)
          {
            updatable_view= 1;
            break;
          }
        }
        if (updatable_view && !tables->view_query()->unit->is_mergeable())
          updatable_view= 0;
      }
      if (updatable_view)
        table->field[5]->store(STRING_WITH_LEN("YES"), cs);
      else
        table->field[5]->store(STRING_WITH_LEN("NO"), cs);
    }

    definer_len= (strxmov(definer, tables->definer.user.str, "@",
                          tables->definer.host.str, NullS) - definer);
    table->field[6]->store(definer, definer_len, cs);
    if (tables->view_suid)
      table->field[7]->store(STRING_WITH_LEN("DEFINER"), cs);
    else
      table->field[7]->store(STRING_WITH_LEN("INVOKER"), cs);

    table->field[8]->store(tables->view_creation_ctx->get_client_cs()->csname,
                           strlen(tables->view_creation_ctx->
                                  get_client_cs()->csname), cs);

    table->field[9]->store(tables->view_creation_ctx->
                           get_connection_cl()->name,
                           strlen(tables->view_creation_ctx->
                                  get_connection_cl()->name), cs);


    if (schema_table_store_record(thd, table))
      DBUG_RETURN(1);
    if (res && thd->is_error())
      push_warning(thd, Sql_condition::SL_WARNING,
                   thd->get_stmt_da()->mysql_errno(),
                   thd->get_stmt_da()->message_text());
  }
  if (res)
    thd->clear_error();
  DBUG_RETURN(0);
}


static bool store_constraints(THD *thd, TABLE *table, LEX_STRING *db_name,
                              LEX_STRING *table_name, const char *key_name,
                              size_t key_len, const char *con_type,
                              size_t con_len)
{
  CHARSET_INFO *cs= system_charset_info;
  restore_record(table, s->default_values);
  table->field[0]->store(STRING_WITH_LEN("def"), cs);
  table->field[1]->store(db_name->str, db_name->length, cs);
  table->field[2]->store(key_name, key_len, cs);
  table->field[3]->store(db_name->str, db_name->length, cs);
  table->field[4]->store(table_name->str, table_name->length, cs);
  table->field[5]->store(con_type, con_len, cs);
  return schema_table_store_record(thd, table);
}


static int get_schema_constraints_record(THD *thd, TABLE_LIST *tables,
					 TABLE *table, bool res,
					 LEX_STRING *db_name,
					 LEX_STRING *table_name)
{
  DBUG_ENTER("get_schema_constraints_record");
  if (res)
  {
    if (thd->is_error())
      push_warning(thd, Sql_condition::SL_WARNING,
                   thd->get_stmt_da()->mysql_errno(),
                   thd->get_stmt_da()->message_text());
    thd->clear_error();
    DBUG_RETURN(0);
  }
  else if (!tables->is_view())
  {
    List<FOREIGN_KEY_INFO> f_key_list;
    TABLE *show_table= tables->table;
    KEY *key_info=show_table->key_info;
    uint primary_key= show_table->s->primary_key;
    for (uint i=0 ; i < show_table->s->keys ; i++, key_info++)
    {
      if (i != primary_key && !(key_info->flags & HA_NOSAME))
        continue;

      if (i == primary_key && !strcmp(key_info->name, primary_key_name))
      {
        if (store_constraints(thd, table, db_name, table_name, key_info->name,
                              strlen(key_info->name),
                              STRING_WITH_LEN("PRIMARY KEY")))
          DBUG_RETURN(1);
      }
      else if (key_info->flags & HA_NOSAME)
      {
        if (store_constraints(thd, table, db_name, table_name, key_info->name,
                              strlen(key_info->name),
                              STRING_WITH_LEN("UNIQUE")))
          DBUG_RETURN(1);
      }
    }

    show_table->file->get_foreign_key_list(thd, &f_key_list);
    FOREIGN_KEY_INFO *f_key_info;
    List_iterator_fast<FOREIGN_KEY_INFO> it(f_key_list);
    while ((f_key_info=it++))
    {
      if (store_constraints(thd, table, db_name, table_name, 
                            f_key_info->foreign_id->str,
                            strlen(f_key_info->foreign_id->str),
                            "FOREIGN KEY", 11))
        DBUG_RETURN(1);
    }
  }
  DBUG_RETURN(res);
}


static bool store_trigger(THD *thd, TABLE *table, Trigger *trigger)
{
  CHARSET_INFO *cs= system_charset_info;

  restore_record(table, s->default_values);
  table->field[0]->store(STRING_WITH_LEN("def"), cs);
  table->field[1]->store(trigger->get_db_name().str,
                         trigger->get_db_name().length, cs);
  table->field[2]->store(trigger->get_trigger_name().str,
                         trigger->get_trigger_name().length, cs);

  {
    const LEX_STRING &s= trg_event_type_names[trigger->get_event()];
    table->field[3]->store(s.str, s.length, cs);
  }

  table->field[4]->store(STRING_WITH_LEN("def"), cs);
  table->field[5]->store(trigger->get_db_name().str,
                         trigger->get_db_name().length, cs);
  table->field[6]->store(trigger->get_subject_table_name().str,
                         trigger->get_subject_table_name().length, cs);

  table->field[7]->set_notnull();
  table->field[7]->store(trigger->get_action_order(), true);

  {
    const LEX_STRING &s= trigger->get_sp()->m_body_utf8;
    table->field[9]->store(s.str, s.length, cs);
  }

  table->field[10]->store(STRING_WITH_LEN("ROW"), cs);

  {
    const LEX_STRING &s= trg_action_time_type_names[trigger->get_action_time()];
    table->field[11]->store(s.str, s.length, cs);
  }

  table->field[14]->store(STRING_WITH_LEN("OLD"), cs);
  table->field[15]->store(STRING_WITH_LEN("NEW"), cs);

  if (!trigger->is_created_timestamp_null())
  {
    timeval epoche_timestamp= trigger->get_created_timestamp();

    table->field[16]->set_notnull();
    table->field[16]->store_timestamp(&epoche_timestamp);
  }

  {
    LEX_STRING s;
    sql_mode_string_representation(thd, trigger->get_sql_mode(), &s);
    table->field[17]->store(s.str, s.length, cs);
  }

  table->field[18]->store(trigger->get_definer().str,
                          trigger->get_definer().length, cs);
  table->field[19]->store(trigger->get_client_cs_name().str,
                          trigger->get_client_cs_name().length, cs);
  table->field[20]->store(trigger->get_connection_cl_name().str,
                          trigger->get_connection_cl_name().length, cs);
  table->field[21]->store(trigger->get_db_cl_name().str,
                          trigger->get_db_cl_name().length, cs);

  return schema_table_store_record(thd, table);
}


static int get_schema_triggers_record(THD *thd, TABLE_LIST *tables,
				      TABLE *table, bool res,
				      LEX_STRING *db_name,
				      LEX_STRING *table_name)
{
  DBUG_ENTER("get_schema_triggers_record");
  /*
    res can be non zero value when processed table is a view or
    error happened during opening of processed table.
  */
  if (res)
  {
    if (thd->is_error())
      push_warning(thd, Sql_condition::SL_WARNING,
                   thd->get_stmt_da()->mysql_errno(),
                   thd->get_stmt_da()->message_text());
    thd->clear_error();
    DBUG_RETURN(0);
  }

  if (tables->is_view() || !tables->table->triggers)
    DBUG_RETURN(0);

  if (check_table_access(thd, TRIGGER_ACL, tables, false, 1, true))
    DBUG_RETURN(0);

  Table_trigger_dispatcher *triggers= tables->table->triggers;

  for (int event= 0; event < (int) TRG_EVENT_MAX; ++event)
  {
    for (int timing= 0; timing < (int) TRG_ACTION_MAX; ++timing)
    {
      Trigger_chain *trigger_chain= triggers->get_triggers(event, timing);

      if (!trigger_chain)
        continue;

      List_iterator<Trigger> it(trigger_chain->get_trigger_list());
      Trigger *trigger;

      while ((trigger= it++))
      {
        if (trigger->has_parse_error())
          continue;

        if (store_trigger(thd, table, trigger))
          DBUG_RETURN(1);
      }
    }
  }

  DBUG_RETURN(0);
}


static void store_key_column_usage(TABLE *table, LEX_STRING *db_name,
                                   LEX_STRING *table_name, const char *key_name,
                                   size_t key_len, const char *con_type,
                                   size_t con_len, longlong idx)
{
  CHARSET_INFO *cs= system_charset_info;
  table->field[0]->store(STRING_WITH_LEN("def"), cs);
  table->field[1]->store(db_name->str, db_name->length, cs);
  table->field[2]->store(key_name, key_len, cs);
  table->field[3]->store(STRING_WITH_LEN("def"), cs);
  table->field[4]->store(db_name->str, db_name->length, cs);
  table->field[5]->store(table_name->str, table_name->length, cs);
  table->field[6]->store(con_type, con_len, cs);
  table->field[7]->store(idx, TRUE);
}


static int get_schema_key_column_usage_record(THD *thd,
					      TABLE_LIST *tables,
					      TABLE *table, bool res,
					      LEX_STRING *db_name,
					      LEX_STRING *table_name)
{
  DBUG_ENTER("get_schema_key_column_usage_record");
  if (res)
  {
    if (thd->is_error())
      push_warning(thd, Sql_condition::SL_WARNING,
                   thd->get_stmt_da()->mysql_errno(),
                   thd->get_stmt_da()->message_text());
    thd->clear_error();
    DBUG_RETURN(0);
  }
  else if (!tables->is_view())
  {
    List<FOREIGN_KEY_INFO> f_key_list;
    TABLE *show_table= tables->table;
    KEY *key_info=show_table->key_info;
    uint primary_key= show_table->s->primary_key;
    for (uint i=0 ; i < show_table->s->keys ; i++, key_info++)
    {
      if (i != primary_key && !(key_info->flags & HA_NOSAME))
        continue;
      uint f_idx= 0;
      KEY_PART_INFO *key_part= key_info->key_part;
      for (uint j=0 ; j < key_info->user_defined_key_parts ; j++,key_part++)
      {
        if (key_part->field)
        {
          f_idx++;
          restore_record(table, s->default_values);
          store_key_column_usage(table, db_name, table_name,
                                 key_info->name,
                                 strlen(key_info->name), 
                                 key_part->field->field_name, 
                                 strlen(key_part->field->field_name),
                                 (longlong) f_idx);
          if (schema_table_store_record(thd, table))
            DBUG_RETURN(1);
        }
      }
    }

    show_table->file->get_foreign_key_list(thd, &f_key_list);
    FOREIGN_KEY_INFO *f_key_info;
    List_iterator_fast<FOREIGN_KEY_INFO> fkey_it(f_key_list);
    while ((f_key_info= fkey_it++))
    {
      LEX_STRING *f_info;
      LEX_STRING *r_info;
      List_iterator_fast<LEX_STRING> it(f_key_info->foreign_fields),
        it1(f_key_info->referenced_fields);
      uint f_idx= 0;
      while ((f_info= it++))
      {
        r_info= it1++;
        f_idx++;
        restore_record(table, s->default_values);
        store_key_column_usage(table, db_name, table_name,
                               f_key_info->foreign_id->str,
                               f_key_info->foreign_id->length,
                               f_info->str, f_info->length,
                               (longlong) f_idx);
        table->field[8]->store((longlong) f_idx, TRUE);
        table->field[8]->set_notnull();
        table->field[9]->store(f_key_info->referenced_db->str,
                               f_key_info->referenced_db->length,
                               system_charset_info);
        table->field[9]->set_notnull();
        table->field[10]->store(f_key_info->referenced_table->str,
                                f_key_info->referenced_table->length, 
                                system_charset_info);
        table->field[10]->set_notnull();
        table->field[11]->store(r_info->str, r_info->length,
                                system_charset_info);
        table->field[11]->set_notnull();
        if (schema_table_store_record(thd, table))
          DBUG_RETURN(1);
      }
    }
  }
  DBUG_RETURN(res);
}


static void collect_partition_expr(THD *thd, List<char> &field_list,
                                   String *str)
{
  List_iterator<char> part_it(field_list);
  ulong no_fields= field_list.elements;
  const char *field_str;
  str->length(0);
  while ((field_str= part_it++))
  {
    append_identifier(thd, str, field_str, strlen(field_str));
    if (--no_fields != 0)
      str->append(",");
  }
  return;
}


/*
  Convert a string in a given character set to a string which can be
  used for FRM file storage in which case use_hex is TRUE and we store
  the character constants as hex strings in the character set encoding
  their field have. In the case of SHOW CREATE TABLE and the
  PARTITIONS information schema table we instead provide utf8 strings
  to the user and convert to the utf8 character set.

  SYNOPSIS
    get_cs_converted_part_value_from_string()
    item                           Item from which constant comes
    input_str                      String as provided by val_str after
                                   conversion to character set
    output_str                     Out value: The string created
    cs                             Character set string is encoded in
                                   NULL for INT_RESULT's here
    use_hex                        TRUE => hex string created
                                   FALSE => utf8 constant string created

  RETURN VALUES
    TRUE                           Error
    FALSE                          Ok
*/

int get_cs_converted_part_value_from_string(THD *thd,
                                            Item *item,
                                            String *input_str,
                                            String *output_str,
                                            const CHARSET_INFO *cs,
                                            bool use_hex)
{
  if (item->result_type() == INT_RESULT)
  {
    longlong value= item->val_int();
    output_str->set(value, system_charset_info);
    return FALSE;
  }
  if (!input_str)
  {
    my_error(ER_PARTITION_FUNCTION_IS_NOT_ALLOWED, MYF(0));
    return TRUE;
  }
  get_cs_converted_string_value(thd,
                                input_str,
                                output_str,
                                cs,
                                use_hex);
  return FALSE;
}


static void store_schema_partitions_record(THD *thd, TABLE *schema_table,
                                           TABLE *showing_table,
                                           partition_element *part_elem,
                                           handler *file, uint part_id)
{
  TABLE* table= schema_table;
  CHARSET_INFO *cs= system_charset_info;
  ha_statistics stat_info;
  ha_checksum check_sum = 0;
  MYSQL_TIME time;
  Partition_handler *part_handler= file->get_partition_handler();


  if (!part_handler)
  {
    /* Not a partitioned table, get the stats from the full table! */
    file->info(HA_STATUS_CONST | HA_STATUS_TIME | HA_STATUS_VARIABLE |
               HA_STATUS_NO_LOCK);
    stat_info.records=              file->stats.records;
    stat_info.mean_rec_length=      file->stats.mean_rec_length;
    stat_info.data_file_length=     file->stats.data_file_length;
    stat_info.max_data_file_length= file->stats.max_data_file_length;
    stat_info.index_file_length=    file->stats.index_file_length;
    stat_info.delete_length=        file->stats.delete_length;
    stat_info.create_time=          file->stats.create_time;
    stat_info.update_time=          file->stats.update_time;
    stat_info.check_time=           file->stats.check_time;
    if (file->ha_table_flags() & (ulong) HA_HAS_CHECKSUM)
      check_sum= file->checksum();
  }
  else
    part_handler->get_dynamic_partition_info(&stat_info, &check_sum, part_id);

  table->field[0]->store(STRING_WITH_LEN("def"), cs);
  table->field[12]->store((longlong) stat_info.records, TRUE);
  table->field[13]->store((longlong) stat_info.mean_rec_length, TRUE);
  table->field[14]->store((longlong) stat_info.data_file_length, TRUE);
  if (stat_info.max_data_file_length)
  {
    table->field[15]->store((longlong) stat_info.max_data_file_length, TRUE);
    table->field[15]->set_notnull();
  }
  table->field[16]->store((longlong) stat_info.index_file_length, TRUE);
  table->field[17]->store((longlong) stat_info.delete_length, TRUE);
  if (stat_info.create_time)
  {
    thd->variables.time_zone->gmt_sec_to_TIME(&time,
                                              (my_time_t)stat_info.create_time);
    table->field[18]->store_time(&time);
    table->field[18]->set_notnull();
  }
  if (stat_info.update_time)
  {
    thd->variables.time_zone->gmt_sec_to_TIME(&time,
                                              (my_time_t)stat_info.update_time);
    table->field[19]->store_time(&time);
    table->field[19]->set_notnull();
  }
  if (stat_info.check_time)
  {
    thd->variables.time_zone->gmt_sec_to_TIME(&time,
                                              (my_time_t)stat_info.check_time);
    table->field[20]->store_time(&time);
    table->field[20]->set_notnull();
  }
  if (file->ha_table_flags() & (ulong) HA_HAS_CHECKSUM)
  {
    table->field[21]->store((longlong) check_sum, TRUE);
    table->field[21]->set_notnull();
  }
  if (part_elem)
  {
    if (part_elem->part_comment)
      table->field[22]->store(part_elem->part_comment,
                              strlen(part_elem->part_comment), cs);
    else
      table->field[22]->store(STRING_WITH_LEN(""), cs);
    if (part_elem->nodegroup_id != UNDEF_NODEGROUP)
      table->field[23]->store((longlong) part_elem->nodegroup_id, TRUE);
    else
      table->field[23]->store(STRING_WITH_LEN("default"), cs);

    table->field[24]->set_notnull();
    if (part_elem->tablespace_name)
      table->field[24]->store(part_elem->tablespace_name,
                              strlen(part_elem->tablespace_name), cs);
    else
    {
      char *ts= showing_table->s->tablespace;
      if(ts)
        table->field[24]->store(ts, strlen(ts), cs);
      else
        table->field[24]->set_null();
    }
  }
  return;
}

static int
get_partition_column_description(THD *thd,
                                 partition_info *part_info,
                                 part_elem_value *list_value,
                                 String &tmp_str)
{
  uint num_elements= part_info->part_field_list.elements;
  uint i;
  DBUG_ENTER("get_partition_column_description");

  for (i= 0; i < num_elements; i++)
  {
    part_column_list_val *col_val= &list_value->col_val_array[i];
    if (col_val->max_value)
      tmp_str.append(partition_keywords[PKW_MAXVALUE].str);
    else if (col_val->null_value)
      tmp_str.append("NULL");
    else
    {
      char buffer[MAX_KEY_LENGTH];
      String str(buffer, sizeof(buffer), &my_charset_bin);
      String val_conv;
      Item *item= col_val->item_expression;

      if (!(item= part_info->get_column_item(item,
                              part_info->part_field_array[i])))
      {
        DBUG_RETURN(1);
      }
      String *res= item->val_str(&str);
      if (get_cs_converted_part_value_from_string(thd, item, res, &val_conv,
                              part_info->part_field_array[i]->charset(),
                              FALSE))
      {
        DBUG_RETURN(1);
      }
      tmp_str.append(val_conv);
    }
    if (i != num_elements - 1)
      tmp_str.append(",");
  }
  DBUG_RETURN(0);
}

static int get_schema_partitions_record(THD *thd, TABLE_LIST *tables,
                                        TABLE *table, bool res,
                                        LEX_STRING *db_name,
                                        LEX_STRING *table_name)
{
  CHARSET_INFO *cs= system_charset_info;
  char buff[61];
  String tmp_res(buff, sizeof(buff), cs);
  String tmp_str;
  TABLE *show_table= tables->table;
  handler *file;
  partition_info *part_info;
  DBUG_ENTER("get_schema_partitions_record");

  if (res)
  {
    if (thd->is_error())
      push_warning(thd, Sql_condition::SL_WARNING,
                   thd->get_stmt_da()->mysql_errno(),
                   thd->get_stmt_da()->message_text());
    thd->clear_error();
    DBUG_RETURN(0);
  }
  file= show_table->file;
  part_info= show_table->part_info;
  if (part_info)
  {
    partition_element *part_elem;
    List_iterator<partition_element> part_it(part_info->partitions);
    uint part_pos= 0, part_id= 0;

    restore_record(table, s->default_values);
    table->field[0]->store(STRING_WITH_LEN("def"), cs);
    table->field[1]->store(db_name->str, db_name->length, cs);
    table->field[2]->store(table_name->str, table_name->length, cs);


    /* Partition method*/
    switch (part_info->part_type) {
    case RANGE_PARTITION:
    case LIST_PARTITION:
      tmp_res.length(0);
      if (part_info->part_type == RANGE_PARTITION)
        tmp_res.append(partition_keywords[PKW_RANGE].str,
                       partition_keywords[PKW_RANGE].length);
      else
        tmp_res.append(partition_keywords[PKW_LIST].str,
                       partition_keywords[PKW_LIST].length);
      if (part_info->column_list)
        tmp_res.append(partition_keywords[PKW_COLUMNS].str,
                       partition_keywords[PKW_COLUMNS].length);
      table->field[7]->store(tmp_res.ptr(), tmp_res.length(), cs);
      break;
    case HASH_PARTITION:
      tmp_res.length(0);
      if (part_info->linear_hash_ind)
        tmp_res.append(partition_keywords[PKW_LINEAR].str,
                       partition_keywords[PKW_LINEAR].length);
      if (part_info->list_of_part_fields)
        tmp_res.append(partition_keywords[PKW_KEY].str,
                       partition_keywords[PKW_KEY].length);
      else
        tmp_res.append(partition_keywords[PKW_HASH].str, 
                       partition_keywords[PKW_HASH].length);
      table->field[7]->store(tmp_res.ptr(), tmp_res.length(), cs);
      break;
    default:
      DBUG_ASSERT(0);
      my_error(ER_OUT_OF_RESOURCES, MYF(ME_FATALERROR));
      DBUG_RETURN(1);
    }
    table->field[7]->set_notnull();

    /* Partition expression */
    if (part_info->part_expr)
    {
      table->field[9]->store(part_info->part_func_string,
                             part_info->part_func_len, cs);
    }
    else if (part_info->list_of_part_fields)
    {
      collect_partition_expr(thd, part_info->part_field_list, &tmp_str);
      table->field[9]->store(tmp_str.ptr(), tmp_str.length(), cs);
    }
    table->field[9]->set_notnull();

    if (part_info->is_sub_partitioned())
    {
      /* Subpartition method */
      tmp_res.length(0);
      if (part_info->linear_hash_ind)
        tmp_res.append(partition_keywords[PKW_LINEAR].str,
                       partition_keywords[PKW_LINEAR].length);
      if (part_info->list_of_subpart_fields)
        tmp_res.append(partition_keywords[PKW_KEY].str,
                       partition_keywords[PKW_KEY].length);
      else
        tmp_res.append(partition_keywords[PKW_HASH].str, 
                       partition_keywords[PKW_HASH].length);
      table->field[8]->store(tmp_res.ptr(), tmp_res.length(), cs);
      table->field[8]->set_notnull();

      /* Subpartition expression */
      if (part_info->subpart_expr)
      {
        table->field[10]->store(part_info->subpart_func_string,
                                part_info->subpart_func_len, cs);
      }
      else if (part_info->list_of_subpart_fields)
      {
        collect_partition_expr(thd, part_info->subpart_field_list, &tmp_str);
        table->field[10]->store(tmp_str.ptr(), tmp_str.length(), cs);
      }
      table->field[10]->set_notnull();
    }

    while ((part_elem= part_it++))
    {
      table->field[3]->store(part_elem->partition_name,
                             strlen(part_elem->partition_name), cs);
      table->field[3]->set_notnull();
      /* PARTITION_ORDINAL_POSITION */
      table->field[5]->store((longlong) ++part_pos, TRUE);
      table->field[5]->set_notnull();

      /* Partition description */
      if (part_info->part_type == RANGE_PARTITION)
      {
        if (part_info->column_list)
        {
          List_iterator<part_elem_value> list_val_it(part_elem->list_val_list);
          part_elem_value *list_value= list_val_it++;
          tmp_str.length(0);
          if (get_partition_column_description(thd,
                                               part_info,
                                               list_value,
                                               tmp_str))
          {
            DBUG_RETURN(1);
          }
          table->field[11]->store(tmp_str.ptr(), tmp_str.length(), cs);
        }
        else
        {
          if (part_elem->range_value != LLONG_MAX)
            table->field[11]->store(part_elem->range_value, FALSE);
          else
            table->field[11]->store(partition_keywords[PKW_MAXVALUE].str,
                                 partition_keywords[PKW_MAXVALUE].length, cs);
        }
        table->field[11]->set_notnull();
      }
      else if (part_info->part_type == LIST_PARTITION)
      {
        List_iterator<part_elem_value> list_val_it(part_elem->list_val_list);
        part_elem_value *list_value;
        uint num_items= part_elem->list_val_list.elements;
        tmp_str.length(0);
        tmp_res.length(0);
        if (part_elem->has_null_value)
        {
          tmp_str.append("NULL");
          if (num_items > 0)
            tmp_str.append(",");
        }
        while ((list_value= list_val_it++))
        {
          if (part_info->column_list)
          {
            if (part_info->part_field_list.elements > 1U)
              tmp_str.append("(");
            if (get_partition_column_description(thd,
                                                 part_info,
                                                 list_value,
                                                 tmp_str))
            {
              DBUG_RETURN(1);
            }
            if (part_info->part_field_list.elements > 1U)
              tmp_str.append(")");
          }
          else
          {
            if (!list_value->unsigned_flag)
              tmp_res.set(list_value->value, cs);
            else
              tmp_res.set((ulonglong)list_value->value, cs);
            tmp_str.append(tmp_res);
          }
          if (--num_items != 0)
            tmp_str.append(",");
        }
        table->field[11]->store(tmp_str.ptr(), tmp_str.length(), cs);
        table->field[11]->set_notnull();
      }

      if (part_elem->subpartitions.elements)
      {
        List_iterator<partition_element> sub_it(part_elem->subpartitions);
        partition_element *subpart_elem;
        uint subpart_pos= 0;

        while ((subpart_elem= sub_it++))
        {
          table->field[4]->store(subpart_elem->partition_name,
                                 strlen(subpart_elem->partition_name), cs);
          table->field[4]->set_notnull();
          /* SUBPARTITION_ORDINAL_POSITION */
          table->field[6]->store((longlong) ++subpart_pos, TRUE);
          table->field[6]->set_notnull();
          
          store_schema_partitions_record(thd, table, show_table, subpart_elem,
                                         file, part_id);
          part_id++;
          if(schema_table_store_record(thd, table))
            DBUG_RETURN(1);
        }
      }
      else
      {
        store_schema_partitions_record(thd, table, show_table, part_elem,
                                       file, part_id);
        part_id++;
        if(schema_table_store_record(thd, table))
          DBUG_RETURN(1);
      }
    }
    DBUG_RETURN(0);
  }
  else
  {
    store_schema_partitions_record(thd, table, show_table, 0, file, 0);
    if(schema_table_store_record(thd, table))
      DBUG_RETURN(1);
  }
  DBUG_RETURN(0);
}


#ifndef EMBEDDED_LIBRARY
/*
  Loads an event from mysql.event and copies it's data to a row of
  I_S.EVENTS

  Synopsis
    copy_event_to_schema_table()
      thd         Thread
      sch_table   The schema table (information_schema.event)
      event_table The event table to use for loading (mysql.event).

  Returns
    0  OK
    1  Error
*/

int
copy_event_to_schema_table(THD *thd, TABLE *sch_table, TABLE *event_table)
{
  const char *wild= thd->lex->wild ? thd->lex->wild->ptr() : NullS;
  CHARSET_INFO *scs= system_charset_info;
  MYSQL_TIME time;
  Event_timed et;
  DBUG_ENTER("copy_event_to_schema_table");

  restore_record(sch_table, s->default_values);

  if (et.load_from_row(thd, event_table))
  {
    my_error(ER_CANNOT_LOAD_FROM_TABLE_V2, MYF(0), "mysql", "event");
    DBUG_RETURN(1);
  }

  if (!(!wild || !wild[0] || !wild_case_compare(scs, et.name.str, wild)))
    DBUG_RETURN(0);

  /*
    Skip events in schemas one does not have access to. The check is
    optimized. It's guaranteed in case of SHOW EVENTS that the user
    has access.
  */
  if (thd->lex->sql_command != SQLCOM_SHOW_EVENTS &&
      check_access(thd, EVENT_ACL, et.dbname.str, NULL, NULL, 0, 1))
    DBUG_RETURN(0);

  sch_table->field[ISE_EVENT_CATALOG]->store(STRING_WITH_LEN("def"), scs);
  sch_table->field[ISE_EVENT_SCHEMA]->
                                store(et.dbname.str, et.dbname.length,scs);
  sch_table->field[ISE_EVENT_NAME]->
                                store(et.name.str, et.name.length, scs);
  sch_table->field[ISE_DEFINER]->
                                store(et.definer.str, et.definer.length, scs);
  const String *tz_name= et.time_zone->get_name();
  sch_table->field[ISE_TIME_ZONE]->
                                store(tz_name->ptr(), tz_name->length(), scs);
  sch_table->field[ISE_EVENT_BODY]->
                                store(STRING_WITH_LEN("SQL"), scs);
  sch_table->field[ISE_EVENT_DEFINITION]->store(
    et.body_utf8.str, et.body_utf8.length, scs);

  /* SQL_MODE */
  {
    LEX_STRING sql_mode;
    sql_mode_string_representation(thd, et.sql_mode, &sql_mode);
    sch_table->field[ISE_SQL_MODE]->
                                store(sql_mode.str, sql_mode.length, scs);
  }

  int not_used=0;

  if (et.expression)
  {
    String show_str;
    /* type */
    sch_table->field[ISE_EVENT_TYPE]->store(STRING_WITH_LEN("RECURRING"), scs);

    if (Events::reconstruct_interval_expression(&show_str, et.interval,
                                                et.expression))
      DBUG_RETURN(1);

    sch_table->field[ISE_INTERVAL_VALUE]->set_notnull();
    sch_table->field[ISE_INTERVAL_VALUE]->
                                store(show_str.ptr(), show_str.length(), scs);

    LEX_STRING *ival= &interval_type_to_name[et.interval];
    sch_table->field[ISE_INTERVAL_FIELD]->set_notnull();
    sch_table->field[ISE_INTERVAL_FIELD]->store(ival->str, ival->length, scs);

    /* starts & ends . STARTS is always set - see sql_yacc.yy */
    et.time_zone->gmt_sec_to_TIME(&time, et.starts);
    sch_table->field[ISE_STARTS]->set_notnull();
    sch_table->field[ISE_STARTS]->store_time(&time);

    if (!et.ends_null)
    {
      et.time_zone->gmt_sec_to_TIME(&time, et.ends);
      sch_table->field[ISE_ENDS]->set_notnull();
      sch_table->field[ISE_ENDS]->store_time(&time);
    }
  }
  else
  {
    /* type */
    sch_table->field[ISE_EVENT_TYPE]->store(STRING_WITH_LEN("ONE TIME"), scs);

    et.time_zone->gmt_sec_to_TIME(&time, et.execute_at);
    sch_table->field[ISE_EXECUTE_AT]->set_notnull();
    sch_table->field[ISE_EXECUTE_AT]->store_time(&time);
  }

  /* status */

  switch (et.status)
  {
    case Event_parse_data::ENABLED:
      sch_table->field[ISE_STATUS]->store(STRING_WITH_LEN("ENABLED"), scs);
      break;
    case Event_parse_data::SLAVESIDE_DISABLED:
      sch_table->field[ISE_STATUS]->store(STRING_WITH_LEN("SLAVESIDE_DISABLED"),
                                          scs);
      break;
    case Event_parse_data::DISABLED:
      sch_table->field[ISE_STATUS]->store(STRING_WITH_LEN("DISABLED"), scs);
      break;
    default:
      DBUG_ASSERT(0);
  }
  sch_table->field[ISE_ORIGINATOR]->store(et.originator, TRUE);

  /* on_completion */
  if (et.on_completion == Event_parse_data::ON_COMPLETION_DROP)
    sch_table->field[ISE_ON_COMPLETION]->
                                store(STRING_WITH_LEN("NOT PRESERVE"), scs);
  else
    sch_table->field[ISE_ON_COMPLETION]->
                                store(STRING_WITH_LEN("PRESERVE"), scs);
    
  number_to_datetime(et.created, &time, 0, &not_used);
  DBUG_ASSERT(not_used==0);
  sch_table->field[ISE_CREATED]->store_time(&time);

  number_to_datetime(et.modified, &time, 0, &not_used);
  DBUG_ASSERT(not_used==0);
  sch_table->field[ISE_LAST_ALTERED]->store_time(&time);

  if (et.last_executed)
  {
    et.time_zone->gmt_sec_to_TIME(&time, et.last_executed);
    sch_table->field[ISE_LAST_EXECUTED]->set_notnull();
    sch_table->field[ISE_LAST_EXECUTED]->store_time(&time);
  }

  sch_table->field[ISE_EVENT_COMMENT]->
                      store(et.comment.str, et.comment.length, scs);

  sch_table->field[ISE_CLIENT_CS]->set_notnull();
  sch_table->field[ISE_CLIENT_CS]->store(
    et.creation_ctx->get_client_cs()->csname,
    strlen(et.creation_ctx->get_client_cs()->csname),
    scs);

  sch_table->field[ISE_CONNECTION_CL]->set_notnull();
  sch_table->field[ISE_CONNECTION_CL]->store(
    et.creation_ctx->get_connection_cl()->name,
    strlen(et.creation_ctx->get_connection_cl()->name),
    scs);

  sch_table->field[ISE_DB_CL]->set_notnull();
  sch_table->field[ISE_DB_CL]->store(
    et.creation_ctx->get_db_cl()->name,
    strlen(et.creation_ctx->get_db_cl()->name),
    scs);

  if (schema_table_store_record(thd, sch_table))
    DBUG_RETURN(1);

  DBUG_RETURN(0);
}
#endif

static int fill_open_tables(THD *thd, TABLE_LIST *tables, Item *cond)
{
  DBUG_ENTER("fill_open_tables");
  const char *wild= thd->lex->wild ? thd->lex->wild->ptr() : NullS;
  TABLE *table= tables->table;
  CHARSET_INFO *cs= system_charset_info;
  OPEN_TABLE_LIST *open_list;
  if (!(open_list=list_open_tables(thd,thd->lex->select_lex->db, wild))
            && thd->is_fatal_error)
    DBUG_RETURN(1);

  for (; open_list ; open_list=open_list->next)
  {
    restore_record(table, s->default_values);
    table->field[0]->store(open_list->db, strlen(open_list->db), cs);
    table->field[1]->store(open_list->table, strlen(open_list->table), cs);
    table->field[2]->store((longlong) open_list->in_use, TRUE);
    table->field[3]->store((longlong) open_list->locked, TRUE);
    if (schema_table_store_record(thd, table))
      DBUG_RETURN(1);
  }
  DBUG_RETURN(0);
}

#ifndef EMBEDDED_LIBRARY
/**
  Issue a deprecation warning for SELECT commands for status and system variables.
*/
static void push_select_warning(THD *thd, enum enum_var_type option_type, bool status)
{
  const char *old_name;
  const char *new_name;
  if (option_type == OPT_GLOBAL)
  {
    old_name= (status ? "INFORMATION_SCHEMA.GLOBAL_STATUS" : "INFORMATION_SCHEMA.GLOBAL_VARIABLES");
    new_name= (status ? "performance_schema.global_status" : "performance_schema.global_variables");
  }
  else
  {
    old_name= (status ? "INFORMATION_SCHEMA.SESSION_STATUS" : "INFORMATION_SCHEMA.SESSION_VARIABLES");
    new_name= (status ? "performance_schema.session_status" : "performance_schema.session_variables");
  }

  push_warning_printf(thd, Sql_condition::SL_WARNING,
                      ER_WARN_DEPRECATED_SYNTAX,
                      ER_THD(thd, ER_WARN_DEPRECATED_SYNTAX),
                      old_name, new_name);
}
#endif // EMBEDDED_LIBRARY

<<<<<<< HEAD
static int fill_variables(THD *thd, TABLE_LIST *tables, Item *cond)
=======
/**
  Issue an error for SELECT commands for status and system variables.
*/
void push_select_error(THD *thd, enum enum_var_type option_type, bool status)
{
  const char *old_name;
  const char *doc= "show_compatibility_56";
  if (option_type == OPT_GLOBAL)
  {
    old_name= (status ? "INFORMATION_SCHEMA.GLOBAL_STATUS" : "INFORMATION_SCHEMA.GLOBAL_VARIABLES");
  }
  else
  {
    old_name= (status ? "INFORMATION_SCHEMA.SESSION_STATUS" : "INFORMATION_SCHEMA.SESSION_VARIABLES");
  }

  thd->raise_error_printf(ER_FEATURE_DISABLED_SEE_DOC, old_name, doc);
}

int fill_variables(THD *thd, TABLE_LIST *tables, Item *cond)
>>>>>>> ff921f99
{
  DBUG_ENTER("fill_variables");
  Show_var_array sys_var_array(PSI_INSTRUMENT_ME);
  int res= 0;

  LEX *lex= thd->lex;
  const char *wild= lex->wild ? lex->wild->ptr() : NullS;
  enum enum_schema_tables schema_table_idx=
    get_schema_table_idx(tables->schema_table);
  enum enum_var_type option_type;
  bool upper_case_names= (schema_table_idx != SCH_VARIABLES);
  bool sorted_vars= (schema_table_idx == SCH_VARIABLES);

  if (schema_table_idx == SCH_VARIABLES)
  {
    option_type= lex->option_type;
  }
  else if (schema_table_idx == SCH_GLOBAL_VARIABLES)
  {
    option_type= OPT_GLOBAL;
  }
  else
  {
    DBUG_ASSERT(schema_table_idx == SCH_SESSION_VARIABLES);
    option_type= OPT_SESSION;
  }

#ifndef EMBEDDED_LIBRARY
  /* I_S: Raise error with SHOW_COMPATIBILITY_56=OFF */
  if (! show_compatibility_56)
  {
    push_select_error(thd, option_type, false);
    DBUG_RETURN(1);
  }
  /* I_S: Raise deprecation warning with SHOW_COMPATIBILITY_56=ON */
  if (lex->sql_command != SQLCOM_SHOW_VARIABLES)
  {
    push_select_warning(thd, option_type, false);
  }
#endif /* EMBEDDED_LIBRARY */


  /*
    Some system variables, for example sql_log_bin,
    have special behavior because of deprecation.
    - SELECT @@global.sql_log_bin
      MUST print a deprecation warning,
      because such usage needs to be abandoned.
    - SELECT * from INFORMATION_SCHEMA.GLOBAL_VARIABLES
      MUST NOT print a deprecation warning,
      since the application may not be looking for
      the 'sql_log_bin' row anyway,
      and we do not want to create spurious warning noise.
  */
  Silence_deprecation_warnings silencer;
  thd->push_internal_handler(&silencer);

  /*
    Lock LOCK_plugin_delete to avoid deletion of any plugins while creating
    SHOW_VAR array and hold it until all variables are stored in the table.
  */
  if (thd->fill_variables_recursion_level++ == 0)
  {
    mysql_mutex_lock(&LOCK_plugin_delete);
  }

  // Lock LOCK_system_variables_hash to prepare SHOW_VARs array.
  mysql_rwlock_rdlock(&LOCK_system_variables_hash);
  DEBUG_SYNC(thd, "acquired_LOCK_system_variables_hash");
  enumerate_sys_vars(thd, &sys_var_array, sorted_vars, option_type, false);
  mysql_rwlock_unlock(&LOCK_system_variables_hash);

  res= show_status_array(thd, wild, sys_var_array.begin(), option_type, NULL, "",
                         tables, upper_case_names, cond);

  if (thd->fill_variables_recursion_level-- == 1)
  {
    mysql_mutex_unlock(&LOCK_plugin_delete);
  }

  thd->pop_internal_handler();

  DBUG_RETURN(res);
}


static int fill_status(THD *thd, TABLE_LIST *tables, Item *cond)
{
  DBUG_ENTER("fill_status");
  LEX *lex= thd->lex;
  const char *wild= lex->wild ? lex->wild->ptr() : NullS;
  int res= 0;

  System_status_var *status_var_ptr;
  System_status_var current_global_status_var;
  enum enum_schema_tables schema_table_idx=
    get_schema_table_idx(tables->schema_table);
  enum enum_var_type option_type;
  bool upper_case_names= (schema_table_idx != SCH_STATUS);

  if (schema_table_idx == SCH_STATUS)
  {
    option_type= lex->option_type;
    if (option_type == OPT_GLOBAL)
      status_var_ptr= &current_global_status_var;
    else
      status_var_ptr= thd->initial_status_var;
  }
  else if (schema_table_idx == SCH_GLOBAL_STATUS)
  {
    option_type= OPT_GLOBAL;
    status_var_ptr= &current_global_status_var;
  }
  else
  { 
    DBUG_ASSERT(schema_table_idx == SCH_SESSION_STATUS);
    option_type= OPT_SESSION;
    status_var_ptr= &thd->status_var;
  }

#ifndef EMBEDDED_LIBRARY
  /* I_S: Raise error with SHOW_COMPATIBILITY_56=OFF */
  if (! show_compatibility_56)
  {
    push_select_error(thd, option_type, true);
    DBUG_RETURN(1);
  }
  /* I_S: Raise deprecation warning with SHOW_COMPATIBILITY_56=ON */
  if (lex->sql_command != SQLCOM_SHOW_STATUS)
  {
    push_select_warning(thd, option_type, true);
  }
  if (!show_compatibility_56)
    DBUG_RETURN(res);
#endif /* EMBEDDED_LIBRARY */

  /*
    Avoid recursive acquisition of LOCK_status in cases when WHERE clause
    represented by "cond" contains subquery on I_S.SESSION/GLOBAL_STATUS.
  */
  DEBUG_SYNC(thd, "before_preparing_global_status_array");

  if (thd->fill_status_recursion_level++ == 0) 
    mysql_mutex_lock(&LOCK_status);
  if (option_type == OPT_GLOBAL)
    calc_sum_of_all_status(status_var_ptr);
  // Push an empty tail element
  all_status_vars.push_back(st_mysql_show_var());
  res= show_status_array(thd, wild,
                         &all_status_vars[0],
                         option_type, status_var_ptr, "", tables,
                         upper_case_names, cond);
  all_status_vars.pop_back(); // Pop the empty element.

  if (thd->fill_status_recursion_level-- == 1) 
    mysql_mutex_unlock(&LOCK_status);

  DEBUG_SYNC(thd, "after_preparing_global_status_array");
  DBUG_RETURN(res);
}


/*
  Fill and store records into I_S.referential_constraints table

  SYNOPSIS
    get_referential_constraints_record()
    thd                 thread handle
    tables              table list struct(processed table)
    table               I_S table
    res                 1 means the error during opening of the processed table
                        0 means processed table is opened without error
    base_name           db name
    file_name           table name

  RETURN
    0	ok
    #   error
*/

static int
get_referential_constraints_record(THD *thd, TABLE_LIST *tables,
                                   TABLE *table, bool res,
                                   LEX_STRING *db_name, LEX_STRING *table_name)
{
  CHARSET_INFO *cs= system_charset_info;
  DBUG_ENTER("get_referential_constraints_record");

  if (res)
  {
    if (thd->is_error())
      push_warning(thd, Sql_condition::SL_WARNING,
                   thd->get_stmt_da()->mysql_errno(),
                   thd->get_stmt_da()->message_text());
    thd->clear_error();
    DBUG_RETURN(0);
  }
  if (!tables->is_view())
  {
    List<FOREIGN_KEY_INFO> f_key_list;
    TABLE *show_table= tables->table;

    show_table->file->get_foreign_key_list(thd, &f_key_list);
    FOREIGN_KEY_INFO *f_key_info;
    List_iterator_fast<FOREIGN_KEY_INFO> it(f_key_list);
    while ((f_key_info= it++))
    {
      restore_record(table, s->default_values);
      table->field[0]->store(STRING_WITH_LEN("def"), cs);
      table->field[1]->store(db_name->str, db_name->length, cs);
      table->field[9]->store(table_name->str, table_name->length, cs);
      table->field[2]->store(f_key_info->foreign_id->str,
                             f_key_info->foreign_id->length, cs);
      table->field[3]->store(STRING_WITH_LEN("def"), cs);
      table->field[4]->store(f_key_info->referenced_db->str, 
                             f_key_info->referenced_db->length, cs);
      table->field[10]->store(f_key_info->referenced_table->str, 
                             f_key_info->referenced_table->length, cs);
      if (f_key_info->referenced_key_name)
      {
        table->field[5]->store(f_key_info->referenced_key_name->str, 
                               f_key_info->referenced_key_name->length, cs);
        table->field[5]->set_notnull();
      }
      else
        table->field[5]->set_null();
      table->field[6]->store(STRING_WITH_LEN("NONE"), cs);
      table->field[7]->store(f_key_info->update_method->str, 
                             f_key_info->update_method->length, cs);
      table->field[8]->store(f_key_info->delete_method->str, 
                             f_key_info->delete_method->length, cs);
      if (schema_table_store_record(thd, table))
        DBUG_RETURN(1);
    }
  }
  DBUG_RETURN(0);
}

struct schema_table_ref 
{
  const char *table_name;
  ST_SCHEMA_TABLE *schema_table;
};


/*
  Find schema_tables elment by name

  SYNOPSIS
    find_schema_table_in_plugin()
    thd                 thread handler
    plugin              plugin
    table_name          table name

  RETURN
    0	table not found
    1   found the schema table
*/
static my_bool find_schema_table_in_plugin(THD *thd, plugin_ref plugin,
                                           void* p_table)
{
  schema_table_ref *p_schema_table= (schema_table_ref *)p_table;
  const char* table_name= p_schema_table->table_name;
  ST_SCHEMA_TABLE *schema_table= plugin_data<ST_SCHEMA_TABLE*>(plugin);
  DBUG_ENTER("find_schema_table_in_plugin");

  if (!my_strcasecmp(system_charset_info,
                     schema_table->table_name,
                     table_name)) {
    p_schema_table->schema_table= schema_table;
    DBUG_RETURN(1);
  }

  DBUG_RETURN(0);
}


/*
  Find schema_tables elment by name

  SYNOPSIS
    find_schema_table()
    thd                 thread handler
    table_name          table name

  RETURN
    0	table not found
    #   pointer to 'schema_tables' element
*/

ST_SCHEMA_TABLE *find_schema_table(THD *thd, const char* table_name)
{
  schema_table_ref schema_table_a;
  ST_SCHEMA_TABLE *schema_table= schema_tables;
  DBUG_ENTER("find_schema_table");

  for (; schema_table->table_name; schema_table++)
  {
    if (!my_strcasecmp(system_charset_info,
                       schema_table->table_name,
                       table_name))
      DBUG_RETURN(schema_table);
  }

  schema_table_a.table_name= table_name;
  if (plugin_foreach(thd, find_schema_table_in_plugin, 
                     MYSQL_INFORMATION_SCHEMA_PLUGIN, &schema_table_a))
    DBUG_RETURN(schema_table_a.schema_table);

  DBUG_RETURN(NULL);
}


static
ST_SCHEMA_TABLE *get_schema_table(enum enum_schema_tables schema_table_idx)
{
  return &schema_tables[schema_table_idx];
}


/**
  Create information_schema table using schema_table data.

  @note
    For MYSQL_TYPE_DECIMAL fields only, the field_length member has encoded
    into it two numbers, based on modulus of base-10 numbers.  In the ones
    position is the number of decimals.  Tens position is unused.  In the
    hundreds and thousands position is a two-digit decimal number representing
    length.  Encode this value with  (decimals*100)+length  , where
    0<decimals<10 and 0<=length<100 .

  @param thd	       	          thread handler

  @param table_list Used to pass I_S table information(fields info, tables
  parameters etc) and table name.

  @returns  Pointer to created table
  @retval  NULL           Can't create table
*/

static TABLE *create_schema_table(THD *thd, TABLE_LIST *table_list)
{
  int field_count= 0;
  Item *item;
  TABLE *table;
  List<Item> field_list;
  ST_SCHEMA_TABLE *schema_table= table_list->schema_table;
  ST_FIELD_INFO *fields_info= schema_table->fields_info;
  CHARSET_INFO *cs= system_charset_info;
  DBUG_ENTER("create_schema_table");

  for (; fields_info->field_name; fields_info++)
  {
    switch (fields_info->field_type) {
    case MYSQL_TYPE_TINY:
    case MYSQL_TYPE_LONG:
    case MYSQL_TYPE_SHORT:
    case MYSQL_TYPE_LONGLONG:
    case MYSQL_TYPE_INT24:
      if (!(item= new Item_return_int(fields_info->field_name,
                                      fields_info->field_length,
                                      fields_info->field_type,
                                      fields_info->value)))
      {
        DBUG_RETURN(0);
      }
      item->unsigned_flag= (fields_info->field_flags & MY_I_S_UNSIGNED);
      break;
    case MYSQL_TYPE_DATE:
    case MYSQL_TYPE_TIME:
    case MYSQL_TYPE_TIMESTAMP:
    case MYSQL_TYPE_DATETIME:
    {
      const Name_string field_name(fields_info->field_name,
                                   strlen(fields_info->field_name));
      if (!(item=new Item_temporal(fields_info->field_type, field_name, 0, 0)))
        DBUG_RETURN(0);

      if (fields_info->field_type == MYSQL_TYPE_TIMESTAMP ||
          fields_info->field_type == MYSQL_TYPE_DATETIME)
        item->decimals= fields_info->field_length;

      break;
    }
    case MYSQL_TYPE_FLOAT:
    case MYSQL_TYPE_DOUBLE:
    {
      const Name_string field_name(fields_info->field_name,
                                   strlen(fields_info->field_name));
      if ((item= new Item_float(field_name, 0.0, NOT_FIXED_DEC, 
                                fields_info->field_length)) == NULL)
        DBUG_RETURN(NULL);
      break;
    }
    case MYSQL_TYPE_DECIMAL:
    case MYSQL_TYPE_NEWDECIMAL:
      if (!(item= new Item_decimal((longlong) fields_info->value, false)))
      {
        DBUG_RETURN(0);
      }
      item->unsigned_flag= (fields_info->field_flags & MY_I_S_UNSIGNED);
      item->decimals= fields_info->field_length%10;
      item->max_length= (fields_info->field_length/100)%100;
      if (item->unsigned_flag == 0)
        item->max_length+= 1;
      if (item->decimals > 0)
        item->max_length+= 1;
      item->item_name.copy(fields_info->field_name);
      break;
    case MYSQL_TYPE_TINY_BLOB:
    case MYSQL_TYPE_MEDIUM_BLOB:
    case MYSQL_TYPE_LONG_BLOB:
    case MYSQL_TYPE_BLOB:
      if (!(item= new Item_blob(fields_info->field_name,
                                fields_info->field_length)))
      {
        DBUG_RETURN(0);
      }
      break;
    default:
      /* Don't let unimplemented types pass through. Could be a grave error. */
      DBUG_ASSERT(fields_info->field_type == MYSQL_TYPE_STRING);

      if (!(item= new Item_empty_string("", fields_info->field_length, cs)))
      {
        DBUG_RETURN(0);
      }
      item->item_name.copy(fields_info->field_name);
      break;
    }
    field_list.push_back(item);
    item->maybe_null= (fields_info->field_flags & MY_I_S_MAYBE_NULL);
    field_count++;
  }
  Temp_table_param *tmp_table_param = new (thd->mem_root) Temp_table_param;
  if (!tmp_table_param)
    DBUG_RETURN(0);

  tmp_table_param->table_charset= cs;
  tmp_table_param->field_count= field_count;
  tmp_table_param->schema_table= 1;
  SELECT_LEX *select_lex= thd->lex->current_select();
  if (!(table= create_tmp_table(thd, tmp_table_param,
                                field_list, (ORDER*) 0, 0, 0, 
                                select_lex->active_options() |
                                TMP_TABLE_ALL_COLUMNS,
                                HA_POS_ERROR, table_list->alias)))
    DBUG_RETURN(0);
  my_bitmap_map* bitmaps=
    (my_bitmap_map*) thd->alloc(bitmap_buffer_size(field_count));
  bitmap_init(&table->def_read_set, bitmaps, field_count,
              FALSE);
  table->read_set= &table->def_read_set;
  bitmap_clear_all(table->read_set);
  table_list->schema_table_param= tmp_table_param;
  DBUG_RETURN(table);
}


/*
  For old SHOW compatibility. It is used when
  old SHOW doesn't have generated column names
  Make list of fields for SHOW

  SYNOPSIS
    make_old_format()
    thd			thread handler
    schema_table        pointer to 'schema_tables' element

  RETURN
   1	error
   0	success
*/

static int make_old_format(THD *thd, ST_SCHEMA_TABLE *schema_table)
{
  ST_FIELD_INFO *field_info= schema_table->fields_info;
  Name_resolution_context *context= &thd->lex->select_lex->context;
  for (; field_info->field_name; field_info++)
  {
    if (field_info->old_name)
    {
      Item_field *field= new Item_field(context,
                                        NullS, NullS, field_info->field_name);
      if (field)
      {
        field->item_name.copy(field_info->old_name);
        if (add_item_to_list(thd, field))
          return 1;
      }
    }
  }
  return 0;
}


static int make_schemata_old_format(THD *thd, ST_SCHEMA_TABLE *schema_table)
{
  char tmp[128];
  LEX *lex= thd->lex;
  SELECT_LEX *sel= lex->current_select();
  Name_resolution_context *context= &sel->context;

  if (!sel->item_list.elements)
  {
    ST_FIELD_INFO *field_info= &schema_table->fields_info[1];
    String buffer(tmp,sizeof(tmp), system_charset_info);
    Item_field *field= new Item_field(context,
                                      NullS, NullS, field_info->field_name);
    if (!field || add_item_to_list(thd, field))
      return 1;
    buffer.length(0);
    buffer.append(field_info->old_name);
    if (lex->wild && lex->wild->ptr())
    {
      buffer.append(STRING_WITH_LEN(" ("));
      buffer.append(lex->wild->ptr());
      buffer.append(')');
    }
    field->item_name.copy(buffer.ptr(), buffer.length(), system_charset_info);
  }
  return 0;
}


static int make_table_names_old_format(THD *thd, ST_SCHEMA_TABLE *schema_table)
{
  char tmp[128];
  String buffer(tmp,sizeof(tmp), thd->charset());
  LEX *lex= thd->lex;
  Name_resolution_context *context= &lex->select_lex->context;

  ST_FIELD_INFO *field_info= &schema_table->fields_info[2];
  buffer.length(0);
  buffer.append(field_info->old_name);
  buffer.append(lex->select_lex->db);
  if (lex->wild && lex->wild->ptr())
  {
    buffer.append(STRING_WITH_LEN(" ("));
    buffer.append(lex->wild->ptr());
    buffer.append(')');
  }
  Item_field *field= new Item_field(context,
                                    NullS, NullS, field_info->field_name);
  if (add_item_to_list(thd, field))
    return 1;
  field->item_name.copy(buffer.ptr(), buffer.length(), system_charset_info);
  if (thd->lex->verbose)
  {
    field->item_name.copy(buffer.ptr(), buffer.length(), system_charset_info);
    field_info= &schema_table->fields_info[3];
    field= new Item_field(context, NullS, NullS, field_info->field_name);
    if (add_item_to_list(thd, field))
      return 1;
    field->item_name.copy(field_info->old_name);
  }
  return 0;
}


static int make_columns_old_format(THD *thd, ST_SCHEMA_TABLE *schema_table)
{
  int fields_arr[]= {IS_COLUMNS_COLUMN_NAME,
                     IS_COLUMNS_COLUMN_TYPE,
                     IS_COLUMNS_COLLATION_NAME,
                     IS_COLUMNS_IS_NULLABLE,
                     IS_COLUMNS_COLUMN_KEY,
                     IS_COLUMNS_COLUMN_DEFAULT,
                     IS_COLUMNS_EXTRA,
                     IS_COLUMNS_PRIVILEGES,
                     IS_COLUMNS_COLUMN_COMMENT,
                     -1};
  int *field_num= fields_arr;
  ST_FIELD_INFO *field_info;
  Name_resolution_context *context= &thd->lex->select_lex->context;

  for (; *field_num >= 0; field_num++)
  {
    field_info= &schema_table->fields_info[*field_num];
    if (!thd->lex->verbose && (*field_num == IS_COLUMNS_COLLATION_NAME ||
                               *field_num == IS_COLUMNS_PRIVILEGES     ||
                               *field_num == IS_COLUMNS_COLUMN_COMMENT))
      continue;
    Item_field *field= new Item_field(context,
                                      NullS, NullS, field_info->field_name);
    if (field)
    {
      field->item_name.copy(field_info->old_name);
      if (add_item_to_list(thd, field))
        return 1;
    }
  }
  return 0;
}


static int make_character_sets_old_format(THD *thd,
                                          ST_SCHEMA_TABLE *schema_table)
{
  int fields_arr[]= {0, 2, 1, 3, -1};
  int *field_num= fields_arr;
  ST_FIELD_INFO *field_info;
  Name_resolution_context *context= &thd->lex->select_lex->context;

  for (; *field_num >= 0; field_num++)
  {
    field_info= &schema_table->fields_info[*field_num];
    Item_field *field= new Item_field(context,
                                      NullS, NullS, field_info->field_name);
    if (field)
    {
      field->item_name.copy(field_info->old_name);
      if (add_item_to_list(thd, field))
        return 1;
    }
  }
  return 0;
}


static int make_proc_old_format(THD *thd, ST_SCHEMA_TABLE *schema_table)
{
  int fields_arr[]= {IS_ROUTINES_ROUTINE_SCHEMA,
                     IS_ROUTINES_ROUTINE_NAME,
                     IS_ROUTINES_ROUTINE_TYPE,
                     IS_ROUTINES_DEFINER,
                     IS_ROUTINES_LAST_ALTERED,
                     IS_ROUTINES_CREATED,
                     IS_ROUTINES_SECURITY_TYPE,
                     IS_ROUTINES_ROUTINE_COMMENT,
                     IS_ROUTINES_CHARACTER_SET_CLIENT,
                     IS_ROUTINES_COLLATION_CONNECTION,
                     IS_ROUTINES_DATABASE_COLLATION,
                     -1};
  int *field_num= fields_arr;
  ST_FIELD_INFO *field_info;
  Name_resolution_context *context= &thd->lex->select_lex->context;

  for (; *field_num >= 0; field_num++)
  {
    field_info= &schema_table->fields_info[*field_num];
    Item_field *field= new Item_field(context,
                                      NullS, NullS, field_info->field_name);
    if (field)
    {
      field->item_name.copy(field_info->old_name);
      if (add_item_to_list(thd, field))
        return 1;
    }
  }
  return 0;
}


/*
  Create information_schema table

  SYNOPSIS
  mysql_schema_table()
    thd                thread handler
    lex                pointer to LEX
    table_list         pointer to table_list

  RETURN
    0	success
    1   error
*/

int mysql_schema_table(THD *thd, LEX *lex, TABLE_LIST *table_list)
{
  TABLE *table;
  DBUG_ENTER("mysql_schema_table");
  if (!(table= table_list->schema_table->create_table(thd, table_list)))
    DBUG_RETURN(1);
  table->s->tmp_table= SYSTEM_TMP_TABLE;
  table->grant.privilege= table_list->grant.privilege= SELECT_ACL;
  /*
    This test is necessary to make
    case insensitive file systems +
    upper case table names(information schema tables) +
    views
    working correctly
  */
  if (table_list->schema_table_name)
    table->alias_name_used= my_strcasecmp(table_alias_charset,
                                          table_list->schema_table_name,
                                          table_list->alias);
  table_list->table_name= table->s->table_name.str;
  table_list->table_name_length= table->s->table_name.length;
  table_list->table= table;
  table->pos_in_table_list= table_list;
  table->next= thd->derived_tables;
  thd->derived_tables= table;
  if (table_list->select_lex->first_execution)
    table_list->select_lex->add_base_options(OPTION_SCHEMA_TABLE);
  lex->safe_to_cache_query= 0;

  if (table_list->schema_table_reformed) // show command
  {
    SELECT_LEX *sel= lex->current_select();
    Item *item;
    Field_translator *transl, *org_transl;

    ulonglong want_privilege_saved= thd->want_privilege;
    thd->want_privilege= SELECT_ACL;
    enum enum_mark_columns save_mark_used_columns= thd->mark_used_columns;
    thd->mark_used_columns= MARK_COLUMNS_READ;

    if (table_list->field_translation)
    {
      Field_translator *end= table_list->field_translation_end;
      for (transl= table_list->field_translation; transl < end; transl++)
      {
        if (!transl->item->fixed &&
            transl->item->fix_fields(thd, &transl->item))
          DBUG_RETURN(1);
      }

      thd->want_privilege= want_privilege_saved;
      thd->mark_used_columns= save_mark_used_columns;

      DBUG_RETURN(0);
    }
    List_iterator_fast<Item> it(sel->item_list);
    if (!(transl=
          (Field_translator*)(thd->stmt_arena->
                              alloc(sel->item_list.elements *
                                    sizeof(Field_translator)))))
    {
      DBUG_RETURN(1);
    }
    for (org_transl= transl; (item= it++); transl++)
    {
      transl->item= item;
      transl->name= item->item_name.ptr();
      if (!item->fixed && item->fix_fields(thd, &transl->item))
      {
        DBUG_RETURN(1);
      }
    }

    thd->want_privilege= want_privilege_saved;
    thd->mark_used_columns= save_mark_used_columns;
    table_list->field_translation= org_transl;
    table_list->field_translation_end= transl;
  }

  DBUG_RETURN(0);
}


/*
  Generate select from information_schema table

  SYNOPSIS
    make_schema_select()
    thd                  thread handler
    sel                  pointer to SELECT_LEX
    schema_table_idx     index of 'schema_tables' element

  RETURN
    0	success
    1   error
*/

int make_schema_select(THD *thd, SELECT_LEX *sel,
		       enum enum_schema_tables schema_table_idx)
{
  ST_SCHEMA_TABLE *schema_table= get_schema_table(schema_table_idx);
  LEX_STRING db, table;
  DBUG_ENTER("make_schema_select");
  DBUG_PRINT("enter", ("mysql_schema_select: %s", schema_table->table_name));
  /*
     We have to make non const db_name & table_name
     because of lower_case_table_names
  */
  thd->make_lex_string(&db, INFORMATION_SCHEMA_NAME.str,
                       INFORMATION_SCHEMA_NAME.length, 0);
  thd->make_lex_string(&table, schema_table->table_name,
                       strlen(schema_table->table_name), 0);

  if (schema_table->old_format(thd, schema_table) ||   /* Handle old syntax */
      !sel->add_table_to_list(thd,
                              new Table_ident(thd->get_protocol(),
                                              to_lex_cstring(db),
                                              to_lex_cstring(table),
                                              0),
                              0, 0, TL_READ, MDL_SHARED_READ))
  {
    DBUG_RETURN(1);
  }
  DBUG_RETURN(0);
}


/**
  Fill INFORMATION_SCHEMA-table, leave correct Diagnostics_area
  state after itself.

  This function is a wrapper around ST_SCHEMA_TABLE::fill_table(), which
  may "partially silence" some errors. The thing is that during
  fill_table() many errors might be emitted. These errors stem from the
  nature of fill_table().

  For example, SELECT ... FROM INFORMATION_SCHEMA.xxx WHERE TABLE_NAME = 'xxx'
  results in a number of 'Table @<db name@>.xxx does not exist' errors,
  because fill_table() tries to open the 'xxx' table in every possible
  database.

  Those errors are cleared (the error status is cleared from
  Diagnostics_area) inside fill_table(), but they remain in the
  Diagnostics_area condition list (the list is not cleared because
  it may contain useful warnings).

  This function is responsible for making sure that Diagnostics_area
  does not contain warnings corresponding to the cleared errors.

  @note: THD::no_warnings_for_error used to be set before calling
  fill_table(), thus those errors didn't go to Diagnostics_area. This is not
  the case now (THD::no_warnings_for_error was eliminated as a hack), so we
  need to take care of those warnings here.

  @param thd            Thread context.
  @param table_list     I_S table.
  @param qep_tab     JOIN/SELECT table.

  @return Error status.
  @retval TRUE Error.
  @retval FALSE Success.
*/
static bool do_fill_table(THD *thd,
                          TABLE_LIST *table_list,
                          QEP_TAB *qep_tab)
{
  // NOTE: fill_table() may generate many "useless" warnings, which will be
  // ignored afterwards. On the other hand, there might be "useful"
  // warnings, which should be presented to the user. Diagnostics_area usually
  // stores no more than THD::variables.max_error_count warnings.
  // The problem is that "useless warnings" may occupy all the slots in the
  // Diagnostics_area, so "useful warnings" get rejected. In order to avoid
  // that problem we create a Diagnostics_area instance, which is capable of
  // storing "unlimited" number of warnings.
  Diagnostics_area *da= thd->get_stmt_da();
  Diagnostics_area tmp_da(true);

  // Don't copy existing conditions from the old DA so we don't get them twice
  // when we call copy_non_errors_from_da below.
  thd->push_diagnostics_area(&tmp_da, false);

  /*
    We pass a condition, which can be used to do less file manipulations (for
    example, WHERE TABLE_SCHEMA='test' allows to open only directory 'test',
    not other database directories). Filling schema tables is done before
    QEP_TAB::sort_table() (=filesort, for ORDER BY), so we can trust
    that condition() is complete, has not been zeroed by filesort:
  */
  DBUG_ASSERT(qep_tab->condition() == qep_tab->condition_optim());

  bool res= table_list->schema_table->fill_table(
    thd, table_list, qep_tab->condition());

  thd->pop_diagnostics_area();

  // Pass an error if any.
  if (tmp_da.is_error())
  {
    da->set_error_status(tmp_da.mysql_errno(),
                         tmp_da.message_text(),
                         tmp_da.returned_sqlstate());
    da->push_warning(thd,
                     tmp_da.mysql_errno(),
                     tmp_da.returned_sqlstate(),
                     Sql_condition::SL_ERROR,
                     tmp_da.message_text());
  }

  // Pass warnings (if any).
  //
  // Filter out warnings with SL_ERROR level, because they
  // correspond to the errors which were filtered out in fill_table().
  da->copy_non_errors_from_da(thd, &tmp_da);

  return res;
}


/*
  Fill temporary schema tables before SELECT

  SYNOPSIS
    get_schema_tables_result()
    join  join which use schema tables
    executed_place place where I_S table processed

  RETURN
    FALSE success
    TRUE  error
*/

bool get_schema_tables_result(JOIN *join,
                              enum enum_schema_table_state executed_place)
{
  THD *thd= join->thd;
  bool result= 0;
  DBUG_ENTER("get_schema_tables_result");

  /* Check if the schema table is optimized away */
  if (!join->qep_tab)
    DBUG_RETURN(result);

  for (uint i= 0; i < join->tables; i++)
  {
    QEP_TAB *const tab= join->qep_tab + i;
    if (!tab->table() || !tab->table_ref)
      break;

    TABLE_LIST *const table_list= tab->table_ref;
    if (table_list->schema_table && thd->fill_information_schema_tables())
    {
      bool is_subselect= join->select_lex->master_unit() &&
                         join->select_lex->master_unit()->item;

      /* A value of 0 indicates a dummy implementation */
      if (table_list->schema_table->fill_table == 0)
        continue;

      /* skip I_S optimizations specific to get_all_tables */
      if (thd->lex->describe &&
          (table_list->schema_table->fill_table != get_all_tables))
        continue;

      /*
        If schema table is already processed and
        the statement is not a subselect then
        we don't need to fill this table again.
        If schema table is already processed and
        schema_table_state != executed_place then
        table is already processed and
        we should skip second data processing.
      */
      if (table_list->schema_table_state &&
          (!is_subselect || table_list->schema_table_state != executed_place))
        continue;

      /*
        if table is used in a subselect and
        table has been processed earlier with the same
        'executed_place' value then we should refresh the table.
      */
      if (table_list->schema_table_state && is_subselect)
      {
        table_list->table->file->extra(HA_EXTRA_NO_CACHE);
        table_list->table->file->extra(HA_EXTRA_RESET_STATE);
        table_list->table->file->ha_delete_all_rows();
        free_io_cache(table_list->table);
        filesort_free_buffers(table_list->table,1);
        table_list->table->null_row= 0;
      }
      else
        table_list->table->file->stats.records= 0;

      if (do_fill_table(thd, table_list, tab))
      {
        result= 1;
        join->error= 1;
        table_list->schema_table_state= executed_place;
        break;
      }
      table_list->schema_table_state= executed_place;
    }
  }
  DBUG_RETURN(result);
}

struct run_hton_fill_schema_table_args
{
  TABLE_LIST *tables;
  Item *cond;
};

static my_bool run_hton_fill_schema_table(THD *thd, plugin_ref plugin,
                                          void *arg)
{
  struct run_hton_fill_schema_table_args *args=
    (run_hton_fill_schema_table_args *) arg;
  handlerton *hton= plugin_data<handlerton*>(plugin);
  if (hton->fill_is_table && hton->state == SHOW_OPTION_YES)
      hton->fill_is_table(hton, thd, args->tables, args->cond,
            get_schema_table_idx(args->tables->schema_table));
  return false;
}

static int hton_fill_schema_table(THD *thd, TABLE_LIST *tables, Item *cond)
{
  DBUG_ENTER("hton_fill_schema_table");

  struct run_hton_fill_schema_table_args args;
  args.tables= tables;
  args.cond= cond;

  plugin_foreach(thd, run_hton_fill_schema_table,
                 MYSQL_STORAGE_ENGINE_PLUGIN, &args);

  DBUG_RETURN(0);
}


ST_FIELD_INFO schema_fields_info[]=
{
  {"CATALOG_NAME", FN_REFLEN, MYSQL_TYPE_STRING, 0, 0, 0, SKIP_OPEN_TABLE},
  {"SCHEMA_NAME", NAME_CHAR_LEN, MYSQL_TYPE_STRING, 0, 0, "Database",
   SKIP_OPEN_TABLE},
  {"DEFAULT_CHARACTER_SET_NAME", MY_CS_NAME_SIZE, MYSQL_TYPE_STRING, 0, 0, 0,
   SKIP_OPEN_TABLE},
  {"DEFAULT_COLLATION_NAME", MY_CS_NAME_SIZE, MYSQL_TYPE_STRING, 0, 0, 0,
   SKIP_OPEN_TABLE},
  {"SQL_PATH", FN_REFLEN, MYSQL_TYPE_STRING, 0, 1, 0, SKIP_OPEN_TABLE},
  {0, 0, MYSQL_TYPE_STRING, 0, 0, 0, SKIP_OPEN_TABLE}
};


ST_FIELD_INFO tables_fields_info[]=
{
  {"TABLE_CATALOG", FN_REFLEN, MYSQL_TYPE_STRING, 0, 0, 0, SKIP_OPEN_TABLE},
  {"TABLE_SCHEMA", NAME_CHAR_LEN, MYSQL_TYPE_STRING, 0, 0, 0, SKIP_OPEN_TABLE},
  {"TABLE_NAME", NAME_CHAR_LEN, MYSQL_TYPE_STRING, 0, 0, "Name",
   SKIP_OPEN_TABLE},
  {"TABLE_TYPE", NAME_CHAR_LEN, MYSQL_TYPE_STRING, 0, 0, 0, OPEN_FRM_ONLY},
  {"ENGINE", NAME_CHAR_LEN, MYSQL_TYPE_STRING, 0, 1, "Engine", OPEN_FRM_ONLY},
  {"VERSION", MY_INT64_NUM_DECIMAL_DIGITS, MYSQL_TYPE_LONGLONG, 0,
   (MY_I_S_MAYBE_NULL | MY_I_S_UNSIGNED), "Version", OPEN_FRM_ONLY},
  {"ROW_FORMAT", 10, MYSQL_TYPE_STRING, 0, 1, "Row_format", OPEN_FULL_TABLE},
  {"TABLE_ROWS", MY_INT64_NUM_DECIMAL_DIGITS, MYSQL_TYPE_LONGLONG, 0,
   (MY_I_S_MAYBE_NULL | MY_I_S_UNSIGNED), "Rows", OPEN_FULL_TABLE},
  {"AVG_ROW_LENGTH", MY_INT64_NUM_DECIMAL_DIGITS, MYSQL_TYPE_LONGLONG, 0, 
   (MY_I_S_MAYBE_NULL | MY_I_S_UNSIGNED), "Avg_row_length", OPEN_FULL_TABLE},
  {"DATA_LENGTH", MY_INT64_NUM_DECIMAL_DIGITS, MYSQL_TYPE_LONGLONG, 0, 
   (MY_I_S_MAYBE_NULL | MY_I_S_UNSIGNED), "Data_length", OPEN_FULL_TABLE},
  {"MAX_DATA_LENGTH", MY_INT64_NUM_DECIMAL_DIGITS, MYSQL_TYPE_LONGLONG, 0,
   (MY_I_S_MAYBE_NULL | MY_I_S_UNSIGNED), "Max_data_length", OPEN_FULL_TABLE},
  {"INDEX_LENGTH", MY_INT64_NUM_DECIMAL_DIGITS, MYSQL_TYPE_LONGLONG, 0, 
   (MY_I_S_MAYBE_NULL | MY_I_S_UNSIGNED), "Index_length", OPEN_FULL_TABLE},
  {"DATA_FREE", MY_INT64_NUM_DECIMAL_DIGITS, MYSQL_TYPE_LONGLONG, 0,
   (MY_I_S_MAYBE_NULL | MY_I_S_UNSIGNED), "Data_free", OPEN_FULL_TABLE},
  {"AUTO_INCREMENT", MY_INT64_NUM_DECIMAL_DIGITS , MYSQL_TYPE_LONGLONG, 0, 
   (MY_I_S_MAYBE_NULL | MY_I_S_UNSIGNED), "Auto_increment", OPEN_FULL_TABLE},
  {"CREATE_TIME", 0, MYSQL_TYPE_DATETIME, 0, 1, "Create_time", OPEN_FULL_TABLE},
  {"UPDATE_TIME", 0, MYSQL_TYPE_DATETIME, 0, 1, "Update_time", OPEN_FULL_TABLE},
  {"CHECK_TIME", 0, MYSQL_TYPE_DATETIME, 0, 1, "Check_time", OPEN_FULL_TABLE},
  {"TABLE_COLLATION", MY_CS_NAME_SIZE, MYSQL_TYPE_STRING, 0, 1, "Collation",
   OPEN_FRM_ONLY},
  {"CHECKSUM", MY_INT64_NUM_DECIMAL_DIGITS, MYSQL_TYPE_LONGLONG, 0,
   (MY_I_S_MAYBE_NULL | MY_I_S_UNSIGNED), "Checksum", OPEN_FULL_TABLE},
  {"CREATE_OPTIONS", 255, MYSQL_TYPE_STRING, 0, 1, "Create_options",
   OPEN_FRM_ONLY},
  {"TABLE_COMMENT", TABLE_COMMENT_MAXLEN, MYSQL_TYPE_STRING, 0, 0, 
   "Comment", OPEN_FRM_ONLY},
  {0, 0, MYSQL_TYPE_STRING, 0, 0, 0, SKIP_OPEN_TABLE}
};


ST_FIELD_INFO columns_fields_info[]=
{
  {"TABLE_CATALOG", FN_REFLEN, MYSQL_TYPE_STRING, 0, 0, 0, OPEN_FRM_ONLY},
  {"TABLE_SCHEMA", NAME_CHAR_LEN, MYSQL_TYPE_STRING, 0, 0, 0, OPEN_FRM_ONLY},
  {"TABLE_NAME", NAME_CHAR_LEN, MYSQL_TYPE_STRING, 0, 0, 0, OPEN_FRM_ONLY},
  {"COLUMN_NAME", NAME_CHAR_LEN, MYSQL_TYPE_STRING, 0, 0, "Field",
   OPEN_FRM_ONLY},
  {"ORDINAL_POSITION", MY_INT64_NUM_DECIMAL_DIGITS, MYSQL_TYPE_LONGLONG, 0,
   MY_I_S_UNSIGNED, 0, OPEN_FRM_ONLY},
  {"COLUMN_DEFAULT", MAX_FIELD_VARCHARLENGTH, MYSQL_TYPE_STRING, 0,
   1, "Default", OPEN_FRM_ONLY},
  {"IS_NULLABLE", 3, MYSQL_TYPE_STRING, 0, 0, "Null", OPEN_FRM_ONLY},
  {"DATA_TYPE", NAME_CHAR_LEN, MYSQL_TYPE_STRING, 0, 0, 0, OPEN_FRM_ONLY},
  {"CHARACTER_MAXIMUM_LENGTH", MY_INT64_NUM_DECIMAL_DIGITS, MYSQL_TYPE_LONGLONG,
   0, (MY_I_S_MAYBE_NULL | MY_I_S_UNSIGNED), 0, OPEN_FRM_ONLY},
  {"CHARACTER_OCTET_LENGTH", MY_INT64_NUM_DECIMAL_DIGITS , MYSQL_TYPE_LONGLONG,
   0, (MY_I_S_MAYBE_NULL | MY_I_S_UNSIGNED), 0, OPEN_FRM_ONLY},
  {"NUMERIC_PRECISION", MY_INT64_NUM_DECIMAL_DIGITS, MYSQL_TYPE_LONGLONG,
   0, (MY_I_S_MAYBE_NULL | MY_I_S_UNSIGNED), 0, OPEN_FRM_ONLY},
  {"NUMERIC_SCALE", MY_INT64_NUM_DECIMAL_DIGITS , MYSQL_TYPE_LONGLONG,
   0, (MY_I_S_MAYBE_NULL | MY_I_S_UNSIGNED), 0, OPEN_FRM_ONLY},
  {"DATETIME_PRECISION", MY_INT64_NUM_DECIMAL_DIGITS , MYSQL_TYPE_LONGLONG,
   0, (MY_I_S_MAYBE_NULL | MY_I_S_UNSIGNED), 0, OPEN_FULL_TABLE},
  {"CHARACTER_SET_NAME", MY_CS_NAME_SIZE, MYSQL_TYPE_STRING, 0, 1, 0,
   OPEN_FRM_ONLY},
  {"COLLATION_NAME", MY_CS_NAME_SIZE, MYSQL_TYPE_STRING, 0, 1, "Collation",
   OPEN_FRM_ONLY},
  {"COLUMN_TYPE", 65535, MYSQL_TYPE_STRING, 0, 0, "Type", OPEN_FRM_ONLY},
  {"COLUMN_KEY", 3, MYSQL_TYPE_STRING, 0, 0, "Key", OPEN_FRM_ONLY},
  {"EXTRA", 30, MYSQL_TYPE_STRING, 0, 0, "Extra", OPEN_FRM_ONLY},
  {"PRIVILEGES", 80, MYSQL_TYPE_STRING, 0, 0, "Privileges", OPEN_FRM_ONLY},
  {"COLUMN_COMMENT", COLUMN_COMMENT_MAXLEN, MYSQL_TYPE_STRING, 0, 0, 
   "Comment", OPEN_FRM_ONLY},
  {"GENERATION_EXPRESSION", GENERATED_COLUMN_EXPRESSION_MAXLEN, MYSQL_TYPE_STRING,
   0, 0, "Generation expression", OPEN_FRM_ONLY},
  {0, 0, MYSQL_TYPE_STRING, 0, 0, 0, SKIP_OPEN_TABLE}
};


ST_FIELD_INFO charsets_fields_info[]=
{
  {"CHARACTER_SET_NAME", MY_CS_NAME_SIZE, MYSQL_TYPE_STRING, 0, 0, "Charset",
   SKIP_OPEN_TABLE},
  {"DEFAULT_COLLATE_NAME", MY_CS_NAME_SIZE, MYSQL_TYPE_STRING, 0, 0,
   "Default collation", SKIP_OPEN_TABLE},
  {"DESCRIPTION", 60, MYSQL_TYPE_STRING, 0, 0, "Description",
   SKIP_OPEN_TABLE},
  {"MAXLEN", 3, MYSQL_TYPE_LONGLONG, 0, 0, "Maxlen", SKIP_OPEN_TABLE},
  {0, 0, MYSQL_TYPE_STRING, 0, 0, 0, SKIP_OPEN_TABLE}
};


ST_FIELD_INFO collation_fields_info[]=
{
  {"COLLATION_NAME", MY_CS_NAME_SIZE, MYSQL_TYPE_STRING, 0, 0, "Collation",
   SKIP_OPEN_TABLE},
  {"CHARACTER_SET_NAME", MY_CS_NAME_SIZE, MYSQL_TYPE_STRING, 0, 0, "Charset",
   SKIP_OPEN_TABLE},
  {"ID", MY_INT32_NUM_DECIMAL_DIGITS, MYSQL_TYPE_LONGLONG, 0, 0, "Id",
   SKIP_OPEN_TABLE},
  {"IS_DEFAULT", 3, MYSQL_TYPE_STRING, 0, 0, "Default", SKIP_OPEN_TABLE},
  {"IS_COMPILED", 3, MYSQL_TYPE_STRING, 0, 0, "Compiled", SKIP_OPEN_TABLE},
  {"SORTLEN", 3, MYSQL_TYPE_LONGLONG, 0, 0, "Sortlen", SKIP_OPEN_TABLE},
  {0, 0, MYSQL_TYPE_STRING, 0, 0, 0, SKIP_OPEN_TABLE}
};


ST_FIELD_INFO engines_fields_info[]=
{
  {"ENGINE", 64, MYSQL_TYPE_STRING, 0, 0, "Engine", SKIP_OPEN_TABLE},
  {"SUPPORT", 8, MYSQL_TYPE_STRING, 0, 0, "Support", SKIP_OPEN_TABLE},
  {"COMMENT", 80, MYSQL_TYPE_STRING, 0, 0, "Comment", SKIP_OPEN_TABLE},
  {"TRANSACTIONS", 3, MYSQL_TYPE_STRING, 0, 1, "Transactions", SKIP_OPEN_TABLE},
  {"XA", 3, MYSQL_TYPE_STRING, 0, 1, "XA", SKIP_OPEN_TABLE},
  {"SAVEPOINTS", 3 ,MYSQL_TYPE_STRING, 0, 1, "Savepoints", SKIP_OPEN_TABLE},
  {0, 0, MYSQL_TYPE_STRING, 0, 0, 0, SKIP_OPEN_TABLE}
};


ST_FIELD_INFO events_fields_info[]=
{
  {"EVENT_CATALOG", NAME_CHAR_LEN, MYSQL_TYPE_STRING, 0, 0, 0, SKIP_OPEN_TABLE},
  {"EVENT_SCHEMA", NAME_CHAR_LEN, MYSQL_TYPE_STRING, 0, 0, "Db",
   SKIP_OPEN_TABLE},
  {"EVENT_NAME", NAME_CHAR_LEN, MYSQL_TYPE_STRING, 0, 0, "Name",
   SKIP_OPEN_TABLE},
  {"DEFINER", 77, MYSQL_TYPE_STRING, 0, 0, "Definer", SKIP_OPEN_TABLE},
  {"TIME_ZONE", 64, MYSQL_TYPE_STRING, 0, 0, "Time zone", SKIP_OPEN_TABLE},
  {"EVENT_BODY", 8, MYSQL_TYPE_STRING, 0, 0, 0, SKIP_OPEN_TABLE},
  {"EVENT_DEFINITION", 65535, MYSQL_TYPE_STRING, 0, 0, 0, SKIP_OPEN_TABLE},
  {"EVENT_TYPE", 9, MYSQL_TYPE_STRING, 0, 0, "Type", SKIP_OPEN_TABLE},
  {"EXECUTE_AT", 0, MYSQL_TYPE_DATETIME, 0, 1, "Execute at", SKIP_OPEN_TABLE},
  {"INTERVAL_VALUE", 256, MYSQL_TYPE_STRING, 0, 1, "Interval value",
   SKIP_OPEN_TABLE},
  {"INTERVAL_FIELD", 18, MYSQL_TYPE_STRING, 0, 1, "Interval field",
   SKIP_OPEN_TABLE},
  {"SQL_MODE", 32*256, MYSQL_TYPE_STRING, 0, 0, 0, SKIP_OPEN_TABLE},
  {"STARTS", 0, MYSQL_TYPE_DATETIME, 0, 1, "Starts", SKIP_OPEN_TABLE},
  {"ENDS", 0, MYSQL_TYPE_DATETIME, 0, 1, "Ends", SKIP_OPEN_TABLE},
  {"STATUS", 18, MYSQL_TYPE_STRING, 0, 0, "Status", SKIP_OPEN_TABLE},
  {"ON_COMPLETION", 12, MYSQL_TYPE_STRING, 0, 0, 0, SKIP_OPEN_TABLE},
  {"CREATED", 0, MYSQL_TYPE_DATETIME, 0, 0, 0, SKIP_OPEN_TABLE},
  {"LAST_ALTERED", 0, MYSQL_TYPE_DATETIME, 0, 0, 0, SKIP_OPEN_TABLE},
  {"LAST_EXECUTED", 0, MYSQL_TYPE_DATETIME, 0, 1, 0, SKIP_OPEN_TABLE},
  {"EVENT_COMMENT", NAME_CHAR_LEN, MYSQL_TYPE_STRING, 0, 0, 0, SKIP_OPEN_TABLE},
  {"ORIGINATOR", 10, MYSQL_TYPE_LONGLONG, 0, 0, "Originator", SKIP_OPEN_TABLE},
  {"CHARACTER_SET_CLIENT", MY_CS_NAME_SIZE, MYSQL_TYPE_STRING, 0, 0,
   "character_set_client", SKIP_OPEN_TABLE},
  {"COLLATION_CONNECTION", MY_CS_NAME_SIZE, MYSQL_TYPE_STRING, 0, 0,
   "collation_connection", SKIP_OPEN_TABLE},
  {"DATABASE_COLLATION", MY_CS_NAME_SIZE, MYSQL_TYPE_STRING, 0, 0,
   "Database Collation", SKIP_OPEN_TABLE},
  {0, 0, MYSQL_TYPE_STRING, 0, 0, 0, SKIP_OPEN_TABLE}
};



ST_FIELD_INFO coll_charset_app_fields_info[]=
{
  {"COLLATION_NAME", MY_CS_NAME_SIZE, MYSQL_TYPE_STRING, 0, 0, 0,
   SKIP_OPEN_TABLE},
  {"CHARACTER_SET_NAME", MY_CS_NAME_SIZE, MYSQL_TYPE_STRING, 0, 0, 0,
   SKIP_OPEN_TABLE},
  {0, 0, MYSQL_TYPE_STRING, 0, 0, 0, SKIP_OPEN_TABLE}
};


ST_FIELD_INFO proc_fields_info[]=
{
  {"SPECIFIC_NAME", NAME_CHAR_LEN, MYSQL_TYPE_STRING, 0, 0, 0, SKIP_OPEN_TABLE},
  {"ROUTINE_CATALOG", FN_REFLEN, MYSQL_TYPE_STRING, 0, 0, 0, SKIP_OPEN_TABLE},
  {"ROUTINE_SCHEMA", NAME_CHAR_LEN, MYSQL_TYPE_STRING, 0, 0, "Db",
   SKIP_OPEN_TABLE},
  {"ROUTINE_NAME", NAME_CHAR_LEN, MYSQL_TYPE_STRING, 0, 0, "Name",
   SKIP_OPEN_TABLE},
  {"ROUTINE_TYPE", 9, MYSQL_TYPE_STRING, 0, 0, "Type", SKIP_OPEN_TABLE},
  {"DATA_TYPE", NAME_CHAR_LEN, MYSQL_TYPE_STRING, 0, 0, 0, SKIP_OPEN_TABLE},
  {"CHARACTER_MAXIMUM_LENGTH", 21 , MYSQL_TYPE_LONG, 0, 1, 0, SKIP_OPEN_TABLE},
  {"CHARACTER_OCTET_LENGTH", 21 , MYSQL_TYPE_LONG, 0, 1, 0, SKIP_OPEN_TABLE},
  {"NUMERIC_PRECISION", MY_INT64_NUM_DECIMAL_DIGITS, MYSQL_TYPE_LONGLONG,
   0, (MY_I_S_MAYBE_NULL | MY_I_S_UNSIGNED), 0, SKIP_OPEN_TABLE},
  {"NUMERIC_SCALE", 21 , MYSQL_TYPE_LONG, 0, 1, 0, SKIP_OPEN_TABLE},
  {"DATETIME_PRECISION", MY_INT64_NUM_DECIMAL_DIGITS , MYSQL_TYPE_LONGLONG,
   0, (MY_I_S_MAYBE_NULL | MY_I_S_UNSIGNED), 0, SKIP_OPEN_TABLE},
  {"CHARACTER_SET_NAME", 64, MYSQL_TYPE_STRING, 0, 1, 0, SKIP_OPEN_TABLE},
  {"COLLATION_NAME", 64, MYSQL_TYPE_STRING, 0, 1, 0, SKIP_OPEN_TABLE},
  {"DTD_IDENTIFIER", 65535, MYSQL_TYPE_STRING, 0, 1, 0, SKIP_OPEN_TABLE},
  {"ROUTINE_BODY", 8, MYSQL_TYPE_STRING, 0, 0, 0, SKIP_OPEN_TABLE},
  {"ROUTINE_DEFINITION", 65535, MYSQL_TYPE_STRING, 0, 1, 0, SKIP_OPEN_TABLE},
  {"EXTERNAL_NAME", NAME_CHAR_LEN, MYSQL_TYPE_STRING, 0, 1, 0, SKIP_OPEN_TABLE},
  {"EXTERNAL_LANGUAGE", NAME_CHAR_LEN, MYSQL_TYPE_STRING, 0, 1, 0,
   SKIP_OPEN_TABLE},
  {"PARAMETER_STYLE", 8, MYSQL_TYPE_STRING, 0, 0, 0, SKIP_OPEN_TABLE},
  {"IS_DETERMINISTIC", 3, MYSQL_TYPE_STRING, 0, 0, 0, SKIP_OPEN_TABLE},
  {"SQL_DATA_ACCESS", NAME_CHAR_LEN, MYSQL_TYPE_STRING, 0, 0, 0,
   SKIP_OPEN_TABLE},
  {"SQL_PATH", NAME_CHAR_LEN, MYSQL_TYPE_STRING, 0, 1, 0, SKIP_OPEN_TABLE},
  {"SECURITY_TYPE", 7, MYSQL_TYPE_STRING, 0, 0, "Security_type",
   SKIP_OPEN_TABLE},
  {"CREATED", 0, MYSQL_TYPE_DATETIME, 0, 0, "Created", SKIP_OPEN_TABLE},
  {"LAST_ALTERED", 0, MYSQL_TYPE_DATETIME, 0, 0, "Modified", SKIP_OPEN_TABLE},
  {"SQL_MODE", 32*256, MYSQL_TYPE_STRING, 0, 0, 0, SKIP_OPEN_TABLE},
  {"ROUTINE_COMMENT", 65535, MYSQL_TYPE_STRING, 0, 0, "Comment",
   SKIP_OPEN_TABLE},
  {"DEFINER", 77, MYSQL_TYPE_STRING, 0, 0, "Definer", SKIP_OPEN_TABLE},
  {"CHARACTER_SET_CLIENT", MY_CS_NAME_SIZE, MYSQL_TYPE_STRING, 0, 0,
   "character_set_client", SKIP_OPEN_TABLE},
  {"COLLATION_CONNECTION", MY_CS_NAME_SIZE, MYSQL_TYPE_STRING, 0, 0,
   "collation_connection", SKIP_OPEN_TABLE},
  {"DATABASE_COLLATION", MY_CS_NAME_SIZE, MYSQL_TYPE_STRING, 0, 0,
   "Database Collation", SKIP_OPEN_TABLE},
  {0, 0, MYSQL_TYPE_STRING, 0, 0, 0, SKIP_OPEN_TABLE}
};


ST_FIELD_INFO stat_fields_info[]=
{
  {"TABLE_CATALOG", FN_REFLEN, MYSQL_TYPE_STRING, 0, 0, 0, OPEN_FRM_ONLY},
  {"TABLE_SCHEMA", NAME_CHAR_LEN, MYSQL_TYPE_STRING, 0, 0, 0, OPEN_FRM_ONLY},
  {"TABLE_NAME", NAME_CHAR_LEN, MYSQL_TYPE_STRING, 0, 0, "Table", OPEN_FRM_ONLY},
  {"NON_UNIQUE", 1, MYSQL_TYPE_LONGLONG, 0, 0, "Non_unique", OPEN_FRM_ONLY},
  {"INDEX_SCHEMA", NAME_CHAR_LEN, MYSQL_TYPE_STRING, 0, 0, 0, OPEN_FRM_ONLY},
  {"INDEX_NAME", NAME_CHAR_LEN, MYSQL_TYPE_STRING, 0, 0, "Key_name",
   OPEN_FRM_ONLY},
  {"SEQ_IN_INDEX", 2, MYSQL_TYPE_LONGLONG, 0, 0, "Seq_in_index", OPEN_FRM_ONLY},
  {"COLUMN_NAME", NAME_CHAR_LEN, MYSQL_TYPE_STRING, 0, 0, "Column_name",
   OPEN_FRM_ONLY},
  {"COLLATION", 1, MYSQL_TYPE_STRING, 0, 1, "Collation", OPEN_FRM_ONLY},
  {"CARDINALITY", MY_INT64_NUM_DECIMAL_DIGITS, MYSQL_TYPE_LONGLONG, 0, 1,
   "Cardinality", OPEN_FULL_TABLE},
  {"SUB_PART", 3, MYSQL_TYPE_LONGLONG, 0, 1, "Sub_part", OPEN_FRM_ONLY},
  {"PACKED", 10, MYSQL_TYPE_STRING, 0, 1, "Packed", OPEN_FRM_ONLY},
  {"NULLABLE", 3, MYSQL_TYPE_STRING, 0, 0, "Null", OPEN_FRM_ONLY},
  {"INDEX_TYPE", 16, MYSQL_TYPE_STRING, 0, 0, "Index_type", OPEN_FULL_TABLE},
  {"COMMENT", 16, MYSQL_TYPE_STRING, 0, 1, "Comment", OPEN_FRM_ONLY},
  {"INDEX_COMMENT", INDEX_COMMENT_MAXLEN, MYSQL_TYPE_STRING, 0, 0, 
   "Index_comment", OPEN_FRM_ONLY},
  {0, 0, MYSQL_TYPE_STRING, 0, 0, 0, SKIP_OPEN_TABLE}
};


ST_FIELD_INFO view_fields_info[]=
{
  {"TABLE_CATALOG", FN_REFLEN, MYSQL_TYPE_STRING, 0, 0, 0, OPEN_FRM_ONLY},
  {"TABLE_SCHEMA", NAME_CHAR_LEN, MYSQL_TYPE_STRING, 0, 0, 0, OPEN_FRM_ONLY},
  {"TABLE_NAME", NAME_CHAR_LEN, MYSQL_TYPE_STRING, 0, 0, 0, OPEN_FRM_ONLY},
  {"VIEW_DEFINITION", 65535, MYSQL_TYPE_STRING, 0, 0, 0, OPEN_FRM_ONLY},
  {"CHECK_OPTION", 8, MYSQL_TYPE_STRING, 0, 0, 0, OPEN_FRM_ONLY},
  {"IS_UPDATABLE", 3, MYSQL_TYPE_STRING, 0, 0, 0, OPEN_FULL_TABLE},
  {"DEFINER", 77, MYSQL_TYPE_STRING, 0, 0, 0, OPEN_FRM_ONLY},
  {"SECURITY_TYPE", 7, MYSQL_TYPE_STRING, 0, 0, 0, OPEN_FRM_ONLY},
  {"CHARACTER_SET_CLIENT", MY_CS_NAME_SIZE, MYSQL_TYPE_STRING, 0, 0, 0,
   OPEN_FRM_ONLY},
  {"COLLATION_CONNECTION", MY_CS_NAME_SIZE, MYSQL_TYPE_STRING, 0, 0, 0,
   OPEN_FRM_ONLY},
  {0, 0, MYSQL_TYPE_STRING, 0, 0, 0, SKIP_OPEN_TABLE}
};


ST_FIELD_INFO user_privileges_fields_info[]=
{
  {"GRANTEE", 81, MYSQL_TYPE_STRING, 0, 0, 0, SKIP_OPEN_TABLE},
  {"TABLE_CATALOG", FN_REFLEN, MYSQL_TYPE_STRING, 0, 0, 0, SKIP_OPEN_TABLE},
  {"PRIVILEGE_TYPE", NAME_CHAR_LEN, MYSQL_TYPE_STRING, 0, 0, 0, SKIP_OPEN_TABLE},
  {"IS_GRANTABLE", 3, MYSQL_TYPE_STRING, 0, 0, 0, SKIP_OPEN_TABLE},
  {0, 0, MYSQL_TYPE_STRING, 0, 0, 0, SKIP_OPEN_TABLE}
};


ST_FIELD_INFO schema_privileges_fields_info[]=
{
  {"GRANTEE", 81, MYSQL_TYPE_STRING, 0, 0, 0, SKIP_OPEN_TABLE},
  {"TABLE_CATALOG", FN_REFLEN, MYSQL_TYPE_STRING, 0, 0, 0, SKIP_OPEN_TABLE},
  {"TABLE_SCHEMA", NAME_CHAR_LEN, MYSQL_TYPE_STRING, 0, 0, 0, SKIP_OPEN_TABLE},
  {"PRIVILEGE_TYPE", NAME_CHAR_LEN, MYSQL_TYPE_STRING, 0, 0, 0, SKIP_OPEN_TABLE},
  {"IS_GRANTABLE", 3, MYSQL_TYPE_STRING, 0, 0, 0, SKIP_OPEN_TABLE},
  {0, 0, MYSQL_TYPE_STRING, 0, 0, 0, SKIP_OPEN_TABLE}
};


ST_FIELD_INFO table_privileges_fields_info[]=
{
  {"GRANTEE", 81, MYSQL_TYPE_STRING, 0, 0, 0, SKIP_OPEN_TABLE},
  {"TABLE_CATALOG", FN_REFLEN, MYSQL_TYPE_STRING, 0, 0, 0, SKIP_OPEN_TABLE},
  {"TABLE_SCHEMA", NAME_CHAR_LEN, MYSQL_TYPE_STRING, 0, 0, 0, SKIP_OPEN_TABLE},
  {"TABLE_NAME", NAME_CHAR_LEN, MYSQL_TYPE_STRING, 0, 0, 0, SKIP_OPEN_TABLE},
  {"PRIVILEGE_TYPE", NAME_CHAR_LEN, MYSQL_TYPE_STRING, 0, 0, 0, SKIP_OPEN_TABLE},
  {"IS_GRANTABLE", 3, MYSQL_TYPE_STRING, 0, 0, 0, SKIP_OPEN_TABLE},
  {0, 0, MYSQL_TYPE_STRING, 0, 0, 0, SKIP_OPEN_TABLE}
};


ST_FIELD_INFO column_privileges_fields_info[]=
{
  {"GRANTEE", 81, MYSQL_TYPE_STRING, 0, 0, 0, SKIP_OPEN_TABLE},
  {"TABLE_CATALOG", FN_REFLEN, MYSQL_TYPE_STRING, 0, 0, 0, SKIP_OPEN_TABLE},
  {"TABLE_SCHEMA", NAME_CHAR_LEN, MYSQL_TYPE_STRING, 0, 0, 0, SKIP_OPEN_TABLE},
  {"TABLE_NAME", NAME_CHAR_LEN, MYSQL_TYPE_STRING, 0, 0, 0, SKIP_OPEN_TABLE},
  {"COLUMN_NAME", NAME_CHAR_LEN, MYSQL_TYPE_STRING, 0, 0, 0, SKIP_OPEN_TABLE},
  {"PRIVILEGE_TYPE", NAME_CHAR_LEN, MYSQL_TYPE_STRING, 0, 0, 0, SKIP_OPEN_TABLE},
  {"IS_GRANTABLE", 3, MYSQL_TYPE_STRING, 0, 0, 0, SKIP_OPEN_TABLE},
  {0, 0, MYSQL_TYPE_STRING, 0, 0, 0, SKIP_OPEN_TABLE}
};


ST_FIELD_INFO table_constraints_fields_info[]=
{
  {"CONSTRAINT_CATALOG", FN_REFLEN, MYSQL_TYPE_STRING, 0, 0, 0, OPEN_FULL_TABLE},
  {"CONSTRAINT_SCHEMA", NAME_CHAR_LEN, MYSQL_TYPE_STRING, 0, 0, 0,
   OPEN_FULL_TABLE},
  {"CONSTRAINT_NAME", NAME_CHAR_LEN, MYSQL_TYPE_STRING, 0, 0, 0,
   OPEN_FULL_TABLE},
  {"TABLE_SCHEMA", NAME_CHAR_LEN, MYSQL_TYPE_STRING, 0, 0, 0, OPEN_FULL_TABLE},
  {"TABLE_NAME", NAME_CHAR_LEN, MYSQL_TYPE_STRING, 0, 0, 0, OPEN_FULL_TABLE},
  {"CONSTRAINT_TYPE", NAME_CHAR_LEN, MYSQL_TYPE_STRING, 0, 0, 0,
   OPEN_FULL_TABLE},
  {0, 0, MYSQL_TYPE_STRING, 0, 0, 0, SKIP_OPEN_TABLE}
};


ST_FIELD_INFO key_column_usage_fields_info[]=
{
  {"CONSTRAINT_CATALOG", FN_REFLEN, MYSQL_TYPE_STRING, 0, 0, 0, OPEN_FULL_TABLE},
  {"CONSTRAINT_SCHEMA", NAME_CHAR_LEN, MYSQL_TYPE_STRING, 0, 0, 0,
   OPEN_FULL_TABLE},
  {"CONSTRAINT_NAME", NAME_CHAR_LEN, MYSQL_TYPE_STRING, 0, 0, 0,
   OPEN_FULL_TABLE},
  {"TABLE_CATALOG", FN_REFLEN, MYSQL_TYPE_STRING, 0, 0, 0, OPEN_FULL_TABLE},
  {"TABLE_SCHEMA", NAME_CHAR_LEN, MYSQL_TYPE_STRING, 0, 0, 0, OPEN_FULL_TABLE},
  {"TABLE_NAME", NAME_CHAR_LEN, MYSQL_TYPE_STRING, 0, 0, 0, OPEN_FULL_TABLE},
  {"COLUMN_NAME", NAME_CHAR_LEN, MYSQL_TYPE_STRING, 0, 0, 0, OPEN_FULL_TABLE},
  {"ORDINAL_POSITION", 10 ,MYSQL_TYPE_LONGLONG, 0, 0, 0, OPEN_FULL_TABLE},
  {"POSITION_IN_UNIQUE_CONSTRAINT", 10 ,MYSQL_TYPE_LONGLONG, 0, 1, 0,
   OPEN_FULL_TABLE},
  {"REFERENCED_TABLE_SCHEMA", NAME_CHAR_LEN, MYSQL_TYPE_STRING, 0, 1, 0,
   OPEN_FULL_TABLE},
  {"REFERENCED_TABLE_NAME", NAME_CHAR_LEN, MYSQL_TYPE_STRING, 0, 1, 0,
   OPEN_FULL_TABLE},
  {"REFERENCED_COLUMN_NAME", NAME_CHAR_LEN, MYSQL_TYPE_STRING, 0, 1, 0,
   OPEN_FULL_TABLE},
  {0, 0, MYSQL_TYPE_STRING, 0, 0, 0, SKIP_OPEN_TABLE}
};


ST_FIELD_INFO table_names_fields_info[]=
{
  {"TABLE_CATALOG", FN_REFLEN, MYSQL_TYPE_STRING, 0, 0, 0, SKIP_OPEN_TABLE},
  {"TABLE_SCHEMA",NAME_CHAR_LEN, MYSQL_TYPE_STRING, 0, 0, 0, SKIP_OPEN_TABLE},
  {"TABLE_NAME", NAME_CHAR_LEN, MYSQL_TYPE_STRING, 0, 0, "Tables_in_",
   SKIP_OPEN_TABLE},
  {"TABLE_TYPE", NAME_CHAR_LEN, MYSQL_TYPE_STRING, 0, 0, "Table_type",
   OPEN_FRM_ONLY},
  {0, 0, MYSQL_TYPE_STRING, 0, 0, 0, SKIP_OPEN_TABLE}
};


ST_FIELD_INFO open_tables_fields_info[]=
{
  {"Database", NAME_CHAR_LEN, MYSQL_TYPE_STRING, 0, 0, "Database",
   SKIP_OPEN_TABLE},
  {"Table",NAME_CHAR_LEN, MYSQL_TYPE_STRING, 0, 0, "Table", SKIP_OPEN_TABLE},
  {"In_use", 1, MYSQL_TYPE_LONGLONG, 0, 0, "In_use", SKIP_OPEN_TABLE},
  {"Name_locked", 4, MYSQL_TYPE_LONGLONG, 0, 0, "Name_locked", SKIP_OPEN_TABLE},
  {0, 0, MYSQL_TYPE_STRING, 0, 0, 0, SKIP_OPEN_TABLE}
};


ST_FIELD_INFO triggers_fields_info[]=
{
  {"TRIGGER_CATALOG", FN_REFLEN, MYSQL_TYPE_STRING, 0, 0, 0, OPEN_FRM_ONLY},
  {"TRIGGER_SCHEMA",NAME_CHAR_LEN, MYSQL_TYPE_STRING, 0, 0, 0, OPEN_FRM_ONLY},
  {"TRIGGER_NAME", NAME_CHAR_LEN, MYSQL_TYPE_STRING, 0, 0, "Trigger",
   OPEN_FRM_ONLY},
  {"EVENT_MANIPULATION", 6, MYSQL_TYPE_STRING, 0, 0, "Event", OPEN_FRM_ONLY},
  {"EVENT_OBJECT_CATALOG", FN_REFLEN, MYSQL_TYPE_STRING, 0, 0, 0,
   OPEN_FRM_ONLY},
  {"EVENT_OBJECT_SCHEMA",NAME_CHAR_LEN, MYSQL_TYPE_STRING, 0, 0, 0,
   OPEN_FRM_ONLY},
  {"EVENT_OBJECT_TABLE", NAME_CHAR_LEN, MYSQL_TYPE_STRING, 0, 0, "Table",
   OPEN_FRM_ONLY},
  {"ACTION_ORDER", 4, MYSQL_TYPE_LONGLONG, 0, 0, 0, OPEN_FRM_ONLY},
  {"ACTION_CONDITION", 65535, MYSQL_TYPE_STRING, 0, 1, 0, OPEN_FRM_ONLY},
  {"ACTION_STATEMENT", 65535, MYSQL_TYPE_STRING, 0, 0, "Statement",
   OPEN_FRM_ONLY},
  {"ACTION_ORIENTATION", 9, MYSQL_TYPE_STRING, 0, 0, 0, OPEN_FRM_ONLY},
  {"ACTION_TIMING", 6, MYSQL_TYPE_STRING, 0, 0, "Timing", OPEN_FRM_ONLY},
  {"ACTION_REFERENCE_OLD_TABLE", NAME_CHAR_LEN, MYSQL_TYPE_STRING, 0, 1, 0,
   OPEN_FRM_ONLY},
  {"ACTION_REFERENCE_NEW_TABLE", NAME_CHAR_LEN, MYSQL_TYPE_STRING, 0, 1, 0,
   OPEN_FRM_ONLY},
  {"ACTION_REFERENCE_OLD_ROW", 3, MYSQL_TYPE_STRING, 0, 0, 0, OPEN_FRM_ONLY},
  {"ACTION_REFERENCE_NEW_ROW", 3, MYSQL_TYPE_STRING, 0, 0, 0, OPEN_FRM_ONLY},
  /*
    Set field_length to the value of 2 for field type MYSQL_TYPE_DATETIME.
    It allows later during instantiation of class Item_temporal to remember
    the number of digits in the fractional part of time and use it when
    the value of MYSQL_TYPE_DATETIME is stored in the Field.
  */
  {"CREATED", 2, MYSQL_TYPE_DATETIME, 0, 1, "Created", OPEN_FRM_ONLY},
  {"SQL_MODE", 32*256, MYSQL_TYPE_STRING, 0, 0, "sql_mode", OPEN_FRM_ONLY},
  {"DEFINER", 77, MYSQL_TYPE_STRING, 0, 0, "Definer", OPEN_FRM_ONLY},
  {"CHARACTER_SET_CLIENT", MY_CS_NAME_SIZE, MYSQL_TYPE_STRING, 0, 0,
   "character_set_client", OPEN_FRM_ONLY},
  {"COLLATION_CONNECTION", MY_CS_NAME_SIZE, MYSQL_TYPE_STRING, 0, 0,
   "collation_connection", OPEN_FRM_ONLY},
  {"DATABASE_COLLATION", MY_CS_NAME_SIZE, MYSQL_TYPE_STRING, 0, 0,
   "Database Collation", OPEN_FRM_ONLY},
  {0, 0, MYSQL_TYPE_STRING, 0, 0, 0, SKIP_OPEN_TABLE}
};


ST_FIELD_INFO partitions_fields_info[]=
{
  {"TABLE_CATALOG", FN_REFLEN, MYSQL_TYPE_STRING, 0, 0, 0, OPEN_FULL_TABLE},
  {"TABLE_SCHEMA",NAME_CHAR_LEN, MYSQL_TYPE_STRING, 0, 0, 0, OPEN_FULL_TABLE},
  {"TABLE_NAME", NAME_CHAR_LEN, MYSQL_TYPE_STRING, 0, 0, 0, OPEN_FULL_TABLE},
  {"PARTITION_NAME", NAME_CHAR_LEN, MYSQL_TYPE_STRING, 0, 1, 0, OPEN_FULL_TABLE},
  {"SUBPARTITION_NAME", NAME_CHAR_LEN, MYSQL_TYPE_STRING, 0, 1, 0,
   OPEN_FULL_TABLE},
  {"PARTITION_ORDINAL_POSITION", 21 , MYSQL_TYPE_LONGLONG, 0,
   (MY_I_S_MAYBE_NULL | MY_I_S_UNSIGNED), 0, OPEN_FULL_TABLE},
  {"SUBPARTITION_ORDINAL_POSITION", 21 , MYSQL_TYPE_LONGLONG, 0,
   (MY_I_S_MAYBE_NULL | MY_I_S_UNSIGNED), 0, OPEN_FULL_TABLE},
  {"PARTITION_METHOD", 18, MYSQL_TYPE_STRING, 0, 1, 0, OPEN_FULL_TABLE},
  {"SUBPARTITION_METHOD", 12, MYSQL_TYPE_STRING, 0, 1, 0, OPEN_FULL_TABLE},
  {"PARTITION_EXPRESSION", 65535, MYSQL_TYPE_STRING, 0, 1, 0, OPEN_FULL_TABLE},
  {"SUBPARTITION_EXPRESSION", 65535, MYSQL_TYPE_STRING, 0, 1, 0,
   OPEN_FULL_TABLE},
  {"PARTITION_DESCRIPTION", 65535, MYSQL_TYPE_STRING, 0, 1, 0, OPEN_FULL_TABLE},
  {"TABLE_ROWS", 21 , MYSQL_TYPE_LONGLONG, 0, MY_I_S_UNSIGNED, 0,
   OPEN_FULL_TABLE},
  {"AVG_ROW_LENGTH", 21 , MYSQL_TYPE_LONGLONG, 0, MY_I_S_UNSIGNED, 0,
   OPEN_FULL_TABLE},
  {"DATA_LENGTH", 21 , MYSQL_TYPE_LONGLONG, 0, MY_I_S_UNSIGNED, 0,
   OPEN_FULL_TABLE},
  {"MAX_DATA_LENGTH", 21 , MYSQL_TYPE_LONGLONG, 0,
   (MY_I_S_MAYBE_NULL | MY_I_S_UNSIGNED), 0, OPEN_FULL_TABLE},
  {"INDEX_LENGTH", 21 , MYSQL_TYPE_LONGLONG, 0, MY_I_S_UNSIGNED, 0,
   OPEN_FULL_TABLE},
  {"DATA_FREE", 21 , MYSQL_TYPE_LONGLONG, 0, MY_I_S_UNSIGNED, 0,
   OPEN_FULL_TABLE},
  {"CREATE_TIME", 0, MYSQL_TYPE_DATETIME, 0, 1, 0, OPEN_FULL_TABLE},
  {"UPDATE_TIME", 0, MYSQL_TYPE_DATETIME, 0, 1, 0, OPEN_FULL_TABLE},
  {"CHECK_TIME", 0, MYSQL_TYPE_DATETIME, 0, 1, 0, OPEN_FULL_TABLE},
  {"CHECKSUM", 21 , MYSQL_TYPE_LONGLONG, 0,
   (MY_I_S_MAYBE_NULL | MY_I_S_UNSIGNED), 0, OPEN_FULL_TABLE},
  {"PARTITION_COMMENT", 80, MYSQL_TYPE_STRING, 0, 0, 0, OPEN_FULL_TABLE},
  {"NODEGROUP", 12 , MYSQL_TYPE_STRING, 0, 0, 0, OPEN_FULL_TABLE},
  {"TABLESPACE_NAME", NAME_CHAR_LEN, MYSQL_TYPE_STRING, 0, 1, 0,
   OPEN_FULL_TABLE},
  {0, 0, MYSQL_TYPE_STRING, 0, 0, 0, SKIP_OPEN_TABLE}
};


ST_FIELD_INFO variables_fields_info[]=
{
  {"VARIABLE_NAME", 64, MYSQL_TYPE_STRING, 0, 0, "Variable_name",
   SKIP_OPEN_TABLE},
  {"VARIABLE_VALUE", 1024, MYSQL_TYPE_STRING, 0, 1, "Value", SKIP_OPEN_TABLE},
  {0, 0, MYSQL_TYPE_STRING, 0, 0, 0, SKIP_OPEN_TABLE}
};


ST_FIELD_INFO processlist_fields_info[]=
{
  {"ID", 21, MYSQL_TYPE_LONGLONG, 0, MY_I_S_UNSIGNED, "Id", SKIP_OPEN_TABLE},
  {"USER", USERNAME_CHAR_LENGTH, MYSQL_TYPE_STRING, 0, 0, "User", SKIP_OPEN_TABLE},
  {"HOST", LIST_PROCESS_HOST_LEN,  MYSQL_TYPE_STRING, 0, 0, "Host",
   SKIP_OPEN_TABLE},
  {"DB", NAME_CHAR_LEN, MYSQL_TYPE_STRING, 0, 1, "Db", SKIP_OPEN_TABLE},
  {"COMMAND", 16, MYSQL_TYPE_STRING, 0, 0, "Command", SKIP_OPEN_TABLE},
  {"TIME", 7, MYSQL_TYPE_LONG, 0, 0, "Time", SKIP_OPEN_TABLE},
  {"STATE", 64, MYSQL_TYPE_STRING, 0, 1, "State", SKIP_OPEN_TABLE},
  {"INFO", PROCESS_LIST_INFO_WIDTH, MYSQL_TYPE_STRING, 0, 1, "Info",
   SKIP_OPEN_TABLE},
  {0, 0, MYSQL_TYPE_STRING, 0, 0, 0, SKIP_OPEN_TABLE}
};


ST_FIELD_INFO plugin_fields_info[]=
{
  {"PLUGIN_NAME", NAME_CHAR_LEN, MYSQL_TYPE_STRING, 0, 0, "Name",
   SKIP_OPEN_TABLE},
  {"PLUGIN_VERSION", 20, MYSQL_TYPE_STRING, 0, 0, 0, SKIP_OPEN_TABLE},
  {"PLUGIN_STATUS", 10, MYSQL_TYPE_STRING, 0, 0, "Status", SKIP_OPEN_TABLE},
  {"PLUGIN_TYPE", 80, MYSQL_TYPE_STRING, 0, 0, "Type", SKIP_OPEN_TABLE},
  {"PLUGIN_TYPE_VERSION", 20, MYSQL_TYPE_STRING, 0, 0, 0, SKIP_OPEN_TABLE},
  {"PLUGIN_LIBRARY", NAME_CHAR_LEN, MYSQL_TYPE_STRING, 0, 1, "Library",
   SKIP_OPEN_TABLE},
  {"PLUGIN_LIBRARY_VERSION", 20, MYSQL_TYPE_STRING, 0, 1, 0, SKIP_OPEN_TABLE},
  {"PLUGIN_AUTHOR", NAME_CHAR_LEN, MYSQL_TYPE_STRING, 0, 1, 0, SKIP_OPEN_TABLE},
  {"PLUGIN_DESCRIPTION", 65535, MYSQL_TYPE_STRING, 0, 1, 0, SKIP_OPEN_TABLE},
  {"PLUGIN_LICENSE", 80, MYSQL_TYPE_STRING, 0, 1, "License", SKIP_OPEN_TABLE},
  {"LOAD_OPTION", 64, MYSQL_TYPE_STRING, 0, 0, 0, SKIP_OPEN_TABLE},
  {0, 0, MYSQL_TYPE_STRING, 0, 0, 0, SKIP_OPEN_TABLE}
};

ST_FIELD_INFO files_fields_info[]=
{
  {"FILE_ID", 4, MYSQL_TYPE_LONGLONG, 0, 0, 0, SKIP_OPEN_TABLE},
  {"FILE_NAME", FN_REFLEN_SE, MYSQL_TYPE_STRING, 0, 1, 0, SKIP_OPEN_TABLE},
  {"FILE_TYPE", 20, MYSQL_TYPE_STRING, 0, 0, 0, SKIP_OPEN_TABLE},
  {"TABLESPACE_NAME", NAME_CHAR_LEN, MYSQL_TYPE_STRING, 0, 1, 0,
   SKIP_OPEN_TABLE},
  {"TABLE_CATALOG", NAME_CHAR_LEN, MYSQL_TYPE_STRING, 0, 0, 0, SKIP_OPEN_TABLE},
  {"TABLE_SCHEMA", NAME_CHAR_LEN, MYSQL_TYPE_STRING, 0, 1, 0, SKIP_OPEN_TABLE},
  {"TABLE_NAME", NAME_CHAR_LEN, MYSQL_TYPE_STRING, 0, 1, 0, SKIP_OPEN_TABLE},
  {"LOGFILE_GROUP_NAME", NAME_CHAR_LEN, MYSQL_TYPE_STRING, 0, 1, 0,
   SKIP_OPEN_TABLE},
  {"LOGFILE_GROUP_NUMBER", 4, MYSQL_TYPE_LONGLONG, 0, 1, 0, SKIP_OPEN_TABLE},
  {"ENGINE", NAME_CHAR_LEN, MYSQL_TYPE_STRING, 0, 0, 0, SKIP_OPEN_TABLE},
  {"FULLTEXT_KEYS", NAME_CHAR_LEN, MYSQL_TYPE_STRING, 0, 1, 0, SKIP_OPEN_TABLE},
  {"DELETED_ROWS", 4, MYSQL_TYPE_LONGLONG, 0, 1, 0, SKIP_OPEN_TABLE},
  {"UPDATE_COUNT", 4, MYSQL_TYPE_LONGLONG, 0, 1, 0, SKIP_OPEN_TABLE},
  {"FREE_EXTENTS", 4, MYSQL_TYPE_LONGLONG, 0, 1, 0, SKIP_OPEN_TABLE},
  {"TOTAL_EXTENTS", 4, MYSQL_TYPE_LONGLONG, 0, 1, 0, SKIP_OPEN_TABLE},
  {"EXTENT_SIZE", 4, MYSQL_TYPE_LONGLONG, 0, 0, 0, SKIP_OPEN_TABLE},
  {"INITIAL_SIZE", 21, MYSQL_TYPE_LONGLONG, 0,
   (MY_I_S_MAYBE_NULL | MY_I_S_UNSIGNED), 0, SKIP_OPEN_TABLE},
  {"MAXIMUM_SIZE", 21, MYSQL_TYPE_LONGLONG, 0, 
   (MY_I_S_MAYBE_NULL | MY_I_S_UNSIGNED), 0, SKIP_OPEN_TABLE},
  {"AUTOEXTEND_SIZE", 21, MYSQL_TYPE_LONGLONG, 0, 
   (MY_I_S_MAYBE_NULL | MY_I_S_UNSIGNED), 0, SKIP_OPEN_TABLE},
  {"CREATION_TIME", 0, MYSQL_TYPE_DATETIME, 0, 1, 0, SKIP_OPEN_TABLE},
  {"LAST_UPDATE_TIME", 0, MYSQL_TYPE_DATETIME, 0, 1, 0, SKIP_OPEN_TABLE},
  {"LAST_ACCESS_TIME", 0, MYSQL_TYPE_DATETIME, 0, 1, 0, SKIP_OPEN_TABLE},
  {"RECOVER_TIME", 4, MYSQL_TYPE_LONGLONG, 0, 1, 0, SKIP_OPEN_TABLE},
  {"TRANSACTION_COUNTER", 4, MYSQL_TYPE_LONGLONG, 0, 1, 0, SKIP_OPEN_TABLE},
  {"VERSION", 21 , MYSQL_TYPE_LONGLONG, 0,
   (MY_I_S_MAYBE_NULL | MY_I_S_UNSIGNED), "Version", SKIP_OPEN_TABLE},
  {"ROW_FORMAT", 10, MYSQL_TYPE_STRING, 0, 1, "Row_format", SKIP_OPEN_TABLE},
  {"TABLE_ROWS", 21 , MYSQL_TYPE_LONGLONG, 0,
   (MY_I_S_MAYBE_NULL | MY_I_S_UNSIGNED), "Rows", SKIP_OPEN_TABLE},
  {"AVG_ROW_LENGTH", 21 , MYSQL_TYPE_LONGLONG, 0, 
   (MY_I_S_MAYBE_NULL | MY_I_S_UNSIGNED), "Avg_row_length", SKIP_OPEN_TABLE},
  {"DATA_LENGTH", 21 , MYSQL_TYPE_LONGLONG, 0, 
   (MY_I_S_MAYBE_NULL | MY_I_S_UNSIGNED), "Data_length", SKIP_OPEN_TABLE},
  {"MAX_DATA_LENGTH", 21 , MYSQL_TYPE_LONGLONG, 0, 
   (MY_I_S_MAYBE_NULL | MY_I_S_UNSIGNED), "Max_data_length", SKIP_OPEN_TABLE},
  {"INDEX_LENGTH", 21 , MYSQL_TYPE_LONGLONG, 0, 
   (MY_I_S_MAYBE_NULL | MY_I_S_UNSIGNED), "Index_length", SKIP_OPEN_TABLE},
  {"DATA_FREE", 21 , MYSQL_TYPE_LONGLONG, 0, 
   (MY_I_S_MAYBE_NULL | MY_I_S_UNSIGNED), "Data_free", SKIP_OPEN_TABLE},
  {"CREATE_TIME", 0, MYSQL_TYPE_DATETIME, 0, 1, "Create_time", SKIP_OPEN_TABLE},
  {"UPDATE_TIME", 0, MYSQL_TYPE_DATETIME, 0, 1, "Update_time", SKIP_OPEN_TABLE},
  {"CHECK_TIME", 0, MYSQL_TYPE_DATETIME, 0, 1, "Check_time", SKIP_OPEN_TABLE},
  {"CHECKSUM", 21 , MYSQL_TYPE_LONGLONG, 0, 
   (MY_I_S_MAYBE_NULL | MY_I_S_UNSIGNED), "Checksum", SKIP_OPEN_TABLE},
  {"STATUS", 20, MYSQL_TYPE_STRING, 0, 0, 0, SKIP_OPEN_TABLE},
  {"EXTRA", 255, MYSQL_TYPE_STRING, 0, 1, 0, SKIP_OPEN_TABLE},
  {0, 0, MYSQL_TYPE_STRING, 0, 0, 0, SKIP_OPEN_TABLE}
};

void init_fill_schema_files_row(TABLE* table)
{
  int i;
  for(i=0; files_fields_info[i].field_name!=NULL; i++)
    table->field[i]->set_null();

  table->field[IS_FILES_STATUS]->set_notnull();
  table->field[IS_FILES_STATUS]->store("NORMAL", 6, system_charset_info);
}

ST_FIELD_INFO referential_constraints_fields_info[]=
{
  {"CONSTRAINT_CATALOG", FN_REFLEN, MYSQL_TYPE_STRING, 0, 0, 0, OPEN_FULL_TABLE},
  {"CONSTRAINT_SCHEMA", NAME_CHAR_LEN, MYSQL_TYPE_STRING, 0, 0, 0,
   OPEN_FULL_TABLE},
  {"CONSTRAINT_NAME", NAME_CHAR_LEN, MYSQL_TYPE_STRING, 0, 0, 0,
   OPEN_FULL_TABLE},
  {"UNIQUE_CONSTRAINT_CATALOG", FN_REFLEN, MYSQL_TYPE_STRING, 0, 0, 0,
   OPEN_FULL_TABLE},
  {"UNIQUE_CONSTRAINT_SCHEMA", NAME_CHAR_LEN, MYSQL_TYPE_STRING, 0, 0, 0,
   OPEN_FULL_TABLE},
  {"UNIQUE_CONSTRAINT_NAME", NAME_CHAR_LEN, MYSQL_TYPE_STRING, 0,
   MY_I_S_MAYBE_NULL, 0, OPEN_FULL_TABLE},
  {"MATCH_OPTION", NAME_CHAR_LEN, MYSQL_TYPE_STRING, 0, 0, 0, OPEN_FULL_TABLE},
  {"UPDATE_RULE", NAME_CHAR_LEN, MYSQL_TYPE_STRING, 0, 0, 0, OPEN_FULL_TABLE},
  {"DELETE_RULE", NAME_CHAR_LEN, MYSQL_TYPE_STRING, 0, 0, 0, OPEN_FULL_TABLE},
  {"TABLE_NAME", NAME_CHAR_LEN, MYSQL_TYPE_STRING, 0, 0, 0, OPEN_FULL_TABLE},
  {"REFERENCED_TABLE_NAME", NAME_CHAR_LEN, MYSQL_TYPE_STRING, 0, 0, 0,
   OPEN_FULL_TABLE},
  {0, 0, MYSQL_TYPE_STRING, 0, 0, 0, SKIP_OPEN_TABLE}
};


ST_FIELD_INFO parameters_fields_info[]=
{
  {"SPECIFIC_CATALOG", FN_REFLEN, MYSQL_TYPE_STRING, 0, 0, 0, OPEN_FULL_TABLE},
  {"SPECIFIC_SCHEMA", NAME_CHAR_LEN, MYSQL_TYPE_STRING, 0, 0, 0,
   OPEN_FULL_TABLE},
  {"SPECIFIC_NAME", NAME_CHAR_LEN, MYSQL_TYPE_STRING, 0, 0, 0, OPEN_FULL_TABLE},
  {"ORDINAL_POSITION", 21 , MYSQL_TYPE_LONG, 0, 0, 0, OPEN_FULL_TABLE},
  {"PARAMETER_MODE", 5, MYSQL_TYPE_STRING, 0, 1, 0, OPEN_FULL_TABLE},
  {"PARAMETER_NAME", NAME_CHAR_LEN, MYSQL_TYPE_STRING, 0, 1, 0, OPEN_FULL_TABLE},
  {"DATA_TYPE", NAME_CHAR_LEN, MYSQL_TYPE_STRING, 0, 0, 0, OPEN_FULL_TABLE},
  {"CHARACTER_MAXIMUM_LENGTH", 21 , MYSQL_TYPE_LONG, 0, 1, 0, OPEN_FULL_TABLE},
  {"CHARACTER_OCTET_LENGTH", 21 , MYSQL_TYPE_LONG, 0, 1, 0, OPEN_FULL_TABLE},
  {"NUMERIC_PRECISION", MY_INT64_NUM_DECIMAL_DIGITS, MYSQL_TYPE_LONGLONG,
   0, (MY_I_S_MAYBE_NULL | MY_I_S_UNSIGNED), 0, OPEN_FULL_TABLE},
  {"NUMERIC_SCALE", 21 , MYSQL_TYPE_LONG, 0, 1, 0, OPEN_FULL_TABLE},
  {"DATETIME_PRECISION", MY_INT64_NUM_DECIMAL_DIGITS , MYSQL_TYPE_LONGLONG,
   0, (MY_I_S_MAYBE_NULL | MY_I_S_UNSIGNED), 0, OPEN_FULL_TABLE},
  {"CHARACTER_SET_NAME", 64, MYSQL_TYPE_STRING, 0, 1, 0, OPEN_FULL_TABLE},
  {"COLLATION_NAME", 64, MYSQL_TYPE_STRING, 0, 1, 0, OPEN_FULL_TABLE},
  {"DTD_IDENTIFIER", 65535, MYSQL_TYPE_STRING, 0, 0, 0, OPEN_FULL_TABLE},
  {"ROUTINE_TYPE", 9, MYSQL_TYPE_STRING, 0, 0, 0, OPEN_FULL_TABLE},
  {0, 0, MYSQL_TYPE_STRING, 0, 0, 0, OPEN_FULL_TABLE}
};


ST_FIELD_INFO tablespaces_fields_info[]=
{
  {"TABLESPACE_NAME", NAME_CHAR_LEN, MYSQL_TYPE_STRING, 0, 0, 0,
   SKIP_OPEN_TABLE},
  {"ENGINE", NAME_CHAR_LEN, MYSQL_TYPE_STRING, 0, 0, 0, SKIP_OPEN_TABLE},
  {"TABLESPACE_TYPE", NAME_CHAR_LEN, MYSQL_TYPE_STRING, 0, MY_I_S_MAYBE_NULL,
   0, SKIP_OPEN_TABLE},
  {"LOGFILE_GROUP_NAME", NAME_CHAR_LEN, MYSQL_TYPE_STRING, 0, MY_I_S_MAYBE_NULL,
   0, SKIP_OPEN_TABLE},
  {"EXTENT_SIZE", 21, MYSQL_TYPE_LONGLONG, 0,
   MY_I_S_MAYBE_NULL | MY_I_S_UNSIGNED, 0, SKIP_OPEN_TABLE},
  {"AUTOEXTEND_SIZE", 21, MYSQL_TYPE_LONGLONG, 0,
   MY_I_S_MAYBE_NULL | MY_I_S_UNSIGNED, 0, SKIP_OPEN_TABLE},
  {"MAXIMUM_SIZE", 21, MYSQL_TYPE_LONGLONG, 0,
   MY_I_S_MAYBE_NULL | MY_I_S_UNSIGNED, 0, SKIP_OPEN_TABLE},
  {"NODEGROUP_ID", 21, MYSQL_TYPE_LONGLONG, 0,
   MY_I_S_MAYBE_NULL | MY_I_S_UNSIGNED, 0, SKIP_OPEN_TABLE},
  {"TABLESPACE_COMMENT", 2048, MYSQL_TYPE_STRING, 0, MY_I_S_MAYBE_NULL, 0,
   SKIP_OPEN_TABLE},
  {0, 0, MYSQL_TYPE_STRING, 0, 0, 0, SKIP_OPEN_TABLE}
};


/** For creating fields of information_schema.OPTIMIZER_TRACE */
extern ST_FIELD_INFO optimizer_trace_info[];

/*
  Description of ST_FIELD_INFO in table.h

  Make sure that the order of schema_tables and enum_schema_tables are the same.

*/

ST_SCHEMA_TABLE schema_tables[]=
{
  {"CHARACTER_SETS", charsets_fields_info, create_schema_table, 
   fill_schema_charsets, make_character_sets_old_format, 0, -1, -1, 0, 0},
  {"COLLATIONS", collation_fields_info, create_schema_table, 
   fill_schema_collation, make_old_format, 0, -1, -1, 0, 0},
  {"COLLATION_CHARACTER_SET_APPLICABILITY", coll_charset_app_fields_info,
   create_schema_table, fill_schema_coll_charset_app, 0, 0, -1, -1, 0, 0},
  {"COLUMNS", columns_fields_info, create_schema_table, 
   get_all_tables, make_columns_old_format, get_schema_column_record, 1, 2, 0,
   OPTIMIZE_I_S_TABLE|OPEN_VIEW_FULL},
  {"COLUMN_PRIVILEGES", column_privileges_fields_info, create_schema_table,
   fill_schema_column_privileges, 0, 0, -1, -1, 0, 0},
  {"ENGINES", engines_fields_info, create_schema_table,
   fill_schema_engines, make_old_format, 0, -1, -1, 0, 0},
#ifndef EMBEDDED_LIBRARY
  {"EVENTS", events_fields_info, create_schema_table,
   Events::fill_schema_events, make_old_format, 0, -1, -1, 0, 0},
#else // for alignment with enum_schema_tables
  {"EVENTS", events_fields_info, create_schema_table,
   0, make_old_format, 0, -1, -1, 0, 0},
#endif
  {"FILES", files_fields_info, create_schema_table,
   hton_fill_schema_table, 0, 0, -1, -1, 0, 0},
  {"GLOBAL_STATUS", variables_fields_info, create_schema_table,
   fill_status, make_old_format, 0, 0, -1, 0, 0},
  {"GLOBAL_VARIABLES", variables_fields_info, create_schema_table,
   fill_variables, make_old_format, 0, 0, -1, 0, 0},
  {"KEY_COLUMN_USAGE", key_column_usage_fields_info, create_schema_table,
   get_all_tables, 0, get_schema_key_column_usage_record, 4, 5, 0,
   OPTIMIZE_I_S_TABLE|OPEN_TABLE_ONLY},
  {"OPEN_TABLES", open_tables_fields_info, create_schema_table,
   fill_open_tables, make_old_format, 0, -1, -1, 1, 0},
#ifdef OPTIMIZER_TRACE
  {"OPTIMIZER_TRACE", optimizer_trace_info, create_schema_table,
   fill_optimizer_trace_info, NULL, NULL, -1, -1, false, 0},
#else // for alignment with enum_schema_tables
  {"OPTIMIZER_TRACE", optimizer_trace_info, create_schema_table,
   NULL, NULL, NULL, -1, -1, false, 0},
#endif
  {"PARAMETERS", parameters_fields_info, create_schema_table,
   fill_schema_proc, 0, 0, -1, -1, 0, 0},
  {"PARTITIONS", partitions_fields_info, create_schema_table,
   get_all_tables, 0, get_schema_partitions_record, 1, 2, 0,
   OPTIMIZE_I_S_TABLE|OPEN_TABLE_ONLY},
  {"PLUGINS", plugin_fields_info, create_schema_table,
   fill_plugins, make_old_format, 0, -1, -1, 0, 0},
  {"PROCESSLIST", processlist_fields_info, create_schema_table,
   fill_schema_processlist, make_old_format, 0, -1, -1, 0, 0},
  {"PROFILING", query_profile_statistics_info, create_schema_table,
    fill_query_profile_statistics_info, make_profile_table_for_show, 
    NULL, -1, -1, false, 0},
  {"REFERENTIAL_CONSTRAINTS", referential_constraints_fields_info,
   create_schema_table, get_all_tables, 0, get_referential_constraints_record,
   1, 9, 0, OPTIMIZE_I_S_TABLE|OPEN_TABLE_ONLY},
  {"ROUTINES", proc_fields_info, create_schema_table, 
   fill_schema_proc, make_proc_old_format, 0, -1, -1, 0, 0},
  {"SCHEMATA", schema_fields_info, create_schema_table,
   fill_schema_schemata, make_schemata_old_format, 0, 1, -1, 0, 0},
  {"SCHEMA_PRIVILEGES", schema_privileges_fields_info, create_schema_table,
   fill_schema_schema_privileges, 0, 0, -1, -1, 0, 0},
  {"SESSION_STATUS", variables_fields_info, create_schema_table,
   fill_status, make_old_format, 0, 0, -1, 0, 0},
  {"SESSION_VARIABLES", variables_fields_info, create_schema_table,
   fill_variables, make_old_format, 0, 0, -1, 0, 0},
  {"STATISTICS", stat_fields_info, create_schema_table, 
   get_all_tables, make_old_format, get_schema_stat_record, 1, 2, 0,
   OPEN_TABLE_ONLY|OPTIMIZE_I_S_TABLE},
  {"STATUS", variables_fields_info, create_schema_table, fill_status, 
   make_old_format, 0, 0, -1, 1, 0},
  {"TABLES", tables_fields_info, create_schema_table, 
   get_all_tables, make_old_format, get_schema_tables_record, 1, 2, 0,
   OPTIMIZE_I_S_TABLE},
  {"TABLESPACES", tablespaces_fields_info, create_schema_table,
   hton_fill_schema_table, 0, 0, -1, -1, 0, 0},
  {"TABLE_CONSTRAINTS", table_constraints_fields_info, create_schema_table,
   get_all_tables, 0, get_schema_constraints_record, 3, 4, 0,
   OPTIMIZE_I_S_TABLE|OPEN_TABLE_ONLY},
  {"TABLE_NAMES", table_names_fields_info, create_schema_table,
   get_all_tables, make_table_names_old_format, 0, 1, 2, 1, 0},
  {"TABLE_PRIVILEGES", table_privileges_fields_info, create_schema_table,
   fill_schema_table_privileges, 0, 0, -1, -1, 0, 0},
  {"TRIGGERS", triggers_fields_info, create_schema_table,
   get_all_tables, make_old_format, get_schema_triggers_record, 5, 6, 0,
   OPEN_TRIGGER_ONLY|OPTIMIZE_I_S_TABLE},
  {"USER_PRIVILEGES", user_privileges_fields_info, create_schema_table, 
   fill_schema_user_privileges, 0, 0, -1, -1, 0, 0},
  {"VARIABLES", variables_fields_info, create_schema_table, fill_variables,
   make_old_format, 0, 0, -1, 1, 0},
  {"VIEWS", view_fields_info, create_schema_table, 
   get_all_tables, 0, get_schema_views_record, 1, 2, 0,
   OPEN_VIEW_ONLY|OPTIMIZE_I_S_TABLE},
  {0, 0, 0, 0, 0, 0, 0, 0, 0, 0}
};


int initialize_schema_table(st_plugin_int *plugin)
{
  ST_SCHEMA_TABLE *schema_table;
  DBUG_ENTER("initialize_schema_table");

  if (!(schema_table= (ST_SCHEMA_TABLE *)my_malloc(key_memory_ST_SCHEMA_TABLE,
                                                   sizeof(ST_SCHEMA_TABLE),
                                MYF(MY_WME | MY_ZEROFILL))))
      DBUG_RETURN(1);
  /* Historical Requirement */
  plugin->data= schema_table; // shortcut for the future
  if (plugin->plugin->init)
  {
    schema_table->create_table= create_schema_table;
    schema_table->old_format= make_old_format;
    schema_table->idx_field1= -1, 
    schema_table->idx_field2= -1; 

    /* Make the name available to the init() function. */
    schema_table->table_name= plugin->name.str;

    if (plugin->plugin->init(schema_table))
    {
      sql_print_error("Plugin '%s' init function returned error.",
                      plugin->name.str);
      plugin->data= NULL;
      my_free(schema_table);
      DBUG_RETURN(1);
    }
    
    /* Make sure the plugin name is not set inside the init() function. */
    schema_table->table_name= plugin->name.str;
  }
  DBUG_RETURN(0);
}

int finalize_schema_table(st_plugin_int *plugin)
{
  ST_SCHEMA_TABLE *schema_table= (ST_SCHEMA_TABLE *)plugin->data;
  DBUG_ENTER("finalize_schema_table");

  if (schema_table)
  {
    if (plugin->plugin->deinit)
    {
      DBUG_PRINT("info", ("Deinitializing plugin: '%s'", plugin->name.str));
      if (plugin->plugin->deinit(NULL))
      {
        DBUG_PRINT("warning", ("Plugin '%s' deinit function returned error.",
                               plugin->name.str));
      }
    }
    my_free(schema_table);
  }
  DBUG_RETURN(0);
}


/**
  Output trigger information (SHOW CREATE TRIGGER) to the client.

  @param thd          Thread context.
  @param trigger      table trigger to dump.

  @return Operation status
    @retval TRUE Error.
    @retval FALSE Success.
*/

static bool show_create_trigger_impl(THD *thd, Trigger *trigger)
{
  Protocol *p= thd->get_protocol();
  List<Item> fields;

  // Construct sql_mode string.

  LEX_STRING sql_mode_str;

  sql_mode_string_representation(thd, trigger->get_sql_mode(), &sql_mode_str);

  // Send header.

  fields.push_back(new Item_empty_string("Trigger", NAME_LEN));
  fields.push_back(new Item_empty_string("sql_mode", sql_mode_str.length));

  {
    /*
      NOTE: SQL statement field must be not less than 1024 in order not to
      confuse old clients.
    */

    Item_empty_string *stmt_fld=
      new Item_empty_string("SQL Original Statement",
                            max<size_t>(trigger->get_definition().length,
                                        1024));

    stmt_fld->maybe_null= TRUE;

    fields.push_back(stmt_fld);
  }

  fields.push_back(new Item_empty_string("character_set_client",
                                         MY_CS_NAME_SIZE));

  fields.push_back(new Item_empty_string("collation_connection",
                                         MY_CS_NAME_SIZE));

  fields.push_back(new Item_empty_string("Database Collation",
                                         MY_CS_NAME_SIZE));

  fields.push_back(new Item_temporal(MYSQL_TYPE_TIMESTAMP,
                                     Name_string("Created",
                                                 sizeof("created")-1),
                                     0, 0));

  if (thd->send_result_metadata(&fields,
                                Protocol::SEND_NUM_ROWS | Protocol::SEND_EOF))
    return TRUE;

  // Resolve trigger client character set.

  const CHARSET_INFO *client_cs;

  if (resolve_charset(trigger->get_client_cs_name().str, NULL, &client_cs))
    return true;

  // Send data.

  p->start_row();

  p->store(trigger->get_trigger_name(), system_charset_info);
  p->store(sql_mode_str, system_charset_info);
  p->store(trigger->get_definition(), client_cs);
  p->store(trigger->get_client_cs_name(), system_charset_info);
  p->store(trigger->get_connection_cl_name(), system_charset_info);
  p->store(trigger->get_db_cl_name(), system_charset_info);

  if (!trigger->is_created_timestamp_null())
  {
    MYSQL_TIME timestamp;
    my_tz_SYSTEM->gmt_sec_to_TIME(&timestamp,
                                  trigger->get_created_timestamp());
    p->store(&timestamp, 2);
  }
  else
    p->store_null();

  int rc= p->end_row();

  if (!rc)
    my_eof(thd);

  return rc != 0;
}


/**
  Read TRN and TRG files to obtain base table name for the specified
  trigger name and construct TABE_LIST object for the base table.

  @param thd      Thread context.
  @param trg_name Trigger name.

  @return TABLE_LIST object corresponding to the base table.

  TODO: This function is a copy&paste from add_table_to_list() and
  sp_add_to_query_tables(). The problem is that in order to be compatible
  with Stored Programs (Prepared Statements), we should not touch thd->lex.
  The "source" functions also add created TABLE_LIST object to the
  thd->lex->query_tables.

  The plan to eliminate this copy&paste is to:

    - get rid of sp_add_to_query_tables() and use Lex::add_table_to_list().
      Only add_table_to_list() must be used to add tables from the parser
      into Lex::query_tables list.

    - do not update Lex::query_tables in add_table_to_list().
*/

static
TABLE_LIST *get_trigger_table(THD *thd, const sp_name *trg_name)
{
  char trn_path_buff[FN_REFLEN];
  LEX_CSTRING db;
  LEX_STRING tbl_name;
  TABLE_LIST *table;

  LEX_STRING trn_path=
    Trigger_loader::build_trn_path(trn_path_buff, FN_REFLEN,
                                   trg_name->m_db.str,
                                   trg_name->m_name.str);

  if (Trigger_loader::check_trn_exists(trn_path))
  {
    my_error(ER_TRG_DOES_NOT_EXIST, MYF(0));
    return NULL;
  }

  if (Trigger_loader::load_trn_file(thd, trg_name->m_name, trn_path, &tbl_name))
    return NULL;

  /* We need to reset statement table list to be PS/SP friendly. */
  if (!(table= (TABLE_LIST*) thd->alloc(sizeof(TABLE_LIST))))
    return NULL;

  db= trg_name->m_db;

  db.str= thd->strmake(db.str, db.length);
  tbl_name.str= thd->strmake(tbl_name.str, tbl_name.length);

  if (db.str == NULL || tbl_name.str == NULL)
    return NULL;

  table->init_one_table(db.str, db.length, tbl_name.str, tbl_name.length,
                        tbl_name.str, TL_IGNORE);

  return table;
}


/**
  SHOW CREATE TRIGGER high-level implementation.

  @param thd      Thread context.
  @param trg_name Trigger name.

  @return Operation status
    @retval TRUE Error.
    @retval FALSE Success.
*/

bool show_create_trigger(THD *thd, const sp_name *trg_name)
{
  TABLE_LIST *lst= get_trigger_table(thd, trg_name);
  uint num_tables; /* NOTE: unused, only to pass to open_tables(). */
  Table_trigger_dispatcher *triggers;
  bool error= true;
  Trigger *trigger;

  if (!lst)
    return true;

  if (check_table_access(thd, TRIGGER_ACL, lst, FALSE, 1, TRUE))
  {
    my_error(ER_SPECIFIC_ACCESS_DENIED_ERROR, MYF(0), "TRIGGER");
    return true;
  }

  /*
    Metadata locks taken during SHOW CREATE TRIGGER should be released when
    the statement completes as it is an information statement.
  */
  MDL_savepoint mdl_savepoint= thd->mdl_context.mdl_savepoint();

  /*
    Open the table by name in order to load Table_trigger_dispatcher object.
  */
  if (open_tables(thd, &lst, &num_tables,
                  MYSQL_OPEN_FORCE_SHARED_HIGH_PRIO_MDL))
  {
    my_error(ER_TRG_CANT_OPEN_TABLE, MYF(0),
             trg_name->m_db.str,
             lst->table_name);

    goto exit;

    /* Perform closing actions and return error status. */
  }

  triggers= lst->table->triggers;

  if (!triggers)
  {
    my_error(ER_TRG_DOES_NOT_EXIST, MYF(0));
    goto exit;
  }

  trigger= triggers->find_trigger(trg_name->m_name);

  if (!trigger)
  {
    my_error(ER_TRG_CORRUPTED_FILE, MYF(0),
             trg_name->m_db.str,
             lst->table_name);

    goto exit;
  }

  error= show_create_trigger_impl(thd, trigger);

  /*
    NOTE: if show_create_trigger_impl() failed, that means we could not
    send data to the client. In this case we simply raise the error
    status and client connection will be closed.
  */

exit:
  close_thread_tables(thd);
  /* Release any metadata locks taken during SHOW CREATE TRIGGER. */
  thd->mdl_context.rollback_to_savepoint(mdl_savepoint);
  return error;
}

static IS_internal_schema_access is_internal_schema_access;

void initialize_information_schema_acl()
{
  ACL_internal_schema_registry::register_schema(INFORMATION_SCHEMA_NAME,
                                                &is_internal_schema_access);
}

/*
  Convert a string in character set in column character set format
  to utf8 character set if possible, the utf8 character set string
  will later possibly be converted to character set used by client.
  Thus we attempt conversion from column character set to both
  utf8 and to character set client.

  Examples of strings that should fail conversion to utf8 are unassigned
  characters as e.g. 0x81 in cp1250 (Windows character set for for countries
  like Czech and Poland). Example of string that should fail conversion to
  character set on client (e.g. if this is latin1) is 0x2020 (daggger) in
  ucs2.

  If the conversion fails we will as a fall back convert the string to
  hex encoded format. The caller of the function can also ask for hex
  encoded format of output string unconditionally.

  SYNOPSIS
    get_cs_converted_string_value()
    thd                             Thread object
    input_str                       Input string in cs character set
    output_str                      Output string to be produced in utf8
    cs                              Character set of input string
    use_hex                         Use hex string unconditionally
 

  RETURN VALUES
    No return value
*/

static void get_cs_converted_string_value(THD *thd,
                                          String *input_str,
                                          String *output_str,
                                          const CHARSET_INFO *cs,
                                          bool use_hex)
{

  output_str->length(0);
  if (input_str->length() == 0)
  {
    output_str->append("''");
    return;
  }
  if (!use_hex)
  {
    String try_val;
    uint try_conv_error= 0;

    try_val.copy(input_str->ptr(), input_str->length(), cs,
                 thd->variables.character_set_client, &try_conv_error);
    if (!try_conv_error)
    {
      String val;
      uint conv_error= 0;

      val.copy(input_str->ptr(), input_str->length(), cs,
               system_charset_info, &conv_error);
      if (!conv_error)
      {
        append_unescaped(output_str, val.ptr(), val.length());
        return;
      }
    }
    /* We had a conversion error, use hex encoded string for safety */
  }
  {
    const uchar *ptr;
    size_t i, len;
    char buf[3];

    output_str->append("_");
    output_str->append(cs->csname);
    output_str->append(" ");
    output_str->append("0x");
    len= input_str->length();
    ptr= (uchar*)input_str->ptr();
    for (i= 0; i < len; i++)
    {
      uint high, low;

      high= (*ptr) >> 4;
      low= (*ptr) & 0x0F;
      buf[0]= _dig_vec_upper[high];
      buf[1]= _dig_vec_upper[low];
      buf[2]= 0;
      output_str->append((const char*)buf);
      ptr++;
    }
  }
  return;
}<|MERGE_RESOLUTION|>--- conflicted
+++ resolved
@@ -7107,9 +7107,6 @@
 }
 #endif // EMBEDDED_LIBRARY
 
-<<<<<<< HEAD
-static int fill_variables(THD *thd, TABLE_LIST *tables, Item *cond)
-=======
 /**
   Issue an error for SELECT commands for status and system variables.
 */
@@ -7129,8 +7126,7 @@
   thd->raise_error_printf(ER_FEATURE_DISABLED_SEE_DOC, old_name, doc);
 }
 
-int fill_variables(THD *thd, TABLE_LIST *tables, Item *cond)
->>>>>>> ff921f99
+static int fill_variables(THD *thd, TABLE_LIST *tables, Item *cond)
 {
   DBUG_ENTER("fill_variables");
   Show_var_array sys_var_array(PSI_INSTRUMENT_ME);
