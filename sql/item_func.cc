/* Copyright (C) 2000-2003 MySQL AB

   This program is free software; you can redistribute it and/or modify
   it under the terms of the GNU General Public License as published by
   the Free Software Foundation; version 2 of the License.

   This program is distributed in the hope that it will be useful,
   but WITHOUT ANY WARRANTY; without even the implied warranty of
   MERCHANTABILITY or FITNESS FOR A PARTICULAR PURPOSE.  See the
   GNU General Public License for more details.

   You should have received a copy of the GNU General Public License
   along with this program; if not, write to the Free Software
   Foundation, Inc., 59 Temple Place, Suite 330, Boston, MA  02111-1307  USA */


/* This file defines all numerical functions */

#ifdef USE_PRAGMA_IMPLEMENTATION
#pragma implementation				// gcc: Class implementation
#endif

#include "mysql_priv.h"
#include "slave.h"				// for wait_for_master_pos
#include <m_ctype.h>
#include <hash.h>
#include <time.h>
#include <ft_global.h>

#include "sp_head.h"
#include "sp_rcontext.h"
#include "sp.h"

#ifdef NO_EMBEDDED_ACCESS_CHECKS
#define sp_restore_security_context(A,B) while (0) {}
#endif


bool check_reserved_words(LEX_STRING *name)
{
  if (!my_strcasecmp(system_charset_info, name->str, "GLOBAL") ||
      !my_strcasecmp(system_charset_info, name->str, "LOCAL") ||
      !my_strcasecmp(system_charset_info, name->str, "SESSION"))
    return TRUE;
  return FALSE;
}


/* return TRUE if item is a constant */

bool
eval_const_cond(COND *cond)
{
  return ((Item_func*) cond)->val_int() ? TRUE : FALSE;
}


void Item_func::set_arguments(List<Item> &list)
{
  allowed_arg_cols= 1;
  arg_count=list.elements;
  args= tmp_arg;                                // If 2 arguments
  if (arg_count <= 2 || (args=(Item**) sql_alloc(sizeof(Item*)*arg_count)))
  {
    List_iterator_fast<Item> li(list);
    Item *item;
    Item **save_args= args;

    while ((item=li++))
    {
      *(save_args++)= item;
      with_sum_func|=item->with_sum_func;
    }
  }
  list.empty();					// Fields are used
}

Item_func::Item_func(List<Item> &list)
  :allowed_arg_cols(1)
{
  set_arguments(list);
}

Item_func::Item_func(THD *thd, Item_func *item)
  :Item_result_field(thd, item),
   allowed_arg_cols(item->allowed_arg_cols),
   arg_count(item->arg_count),
   used_tables_cache(item->used_tables_cache),
   not_null_tables_cache(item->not_null_tables_cache),
   const_item_cache(item->const_item_cache)
{
  if (arg_count)
  {
    if (arg_count <=2)
      args= tmp_arg;
    else
    {
      if (!(args=(Item**) thd->alloc(sizeof(Item*)*arg_count)))
	return;
    }
    memcpy((char*) args, (char*) item->args, sizeof(Item*)*arg_count);
  }
}


/*
  Resolve references to table column for a function and its argument

  SYNOPSIS:
  fix_fields()
  thd		Thread object
  ref		Pointer to where this object is used.  This reference
		is used if we want to replace this object with another
		one (for example in the summary functions).

  DESCRIPTION
    Call fix_fields() for all arguments to the function.  The main intention
    is to allow all Item_field() objects to setup pointers to the table fields.

    Sets as a side effect the following class variables:
      maybe_null	Set if any argument may return NULL
      with_sum_func	Set if any of the arguments contains a sum function
      used_tables_cache Set to union of the tables used by arguments

      str_value.charset If this is a string function, set this to the
			character set for the first argument.
			If any argument is binary, this is set to binary

   If for any item any of the defaults are wrong, then this can
   be fixed in the fix_length_and_dec() function that is called
   after this one or by writing a specialized fix_fields() for the
   item.

  RETURN VALUES
  FALSE	ok
  TRUE	Got error.  Stored with my_error().
*/

bool
Item_func::fix_fields(THD *thd, Item **ref)
{
  DBUG_ASSERT(fixed == 0);
  Item **arg,**arg_end;
#ifndef EMBEDDED_LIBRARY			// Avoid compiler warning
  char buff[STACK_BUFF_ALLOC];			// Max argument in function
#endif

  used_tables_cache= not_null_tables_cache= 0;
  const_item_cache=1;

  if (check_stack_overrun(thd, STACK_MIN_SIZE, buff))
    return TRUE;				// Fatal error if flag is set!
  if (arg_count)
  {						// Print purify happy
    for (arg=args, arg_end=args+arg_count; arg != arg_end ; arg++)
    {
      Item *item;
      /*
	We can't yet set item to *arg as fix_fields may change *arg
	We shouldn't call fix_fields() twice, so check 'fixed' field first
      */
      if ((!(*arg)->fixed && (*arg)->fix_fields(thd, arg)))
	return TRUE;				/* purecov: inspected */
      item= *arg;

      if (allowed_arg_cols)
      {
        if (item->check_cols(allowed_arg_cols))
          return 1;
      }
      else
      {
        /*  we have to fetch allowed_arg_cols from first argument */
        DBUG_ASSERT(arg == args); // it is first argument
        allowed_arg_cols= item->cols();
        DBUG_ASSERT(allowed_arg_cols); // Can't be 0 any more
      }

      if (item->maybe_null)
	maybe_null=1;

      with_sum_func= with_sum_func || item->with_sum_func;
      used_tables_cache|=     item->used_tables();
      not_null_tables_cache|= item->not_null_tables();
      const_item_cache&=      item->const_item();
      with_subselect|=        item->with_subselect;
    }
  }
  fix_length_and_dec();
  if (thd->net.report_error) // An error inside fix_length_and_dec occured
    return TRUE;
  fixed= 1;
  return FALSE;
}


bool Item_func::walk(Item_processor processor, bool walk_subquery,
                     byte *argument)
{
  if (arg_count)
  {
    Item **arg,**arg_end;
    for (arg= args, arg_end= args+arg_count; arg != arg_end; arg++)
    {
      if ((*arg)->walk(processor, walk_subquery, argument))
	return 1;
    }
  }
  return (this->*processor)(argument);
}

void Item_func::traverse_cond(Cond_traverser traverser,
                              void *argument, traverse_order order)
{
  if (arg_count)
  {
    Item **arg,**arg_end;

    switch (order) {
    case(PREFIX):
      (*traverser)(this, argument);
      for (arg= args, arg_end= args+arg_count; arg != arg_end; arg++)
      {
	(*arg)->traverse_cond(traverser, argument, order);
      }
      break;
    case (POSTFIX):
      for (arg= args, arg_end= args+arg_count; arg != arg_end; arg++)
      {
	(*arg)->traverse_cond(traverser, argument, order);
      }
      (*traverser)(this, argument);
    }
  }
  else
    (*traverser)(this, argument);
}


/*
  Transform an Item_func object with a transformer callback function
   
  SYNOPSIS
    transform()
      transformer   the transformer callback function to be applied to the nodes
                    of the tree of the object
      argument      parameter to be passed to the transformer
  
  DESCRIPTION
    The function recursively applies the transform method to each
    argument of the Item_func node.
    If the call of the method for an argument item returns a new item
    the old item is substituted for a new one.
    After this the transformer is applied to the root node
    of the Item_func object. 
     
  RETURN VALUES
    Item returned as the result of transformation of the root node 
*/

Item *Item_func::transform(Item_transformer transformer, byte *argument)
{
  DBUG_ASSERT(!current_thd->is_stmt_prepare());

  if (arg_count)
  {
    Item **arg,**arg_end;
    for (arg= args, arg_end= args+arg_count; arg != arg_end; arg++)
    {
      Item *new_item= (*arg)->transform(transformer, argument);
      if (!new_item)
	return 0;

      /*
        THD::change_item_tree() should be called only if the tree was
        really transformed, i.e. when a new item has been created.
        Otherwise we'll be allocating a lot of unnecessary memory for
        change records at each execution.
      */
      if (*arg != new_item)
        current_thd->change_item_tree(arg, new_item);
    }
  }
  return (this->*transformer)(argument);
}


/*
  Compile Item_func object with a processor and a transformer callback functions
   
  SYNOPSIS
    compile()
      analyzer      the analyzer callback function to be applied to the nodes
                    of the tree of the object
      arg_p         in/out parameter to be passed to the processor
      transformer   the transformer callback function to be applied to the nodes
                    of the tree of the object
      arg_t         parameter to be passed to the transformer
  
  DESCRIPTION
    First the function applies the analyzer to the root node of
    the Item_func object. Then if the analizer succeeeds (returns TRUE)
    the function recursively applies the compile method to each argument
    of the Item_func node.
    If the call of the method for an argument item returns a new item
    the old item is substituted for a new one.
    After this the transformer is applied to the root node
    of the Item_func object. 
     
  RETURN VALUES
    Item returned as the result of transformation of the root node 
*/

Item *Item_func::compile(Item_analyzer analyzer, byte **arg_p,
                         Item_transformer transformer, byte *arg_t)
{
  if (!(this->*analyzer)(arg_p))
    return 0;
  if (arg_count)
  {
    Item **arg,**arg_end;
    for (arg= args, arg_end= args+arg_count; arg != arg_end; arg++)
    {
      /* 
        The same parameter value of arg_p must be passed
        to analyze any argument of the condition formula.
      */   
      byte *arg_v= *arg_p;
      Item *new_item= (*arg)->compile(analyzer, &arg_v, transformer, arg_t);
      if (new_item && *arg != new_item)
        current_thd->change_item_tree(arg, new_item);
    }
  }
  return (this->*transformer)(arg_t);
}

/* See comments in Item_cmp_func::split_sum_func() */

void Item_func::split_sum_func(THD *thd, Item **ref_pointer_array,
                               List<Item> &fields)
{
  Item **arg, **arg_end;
  for (arg= args, arg_end= args+arg_count; arg != arg_end ; arg++)
    (*arg)->split_sum_func2(thd, ref_pointer_array, fields, arg, TRUE);
}


void Item_func::update_used_tables()
{
  used_tables_cache=0;
  const_item_cache=1;
  for (uint i=0 ; i < arg_count ; i++)
  {
    args[i]->update_used_tables();
    used_tables_cache|=args[i]->used_tables();
    const_item_cache&=args[i]->const_item();
  }
}


table_map Item_func::used_tables() const
{
  return used_tables_cache;
}


table_map Item_func::not_null_tables() const
{
  return not_null_tables_cache;
}


void Item_func::print(String *str)
{
  str->append(func_name());
  str->append('(');
  print_args(str, 0);
  str->append(')');
}


void Item_func::print_args(String *str, uint from)
{
  for (uint i=from ; i < arg_count ; i++)
  {
    if (i != from)
      str->append(',');
    args[i]->print(str);
  }
}


void Item_func::print_op(String *str)
{
  str->append('(');
  for (uint i=0 ; i < arg_count-1 ; i++)
  {
    args[i]->print(str);
    str->append(' ');
    str->append(func_name());
    str->append(' ');
  }
  args[arg_count-1]->print(str);
  str->append(')');
}


bool Item_func::eq(const Item *item, bool binary_cmp) const
{
  /* Assume we don't have rtti */
  if (this == item)
    return 1;
  if (item->type() != FUNC_ITEM)
    return 0;
  Item_func *item_func=(Item_func*) item;
  if (arg_count != item_func->arg_count ||
      func_name() != item_func->func_name())
    return 0;
  for (uint i=0; i < arg_count ; i++)
    if (!args[i]->eq(item_func->args[i], binary_cmp))
      return 0;
  return 1;
}


Field *Item_func::tmp_table_field(TABLE *table)
{
  Field *field;
  LINT_INIT(field);

  switch (result_type()) {
  case INT_RESULT:
<<<<<<< HEAD
    if (max_length > 11)
      field= new Field_longlong(max_length, maybe_null, name, unsigned_flag);
=======
    if (max_length > MY_INT32_NUM_DECIMAL_DIGITS)
      res= new Field_longlong(max_length, maybe_null, name, t_arg,
			      unsigned_flag);
>>>>>>> f87899c5
    else
      field= new Field_long(max_length, maybe_null, name, unsigned_flag);
    break;
  case REAL_RESULT:
    field= new Field_double(max_length, maybe_null, name, decimals);
    break;
  case STRING_RESULT:
    return make_string_field(table);
    break;
  case DECIMAL_RESULT:
    field= new Field_new_decimal(my_decimal_precision_to_length(decimal_precision(),
                                                                decimals,
                                                                unsigned_flag),
                                 maybe_null, name, decimals, unsigned_flag);
    break;
  case ROW_RESULT:
  default:
    // This case should never be chosen
    DBUG_ASSERT(0);
    field= 0;
    break;
  }
  if (field)
    field->init(table);
  return field;
}


bool Item_func::is_expensive_processor(byte *arg)
{
  return is_expensive();
}


my_decimal *Item_func::val_decimal(my_decimal *decimal_value)
{
  DBUG_ASSERT(fixed);
  int2my_decimal(E_DEC_FATAL_ERROR, val_int(), unsigned_flag, decimal_value);
  return decimal_value;
}


String *Item_real_func::val_str(String *str)
{
  DBUG_ASSERT(fixed == 1);
  double nr= val_real();
  if (null_value)
    return 0; /* purecov: inspected */
  str->set_real(nr,decimals, &my_charset_bin);
  return str;
}


my_decimal *Item_real_func::val_decimal(my_decimal *decimal_value)
{
  DBUG_ASSERT(fixed);
  double nr= val_real();
  if (null_value)
    return 0; /* purecov: inspected */
  double2my_decimal(E_DEC_FATAL_ERROR, nr, decimal_value);
  return decimal_value;
}


void Item_func::fix_num_length_and_dec()
{
  uint fl_length= 0;
  decimals=0;
  for (uint i=0 ; i < arg_count ; i++)
  {
    set_if_bigger(decimals,args[i]->decimals);
    set_if_bigger(fl_length, args[i]->max_length);
  }
  max_length=float_length(decimals);
  if (fl_length > max_length)
  {
    decimals= NOT_FIXED_DEC;
    max_length= float_length(NOT_FIXED_DEC);
  }
}


void Item_func_numhybrid::fix_num_length_and_dec()
{}


/*
  Set max_length/decimals of function if function is fixed point and
  result length/precision depends on argument ones

  SYNOPSIS
    Item_func::count_decimal_length()
*/

void Item_func::count_decimal_length()
{
  int max_int_part= 0;
  decimals= 0;
  unsigned_flag= 1;
  for (uint i=0 ; i < arg_count ; i++)
  {
    set_if_bigger(decimals, args[i]->decimals);
    set_if_bigger(max_int_part, args[i]->decimal_int_part());
    set_if_smaller(unsigned_flag, args[i]->unsigned_flag);
  }
  int precision= min(max_int_part + decimals, DECIMAL_MAX_PRECISION);
  max_length= my_decimal_precision_to_length(precision, decimals,
                                             unsigned_flag);
}


/*
  Set max_length of if it is maximum length of its arguments

  SYNOPSIS
    Item_func::count_only_length()
*/

void Item_func::count_only_length()
{
  max_length= 0;
  unsigned_flag= 0;
  for (uint i=0 ; i < arg_count ; i++)
  {
    set_if_bigger(max_length, args[i]->max_length);
    set_if_bigger(unsigned_flag, args[i]->unsigned_flag);
  }
}


/*
  Set max_length/decimals of function if function is floating point and
  result length/precision depends on argument ones

  SYNOPSIS
    Item_func::count_real_length()
*/

void Item_func::count_real_length()
{
  uint32 length= 0;
  decimals= 0;
  max_length= 0;
  for (uint i=0 ; i < arg_count ; i++)
  {
    if (decimals != NOT_FIXED_DEC)
    {
      set_if_bigger(decimals, args[i]->decimals);
      set_if_bigger(length, (args[i]->max_length - args[i]->decimals));
    }
    set_if_bigger(max_length, args[i]->max_length);
  }
  if (decimals != NOT_FIXED_DEC)
  {
    max_length= length;
    length+= decimals;
    if (length < max_length)  // If previous operation gave overflow
      max_length= UINT_MAX32;
    else
      max_length= length;
  }
}



void Item_func::signal_divide_by_null()
{
  THD *thd= current_thd;
  if (thd->variables.sql_mode & MODE_ERROR_FOR_DIVISION_BY_ZERO)
    push_warning(thd, MYSQL_ERROR::WARN_LEVEL_ERROR, ER_DIVISION_BY_ZERO,
                 ER(ER_DIVISION_BY_ZERO));
  null_value= 1;
}


Item *Item_func::get_tmp_table_item(THD *thd)
{
  if (!with_sum_func && !const_item() && functype() != SUSERVAR_FUNC)
    return new Item_field(result_field);
  return copy_or_same(thd);
}

String *Item_int_func::val_str(String *str)
{
  DBUG_ASSERT(fixed == 1);
  longlong nr=val_int();
  if (null_value)
    return 0;
  str->set_int(nr, unsigned_flag, &my_charset_bin);
  return str;
}


void Item_func_connection_id::fix_length_and_dec()
{
  Item_int_func::fix_length_and_dec();
  max_length= 10;
}


bool Item_func_connection_id::fix_fields(THD *thd, Item **ref)
{
  if (Item_int_func::fix_fields(thd, ref))
    return TRUE;

  /*
    To replicate CONNECTION_ID() properly we should use
    pseudo_thread_id on slave, which contains the value of thread_id
    on master.
  */
  value= ((thd->slave_thread) ?
          thd->variables.pseudo_thread_id :
          thd->thread_id);

  return FALSE;
}


/*
  Check arguments here to determine result's type for a numeric
  function of two arguments.

  SYNOPSIS
    Item_num_op::find_num_type()
*/

void Item_num_op::find_num_type(void)
{
  DBUG_ENTER("Item_num_op::find_num_type");
  DBUG_PRINT("info", ("name %s", func_name()));
  DBUG_ASSERT(arg_count == 2);
  Item_result r0= args[0]->result_type();
  Item_result r1= args[1]->result_type();

  if (r0 == REAL_RESULT || r1 == REAL_RESULT ||
      r0 == STRING_RESULT || r1 ==STRING_RESULT)
  {
    count_real_length();
    max_length= float_length(decimals);
    hybrid_type= REAL_RESULT;
  }
  else if (r0 == DECIMAL_RESULT || r1 == DECIMAL_RESULT)
  {
    hybrid_type= DECIMAL_RESULT;
    result_precision();
  }
  else
  {
    DBUG_ASSERT(r0 == INT_RESULT && r1 == INT_RESULT);
    decimals= 0;
    hybrid_type=INT_RESULT;
    result_precision();
  }
  DBUG_PRINT("info", ("Type: %s",
             (hybrid_type == REAL_RESULT ? "REAL_RESULT" :
              hybrid_type == DECIMAL_RESULT ? "DECIMAL_RESULT" :
              hybrid_type == INT_RESULT ? "INT_RESULT" :
              "--ILLEGAL!!!--")));
  DBUG_VOID_RETURN;
}


/*
  Set result type for a numeric function of one argument
  (can be also used by a numeric function of many arguments, if the result
  type depends only on the first argument)

  SYNOPSIS
    Item_func_num1::find_num_type()
*/

void Item_func_num1::find_num_type()
{
  DBUG_ENTER("Item_func_num1::find_num_type");
  DBUG_PRINT("info", ("name %s", func_name()));
  switch (hybrid_type= args[0]->result_type()) {
  case INT_RESULT:
    unsigned_flag= args[0]->unsigned_flag;
    break;
  case STRING_RESULT:
  case REAL_RESULT:
    hybrid_type= REAL_RESULT;
    max_length= float_length(decimals);
    break;
  case DECIMAL_RESULT:
    break;
  default:
    DBUG_ASSERT(0);
  }
  DBUG_PRINT("info", ("Type: %s",
                      (hybrid_type == REAL_RESULT ? "REAL_RESULT" :
                       hybrid_type == DECIMAL_RESULT ? "DECIMAL_RESULT" :
                       hybrid_type == INT_RESULT ? "INT_RESULT" :
                       "--ILLEGAL!!!--")));
  DBUG_VOID_RETURN;
}


void Item_func_num1::fix_num_length_and_dec()
{
  decimals= args[0]->decimals;
  max_length= args[0]->max_length;
}


void Item_func_numhybrid::fix_length_and_dec()
{
  fix_num_length_and_dec();
  find_num_type();
}


String *Item_func_numhybrid::val_str(String *str)
{
  DBUG_ASSERT(fixed == 1);
  switch (hybrid_type) {
  case DECIMAL_RESULT:
  {
    my_decimal decimal_value, *val;
    if (!(val= decimal_op(&decimal_value)))
      return 0;                                 // null is set
    my_decimal_round(E_DEC_FATAL_ERROR, val, decimals, FALSE, val);
    my_decimal2string(E_DEC_FATAL_ERROR, val, 0, 0, 0, str);
    break;
  }
  case INT_RESULT:
  {
    longlong nr= int_op();
    if (null_value)
      return 0; /* purecov: inspected */
    str->set_int(nr, unsigned_flag, &my_charset_bin);
    break;
  }
  case REAL_RESULT:
  {
    double nr= real_op();
    if (null_value)
      return 0; /* purecov: inspected */
    str->set_real(nr,decimals,&my_charset_bin);
    break;
  }
  case STRING_RESULT:
    return str_op(&str_value);
  default:
    DBUG_ASSERT(0);
  }
  return str;
}


double Item_func_numhybrid::val_real()
{
  DBUG_ASSERT(fixed == 1);
  switch (hybrid_type) {
  case DECIMAL_RESULT:
  {
    my_decimal decimal_value, *val;
    double result;
    if (!(val= decimal_op(&decimal_value)))
      return 0.0;                               // null is set
    my_decimal2double(E_DEC_FATAL_ERROR, val, &result);
    return result;
  }
  case INT_RESULT:
    return (double)int_op();
  case REAL_RESULT:
    return real_op();
  case STRING_RESULT:
  {
    char *end_not_used;
    int err_not_used;
    String *res= str_op(&str_value);
    return (res ? my_strntod(res->charset(), (char*) res->ptr(), res->length(),
			     &end_not_used, &err_not_used) : 0.0);
  }
  default:
    DBUG_ASSERT(0);
  }
  return 0.0;
}


longlong Item_func_numhybrid::val_int()
{
  DBUG_ASSERT(fixed == 1);
  switch (hybrid_type) {
  case DECIMAL_RESULT:
  {
    my_decimal decimal_value, *val;
    if (!(val= decimal_op(&decimal_value)))
      return 0;                                 // null is set
    longlong result;
    my_decimal2int(E_DEC_FATAL_ERROR, val, unsigned_flag, &result);
    return result;
  }
  case INT_RESULT:
    return int_op();
  case REAL_RESULT:
    return (longlong) rint(real_op());
  case STRING_RESULT:
  {
    int err_not_used;
    String *res;
    if (!(res= str_op(&str_value)))
      return 0;

    char *end= (char*) res->ptr() + res->length();
    CHARSET_INFO *cs= str_value.charset();
    return (*(cs->cset->strtoll10))(cs, res->ptr(), &end, &err_not_used);
  }
  default:
    DBUG_ASSERT(0);
  }
  return 0;
}


my_decimal *Item_func_numhybrid::val_decimal(my_decimal *decimal_value)
{
  my_decimal *val= decimal_value;
  DBUG_ASSERT(fixed == 1);
  switch (hybrid_type) {
  case DECIMAL_RESULT:
    val= decimal_op(decimal_value);
    break;
  case INT_RESULT:
  {
    longlong result= int_op();
    int2my_decimal(E_DEC_FATAL_ERROR, result, unsigned_flag, decimal_value);
    break;
  }
  case REAL_RESULT:
  {
    double result= (double)real_op();
    double2my_decimal(E_DEC_FATAL_ERROR, result, decimal_value);
    break;
  }
  case STRING_RESULT:
  {
    String *res;
    if (!(res= str_op(&str_value)))
      return NULL;

    str2my_decimal(E_DEC_FATAL_ERROR, (char*) res->ptr(),
                   res->length(), res->charset(), decimal_value);
    break;
  }  
  case ROW_RESULT:
  default:
    DBUG_ASSERT(0);
  }
  return val;
}


void Item_func_signed::print(String *str)
{
  str->append(STRING_WITH_LEN("cast("));
  args[0]->print(str);
  str->append(STRING_WITH_LEN(" as signed)"));

}


longlong Item_func_signed::val_int_from_str(int *error)
{
  char buff[MAX_FIELD_WIDTH], *end, *start;
  uint32 length;
  String tmp(buff,sizeof(buff), &my_charset_bin), *res;
  longlong value;

  /*
    For a string result, we must first get the string and then convert it
    to a longlong
  */

  if (!(res= args[0]->val_str(&tmp)))
  {
    null_value= 1;
    *error= 0;
    return 0;
  }
  null_value= 0;
  start= (char *)res->ptr();
  length= res->length();

  end= start + length;
  value= my_strtoll10(start, &end, error);
  if (*error > 0 || end != start+ length)
  {
    char err_buff[128];
    String err_tmp(err_buff,(uint32) sizeof(err_buff), system_charset_info);
    err_tmp.copy(start, length, system_charset_info);
    push_warning_printf(current_thd, MYSQL_ERROR::WARN_LEVEL_WARN,
                        ER_TRUNCATED_WRONG_VALUE,
                        ER(ER_TRUNCATED_WRONG_VALUE), "INTEGER",
                        err_tmp.c_ptr());
  }
  return value;
}


longlong Item_func_signed::val_int()
{
  longlong value;
  int error;

  if (args[0]->cast_to_int_type() != STRING_RESULT)
  {
    value= args[0]->val_int();
    null_value= args[0]->null_value; 
    return value;
  }

  value= val_int_from_str(&error);
  if (value < 0 && error == 0)
  {
    push_warning(current_thd, MYSQL_ERROR::WARN_LEVEL_WARN, ER_UNKNOWN_ERROR,
                 "Cast to signed converted positive out-of-range integer to "
                 "it's negative complement");
  }
  return value;
}


void Item_func_unsigned::print(String *str)
{
  str->append(STRING_WITH_LEN("cast("));
  args[0]->print(str);
  str->append(STRING_WITH_LEN(" as unsigned)"));

}


longlong Item_func_unsigned::val_int()
{
  longlong value;
  int error;

  if (args[0]->cast_to_int_type() == DECIMAL_RESULT)
  {
    my_decimal tmp, *dec= args[0]->val_decimal(&tmp);
    if (!(null_value= args[0]->null_value))
      my_decimal2int(E_DEC_FATAL_ERROR, dec, 1, &value);
    return value;
  }
  else if (args[0]->cast_to_int_type() != STRING_RESULT)
  {
    value= args[0]->val_int();
    null_value= args[0]->null_value; 
    return value;
  }

  value= val_int_from_str(&error);
  if (error < 0)
    push_warning(current_thd, MYSQL_ERROR::WARN_LEVEL_WARN, ER_UNKNOWN_ERROR,
                 "Cast to unsigned converted negative integer to it's "
                 "positive complement");
  return value;
}


String *Item_decimal_typecast::val_str(String *str)
{
  my_decimal tmp_buf, *tmp= val_decimal(&tmp_buf);
  if (null_value)
    return NULL;
  my_decimal2string(E_DEC_FATAL_ERROR, tmp, 0, 0, 0, str);
  return str;
}


double Item_decimal_typecast::val_real()
{
  my_decimal tmp_buf, *tmp= val_decimal(&tmp_buf);
  double res;
  if (null_value)
    return 0.0;
  my_decimal2double(E_DEC_FATAL_ERROR, tmp, &res);
  return res;
}


longlong Item_decimal_typecast::val_int()
{
  my_decimal tmp_buf, *tmp= val_decimal(&tmp_buf);
  longlong res;
  if (null_value)
    return 0;
  my_decimal2int(E_DEC_FATAL_ERROR, tmp, unsigned_flag, &res);
  return res;
}


my_decimal *Item_decimal_typecast::val_decimal(my_decimal *dec)
{
  my_decimal tmp_buf, *tmp= args[0]->val_decimal(&tmp_buf);
  bool sign;
  if ((null_value= args[0]->null_value))
    return NULL;
  my_decimal_round(E_DEC_FATAL_ERROR, tmp, decimals, FALSE, dec);
  sign= dec->sign();
  if (unsigned_flag)
  {
    if (sign)
    {
      my_decimal_set_zero(dec);
      goto err;
    }
  }
  if (max_length - 2 - decimals < (uint) my_decimal_intg(dec))
  {
    max_my_decimal(dec, max_length - 2, decimals);
    dec->sign(sign);
    goto err;
  }
  return dec;

err:
  push_warning_printf(current_thd, MYSQL_ERROR::WARN_LEVEL_ERROR,
                      ER_WARN_DATA_OUT_OF_RANGE,
                      ER(ER_WARN_DATA_OUT_OF_RANGE),
                      name, 1);
  return dec;
}


void Item_decimal_typecast::print(String *str)
{
  str->append(STRING_WITH_LEN("cast("));
  args[0]->print(str);
  str->append(STRING_WITH_LEN(" as decimal)"));
}


double Item_func_plus::real_op()
{
  double value= args[0]->val_real() + args[1]->val_real();
  if ((null_value=args[0]->null_value || args[1]->null_value))
    return 0.0;
  return value;
}


longlong Item_func_plus::int_op()
{
  longlong value=args[0]->val_int()+args[1]->val_int();
  if ((null_value=args[0]->null_value || args[1]->null_value))
    return 0;
  return value;
}


/*
  Calculate plus of two decimail's

  SYNOPSIS
    decimal_op()
    decimal_value	Buffer that can be used to store result

  RETURN
   0	Value was NULL;  In this case null_value is set
   #	Value of operation as a decimal
*/

my_decimal *Item_func_plus::decimal_op(my_decimal *decimal_value)
{
  my_decimal value1, *val1;
  my_decimal value2, *val2;
  val1= args[0]->val_decimal(&value1);
  if ((null_value= args[0]->null_value))
    return 0;
  val2= args[1]->val_decimal(&value2);
  if (!(null_value= (args[1]->null_value ||
                     (my_decimal_add(E_DEC_FATAL_ERROR, decimal_value, val1,
                                     val2) > 3))))
    return decimal_value;
  return 0;
}

/*
  Set precision of results for additive operations (+ and -)

  SYNOPSIS
    Item_func_additive_op::result_precision()
*/
void Item_func_additive_op::result_precision()
{
  decimals= max(args[0]->decimals, args[1]->decimals);
  int max_int_part= max(args[0]->decimal_precision() - args[0]->decimals,
                        args[1]->decimal_precision() - args[1]->decimals);
  int precision= min(max_int_part + 1 + decimals, DECIMAL_MAX_PRECISION);

  /* Integer operations keep unsigned_flag if one of arguments is unsigned */
  if (result_type() == INT_RESULT)
    unsigned_flag= args[0]->unsigned_flag | args[1]->unsigned_flag;
  else
    unsigned_flag= args[0]->unsigned_flag & args[1]->unsigned_flag;
  max_length= my_decimal_precision_to_length(precision, decimals,
                                             unsigned_flag);
}


/*
  The following function is here to allow the user to force
  subtraction of UNSIGNED BIGINT to return negative values.
*/

void Item_func_minus::fix_length_and_dec()
{
  Item_num_op::fix_length_and_dec();
  if (unsigned_flag &&
      (current_thd->variables.sql_mode & MODE_NO_UNSIGNED_SUBTRACTION))
    unsigned_flag=0;
}


double Item_func_minus::real_op()
{
  double value= args[0]->val_real() - args[1]->val_real();
  if ((null_value=args[0]->null_value || args[1]->null_value))
    return 0.0;
  return value;
}


longlong Item_func_minus::int_op()
{
  longlong value=args[0]->val_int() - args[1]->val_int();
  if ((null_value=args[0]->null_value || args[1]->null_value))
    return 0;
  return value;
}


/* See Item_func_plus::decimal_op for comments */

my_decimal *Item_func_minus::decimal_op(my_decimal *decimal_value)
{
  my_decimal value1, *val1;
  my_decimal value2, *val2= 

  val1= args[0]->val_decimal(&value1);
  if ((null_value= args[0]->null_value))
    return 0;
  val2= args[1]->val_decimal(&value2);
  if (!(null_value= (args[1]->null_value ||
                     (my_decimal_sub(E_DEC_FATAL_ERROR, decimal_value, val1,
                                     val2) > 3))))
    return decimal_value;
  return 0;
}


double Item_func_mul::real_op()
{
  DBUG_ASSERT(fixed == 1);
  double value= args[0]->val_real() * args[1]->val_real();
  if ((null_value=args[0]->null_value || args[1]->null_value))
    return 0.0;
  return value;
}


longlong Item_func_mul::int_op()
{
  DBUG_ASSERT(fixed == 1);
  longlong value=args[0]->val_int()*args[1]->val_int();
  if ((null_value=args[0]->null_value || args[1]->null_value))
    return 0;
  return value;
}


/* See Item_func_plus::decimal_op for comments */

my_decimal *Item_func_mul::decimal_op(my_decimal *decimal_value)
{
  my_decimal value1, *val1;
  my_decimal value2, *val2;
  val1= args[0]->val_decimal(&value1);
  if ((null_value= args[0]->null_value))
    return 0;
  val2= args[1]->val_decimal(&value2);
  if (!(null_value= (args[1]->null_value ||
                     (my_decimal_mul(E_DEC_FATAL_ERROR, decimal_value, val1,
                                    val2) > 3))))
    return decimal_value;
  return 0;
}


void Item_func_mul::result_precision()
{
  /* Integer operations keep unsigned_flag if one of arguments is unsigned */
  if (result_type() == INT_RESULT)
    unsigned_flag= args[0]->unsigned_flag | args[1]->unsigned_flag;
  else
    unsigned_flag= args[0]->unsigned_flag & args[1]->unsigned_flag;
  decimals= min(args[0]->decimals + args[1]->decimals, DECIMAL_MAX_SCALE);
  int precision= min(args[0]->decimal_precision() + args[1]->decimal_precision(),
                     DECIMAL_MAX_PRECISION);
  max_length= my_decimal_precision_to_length(precision, decimals,unsigned_flag);
}


double Item_func_div::real_op()
{
  DBUG_ASSERT(fixed == 1);
  double value= args[0]->val_real();
  double val2= args[1]->val_real();
  if ((null_value= args[0]->null_value || args[1]->null_value))
    return 0.0;
  if (val2 == 0.0)
  {
    signal_divide_by_null();
    return 0.0;
  }
  return value/val2;
}


my_decimal *Item_func_div::decimal_op(my_decimal *decimal_value)
{
  my_decimal value1, *val1;
  my_decimal value2, *val2;
  int err;

  val1= args[0]->val_decimal(&value1);
  if ((null_value= args[0]->null_value))
    return 0;
  val2= args[1]->val_decimal(&value2);
  if ((null_value= args[1]->null_value))
    return 0;
  if ((err= my_decimal_div(E_DEC_FATAL_ERROR & ~E_DEC_DIV_ZERO, decimal_value,
                           val1, val2, prec_increment)) > 3)
  {
    if (err == E_DEC_DIV_ZERO)
      signal_divide_by_null();
    null_value= 1;
    return 0;
  }
  return decimal_value;
}


void Item_func_div::result_precision()
{
  uint precision=min(args[0]->decimal_precision() + prec_increment,
                     DECIMAL_MAX_PRECISION);
  /* Integer operations keep unsigned_flag if one of arguments is unsigned */
  if (result_type() == INT_RESULT)
    unsigned_flag= args[0]->unsigned_flag | args[1]->unsigned_flag;
  else
    unsigned_flag= args[0]->unsigned_flag & args[1]->unsigned_flag;
  decimals= min(args[0]->decimals + prec_increment, DECIMAL_MAX_SCALE);
  max_length= my_decimal_precision_to_length(precision, decimals,
                                             unsigned_flag);
}


void Item_func_div::fix_length_and_dec()
{
  DBUG_ENTER("Item_func_div::fix_length_and_dec");
  prec_increment= current_thd->variables.div_precincrement;
  Item_num_op::fix_length_and_dec();
  switch(hybrid_type) {
  case REAL_RESULT:
  {
    decimals=max(args[0]->decimals,args[1]->decimals)+prec_increment;
    set_if_smaller(decimals, NOT_FIXED_DEC);
    max_length=args[0]->max_length - args[0]->decimals + decimals;
    uint tmp=float_length(decimals);
    set_if_smaller(max_length,tmp);
    break;
  }
  case INT_RESULT:
    hybrid_type= DECIMAL_RESULT;
    DBUG_PRINT("info", ("Type changed: DECIMAL_RESULT"));
    result_precision();
    break;
  case DECIMAL_RESULT:
    result_precision();
    break;
  default:
    DBUG_ASSERT(0);
  }
  maybe_null= 1; // devision by zero
  DBUG_VOID_RETURN;
}


/* Integer division */
longlong Item_func_int_div::val_int()
{
  DBUG_ASSERT(fixed == 1);
  longlong value=args[0]->val_int();
  longlong val2=args[1]->val_int();
  if ((null_value= (args[0]->null_value || args[1]->null_value)))
    return 0;
  if (val2 == 0)
  {
    signal_divide_by_null();
    return 0;
  }
  return (unsigned_flag ?
	  (ulonglong) value / (ulonglong) val2 :
	  value / val2);
}


void Item_func_int_div::fix_length_and_dec()
{
  max_length=args[0]->max_length - args[0]->decimals;
  maybe_null=1;
  unsigned_flag=args[0]->unsigned_flag | args[1]->unsigned_flag;
}


longlong Item_func_mod::int_op()
{
  DBUG_ASSERT(fixed == 1);
  longlong value=  args[0]->val_int();
  longlong val2= args[1]->val_int();
  if ((null_value= args[0]->null_value || args[1]->null_value))
    return 0; /* purecov: inspected */
  if (val2 == 0)
  {
    signal_divide_by_null();
    return 0;
  }

  if (args[0]->unsigned_flag)
    return ((ulonglong) value) % val2;

  return value % val2;
}

double Item_func_mod::real_op()
{
  DBUG_ASSERT(fixed == 1);
  double value= args[0]->val_real();
  double val2=  args[1]->val_real();
  if ((null_value= args[0]->null_value || args[1]->null_value))
    return 0.0; /* purecov: inspected */
  if (val2 == 0.0)
  {
    signal_divide_by_null();
    return 0.0;
  }
  return fmod(value,val2);
}


my_decimal *Item_func_mod::decimal_op(my_decimal *decimal_value)
{
  my_decimal value1, *val1;
  my_decimal value2, *val2;

  val1= args[0]->val_decimal(&value1);
  if ((null_value= args[0]->null_value))
    return 0;
  val2= args[1]->val_decimal(&value2);
  if ((null_value= args[1]->null_value))
    return 0;
  switch (my_decimal_mod(E_DEC_FATAL_ERROR & ~E_DEC_DIV_ZERO, decimal_value,
                         val1, val2)) {
  case E_DEC_TRUNCATED:
  case E_DEC_OK:
    return decimal_value;
  case E_DEC_DIV_ZERO:
    signal_divide_by_null();
  default:
    null_value= 1;
    return 0;
  }
}


void Item_func_mod::result_precision()
{
  decimals= max(args[0]->decimals, args[1]->decimals);
  max_length= max(args[0]->max_length, args[1]->max_length);
}


void Item_func_mod::fix_length_and_dec()
{
  Item_num_op::fix_length_and_dec();
  maybe_null= 1;
}


double Item_func_neg::real_op()
{
  double value= args[0]->val_real();
  null_value= args[0]->null_value;
  return -value;
}


longlong Item_func_neg::int_op()
{
  longlong value= args[0]->val_int();
  null_value= args[0]->null_value;
  return -value;
}


my_decimal *Item_func_neg::decimal_op(my_decimal *decimal_value)
{
  my_decimal val, *value= args[0]->val_decimal(&val);
  if (!(null_value= args[0]->null_value))
  {
    my_decimal2decimal(value, decimal_value);
    my_decimal_neg(decimal_value);
    return decimal_value;
  }
  return 0;
}


void Item_func_neg::fix_num_length_and_dec()
{
  decimals= args[0]->decimals;
  /* 1 add because sign can appear */
  max_length= args[0]->max_length + 1;
}


void Item_func_neg::fix_length_and_dec()
{
  DBUG_ENTER("Item_func_neg::fix_length_and_dec");
  Item_func_num1::fix_length_and_dec();

  /*
    If this is in integer context keep the context as integer if possible
    (This is how multiplication and other integer functions works)
    Use val() to get value as arg_type doesn't mean that item is
    Item_int or Item_real due to existence of Item_param.
  */
  if (hybrid_type == INT_RESULT &&
      args[0]->type() == INT_ITEM &&
      ((ulonglong) args[0]->val_int() >= (ulonglong) LONGLONG_MIN))
  {
    /*
      Ensure that result is converted to DECIMAL, as longlong can't hold
      the negated number
    */
    hybrid_type= DECIMAL_RESULT;
    DBUG_PRINT("info", ("Type changed: DECIMAL_RESULT"));
  }
  unsigned_flag= 0;
  DBUG_VOID_RETURN;
}


double Item_func_abs::real_op()
{
  double value= args[0]->val_real();
  null_value= args[0]->null_value;
  return fabs(value);
}


longlong Item_func_abs::int_op()
{
  longlong value= args[0]->val_int();
  null_value= args[0]->null_value;
  return value >= 0 ? value : -value;
}


my_decimal *Item_func_abs::decimal_op(my_decimal *decimal_value)
{
  my_decimal val, *value= args[0]->val_decimal(&val);
  if (!(null_value= args[0]->null_value))
  {
    my_decimal2decimal(value, decimal_value);
    if (decimal_value->sign())
      my_decimal_neg(decimal_value);
    return decimal_value;
  }
  return 0;
}


void Item_func_abs::fix_length_and_dec()
{
  Item_func_num1::fix_length_and_dec();
}


/* Gateway to natural LOG function */
double Item_func_ln::val_real()
{
  DBUG_ASSERT(fixed == 1);
  double value= args[0]->val_real();
  if ((null_value= args[0]->null_value))
    return 0.0;
  if (value <= 0.0)
  {
    signal_divide_by_null();
    return 0.0;
  }
  return log(value);
}

/* 
 Extended but so slower LOG function
 We have to check if all values are > zero and first one is not one
 as these are the cases then result is not a number.
*/ 
double Item_func_log::val_real()
{
  DBUG_ASSERT(fixed == 1);
  double value= args[0]->val_real();
  if ((null_value= args[0]->null_value))
    return 0.0;
  if (value <= 0.0)
  {
    signal_divide_by_null();
    return 0.0;
  }
  if (arg_count == 2)
  {
    double value2= args[1]->val_real();
    if ((null_value= args[1]->null_value))
      return 0.0;
    if (value2 <= 0.0 || value == 1.0)
    {
      signal_divide_by_null();
      return 0.0;
    }
    return log(value2) / log(value);
  }
  return log(value);
}

double Item_func_log2::val_real()
{
  DBUG_ASSERT(fixed == 1);
  double value= args[0]->val_real();

  if ((null_value=args[0]->null_value))
    return 0.0;
  if (value <= 0.0)
  {
    signal_divide_by_null();
    return 0.0;
  }
  return log(value) / M_LN2;
}

double Item_func_log10::val_real()
{
  DBUG_ASSERT(fixed == 1);
  double value= args[0]->val_real();
  if ((null_value= args[0]->null_value))
    return 0.0;
  if (value <= 0.0)
  {
    signal_divide_by_null();
    return 0.0;
  }
  return log10(value);
}

double Item_func_exp::val_real()
{
  DBUG_ASSERT(fixed == 1);
  double value= args[0]->val_real();
  if ((null_value=args[0]->null_value))
    return 0.0; /* purecov: inspected */
  return exp(value);
}

double Item_func_sqrt::val_real()
{
  DBUG_ASSERT(fixed == 1);
  double value= args[0]->val_real();
  if ((null_value=(args[0]->null_value || value < 0)))
    return 0.0; /* purecov: inspected */
  return sqrt(value);
}

double Item_func_pow::val_real()
{
  DBUG_ASSERT(fixed == 1);
  double value= args[0]->val_real();
  double val2= args[1]->val_real();
  if ((null_value=(args[0]->null_value || args[1]->null_value)))
    return 0.0; /* purecov: inspected */
  return pow(value,val2);
}

// Trigonometric functions

double Item_func_acos::val_real()
{
  DBUG_ASSERT(fixed == 1);
  // the volatile's for BUG #2338 to calm optimizer down (because of gcc's bug)
  volatile double value= args[0]->val_real();
  if ((null_value=(args[0]->null_value || (value < -1.0 || value > 1.0))))
    return 0.0;
  return fix_result(acos(value));
}

double Item_func_asin::val_real()
{
  DBUG_ASSERT(fixed == 1);
  // the volatile's for BUG #2338 to calm optimizer down (because of gcc's bug)
  volatile double value= args[0]->val_real();
  if ((null_value=(args[0]->null_value || (value < -1.0 || value > 1.0))))
    return 0.0;
  return fix_result(asin(value));
}

double Item_func_atan::val_real()
{
  DBUG_ASSERT(fixed == 1);
  double value= args[0]->val_real();
  if ((null_value=args[0]->null_value))
    return 0.0;
  if (arg_count == 2)
  {
    double val2= args[1]->val_real();
    if ((null_value=args[1]->null_value))
      return 0.0;
    return fix_result(atan2(value,val2));
  }
  return fix_result(atan(value));
}

double Item_func_cos::val_real()
{
  DBUG_ASSERT(fixed == 1);
  double value= args[0]->val_real();
  if ((null_value=args[0]->null_value))
    return 0.0;
  return fix_result(cos(value));
}

double Item_func_sin::val_real()
{
  DBUG_ASSERT(fixed == 1);
  double value= args[0]->val_real();
  if ((null_value=args[0]->null_value))
    return 0.0;
  return fix_result(sin(value));
}

double Item_func_tan::val_real()
{
  DBUG_ASSERT(fixed == 1);
  double value= args[0]->val_real();
  if ((null_value=args[0]->null_value))
    return 0.0;
  return fix_result(tan(value));
}


// Shift-functions, same as << and >> in C/C++


longlong Item_func_shift_left::val_int()
{
  DBUG_ASSERT(fixed == 1);
  uint shift;
  ulonglong res= ((ulonglong) args[0]->val_int() <<
		  (shift=(uint) args[1]->val_int()));
  if (args[0]->null_value || args[1]->null_value)
  {
    null_value=1;
    return 0;
  }
  null_value=0;
  return (shift < sizeof(longlong)*8 ? (longlong) res : LL(0));
}

longlong Item_func_shift_right::val_int()
{
  DBUG_ASSERT(fixed == 1);
  uint shift;
  ulonglong res= (ulonglong) args[0]->val_int() >>
    (shift=(uint) args[1]->val_int());
  if (args[0]->null_value || args[1]->null_value)
  {
    null_value=1;
    return 0;
  }
  null_value=0;
  return (shift < sizeof(longlong)*8 ? (longlong) res : LL(0));
}


longlong Item_func_bit_neg::val_int()
{
  DBUG_ASSERT(fixed == 1);
  ulonglong res= (ulonglong) args[0]->val_int();
  if ((null_value=args[0]->null_value))
    return 0;
  return ~res;
}


// Conversion functions

void Item_func_integer::fix_length_and_dec()
{
  max_length=args[0]->max_length - args[0]->decimals+1;
  uint tmp=float_length(decimals);
  set_if_smaller(max_length,tmp);
  decimals=0;
}

void Item_func_int_val::fix_num_length_and_dec()
{
  max_length= args[0]->max_length - (args[0]->decimals ?
                                     args[0]->decimals + 1 :
                                     0) + 2;
  uint tmp= float_length(decimals);
  set_if_smaller(max_length,tmp);
  decimals= 0;
}


void Item_func_int_val::find_num_type()
{
  DBUG_ENTER("Item_func_int_val::find_num_type");
  DBUG_PRINT("info", ("name %s", func_name()));
  switch(hybrid_type= args[0]->result_type())
  {
  case STRING_RESULT:
  case REAL_RESULT:
    hybrid_type= REAL_RESULT;
    max_length= float_length(decimals);
    break;
  case INT_RESULT:
  case DECIMAL_RESULT:
    /*
      -2 because in most high position can't be used any digit for longlong
      and one position for increasing value during operation
    */
    if ((args[0]->max_length - args[0]->decimals) >=
        (DECIMAL_LONGLONG_DIGITS - 2))
    {
      hybrid_type= DECIMAL_RESULT;
    }
    else
    {
      unsigned_flag= args[0]->unsigned_flag;
      hybrid_type= INT_RESULT;
    }
    break;
  default:
    DBUG_ASSERT(0);
  }
  DBUG_PRINT("info", ("Type: %s",
                      (hybrid_type == REAL_RESULT ? "REAL_RESULT" :
                       hybrid_type == DECIMAL_RESULT ? "DECIMAL_RESULT" :
                       hybrid_type == INT_RESULT ? "INT_RESULT" :
                       "--ILLEGAL!!!--")));

  DBUG_VOID_RETURN;
}


longlong Item_func_ceiling::int_op()
{
  longlong result;
  switch (args[0]->result_type()) {
  case INT_RESULT:
    result= args[0]->val_int();
    null_value= args[0]->null_value;
    break;
  case DECIMAL_RESULT:
  {
    my_decimal dec_buf, *dec;
    if ((dec= Item_func_ceiling::decimal_op(&dec_buf)))
      my_decimal2int(E_DEC_FATAL_ERROR, dec, unsigned_flag, &result);
    else
      result= 0;
    break;
  }
  default:
    result= (longlong)Item_func_ceiling::real_op();
  };
  return result;
}


double Item_func_ceiling::real_op()
{
  /*
    the volatile's for BUG #3051 to calm optimizer down (because of gcc's
    bug)
  */
  volatile double value= args[0]->val_real();
  null_value= args[0]->null_value;
  return ceil(value);
}


my_decimal *Item_func_ceiling::decimal_op(my_decimal *decimal_value)
{
  my_decimal val, *value= args[0]->val_decimal(&val);
  if (!(null_value= (args[0]->null_value ||
                     my_decimal_ceiling(E_DEC_FATAL_ERROR, value,
                                        decimal_value) > 1)))
    return decimal_value;
  return 0;
}


longlong Item_func_floor::int_op()
{
  longlong result;
  switch (args[0]->result_type()) {
  case INT_RESULT:
    result= args[0]->val_int();
    null_value= args[0]->null_value;
    break;
  case DECIMAL_RESULT:
  {
    my_decimal dec_buf, *dec;
    if ((dec= Item_func_floor::decimal_op(&dec_buf)))
      my_decimal2int(E_DEC_FATAL_ERROR, dec, unsigned_flag, &result);
    else
      result= 0;
    break;
  }
  default:
    result= (longlong)Item_func_floor::real_op();
  };
  return result;
}


double Item_func_floor::real_op()
{
  /*
    the volatile's for BUG #3051 to calm optimizer down (because of gcc's
    bug)
  */
  volatile double value= args[0]->val_real();
  null_value= args[0]->null_value;
  return floor(value);
}


my_decimal *Item_func_floor::decimal_op(my_decimal *decimal_value)
{
  my_decimal val, *value= args[0]->val_decimal(&val);
  if (!(null_value= (args[0]->null_value ||
                     my_decimal_floor(E_DEC_FATAL_ERROR, value,
                                      decimal_value) > 1)))
    return decimal_value;
  return 0;
}


void Item_func_round::fix_length_and_dec()
{
  unsigned_flag= args[0]->unsigned_flag;
  if (!args[1]->const_item())
  {
    max_length= args[0]->max_length;
    decimals= args[0]->decimals;
    hybrid_type= REAL_RESULT;
    return;
  }
  
  int decimals_to_set= max((int)args[1]->val_int(), 0);
  if (args[0]->decimals == NOT_FIXED_DEC)
  {
    max_length= args[0]->max_length;
    decimals= min(decimals_to_set, NOT_FIXED_DEC);
    hybrid_type= REAL_RESULT;
    return;
  }
  
  switch (args[0]->result_type()) {
  case REAL_RESULT:
  case STRING_RESULT:
    hybrid_type= REAL_RESULT;
    decimals= min(decimals_to_set, NOT_FIXED_DEC);
    max_length= float_length(decimals);
    break;
  case INT_RESULT:
    if (!decimals_to_set &&
        (truncate || (args[0]->decimal_precision() < DECIMAL_LONGLONG_DIGITS)))
    {
      int length_can_increase= test(!truncate && (args[1]->val_int() < 0));
      max_length= args[0]->max_length + length_can_increase;
      /* Here we can keep INT_RESULT */
      hybrid_type= INT_RESULT;
      decimals= 0;
      break;
    }
    /* fall through */
  case DECIMAL_RESULT:
  {
    hybrid_type= DECIMAL_RESULT;
    int decimals_delta= args[0]->decimals - decimals_to_set;
    int precision= args[0]->decimal_precision();
    int length_increase= ((decimals_delta <= 0) || truncate) ? 0:1;

    precision-= decimals_delta - length_increase;
    decimals= decimals_to_set;
    max_length= my_decimal_precision_to_length(precision, decimals,
                                               unsigned_flag);
    break;
  }
  default:
    DBUG_ASSERT(0); /* This result type isn't handled */
  }
}

double my_double_round(double value, int dec, bool truncate)
{
  double tmp;
  uint abs_dec= abs(dec);
  /*
    tmp2 is here to avoid return the value with 80 bit precision
    This will fix that the test round(0.1,1) = round(0.1,1) is true
  */
  volatile double tmp2;

  tmp=(abs_dec < array_elements(log_10) ?
       log_10[abs_dec] : pow(10.0,(double) abs_dec));

  if (truncate)
  {
    if (value >= 0)
      tmp2= dec < 0 ? floor(value/tmp)*tmp : floor(value*tmp)/tmp;
    else
      tmp2= dec < 0 ? ceil(value/tmp)*tmp : ceil(value*tmp)/tmp;
  }
  else
    tmp2=dec < 0 ? rint(value/tmp)*tmp : rint(value*tmp)/tmp;
  return tmp2;
}


double Item_func_round::real_op()
{
  double value= args[0]->val_real();
  int dec= (int) args[1]->val_int();

  if (!(null_value= args[0]->null_value || args[1]->null_value))
    return my_double_round(value, dec, truncate);

  return 0.0;
}


longlong Item_func_round::int_op()
{
  longlong value= args[0]->val_int();
  int dec=(int) args[1]->val_int();
  decimals= 0;
  uint abs_dec;
  if ((null_value= args[0]->null_value || args[1]->null_value))
    return 0;
  if (dec >= 0)
    return value; // integer have not digits after point

  abs_dec= -dec;
  longlong tmp;
  
  if(abs_dec >= array_elements(log_10_int))
    return 0;
  
  tmp= log_10_int[abs_dec];
  
  if (truncate)
  {
    if (unsigned_flag)
      value= (ulonglong(value)/tmp)*tmp;
    else
      value= (value/tmp)*tmp;
  }
  else
  {
    if (unsigned_flag)
      value= ((ulonglong(value)+(tmp>>1))/tmp)*tmp;
    else if ( value >= 0)
      value= ((value+(tmp>>1))/tmp)*tmp;
    else
      value= ((value-(tmp>>1))/tmp)*tmp;
  }
  return value;
}


my_decimal *Item_func_round::decimal_op(my_decimal *decimal_value)
{
  my_decimal val, *value= args[0]->val_decimal(&val);
  int dec=(int) args[1]->val_int();
  if (dec > 0)
  {
    decimals= min(dec, DECIMAL_MAX_SCALE); // to get correct output
  }
  if (!(null_value= (args[0]->null_value || args[1]->null_value ||
                     my_decimal_round(E_DEC_FATAL_ERROR, value, dec, truncate,
                                      decimal_value) > 1)))
    return decimal_value;
  return 0;
}


void Item_func_rand::seed_random(Item *arg)
{
  /*
    TODO: do not do reinit 'rand' for every execute of PS/SP if
    args[0] is a constant.
  */
  uint32 tmp= (uint32) arg->val_int();
  randominit(rand, (uint32) (tmp*0x10001L+55555555L),
             (uint32) (tmp*0x10000001L));
}


bool Item_func_rand::fix_fields(THD *thd,Item **ref)
{
  if (Item_real_func::fix_fields(thd, ref))
    return TRUE;
  used_tables_cache|= RAND_TABLE_BIT;
  if (arg_count)
  {					// Only use argument once in query
    /*
      Allocate rand structure once: we must use thd->stmt_arena
      to create rand in proper mem_root if it's a prepared statement or
      stored procedure.

      No need to send a Rand log event if seed was given eg: RAND(seed),
      as it will be replicated in the query as such.
    */
    if (!rand && !(rand= (struct rand_struct*)
                   thd->stmt_arena->alloc(sizeof(*rand))))
      return TRUE;

    if (args[0]->const_item())
      seed_random (args[0]);
  }
  else
  {
    /*
      Save the seed only the first time RAND() is used in the query
      Once events are forwarded rather than recreated,
      the following can be skipped if inside the slave thread
    */
    if (!thd->rand_used)
    {
      thd->rand_used= 1;
      thd->rand_saved_seed1= thd->rand.seed1;
      thd->rand_saved_seed2= thd->rand.seed2;
    }
    rand= &thd->rand;
  }
  return FALSE;
}

void Item_func_rand::update_used_tables()
{
  Item_real_func::update_used_tables();
  used_tables_cache|= RAND_TABLE_BIT;
}


double Item_func_rand::val_real()
{
  DBUG_ASSERT(fixed == 1);
  if (arg_count && !args[0]->const_item())
    seed_random (args[0]);
  return my_rnd(rand);
}

longlong Item_func_sign::val_int()
{
  DBUG_ASSERT(fixed == 1);
  double value= args[0]->val_real();
  null_value=args[0]->null_value;
  return value < 0.0 ? -1 : (value > 0 ? 1 : 0);
}


double Item_func_units::val_real()
{
  DBUG_ASSERT(fixed == 1);
  double value= args[0]->val_real();
  if ((null_value=args[0]->null_value))
    return 0;
  return value*mul+add;
}


void Item_func_min_max::fix_length_and_dec()
{
  int max_int_part=0;
  decimals=0;
  max_length=0;
  maybe_null=0;
  cmp_type=args[0]->result_type();

  for (uint i=0 ; i < arg_count ; i++)
  {
    set_if_bigger(max_length, args[i]->max_length);
    set_if_bigger(decimals, args[i]->decimals);
    set_if_bigger(max_int_part, args[i]->decimal_int_part());
    if (args[i]->maybe_null)
      maybe_null=1;
    cmp_type=item_cmp_type(cmp_type,args[i]->result_type());
  }
  if (cmp_type == STRING_RESULT)
    agg_arg_charsets(collation, args, arg_count, MY_COLL_CMP_CONV, 1);
  else if ((cmp_type == DECIMAL_RESULT) || (cmp_type == INT_RESULT))
    max_length= my_decimal_precision_to_length(max_int_part+decimals, decimals,
                                            unsigned_flag);
}


String *Item_func_min_max::val_str(String *str)
{
  DBUG_ASSERT(fixed == 1);
  switch (cmp_type) {
  case INT_RESULT:
  {
    longlong nr=val_int();
    if (null_value)
      return 0;
    str->set_int(nr, unsigned_flag, &my_charset_bin);
    return str;
  }
  case DECIMAL_RESULT:
  {
    my_decimal dec_buf, *dec_val= val_decimal(&dec_buf);
    if (null_value)
      return 0;
    my_decimal2string(E_DEC_FATAL_ERROR, dec_val, 0, 0, 0, str);
    return str;
  }
  case REAL_RESULT:
  {
    double nr= val_real();
    if (null_value)
      return 0; /* purecov: inspected */
    str->set_real(nr,decimals,&my_charset_bin);
    return str;
  }
  case STRING_RESULT:
  {
    String *res;
    LINT_INIT(res);
    for (uint i=0; i < arg_count ; i++)
    {
      if (i == 0)
	res=args[i]->val_str(str);
      else
      {
	String *res2;
	res2= args[i]->val_str(res == str ? &tmp_value : str);
	if (res2)
	{
	  int cmp= sortcmp(res,res2,collation.collation);
	  if ((cmp_sign < 0 ? cmp : -cmp) < 0)
	    res=res2;
	}
      }
      if ((null_value= args[i]->null_value))
        return 0;
    }
    res->set_charset(collation.collation);
    return res;
  }
  case ROW_RESULT:
  default:
    // This case should never be chosen
    DBUG_ASSERT(0);
    return 0;
  }
  return 0;					// Keep compiler happy
}


double Item_func_min_max::val_real()
{
  DBUG_ASSERT(fixed == 1);
  double value=0.0;
  for (uint i=0; i < arg_count ; i++)
  {
    if (i == 0)
      value= args[i]->val_real();
    else
    {
      double tmp= args[i]->val_real();
      if (!args[i]->null_value && (tmp < value ? cmp_sign : -cmp_sign) > 0)
	value=tmp;
    }
    if ((null_value= args[i]->null_value))
      break;
  }
  return value;
}


longlong Item_func_min_max::val_int()
{
  DBUG_ASSERT(fixed == 1);
  longlong value=0;
  for (uint i=0; i < arg_count ; i++)
  {
    if (i == 0)
      value=args[i]->val_int();
    else
    {
      longlong tmp=args[i]->val_int();
      if (!args[i]->null_value && (tmp < value ? cmp_sign : -cmp_sign) > 0)
	value=tmp;
    }
    if ((null_value= args[i]->null_value))
      break;
  }
  return value;
}


my_decimal *Item_func_min_max::val_decimal(my_decimal *dec)
{
  DBUG_ASSERT(fixed == 1);
  my_decimal tmp_buf, *tmp, *res;
  LINT_INIT(res);

  for (uint i=0; i < arg_count ; i++)
  {
    if (i == 0)
      res= args[i]->val_decimal(dec);
    else
    {
      tmp= args[i]->val_decimal(&tmp_buf);      // Zero if NULL
      if (tmp && (my_decimal_cmp(tmp, res) * cmp_sign) < 0)
      {
        if (tmp == &tmp_buf)
        {
          /* Move value out of tmp_buf as this will be reused on next loop */
          my_decimal2decimal(tmp, dec);
          res= dec;
        }
        else
          res= tmp;
      }
    }
    if ((null_value= args[i]->null_value))
    {
      res= 0;
      break;
    }
  }
  return res;
}


longlong Item_func_length::val_int()
{
  DBUG_ASSERT(fixed == 1);
  String *res=args[0]->val_str(&value);
  if (!res)
  {
    null_value=1;
    return 0; /* purecov: inspected */
  }
  null_value=0;
  return (longlong) res->length();
}


longlong Item_func_char_length::val_int()
{
  DBUG_ASSERT(fixed == 1);
  String *res=args[0]->val_str(&value);
  if (!res)
  {
    null_value=1;
    return 0; /* purecov: inspected */
  }
  null_value=0;
  return (longlong) res->numchars();
}


longlong Item_func_coercibility::val_int()
{
  DBUG_ASSERT(fixed == 1);
  null_value= 0;
  return (longlong) args[0]->collation.derivation;
}


void Item_func_locate::fix_length_and_dec()
{
  maybe_null= 0;
  max_length= MY_INT32_NUM_DECIMAL_DIGITS;
  agg_arg_charsets(cmp_collation, args, 2, MY_COLL_CMP_CONV, 1);
}


longlong Item_func_locate::val_int()
{
  DBUG_ASSERT(fixed == 1);
  String *a=args[0]->val_str(&value1);
  String *b=args[1]->val_str(&value2);
  if (!a || !b)
  {
    null_value=1;
    return 0; /* purecov: inspected */
  }
  null_value=0;
  /* must be longlong to avoid truncation */
  longlong start=  0; 
  longlong start0= 0;
  my_match_t match;

  if (arg_count == 3)
  {
    start0= start= args[2]->val_int() - 1;

    if ((start < 0) || (start > a->length()))
      return 0;

    /* start is now sufficiently valid to pass to charpos function */
    start= a->charpos((int) start);

    if (start + b->length() > a->length())
      return 0;
  }

  if (!b->length())				// Found empty string at start
    return start + 1;
  
  if (!cmp_collation.collation->coll->instr(cmp_collation.collation,
                                            a->ptr()+start,
                                            (uint) (a->length()-start),
                                            b->ptr(), b->length(),
                                            &match, 1))
    return 0;
  return (longlong) match.mb_len + start0 + 1;
}


void Item_func_locate::print(String *str)
{
  str->append(STRING_WITH_LEN("locate("));
  args[1]->print(str);
  str->append(',');
  args[0]->print(str);
  if (arg_count == 3)
  {
    str->append(',');
    args[2]->print(str);
  }
  str->append(')');
}


longlong Item_func_field::val_int()
{
  DBUG_ASSERT(fixed == 1);

  if (cmp_type == STRING_RESULT)
  {
    String *field;
    if (!(field= args[0]->val_str(&value)))
      return 0;
    for (uint i=1 ; i < arg_count ; i++)
    {
      String *tmp_value=args[i]->val_str(&tmp);
      if (tmp_value && !sortcmp(field,tmp_value,cmp_collation.collation))
        return (longlong) (i);
    }
  }
  else if (cmp_type == INT_RESULT)
  {
    longlong val= args[0]->val_int();
    if (args[0]->null_value)
      return 0;
    for (uint i=1; i < arg_count ; i++)
    {
      if (val == args[i]->val_int() && !args[i]->null_value)
        return (longlong) (i);
    }
  }
  else if (cmp_type == DECIMAL_RESULT)
  {
    my_decimal dec_arg_buf, *dec_arg,
               dec_buf, *dec= args[0]->val_decimal(&dec_buf);
    if (args[0]->null_value)
      return 0;
    for (uint i=1; i < arg_count; i++)
    {
      dec_arg= args[i]->val_decimal(&dec_arg_buf);
      if (!args[i]->null_value && !my_decimal_cmp(dec_arg, dec))
        return (longlong) (i);
    }
  }
  else
  {
    double val= args[0]->val_real();
    if (args[0]->null_value)
      return 0;
    for (uint i=1; i < arg_count ; i++)
    {
      if (val == args[i]->val_real() && !args[i]->null_value)
        return (longlong) (i);
    }
  }
  return 0;
}


void Item_func_field::fix_length_and_dec()
{
  maybe_null=0; max_length=3;
  cmp_type= args[0]->result_type();
  for (uint i=1; i < arg_count ; i++)
    cmp_type= item_cmp_type(cmp_type, args[i]->result_type());
  if (cmp_type == STRING_RESULT)
    agg_arg_charsets(cmp_collation, args, arg_count, MY_COLL_CMP_CONV, 1);
}


longlong Item_func_ascii::val_int()
{
  DBUG_ASSERT(fixed == 1);
  String *res=args[0]->val_str(&value);
  if (!res)
  {
    null_value=1;
    return 0;
  }
  null_value=0;
  return (longlong) (res->length() ? (uchar) (*res)[0] : (uchar) 0);
}

longlong Item_func_ord::val_int()
{
  DBUG_ASSERT(fixed == 1);
  String *res=args[0]->val_str(&value);
  if (!res)
  {
    null_value=1;
    return 0;
  }
  null_value=0;
  if (!res->length()) return 0;
#ifdef USE_MB
  if (use_mb(res->charset()))
  {
    register const char *str=res->ptr();
    register uint32 n=0, l=my_ismbchar(res->charset(),str,str+res->length());
    if (!l)
      return (longlong)((uchar) *str);
    while (l--)
      n=(n<<8)|(uint32)((uchar) *str++);
    return (longlong) n;
  }
#endif
  return (longlong) ((uchar) (*res)[0]);
}

	/* Search after a string in a string of strings separated by ',' */
	/* Returns number of found type >= 1 or 0 if not found */
	/* This optimizes searching in enums to bit testing! */

void Item_func_find_in_set::fix_length_and_dec()
{
  decimals=0;
  max_length=3;					// 1-999
  if (args[0]->const_item() && args[1]->type() == FIELD_ITEM)
  {
    Field *field= ((Item_field*) args[1])->field;
    if (field->real_type() == MYSQL_TYPE_SET)
    {
      String *find=args[0]->val_str(&value);
      if (find)
      {
	enum_value= find_type(((Field_enum*) field)->typelib,find->ptr(),
			      find->length(), 0);
	enum_bit=0;
	if (enum_value)
	  enum_bit=LL(1) << (enum_value-1);
      }
    }
  }
  agg_arg_charsets(cmp_collation, args, 2, MY_COLL_CMP_CONV, 1);
}

static const char separator=',';

longlong Item_func_find_in_set::val_int()
{
  DBUG_ASSERT(fixed == 1);
  if (enum_value)
  {
    ulonglong tmp=(ulonglong) args[1]->val_int();
    if (!(null_value=args[1]->null_value || args[0]->null_value))
    {
      if (tmp & enum_bit)
	return enum_value;
    }
    return 0L;
  }

  String *find=args[0]->val_str(&value);
  String *buffer=args[1]->val_str(&value2);
  if (!find || !buffer)
  {
    null_value=1;
    return 0; /* purecov: inspected */
  }
  null_value=0;

  int diff;
  if ((diff=buffer->length() - find->length()) >= 0)
  {
    my_wc_t wc;
    CHARSET_INFO *cs= cmp_collation.collation;
    const char *str_begin= buffer->ptr();
    const char *str_end= buffer->ptr();
    const char *real_end= str_end+buffer->length();
    const uchar *find_str= (const uchar *) find->ptr();
    uint find_str_len= find->length();
    int position= 0;
    while (1)
    {
      int symbol_len;
      if ((symbol_len= cs->cset->mb_wc(cs, &wc, (uchar*) str_end, 
                                       (uchar*) real_end)) > 0)
      {
        const char *substr_end= str_end + symbol_len;
        bool is_last_item= (substr_end == real_end);
        bool is_separator= (wc == (my_wc_t) separator);
        if (is_separator || is_last_item)
        {
          position++;
          if (is_last_item && !is_separator)
            str_end= substr_end;
          if (!my_strnncoll(cs, (const uchar *) str_begin,
                            str_end - str_begin,
                            find_str, find_str_len))
            return (longlong) position;
          else
            str_begin= substr_end;
        }
        str_end= substr_end;
      }
      else if (str_end - str_begin == 0 &&
               find_str_len == 0 &&
               wc == (my_wc_t) separator)
        return (longlong) ++position;
      else
        return LL(0);
    }
  }
  return 0;
}

longlong Item_func_bit_count::val_int()
{
  DBUG_ASSERT(fixed == 1);
  ulonglong value= (ulonglong) args[0]->val_int();
  if ((null_value= args[0]->null_value))
    return 0; /* purecov: inspected */
  return (longlong) my_count_bits(value);
}


/****************************************************************************
** Functions to handle dynamic loadable functions
** Original source by: Alexis Mikhailov <root@medinf.chuvashia.su>
** Rewritten by monty.
****************************************************************************/

#ifdef HAVE_DLOPEN

void udf_handler::cleanup()
{
  if (!not_original)
  {
    if (initialized)
    {
      if (u_d->func_deinit != NULL)
      {
        Udf_func_deinit deinit= u_d->func_deinit;
        (*deinit)(&initid);
      }
      free_udf(u_d);
      initialized= FALSE;
    }
    if (buffers)				// Because of bug in ecc
      delete [] buffers;
    buffers= 0;
  }
}


bool
udf_handler::fix_fields(THD *thd, Item_result_field *func,
			uint arg_count, Item **arguments)
{
#ifndef EMBEDDED_LIBRARY			// Avoid compiler warning
  char buff[STACK_BUFF_ALLOC];			// Max argument in function
#endif
  DBUG_ENTER("Item_udf_func::fix_fields");

  if (check_stack_overrun(thd, STACK_MIN_SIZE, buff))
    DBUG_RETURN(TRUE);				// Fatal error flag is set!

  udf_func *tmp_udf=find_udf(u_d->name.str,(uint) u_d->name.length,1);

  if (!tmp_udf)
  {
    my_error(ER_CANT_FIND_UDF, MYF(0), u_d->name.str, errno);
    DBUG_RETURN(TRUE);
  }
  u_d=tmp_udf;
  args=arguments;

  /* Fix all arguments */
  func->maybe_null=0;
  used_tables_cache=0;
  const_item_cache=1;

  if ((f_args.arg_count=arg_count))
  {
    if (!(f_args.arg_type= (Item_result*)
	  sql_alloc(f_args.arg_count*sizeof(Item_result))))

    {
      free_udf(u_d);
      DBUG_RETURN(TRUE);
    }
    uint i;
    Item **arg,**arg_end;
    for (i=0, arg=arguments, arg_end=arguments+arg_count;
	 arg != arg_end ;
	 arg++,i++)
    {
      if (!(*arg)->fixed &&
          (*arg)->fix_fields(thd, arg))
	DBUG_RETURN(1);
      // we can't assign 'item' before, because fix_fields() can change arg
      Item *item= *arg;
      if (item->check_cols(1))
	DBUG_RETURN(TRUE);
      /*
	TODO: We should think about this. It is not always
	right way just to set an UDF result to return my_charset_bin
	if one argument has binary sorting order.
	The result collation should be calculated according to arguments
	derivations in some cases and should not in other cases.
	Moreover, some arguments can represent a numeric input
	which doesn't effect the result character set and collation.
	There is no a general rule for UDF. Everything depends on
        the particular user defined function.
      */
      if (item->collation.collation->state & MY_CS_BINSORT)
	func->collation.set(&my_charset_bin);
      if (item->maybe_null)
	func->maybe_null=1;
      func->with_sum_func= func->with_sum_func || item->with_sum_func;
      used_tables_cache|=item->used_tables();
      const_item_cache&=item->const_item();
      f_args.arg_type[i]=item->result_type();
    }
    //TODO: why all following memory is not allocated with 1 call of sql_alloc?
    if (!(buffers=new String[arg_count]) ||
	!(f_args.args= (char**) sql_alloc(arg_count * sizeof(char *))) ||
	!(f_args.lengths= (ulong*) sql_alloc(arg_count * sizeof(long))) ||
	!(f_args.maybe_null= (char*) sql_alloc(arg_count * sizeof(char))) ||
	!(num_buffer= (char*) sql_alloc(arg_count *
					ALIGN_SIZE(sizeof(double)))) ||
	!(f_args.attributes= (char**) sql_alloc(arg_count * sizeof(char *))) ||
	!(f_args.attribute_lengths= (ulong*) sql_alloc(arg_count *
						       sizeof(long))))
    {
      free_udf(u_d);
      DBUG_RETURN(TRUE);
    }
  }
  func->fix_length_and_dec();
  initid.max_length=func->max_length;
  initid.maybe_null=func->maybe_null;
  initid.const_item=const_item_cache;
  initid.decimals=func->decimals;
  initid.ptr=0;

  if (u_d->func_init)
  {
    char *to=num_buffer;
    for (uint i=0; i < arg_count; i++)
    {
      /*
       For a constant argument i, args->args[i] points to the argument value. 
       For non-constant, args->args[i] is NULL.
      */
      f_args.args[i]= NULL;         /* Non-const unless updated below. */

      f_args.lengths[i]= arguments[i]->max_length;
      f_args.maybe_null[i]= (char) arguments[i]->maybe_null;
      f_args.attributes[i]= arguments[i]->name;
      f_args.attribute_lengths[i]= arguments[i]->name_length;

      if (arguments[i]->const_item())
      {
        switch (arguments[i]->result_type()) 
        {
        case STRING_RESULT:
        case DECIMAL_RESULT:
        {
          String *res= arguments[i]->val_str(&buffers[i]);
          if (arguments[i]->null_value)
            continue;
          f_args.args[i]= (char*) res->ptr();
          break;
        }
        case INT_RESULT:
          *((longlong*) to)= arguments[i]->val_int();
          if (arguments[i]->null_value)
            continue;
          f_args.args[i]= to;
          to+= ALIGN_SIZE(sizeof(longlong));
          break;
        case REAL_RESULT:
          *((double*) to)= arguments[i]->val_real();
          if (arguments[i]->null_value)
            continue;
          f_args.args[i]= to;
          to+= ALIGN_SIZE(sizeof(double));
          break;
        case ROW_RESULT:
        default:
          // This case should never be chosen
          DBUG_ASSERT(0);
          break;
        }
      }
    }
    thd->net.last_error[0]=0;
    Udf_func_init init= u_d->func_init;
    if ((error=(uchar) init(&initid, &f_args, thd->net.last_error)))
    {
      my_error(ER_CANT_INITIALIZE_UDF, MYF(0),
               u_d->name.str, thd->net.last_error);
      free_udf(u_d);
      DBUG_RETURN(TRUE);
    }
    func->max_length=min(initid.max_length,MAX_BLOB_WIDTH);
    func->maybe_null=initid.maybe_null;
    const_item_cache=initid.const_item;
    func->decimals=min(initid.decimals,NOT_FIXED_DEC);
  }
  initialized=1;
  if (error)
  {
    my_error(ER_CANT_INITIALIZE_UDF, MYF(0),
             u_d->name.str, ER(ER_UNKNOWN_ERROR));
    DBUG_RETURN(TRUE);
  }
  DBUG_RETURN(FALSE);
}


bool udf_handler::get_arguments()
{
  if (error)
    return 1;					// Got an error earlier
  char *to= num_buffer;
  uint str_count=0;
  for (uint i=0; i < f_args.arg_count; i++)
  {
    f_args.args[i]=0;
    switch (f_args.arg_type[i]) {
    case STRING_RESULT:
    case DECIMAL_RESULT:
      {
	String *res=args[i]->val_str(&buffers[str_count++]);
	if (!(args[i]->null_value))
	{
	  f_args.args[i]=    (char*) res->ptr();
	  f_args.lengths[i]= res->length();
	  break;
	}
      }
    case INT_RESULT:
      *((longlong*) to) = args[i]->val_int();
      if (!args[i]->null_value)
      {
	f_args.args[i]=to;
	to+= ALIGN_SIZE(sizeof(longlong));
      }
      break;
    case REAL_RESULT:
      *((double*) to)= args[i]->val_real();
      if (!args[i]->null_value)
      {
	f_args.args[i]=to;
	to+= ALIGN_SIZE(sizeof(double));
      }
      break;
    case ROW_RESULT:
    default:
      // This case should never be chosen
      DBUG_ASSERT(0);
      break;
    }
  }
  return 0;
}

/* This returns (String*) 0 in case of NULL values */

String *udf_handler::val_str(String *str,String *save_str)
{
  uchar is_null_tmp=0;
  ulong res_length;
  DBUG_ENTER("udf_handler::val_str");

  if (get_arguments())
    DBUG_RETURN(0);
  char * (*func)(UDF_INIT *, UDF_ARGS *, char *, ulong *, uchar *, uchar *)=
    (char* (*)(UDF_INIT *, UDF_ARGS *, char *, ulong *, uchar *, uchar *))
    u_d->func;

  if ((res_length=str->alloced_length()) < MAX_FIELD_WIDTH)
  {						// This happens VERY seldom
    if (str->alloc(MAX_FIELD_WIDTH))
    {
      error=1;
      DBUG_RETURN(0);
    }
  }
  char *res=func(&initid, &f_args, (char*) str->ptr(), &res_length,
		 &is_null_tmp, &error);
  DBUG_PRINT("info", ("udf func returned, res_length: %lu", res_length));
  if (is_null_tmp || !res || error)		// The !res is for safety
  {
    DBUG_PRINT("info", ("Null or error"));
    DBUG_RETURN(0);
  }
  if (res == str->ptr())
  {
    str->length(res_length);
    DBUG_PRINT("exit", ("str: %s", str->ptr()));
    DBUG_RETURN(str);
  }
  save_str->set(res, res_length, str->charset());
  DBUG_PRINT("exit", ("save_str: %s", save_str->ptr()));
  DBUG_RETURN(save_str);
}


/*
  For the moment, UDF functions are returning DECIMAL values as strings
*/

my_decimal *udf_handler::val_decimal(my_bool *null_value, my_decimal *dec_buf)
{
  char buf[DECIMAL_MAX_STR_LENGTH+1], *end;
  ulong res_length= DECIMAL_MAX_STR_LENGTH;

  if (get_arguments())
  {
    *null_value=1;
    return 0;
  }
  char *(*func)(UDF_INIT *, UDF_ARGS *, char *, ulong *, uchar *, uchar *)=
    (char* (*)(UDF_INIT *, UDF_ARGS *, char *, ulong *, uchar *, uchar *))
    u_d->func;

  char *res= func(&initid, &f_args, buf, &res_length, &is_null, &error);
  if (is_null || error)
  {
    *null_value= 1;
    return 0;
  }
  end= res+ res_length;
  str2my_decimal(E_DEC_FATAL_ERROR, res, dec_buf, &end);
  return dec_buf;
}


void Item_udf_func::cleanup()
{
  udf.cleanup();
  Item_func::cleanup();
}


void Item_udf_func::print(String *str)
{
  str->append(func_name());
  str->append('(');
  for (uint i=0 ; i < arg_count ; i++)
  {
    if (i != 0)
      str->append(',');
    args[i]->print_item_w_name(str);
  }
  str->append(')');
}


double Item_func_udf_float::val_real()
{
  DBUG_ASSERT(fixed == 1);
  DBUG_ENTER("Item_func_udf_float::val");
  DBUG_PRINT("info",("result_type: %d  arg_count: %d",
		     args[0]->result_type(), arg_count));
  DBUG_RETURN(udf.val(&null_value));
}


String *Item_func_udf_float::val_str(String *str)
{
  DBUG_ASSERT(fixed == 1);
  double nr= val_real();
  if (null_value)
    return 0;					/* purecov: inspected */
  str->set_real(nr,decimals,&my_charset_bin);
  return str;
}


longlong Item_func_udf_int::val_int()
{
  DBUG_ASSERT(fixed == 1);
  DBUG_ENTER("Item_func_udf_int::val_int");
  DBUG_RETURN(udf.val_int(&null_value));
}


String *Item_func_udf_int::val_str(String *str)
{
  DBUG_ASSERT(fixed == 1);
  longlong nr=val_int();
  if (null_value)
    return 0;
  str->set_int(nr, unsigned_flag, &my_charset_bin);
  return str;
}


longlong Item_func_udf_decimal::val_int()
{
  my_decimal dec_buf, *dec= udf.val_decimal(&null_value, &dec_buf);
  longlong result;
  if (null_value)
    return 0;
  my_decimal2int(E_DEC_FATAL_ERROR, dec, unsigned_flag, &result);
  return result;
}


double Item_func_udf_decimal::val_real()
{
  my_decimal dec_buf, *dec= udf.val_decimal(&null_value, &dec_buf);
  double result;
  if (null_value)
    return 0.0;
  my_decimal2double(E_DEC_FATAL_ERROR, dec, &result);
  return result;
}


my_decimal *Item_func_udf_decimal::val_decimal(my_decimal *dec_buf)
{
  DBUG_ASSERT(fixed == 1);
  DBUG_ENTER("Item_func_udf_decimal::val_decimal");
  DBUG_PRINT("info",("result_type: %d  arg_count: %d",
                     args[0]->result_type(), arg_count));

  DBUG_RETURN(udf.val_decimal(&null_value, dec_buf));
}


String *Item_func_udf_decimal::val_str(String *str)
{
  my_decimal dec_buf, *dec= udf.val_decimal(&null_value, &dec_buf);
  if (null_value)
    return 0;
  if (str->length() < DECIMAL_MAX_STR_LENGTH)
    str->length(DECIMAL_MAX_STR_LENGTH);
  my_decimal_round(E_DEC_FATAL_ERROR, dec, decimals, FALSE, &dec_buf);
  my_decimal2string(E_DEC_FATAL_ERROR, &dec_buf, 0, 0, '0', str);
  return str;
}


void Item_func_udf_decimal::fix_length_and_dec()
{
  fix_num_length_and_dec();
}


/* Default max_length is max argument length */

void Item_func_udf_str::fix_length_and_dec()
{
  DBUG_ENTER("Item_func_udf_str::fix_length_and_dec");
  max_length=0;
  for (uint i = 0; i < arg_count; i++)
    set_if_bigger(max_length,args[i]->max_length);
  DBUG_VOID_RETURN;
}

String *Item_func_udf_str::val_str(String *str)
{
  DBUG_ASSERT(fixed == 1);
  String *res=udf.val_str(str,&str_value);
  null_value = !res;
  return res;
}


/*
   This has to come last in the udf_handler methods, or C for AIX
   version 6.0.0.0 fails to compile with debugging enabled. (Yes, really.)
 */

udf_handler::~udf_handler()
{
  /* Everything should be properly cleaned up by this moment. */
  DBUG_ASSERT(not_original || !(initialized || buffers));
}

#else
bool udf_handler::get_arguments() { return 0; }
#endif /* HAVE_DLOPEN */

/*
** User level locks
*/

pthread_mutex_t LOCK_user_locks;
static HASH hash_user_locks;

class User_level_lock
{
  char *key;
  uint key_length;

public:
  int count;
  bool locked;
  pthread_cond_t cond;
  my_thread_id thread_id;
  void set_thread(THD *thd) { thread_id= thd->thread_id; }

  User_level_lock(const char *key_arg,uint length, ulong id) 
    :key_length(length),count(1),locked(1), thread_id(id)
  {
    key=(char*) my_memdup((byte*) key_arg,length,MYF(0));
    pthread_cond_init(&cond,NULL);
    if (key)
    {
      if (my_hash_insert(&hash_user_locks,(byte*) this))
      {
	my_free((gptr) key,MYF(0));
	key=0;
      }
    }
  }
  ~User_level_lock()
  {
    if (key)
    {
      hash_delete(&hash_user_locks,(byte*) this);
      my_free((gptr) key,MYF(0));
    }
    pthread_cond_destroy(&cond);
  }
  inline bool initialized() { return key != 0; }
  friend void item_user_lock_release(User_level_lock *ull);
  friend char *ull_get_key(const User_level_lock *ull, uint *length,
                           my_bool not_used);
};

char *ull_get_key(const User_level_lock *ull, uint *length,
		  my_bool not_used __attribute__((unused)))
{
  *length=(uint) ull->key_length;
  return (char*) ull->key;
}


static bool item_user_lock_inited= 0;

void item_user_lock_init(void)
{
  pthread_mutex_init(&LOCK_user_locks,MY_MUTEX_INIT_SLOW);
  hash_init(&hash_user_locks,system_charset_info,
	    16,0,0,(hash_get_key) ull_get_key,NULL,0);
  item_user_lock_inited= 1;
}

void item_user_lock_free(void)
{
  if (item_user_lock_inited)
  {
    item_user_lock_inited= 0;
    hash_free(&hash_user_locks);
    pthread_mutex_destroy(&LOCK_user_locks);
  }
}

void item_user_lock_release(User_level_lock *ull)
{
  ull->locked=0;
  ull->thread_id= 0;
  if (--ull->count)
    pthread_cond_signal(&ull->cond);
  else
    delete ull;
}

/*
   Wait until we are at or past the given position in the master binlog
   on the slave
 */

longlong Item_master_pos_wait::val_int()
{
  DBUG_ASSERT(fixed == 1);
  THD* thd = current_thd;
  String *log_name = args[0]->val_str(&value);
  int event_count= 0;

  null_value=0;
  if (thd->slave_thread || !log_name || !log_name->length())
  {
    null_value = 1;
    return 0;
  }
#ifdef HAVE_REPLICATION
  longlong pos = (ulong)args[1]->val_int();
  longlong timeout = (arg_count==3) ? args[2]->val_int() : 0 ;
  if ((event_count = active_mi->rli.wait_for_pos(thd, log_name, pos, timeout)) == -2)
  {
    null_value = 1;
    event_count=0;
  }
#endif
  return event_count;
}

#ifdef EXTRA_DEBUG
void debug_sync_point(const char* lock_name, uint lock_timeout)
{
  THD* thd=current_thd;
  User_level_lock* ull;
  struct timespec abstime;
  int lock_name_len;
  lock_name_len=strlen(lock_name);
  pthread_mutex_lock(&LOCK_user_locks);

  if (thd->ull)
  {
    item_user_lock_release(thd->ull);
    thd->ull=0;
  }

  /*
    If the lock has not been aquired by some client, we do not want to
    create an entry for it, since we immediately release the lock. In
    this case, we will not be waiting, but rather, just waste CPU and
    memory on the whole deal
  */
  if (!(ull= ((User_level_lock*) hash_search(&hash_user_locks, lock_name,
				 lock_name_len))))
  {
    pthread_mutex_unlock(&LOCK_user_locks);
    return;
  }
  ull->count++;

  /*
    Structure is now initialized.  Try to get the lock.
    Set up control struct to allow others to abort locks
  */
  thd->proc_info="User lock";
  thd->mysys_var->current_mutex= &LOCK_user_locks;
  thd->mysys_var->current_cond=  &ull->cond;

  set_timespec(abstime,lock_timeout);
  while (ull->locked && !thd->killed)
  {
    int error= pthread_cond_timedwait(&ull->cond, &LOCK_user_locks, &abstime);
    if (error == ETIMEDOUT || error == ETIME)
      break;
  }

  if (ull->locked)
  {
    if (!--ull->count)
      delete ull;				// Should never happen
  }
  else
  {
    ull->locked=1;
    ull->set_thread(thd);
    thd->ull=ull;
  }
  pthread_mutex_unlock(&LOCK_user_locks);
  pthread_mutex_lock(&thd->mysys_var->mutex);
  thd->proc_info=0;
  thd->mysys_var->current_mutex= 0;
  thd->mysys_var->current_cond=  0;
  pthread_mutex_unlock(&thd->mysys_var->mutex);
  pthread_mutex_lock(&LOCK_user_locks);
  if (thd->ull)
  {
    item_user_lock_release(thd->ull);
    thd->ull=0;
  }
  pthread_mutex_unlock(&LOCK_user_locks);
}

#endif

/*
  Get a user level lock. If the thread has an old lock this is first released.
  Returns 1:  Got lock
  Returns 0:  Timeout
  Returns NULL: Error
*/

longlong Item_func_get_lock::val_int()
{
  DBUG_ASSERT(fixed == 1);
  String *res=args[0]->val_str(&value);
  longlong timeout=args[1]->val_int();
  struct timespec abstime;
  THD *thd=current_thd;
  User_level_lock *ull;
  int error;

  /*
    In slave thread no need to get locks, everything is serialized. Anyway
    there is no way to make GET_LOCK() work on slave like it did on master
    (i.e. make it return exactly the same value) because we don't have the
    same other concurrent threads environment. No matter what we return here,
    it's not guaranteed to be same as on master.
  */
  if (thd->slave_thread)
    return 1;

  pthread_mutex_lock(&LOCK_user_locks);

  if (!res || !res->length())
  {
    pthread_mutex_unlock(&LOCK_user_locks);
    null_value=1;
    return 0;
  }
  null_value=0;

  if (thd->ull)
  {
    item_user_lock_release(thd->ull);
    thd->ull=0;
  }

  if (!(ull= ((User_level_lock *) hash_search(&hash_user_locks,
                                              (byte*) res->ptr(),
                                              res->length()))))
  {
    ull=new User_level_lock(res->ptr(),res->length(), thd->thread_id);
    if (!ull || !ull->initialized())
    {
      delete ull;
      pthread_mutex_unlock(&LOCK_user_locks);
      null_value=1;				// Probably out of memory
      return 0;
    }
    ull->set_thread(thd);
    thd->ull=ull;
    pthread_mutex_unlock(&LOCK_user_locks);
    return 1;					// Got new lock
  }
  ull->count++;

  /*
    Structure is now initialized.  Try to get the lock.
    Set up control struct to allow others to abort locks.
  */
  thd->proc_info="User lock";
  thd->mysys_var->current_mutex= &LOCK_user_locks;
  thd->mysys_var->current_cond=  &ull->cond;

  set_timespec(abstime,timeout);
  error= 0;
  while (ull->locked && !thd->killed)
  {
    error= pthread_cond_timedwait(&ull->cond,&LOCK_user_locks,&abstime);
    if (error == ETIMEDOUT || error == ETIME)
      break;
    error= 0;
  }

  if (ull->locked)
  {
    if (!--ull->count)
    {
      DBUG_ASSERT(0);
      delete ull;				// Should never happen
    }
    if (!error)                                 // Killed (thd->killed != 0)
    {
      error=1;
      null_value=1;				// Return NULL
    }
  }
  else                                          // We got the lock
  {
    ull->locked=1;
    ull->set_thread(thd);
    ull->thread_id= thd->thread_id;
    thd->ull=ull;
    error=0;
  }
  pthread_mutex_unlock(&LOCK_user_locks);

  pthread_mutex_lock(&thd->mysys_var->mutex);
  thd->proc_info=0;
  thd->mysys_var->current_mutex= 0;
  thd->mysys_var->current_cond=  0;
  pthread_mutex_unlock(&thd->mysys_var->mutex);

  return !error ? 1 : 0;
}


/*
  Release a user level lock.
  Return:
    1 if lock released
    0 if lock wasn't held
    (SQL) NULL if no such lock
*/

longlong Item_func_release_lock::val_int()
{
  DBUG_ASSERT(fixed == 1);
  String *res=args[0]->val_str(&value);
  User_level_lock *ull;
  longlong result;
  if (!res || !res->length())
  {
    null_value=1;
    return 0;
  }
  null_value=0;

  result=0;
  pthread_mutex_lock(&LOCK_user_locks);
  if (!(ull= ((User_level_lock*) hash_search(&hash_user_locks,
                                             (const byte*) res->ptr(),
                                             res->length()))))
  {
    null_value=1;
  }
  else
  {
    if (ull->locked && current_thd->thread_id == ull->thread_id)
    {
      result=1;					// Release is ok
      item_user_lock_release(ull);
      current_thd->ull=0;
    }
  }
  pthread_mutex_unlock(&LOCK_user_locks);
  return result;
}


longlong Item_func_last_insert_id::val_int()
{
  THD *thd= current_thd;
  DBUG_ASSERT(fixed == 1);
  if (arg_count)
  {
    longlong value= args[0]->val_int();
    null_value= args[0]->null_value;
    /*
      LAST_INSERT_ID(X) must affect the client's mysql_insert_id() as
      documented in the manual. We don't want to touch
      first_successful_insert_id_in_cur_stmt because it would make
      LAST_INSERT_ID(X) take precedence over an generated auto_increment
      value for this row.
    */
    thd->arg_of_last_insert_id_function= TRUE;
    thd->first_successful_insert_id_in_prev_stmt= value;
    return value;
  }
  thd->lex->uncacheable(UNCACHEABLE_SIDEEFFECT);
  return thd->read_first_successful_insert_id_in_prev_stmt();
}

/* This function is just used to test speed of different functions */

longlong Item_func_benchmark::val_int()
{
  DBUG_ASSERT(fixed == 1);
  char buff[MAX_FIELD_WIDTH];
  String tmp(buff,sizeof(buff), &my_charset_bin);
  my_decimal tmp_decimal;
  THD *thd=current_thd;
  ulong loop_count;

  loop_count= (ulong) args[0]->val_int();

  if (args[0]->null_value)
  {
    null_value= 1;
    return 0;
  }

  null_value=0;
  for (ulong loop=0 ; loop < loop_count && !thd->killed; loop++)
  {
    switch (args[1]->result_type()) {
    case REAL_RESULT:
      (void) args[1]->val_real();
      break;
    case INT_RESULT:
      (void) args[1]->val_int();
      break;
    case STRING_RESULT:
      (void) args[1]->val_str(&tmp);
      break;
    case DECIMAL_RESULT:
      (void) args[1]->val_decimal(&tmp_decimal);
      break;
    case ROW_RESULT:
    default:
      // This case should never be chosen
      DBUG_ASSERT(0);
      return 0;
    }
  }
  return 0;
}


void Item_func_benchmark::print(String *str)
{
  str->append(STRING_WITH_LEN("benchmark("));
  args[0]->print(str);
  str->append(',');
  args[1]->print(str);
  str->append(')');
}


/* This function is just used to create tests with time gaps */

longlong Item_func_sleep::val_int()
{
  THD *thd= current_thd;
  struct timespec abstime;
  pthread_cond_t cond;
  int error;

  DBUG_ASSERT(fixed == 1);

  double time= args[0]->val_real();
  set_timespec_nsec(abstime, (ulonglong)(time * ULL(1000000000)));

  pthread_cond_init(&cond, NULL);
  pthread_mutex_lock(&LOCK_user_locks);

  thd->mysys_var->current_mutex= &LOCK_user_locks;
  thd->mysys_var->current_cond=  &cond;

  error= 0;
  while (!thd->killed)
  {
    error= pthread_cond_timedwait(&cond, &LOCK_user_locks, &abstime);
    if (error == ETIMEDOUT || error == ETIME)
      break;
    error= 0;
  }

  pthread_mutex_lock(&thd->mysys_var->mutex);
  thd->mysys_var->current_mutex= 0;
  thd->mysys_var->current_cond=  0;
  pthread_mutex_unlock(&thd->mysys_var->mutex);

  pthread_mutex_unlock(&LOCK_user_locks);
  pthread_cond_destroy(&cond);

  return test(!error); 		// Return 1 killed
}


#define extra_size sizeof(double)

static user_var_entry *get_variable(HASH *hash, LEX_STRING &name,
				    bool create_if_not_exists)
{
  user_var_entry *entry;

  if (!(entry = (user_var_entry*) hash_search(hash, (byte*) name.str,
					      name.length)) &&
      create_if_not_exists)
  {
    uint size=ALIGN_SIZE(sizeof(user_var_entry))+name.length+1+extra_size;
    if (!hash_inited(hash))
      return 0;
    if (!(entry = (user_var_entry*) my_malloc(size,MYF(MY_WME))))
      return 0;
    entry->name.str=(char*) entry+ ALIGN_SIZE(sizeof(user_var_entry))+
      extra_size;
    entry->name.length=name.length;
    entry->value=0;
    entry->length=0;
    entry->update_query_id=0;
    entry->collation.set(NULL, DERIVATION_IMPLICIT);
    entry->unsigned_flag= 0;
    /*
      If we are here, we were called from a SET or a query which sets a
      variable. Imagine it is this:
      INSERT INTO t SELECT @a:=10, @a:=@a+1.
      Then when we have a Item_func_get_user_var (because of the @a+1) so we
      think we have to write the value of @a to the binlog. But before that,
      we have a Item_func_set_user_var to create @a (@a:=10), in this we mark
      the variable as "already logged" (line below) so that it won't be logged
      by Item_func_get_user_var (because that's not necessary).
    */
    entry->used_query_id=current_thd->query_id;
    entry->type=STRING_RESULT;
    memcpy(entry->name.str, name.str, name.length+1);
    if (my_hash_insert(hash,(byte*) entry))
    {
      my_free((char*) entry,MYF(0));
      return 0;
    }
  }
  return entry;
}

/*
  When a user variable is updated (in a SET command or a query like
  SELECT @a:= ).
*/

bool Item_func_set_user_var::fix_fields(THD *thd, Item **ref)
{
  DBUG_ASSERT(fixed == 0);
  /* fix_fields will call Item_func_set_user_var::fix_length_and_dec */
  if (Item_func::fix_fields(thd, ref) ||
      !(entry= get_variable(&thd->user_vars, name, 1)))
    return TRUE;
  /* 
     Remember the last query which updated it, this way a query can later know
     if this variable is a constant item in the query (it is if update_query_id
     is different from query_id).
  */
  entry->update_query_id= thd->query_id;
  /*
    As it is wrong and confusing to associate any 
    character set with NULL, @a should be latin2
    after this query sequence:

      SET @a=_latin2'string';
      SET @a=NULL;

    I.e. the second query should not change the charset
    to the current default value, but should keep the 
    original value assigned during the first query.
    In order to do it, we don't copy charset
    from the argument if the argument is NULL
    and the variable has previously been initialized.
  */
  null_item= (args[0]->type() == NULL_ITEM);
  if (!entry->collation.collation || !null_item)
    entry->collation.set(args[0]->collation.collation, DERIVATION_IMPLICIT);
  collation.set(entry->collation.collation, DERIVATION_IMPLICIT);
  cached_result_type= args[0]->result_type();
  return FALSE;
}


void
Item_func_set_user_var::fix_length_and_dec()
{
  maybe_null=args[0]->maybe_null;
  max_length=args[0]->max_length;
  decimals=args[0]->decimals;
  collation.set(args[0]->collation.collation, DERIVATION_IMPLICIT);
}


/*
  Set value to user variable.

  SYNOPSYS
    update_hash()
    entry    - pointer to structure representing variable
    set_null - should we set NULL value ?
    ptr      - pointer to buffer with new value
    length   - length of new value
    type     - type of new value
    cs       - charset info for new value
    dv       - derivation for new value
    unsigned_arg - indiates if a value of type INT_RESULT is unsigned

  RETURN VALUE
    False - success, True - failure
*/

static bool
update_hash(user_var_entry *entry, bool set_null, void *ptr, uint length,
            Item_result type, CHARSET_INFO *cs, Derivation dv,
            bool unsigned_arg)
{
  if (set_null)
  {
    char *pos= (char*) entry+ ALIGN_SIZE(sizeof(user_var_entry));
    if (entry->value && entry->value != pos)
      my_free(entry->value,MYF(0));
    entry->value= 0;
    entry->length= 0;
  }
  else
  {
    if (type == STRING_RESULT)
      length++;					// Store strings with end \0
    if (length <= extra_size)
    {
      /* Save value in value struct */
      char *pos= (char*) entry+ ALIGN_SIZE(sizeof(user_var_entry));
      if (entry->value != pos)
      {
	if (entry->value)
	  my_free(entry->value,MYF(0));
	entry->value=pos;
      }
    }
    else
    {
      /* Allocate variable */
      if (entry->length != length)
      {
	char *pos= (char*) entry+ ALIGN_SIZE(sizeof(user_var_entry));
	if (entry->value == pos)
	  entry->value=0;
        entry->value= (char*) my_realloc(entry->value, length,
                                         MYF(MY_ALLOW_ZERO_PTR | MY_WME));
        if (!entry->value)
	  return 1;
      }
    }
    if (type == STRING_RESULT)
    {
      length--;					// Fix length change above
      entry->value[length]= 0;			// Store end \0
    }
    memcpy(entry->value,ptr,length);
    if (type == DECIMAL_RESULT)
      ((my_decimal*)entry->value)->fix_buffer_pointer();
    entry->length= length;
    entry->collation.set(cs, dv);
    entry->unsigned_flag= unsigned_arg;
  }
  entry->type=type;
  return 0;
}


bool
Item_func_set_user_var::update_hash(void *ptr, uint length,
                                    Item_result res_type,
                                    CHARSET_INFO *cs, Derivation dv,
                                    bool unsigned_arg)
{
  /*
    If we set a variable explicitely to NULL then keep the old
    result type of the variable
  */
  if ((null_value= args[0]->null_value) && null_item)
    res_type= entry->type;                      // Don't change type of item
  if (::update_hash(entry, (null_value= args[0]->null_value),
                    ptr, length, res_type, cs, dv, unsigned_arg))
  {
    current_thd->fatal_error();     // Probably end of memory
    null_value= 1;
    return 1;
  }
  return 0;
}


/* Get the value of a variable as a double */

double user_var_entry::val_real(my_bool *null_value)
{
  if ((*null_value= (value == 0)))
    return 0.0;

  switch (type) {
  case REAL_RESULT:
    return *(double*) value;
  case INT_RESULT:
    return (double) *(longlong*) value;
  case DECIMAL_RESULT:
  {
    double result;
    my_decimal2double(E_DEC_FATAL_ERROR, (my_decimal *)value, &result);
    return result;
  }
  case STRING_RESULT:
    return my_atof(value);                      // This is null terminated
  case ROW_RESULT:
    DBUG_ASSERT(1);				// Impossible
    break;
  }
  return 0.0;					// Impossible
}


/* Get the value of a variable as an integer */

longlong user_var_entry::val_int(my_bool *null_value)
{
  if ((*null_value= (value == 0)))
    return LL(0);

  switch (type) {
  case REAL_RESULT:
    return (longlong) *(double*) value;
  case INT_RESULT:
    return *(longlong*) value;
  case DECIMAL_RESULT:
  {
    longlong result;
    my_decimal2int(E_DEC_FATAL_ERROR, (my_decimal *)value, 0, &result);
    return result;
  }
  case STRING_RESULT:
  {
    int error;
    return my_strtoll10(value, (char**) 0, &error);// String is null terminated
  }
  case ROW_RESULT:
    DBUG_ASSERT(1);				// Impossible
    break;
  }
  return LL(0);					// Impossible
}


/* Get the value of a variable as a string */

String *user_var_entry::val_str(my_bool *null_value, String *str,
				uint decimals)
{
  if ((*null_value= (value == 0)))
    return (String*) 0;

  switch (type) {
  case REAL_RESULT:
    str->set_real(*(double*) value, decimals, &my_charset_bin);
    break;
  case INT_RESULT:
    if (!unsigned_flag)
      str->set(*(longlong*) value, &my_charset_bin);
    else
      str->set(*(ulonglong*) value, &my_charset_bin);
    break;
  case DECIMAL_RESULT:
    my_decimal2string(E_DEC_FATAL_ERROR, (my_decimal *)value, 0, 0, 0, str);
    break;
  case STRING_RESULT:
    if (str->copy(value, length, collation.collation))
      str= 0;					// EOM error
  case ROW_RESULT:
    DBUG_ASSERT(1);				// Impossible
    break;
  }
  return(str);
}

/* Get the value of a variable as a decimal */

my_decimal *user_var_entry::val_decimal(my_bool *null_value, my_decimal *val)
{
  if ((*null_value= (value == 0)))
    return 0;

  switch (type) {
  case REAL_RESULT:
    double2my_decimal(E_DEC_FATAL_ERROR, *(double*) value, val);
    break;
  case INT_RESULT:
    int2my_decimal(E_DEC_FATAL_ERROR, *(longlong*) value, 0, val);
    break;
  case DECIMAL_RESULT:
    val= (my_decimal *)value;
    break;
  case STRING_RESULT:
    str2my_decimal(E_DEC_FATAL_ERROR, value, length, collation.collation, val);
    break;
  case ROW_RESULT:
    DBUG_ASSERT(1);				// Impossible
    break;
  }
  return(val);
}

/*
  This functions is invoked on SET @variable or @variable:= expression.
  Evaluate (and check expression), store results.

  SYNOPSYS
    Item_func_set_user_var::check()

  NOTES
    For now it always return OK. All problem with value evaluating
    will be caught by thd->net.report_error check in sql_set_variables().

  RETURN
    FALSE OK.
*/

bool
Item_func_set_user_var::check(bool use_result_field)
{
  DBUG_ENTER("Item_func_set_user_var::check");
  DBUG_ASSERT(!use_result_field || result_field);

  switch (cached_result_type) {
  case REAL_RESULT:
  {
    save_result.vreal= use_result_field ? result_field->val_real() :
                        args[0]->val_real();
    break;
  }
  case INT_RESULT:
  {
    save_result.vint= use_result_field ? result_field->val_int() :
                       args[0]->val_int();
    unsigned_flag= use_result_field ? ((Field_num*)result_field)->unsigned_flag:
                    args[0]->unsigned_flag;
    break;
  }
  case STRING_RESULT:
  {
    save_result.vstr= use_result_field ? result_field->val_str(&value) :
                       args[0]->val_str(&value);
    break;
  }
  case DECIMAL_RESULT:
  {
    save_result.vdec= use_result_field ?
                       result_field->val_decimal(&decimal_buff) :
                       args[0]->val_decimal(&decimal_buff);
    break;
  }
  case ROW_RESULT:
  default:
    // This case should never be chosen
    DBUG_ASSERT(0);
    break;
  }
  DBUG_RETURN(FALSE);
}


/*
  This functions is invoked on SET @variable or @variable:= expression.

  SYNOPSIS
    Item_func_set_user_var::update()

  NOTES
    We have to store the expression as such in the variable, independent of
    the value method used by the user

  RETURN
    0	OK
    1	EOM Error

*/

bool
Item_func_set_user_var::update()
{
  bool res;
  DBUG_ENTER("Item_func_set_user_var::update");
  LINT_INIT(res);

  switch (cached_result_type) {
  case REAL_RESULT:
  {
    res= update_hash((void*) &save_result.vreal,sizeof(save_result.vreal),
		     REAL_RESULT, &my_charset_bin, DERIVATION_IMPLICIT, 0);
    break;
  }
  case INT_RESULT:
  {
    res= update_hash((void*) &save_result.vint, sizeof(save_result.vint),
                     INT_RESULT, &my_charset_bin, DERIVATION_IMPLICIT,
                     unsigned_flag);
    break;
  }
  case STRING_RESULT:
  {
    if (!save_result.vstr)					// Null value
      res= update_hash((void*) 0, 0, STRING_RESULT, &my_charset_bin,
		       DERIVATION_IMPLICIT, 0);
    else
      res= update_hash((void*) save_result.vstr->ptr(),
		       save_result.vstr->length(), STRING_RESULT,
		       save_result.vstr->charset(),
		       DERIVATION_IMPLICIT, 0);
    break;
  }
  case DECIMAL_RESULT:
  {
    if (!save_result.vdec)					// Null value
      res= update_hash((void*) 0, 0, DECIMAL_RESULT, &my_charset_bin,
                       DERIVATION_IMPLICIT, 0);
    else
      res= update_hash((void*) save_result.vdec,
                       sizeof(my_decimal), DECIMAL_RESULT,
                       &my_charset_bin, DERIVATION_IMPLICIT, 0);
    break;
  }
  case ROW_RESULT:
  default:
    // This case should never be chosen
    DBUG_ASSERT(0);
    break;
  }
  DBUG_RETURN(res);
}


double Item_func_set_user_var::val_real()
{
  DBUG_ASSERT(fixed == 1);
  check(0);
  update();					// Store expression
  return entry->val_real(&null_value);
}

longlong Item_func_set_user_var::val_int()
{
  DBUG_ASSERT(fixed == 1);
  check(0);
  update();					// Store expression
  return entry->val_int(&null_value);
}

String *Item_func_set_user_var::val_str(String *str)
{
  DBUG_ASSERT(fixed == 1);
  check(0);
  update();					// Store expression
  return entry->val_str(&null_value, str, decimals);
}


my_decimal *Item_func_set_user_var::val_decimal(my_decimal *val)
{
  DBUG_ASSERT(fixed == 1);
  check(0);
  update();					// Store expression
  return entry->val_decimal(&null_value, val);
}


void Item_func_set_user_var::print(String *str)
{
  str->append(STRING_WITH_LEN("(@"));
  str->append(name.str, name.length);
  str->append(STRING_WITH_LEN(":="));
  args[0]->print(str);
  str->append(')');
}


void Item_func_set_user_var::print_as_stmt(String *str)
{
  str->append(STRING_WITH_LEN("set @"));
  str->append(name.str, name.length);
  str->append(STRING_WITH_LEN(":="));
  args[0]->print(str);
  str->append(')');
}

bool Item_func_set_user_var::send(Protocol *protocol, String *str_arg)
{
  if (result_field)
  {
    check(1);
    update();
    return protocol->store(result_field);
  }
  return Item::send(protocol, str_arg);
}

void Item_func_set_user_var::make_field(Send_field *tmp_field)
{
  if (result_field)
  {
    result_field->make_field(tmp_field);
    DBUG_ASSERT(tmp_field->table_name != 0);
    if (Item::name)
      tmp_field->col_name=Item::name;               // Use user supplied name
  }
  else
    Item::make_field(tmp_field);
}


/*
  Save the value of a user variable into a field

  SYNOPSIS
    save_in_field()
      field           target field to save the value to
      no_conversion   flag indicating whether conversions are allowed

  DESCRIPTION
    Save the function value into a field and update the user variable
    accordingly. If a result field is defined and the target field doesn't
    coincide with it then the value from the result field will be used as
    the new value of the user variable.

    The reason to have this method rather than simply using the result
    field in the val_xxx() methods is that the value from the result field
    not always can be used when the result field is defined.
    Let's consider the following cases:
    1) when filling a tmp table the result field is defined but the value of it
    is undefined because it has to be produced yet. Thus we can't use it.
    2) on execution of an INSERT ... SELECT statement the save_in_field()
    function will be called to fill the data in the new record. If the SELECT
    part uses a tmp table then the result field is defined and should be
    used in order to get the correct result.

    The difference between the SET_USER_VAR function and regular functions
    like CONCAT is that the Item_func objects for the regular functions are
    replaced by Item_field objects after the values of these functions have
    been stored in a tmp table. Yet an object of the Item_field class cannot
    be used to update a user variable.
    Due to this we have to handle the result field in a special way here and
    in the Item_func_set_user_var::send() function.

  RETURN VALUES
    FALSE       Ok
    TRUE        Error
*/

int Item_func_set_user_var::save_in_field(Field *field, bool no_conversions)
{
  bool use_result_field= (result_field && result_field != field);
  int error;

  /* Update the value of the user variable */
  check(use_result_field);
  update();

  if (result_type() == STRING_RESULT ||
      result_type() == REAL_RESULT &&
      field->result_type() == STRING_RESULT)
  {
    String *result;
    CHARSET_INFO *cs= collation.collation;
    char buff[MAX_FIELD_WIDTH];		// Alloc buffer for small columns
    str_value.set_quick(buff, sizeof(buff), cs);
    result= entry->val_str(&null_value, &str_value, decimals);

    if (null_value)
    {
      str_value.set_quick(0, 0, cs);
      return set_field_to_null_with_conversions(field, no_conversions);
    }

    /* NOTE: If null_value == FALSE, "result" must be not NULL.  */

    field->set_notnull();
    error=field->store(result->ptr(),result->length(),cs);
    str_value.set_quick(0, 0, cs);
  }
  else if (result_type() == REAL_RESULT)
  {
    double nr= entry->val_real(&null_value);
    if (null_value)
      return set_field_to_null(field);
    field->set_notnull();
    error=field->store(nr);
  }
  else if (result_type() == DECIMAL_RESULT)
  {
    my_decimal decimal_value;
    my_decimal *value= entry->val_decimal(&null_value, &decimal_value);
    if (null_value)
      return set_field_to_null(field);
    field->set_notnull();
    error=field->store_decimal(value);
  }
  else
  {
    longlong nr= entry->val_int(&null_value);
    if (null_value)
      return set_field_to_null_with_conversions(field, no_conversions);
    field->set_notnull();
    error=field->store(nr, unsigned_flag);
  }
  return error;
}


String *
Item_func_get_user_var::val_str(String *str)
{
  DBUG_ASSERT(fixed == 1);
  DBUG_ENTER("Item_func_get_user_var::val_str");
  if (!var_entry)
    DBUG_RETURN((String*) 0);			// No such variable
  DBUG_RETURN(var_entry->val_str(&null_value, str, decimals));
}


double Item_func_get_user_var::val_real()
{
  DBUG_ASSERT(fixed == 1);
  if (!var_entry)
    return 0.0;					// No such variable
  return (var_entry->val_real(&null_value));
}


my_decimal *Item_func_get_user_var::val_decimal(my_decimal *dec)
{
  DBUG_ASSERT(fixed == 1);
  if (!var_entry)
    return 0;
  return var_entry->val_decimal(&null_value, dec);
}


longlong Item_func_get_user_var::val_int()
{
  DBUG_ASSERT(fixed == 1);
  if (!var_entry)
    return LL(0);				// No such variable
  return (var_entry->val_int(&null_value));
}


/*
  Get variable by name and, if necessary, put the record of variable 
  use into the binary log.
  
  SYNOPSIS
    get_var_with_binlog()
      thd        Current thread
      name       Variable name 
      out_entry  [out] variable structure or NULL. The pointer is set 
                 regardless of whether function succeeded or not.

  When a user variable is invoked from an update query (INSERT, UPDATE etc),
  stores this variable and its value in thd->user_var_events, so that it can be
  written to the binlog (will be written just before the query is written, see
  log.cc).

  RETURN
    0  OK
    1  Failed to put appropriate record into binary log

*/

int get_var_with_binlog(THD *thd, enum_sql_command sql_command,
                        LEX_STRING &name, user_var_entry **out_entry)
{
  BINLOG_USER_VAR_EVENT *user_var_event;
  user_var_entry *var_entry;
  var_entry= get_variable(&thd->user_vars, name, 0);

  /*
    Any reference to user-defined variable which is done from stored
    function or trigger affects their execution and the execution of the
    calling statement. We must log all such variables even if they are 
    not involved in table-updating statements.
  */
  if (!(opt_bin_log && 
       (is_update_query(sql_command) || thd->in_sub_stmt)))
  {
    *out_entry= var_entry;
    return 0;
  }

  if (!var_entry)
  {
    /*
      If the variable does not exist, it's NULL, but we want to create it so
      that it gets into the binlog (if it didn't, the slave could be
      influenced by a variable of the same name previously set by another
      thread).
      We create it like if it had been explicitly set with SET before.
      The 'new' mimics what sql_yacc.yy does when 'SET @a=10;'.
      sql_set_variables() is what is called from 'case SQLCOM_SET_OPTION'
      in dispatch_command()). Instead of building a one-element list to pass to
      sql_set_variables(), we could instead manually call check() and update();
      this would save memory and time; but calling sql_set_variables() makes
      one unique place to maintain (sql_set_variables()). 

      Manipulation with lex is necessary since free_underlaid_joins
      is going to release memory belonging to the main query.
    */

    List<set_var_base> tmp_var_list;
    LEX *sav_lex= thd->lex, lex_tmp;
    thd->lex= &lex_tmp;
    lex_start(thd, NULL, 0);
    tmp_var_list.push_back(new set_var_user(new Item_func_set_user_var(name,
                                                                       new Item_null())));
    /* Create the variable */
    if (sql_set_variables(thd, &tmp_var_list))
    {
      thd->lex= sav_lex;
      goto err;
    }
    thd->lex= sav_lex;
    if (!(var_entry= get_variable(&thd->user_vars, name, 0)))
      goto err;
  }
  else if (var_entry->used_query_id == thd->query_id ||
           mysql_bin_log.is_query_in_union(thd, var_entry->used_query_id))
  {
    /* 
       If this variable was already stored in user_var_events by this query
       (because it's used in more than one place in the query), don't store
       it.
    */
    *out_entry= var_entry;
    return 0;
  }

  uint size;
  /*
    First we need to store value of var_entry, when the next situation
    appears:
    > set @a:=1;
    > insert into t1 values (@a), (@a:=@a+1), (@a:=@a+1);
    We have to write to binlog value @a= 1.
    
    We allocate the user_var_event on user_var_events_alloc pool, not on
    the this-statement-execution pool because in SPs user_var_event objects 
    may need to be valid after current [SP] statement execution pool is
    destroyed.
  */
  size= ALIGN_SIZE(sizeof(BINLOG_USER_VAR_EVENT)) + var_entry->length;
  if (!(user_var_event= (BINLOG_USER_VAR_EVENT *)
        alloc_root(thd->user_var_events_alloc, size)))
    goto err;
  
  user_var_event->value= (char*) user_var_event +
    ALIGN_SIZE(sizeof(BINLOG_USER_VAR_EVENT));
  user_var_event->user_var_event= var_entry;
  user_var_event->type= var_entry->type;
  user_var_event->charset_number= var_entry->collation.collation->number;
  if (!var_entry->value)
  {
    /* NULL value*/
    user_var_event->length= 0;
    user_var_event->value= 0;
  }
  else
  {
    user_var_event->length= var_entry->length;
    memcpy(user_var_event->value, var_entry->value,
           var_entry->length);
  }
  /* Mark that this variable has been used by this query */
  var_entry->used_query_id= thd->query_id;
  if (insert_dynamic(&thd->user_var_events, (gptr) &user_var_event))
    goto err;
  
  *out_entry= var_entry;
  return 0;

err:
  *out_entry= var_entry;
  return 1;
}


void Item_func_get_user_var::fix_length_and_dec()
{
  THD *thd=current_thd;
  int error;
  maybe_null=1;
  decimals=NOT_FIXED_DEC;
  max_length=MAX_BLOB_WIDTH;

  error= get_var_with_binlog(thd, thd->lex->sql_command, name, &var_entry);

  if (var_entry)
  {
    collation.set(var_entry->collation);
    switch (var_entry->type) {
    case REAL_RESULT:
      max_length= DBL_DIG + 8;
      break;
    case INT_RESULT:
      max_length= MAX_BIGINT_WIDTH;
      decimals=0;
      break;
    case STRING_RESULT:
      max_length= MAX_BLOB_WIDTH;
      break;
    case DECIMAL_RESULT:
      max_length= DECIMAL_MAX_STR_LENGTH;
      decimals= DECIMAL_MAX_SCALE;
      break;
    case ROW_RESULT:                            // Keep compiler happy
    default:
      DBUG_ASSERT(0);
      break;
    }
  }
  else
  {
    collation.set(&my_charset_bin, DERIVATION_IMPLICIT);
    null_value= 1;
  }

  if (error)
    thd->fatal_error();

  return;
}


bool Item_func_get_user_var::const_item() const
{
  return (!var_entry || current_thd->query_id != var_entry->update_query_id);
}


enum Item_result Item_func_get_user_var::result_type() const
{
  user_var_entry *entry;
  if (!(entry = (user_var_entry*) hash_search(&current_thd->user_vars,
					      (byte*) name.str,
					      name.length)))
    return STRING_RESULT;
  return entry->type;
}


void Item_func_get_user_var::print(String *str)
{
  str->append(STRING_WITH_LEN("(@"));
  str->append(name.str,name.length);
  str->append(')');
}


bool Item_func_get_user_var::eq(const Item *item, bool binary_cmp) const
{
  /* Assume we don't have rtti */
  if (this == item)
    return 1;					// Same item is same.
  /* Check if other type is also a get_user_var() object */
  if (item->type() != FUNC_ITEM ||
      ((Item_func*) item)->functype() != functype())
    return 0;
  Item_func_get_user_var *other=(Item_func_get_user_var*) item;
  return (name.length == other->name.length &&
	  !memcmp(name.str, other->name.str, name.length));
}


bool Item_func_get_user_var::set_value(THD *thd,
                                       sp_rcontext * /*ctx*/, Item **it)
{
  Item_func_set_user_var *suv= new Item_func_set_user_var(get_name(), *it);
  /*
    Item_func_set_user_var is not fixed after construction, call
    fix_fields().
  */
  return (!suv || suv->fix_fields(thd, it) || suv->check(0) || suv->update());
}


bool Item_user_var_as_out_param::fix_fields(THD *thd, Item **ref)
{
  DBUG_ASSERT(fixed == 0);
  if (Item::fix_fields(thd, ref) ||
      !(entry= get_variable(&thd->user_vars, name, 1)))
    return TRUE;
  entry->type= STRING_RESULT;
  /*
    Let us set the same collation which is used for loading
    of fields in LOAD DATA INFILE.
    (Since Item_user_var_as_out_param is used only there).
  */
  entry->collation.set(thd->variables.collation_database);
  entry->update_query_id= thd->query_id;
  return FALSE;
}


void Item_user_var_as_out_param::set_null_value(CHARSET_INFO* cs)
{
  if (::update_hash(entry, TRUE, 0, 0, STRING_RESULT, cs,
                    DERIVATION_IMPLICIT, 0 /* unsigned_arg */))
    current_thd->fatal_error();			// Probably end of memory
}


void Item_user_var_as_out_param::set_value(const char *str, uint length,
                                           CHARSET_INFO* cs)
{
  if (::update_hash(entry, FALSE, (void*)str, length, STRING_RESULT, cs,
                    DERIVATION_IMPLICIT, 0 /* unsigned_arg */))
    current_thd->fatal_error();			// Probably end of memory
}


double Item_user_var_as_out_param::val_real()
{
  DBUG_ASSERT(0);
  return 0.0;
}


longlong Item_user_var_as_out_param::val_int()
{
  DBUG_ASSERT(0);
  return 0;
}


String* Item_user_var_as_out_param::val_str(String *str)
{
  DBUG_ASSERT(0);
  return 0;
}


my_decimal* Item_user_var_as_out_param::val_decimal(my_decimal *decimal_buffer)
{
  DBUG_ASSERT(0);
  return 0;
}


void Item_user_var_as_out_param::print(String *str)
{
  str->append('@');
  str->append(name.str,name.length);
}


Item_func_get_system_var::
Item_func_get_system_var(sys_var *var_arg, enum_var_type var_type_arg,
                       LEX_STRING *component_arg, const char *name_arg,
                       size_t name_len_arg)
  :var(var_arg), var_type(var_type_arg), component(*component_arg)
{
  /* set_name() will allocate the name */
  set_name(name_arg, name_len_arg, system_charset_info);
}


bool
Item_func_get_system_var::fix_fields(THD *thd, Item **ref)
{
  Item *item;
  DBUG_ENTER("Item_func_get_system_var::fix_fields");

  /*
    Evaluate the system variable and substitute the result (a basic constant)
    instead of this item. If the variable can not be evaluated,
    the error is reported in sys_var::item().
  */
  if (!(item= var->item(thd, var_type, &component)))
    DBUG_RETURN(1);                             // Impossible
  item->set_name(name, 0, system_charset_info); // don't allocate a new name
  thd->change_item_tree(ref, item);

  DBUG_RETURN(0);
}


longlong Item_func_inet_aton::val_int()
{
  DBUG_ASSERT(fixed == 1);
  uint byte_result = 0;
  ulonglong result = 0;			// We are ready for 64 bit addresses
  const char *p,* end;
  char c = '.'; // we mark c to indicate invalid IP in case length is 0
  char buff[36];
  int dot_count= 0;

  String *s,tmp(buff,sizeof(buff),&my_charset_bin);
  if (!(s = args[0]->val_str(&tmp)))		// If null value
    goto err;
  null_value=0;

  end= (p = s->ptr()) + s->length();
  while (p < end)
  {
    c = *p++;
    int digit = (int) (c - '0');		// Assume ascii
    if (digit >= 0 && digit <= 9)
    {
      if ((byte_result = byte_result * 10 + digit) > 255)
	goto err;				// Wrong address
    }
    else if (c == '.')
    {
      dot_count++;
      result= (result << 8) + (ulonglong) byte_result;
      byte_result = 0;
    }
    else
      goto err;					// Invalid character
  }
  if (c != '.')					// IP number can't end on '.'
  {
    /*
      Handle short-forms addresses according to standard. Examples:
      127		-> 0.0.0.127
      127.1		-> 127.0.0.1
      127.2.1		-> 127.2.0.1
    */
    switch (dot_count) {
    case 1: result<<= 8; /* Fall through */
    case 2: result<<= 8; /* Fall through */
    }
    return (result << 8) + (ulonglong) byte_result;
  }

err:
  null_value=1;
  return 0;
}


void Item_func_match::init_search(bool no_order)
{
  DBUG_ENTER("Item_func_match::init_search");

  /* Check if init_search() has been called before */
  if (ft_handler)
    DBUG_VOID_RETURN;

  if (key == NO_SUCH_KEY)
  {
    List<Item> fields;
    fields.push_back(new Item_string(" ",1, cmp_collation.collation));
    for (uint i=1; i < arg_count; i++)
      fields.push_back(args[i]);
    concat=new Item_func_concat_ws(fields);
    /*
      Above function used only to get value and do not need fix_fields for it:
      Item_string - basic constant
      fields - fix_fields() was already called for this arguments
      Item_func_concat_ws - do not need fix_fields() to produce value
    */
    concat->quick_fix_field();
  }

  if (master)
  {
    join_key=master->join_key=join_key|master->join_key;
    master->init_search(no_order);
    ft_handler=master->ft_handler;
    join_key=master->join_key;
    DBUG_VOID_RETURN;
  }

  String *ft_tmp= 0;

  // MATCH ... AGAINST (NULL) is meaningless, but possible
  if (!(ft_tmp=key_item()->val_str(&value)))
  {
    ft_tmp= &value;
    value.set("",0,cmp_collation.collation);
  }

  if (ft_tmp->charset() != cmp_collation.collation)
  {
    uint dummy_errors;
    search_value.copy(ft_tmp->ptr(), ft_tmp->length(), ft_tmp->charset(),
                      cmp_collation.collation, &dummy_errors);
    ft_tmp= &search_value;
  }

  if (join_key && !no_order)
    flags|=FT_SORTED;
  ft_handler=table->file->ft_init_ext(flags, key, ft_tmp);

  if (join_key)
    table->file->ft_handler=ft_handler;

  DBUG_VOID_RETURN;
}


bool Item_func_match::fix_fields(THD *thd, Item **ref)
{
  DBUG_ASSERT(fixed == 0);
  Item *item;
  LINT_INIT(item);				// Safe as arg_count is > 1

  maybe_null=1;
  join_key=0;

  /*
    const_item is assumed in quite a bit of places, so it would be difficult
    to remove;  If it would ever to be removed, this should include
    modifications to find_best and auto_close as complement to auto_init code
    above.
   */
  if (Item_func::fix_fields(thd, ref) ||
      !args[0]->const_during_execution())
  {
    my_error(ER_WRONG_ARGUMENTS,MYF(0),"AGAINST");
    return TRUE;
  }

  const_item_cache=0;
  for (uint i=1 ; i < arg_count ; i++)
  {
    item=args[i];
    if (item->type() == Item::REF_ITEM)
      args[i]= item= *((Item_ref *)item)->ref;
    if (item->type() != Item::FIELD_ITEM)
      key=NO_SUCH_KEY;
  }
  /*
    Check that all columns come from the same table.
    We've already checked that columns in MATCH are fields so
    PARAM_TABLE_BIT can only appear from AGAINST argument.
  */
  if ((used_tables_cache & ~PARAM_TABLE_BIT) != item->used_tables())
    key=NO_SUCH_KEY;

  if (key == NO_SUCH_KEY && !(flags & FT_BOOL))
  {
    my_error(ER_WRONG_ARGUMENTS,MYF(0),"MATCH");
    return TRUE;
  }
  table=((Item_field *)item)->field->table;
  if (!(table->file->ha_table_flags() & HA_CAN_FULLTEXT))
  {
    my_error(ER_TABLE_CANT_HANDLE_FT, MYF(0));
    return 1;
  }
  table->fulltext_searched=1;
  return agg_arg_collations_for_comparison(cmp_collation,
                                           args+1, arg_count-1, 0);
}

bool Item_func_match::fix_index()
{
  Item_field *item;
  uint ft_to_key[MAX_KEY], ft_cnt[MAX_KEY], fts=0, keynr;
  uint max_cnt=0, mkeys=0, i;

  if (key == NO_SUCH_KEY)
    return 0;
  
  if (!table) 
    goto err;

  for (keynr=0 ; keynr < table->s->keys ; keynr++)
  {
    if ((table->key_info[keynr].flags & HA_FULLTEXT) &&
        (table->keys_in_use_for_query.is_set(keynr)))
    {
      ft_to_key[fts]=keynr;
      ft_cnt[fts]=0;
      fts++;
    }
  }

  if (!fts)
    goto err;

  for (i=1; i < arg_count; i++)
  {
    item=(Item_field*)args[i];
    for (keynr=0 ; keynr < fts ; keynr++)
    {
      KEY *ft_key=&table->key_info[ft_to_key[keynr]];
      uint key_parts=ft_key->key_parts;

      for (uint part=0 ; part < key_parts ; part++)
      {
	if (item->field->eq(ft_key->key_part[part].field))
	  ft_cnt[keynr]++;
      }
    }
  }

  for (keynr=0 ; keynr < fts ; keynr++)
  {
    if (ft_cnt[keynr] > max_cnt)
    {
      mkeys=0;
      max_cnt=ft_cnt[mkeys]=ft_cnt[keynr];
      ft_to_key[mkeys]=ft_to_key[keynr];
      continue;
    }
    if (max_cnt && ft_cnt[keynr] == max_cnt)
    {
      mkeys++;
      ft_cnt[mkeys]=ft_cnt[keynr];
      ft_to_key[mkeys]=ft_to_key[keynr];
      continue;
    }
  }

  for (keynr=0 ; keynr <= mkeys ; keynr++)
  {
    // partial keys doesn't work
    if (max_cnt < arg_count-1 ||
        max_cnt < table->key_info[ft_to_key[keynr]].key_parts)
      continue;

    key=ft_to_key[keynr];

    return 0;
  }

err:
  if (flags & FT_BOOL)
  {
    key=NO_SUCH_KEY;
    return 0;
  }
  my_message(ER_FT_MATCHING_KEY_NOT_FOUND,
             ER(ER_FT_MATCHING_KEY_NOT_FOUND), MYF(0));
  return 1;
}


bool Item_func_match::eq(const Item *item, bool binary_cmp) const
{
  if (item->type() != FUNC_ITEM ||
      ((Item_func*)item)->functype() != FT_FUNC ||
      flags != ((Item_func_match*)item)->flags)
    return 0;

  Item_func_match *ifm=(Item_func_match*) item;

  if (key == ifm->key && table == ifm->table &&
      key_item()->eq(ifm->key_item(), binary_cmp))
    return 1;

  return 0;
}


double Item_func_match::val_real()
{
  DBUG_ASSERT(fixed == 1);
  DBUG_ENTER("Item_func_match::val");
  if (ft_handler == NULL)
    DBUG_RETURN(-1.0);

  if (key != NO_SUCH_KEY && table->null_row) /* NULL row from an outer join */
    DBUG_RETURN(0.0);

  if (join_key)
  {
    if (table->file->ft_handler)
      DBUG_RETURN(ft_handler->please->get_relevance(ft_handler));
    join_key=0;
  }

  if (key == NO_SUCH_KEY)
  {
    String *a= concat->val_str(&value);
    if ((null_value= (a == 0)))
      DBUG_RETURN(0);
    DBUG_RETURN(ft_handler->please->find_relevance(ft_handler,
				      (byte *)a->ptr(), a->length()));
  }
  DBUG_RETURN(ft_handler->please->find_relevance(ft_handler,
                                                 table->record[0], 0));
}

void Item_func_match::print(String *str)
{
  str->append(STRING_WITH_LEN("(match "));
  print_args(str, 1);
  str->append(STRING_WITH_LEN(" against ("));
  args[0]->print(str);
  if (flags & FT_BOOL)
    str->append(STRING_WITH_LEN(" in boolean mode"));
  else if (flags & FT_EXPAND)
    str->append(STRING_WITH_LEN(" with query expansion"));
  str->append(STRING_WITH_LEN("))"));
}

longlong Item_func_bit_xor::val_int()
{
  DBUG_ASSERT(fixed == 1);
  ulonglong arg1= (ulonglong) args[0]->val_int();
  ulonglong arg2= (ulonglong) args[1]->val_int();
  if ((null_value= (args[0]->null_value || args[1]->null_value)))
    return 0;
  return (longlong) (arg1 ^ arg2);
}


/***************************************************************************
  System variables
****************************************************************************/

/*
  Return value of an system variable base[.name] as a constant item

  SYNOPSIS
    get_system_var()
    thd			Thread handler
    var_type		global / session
    name		Name of base or system variable
    component		Component

  NOTES
    If component.str = 0 then the variable name is in 'name'

  RETURN
    0	error
    #	constant item
*/


Item *get_system_var(THD *thd, enum_var_type var_type, LEX_STRING name,
		     LEX_STRING component)
{
  sys_var *var;
  LEX_STRING *base_name, *component_name;

  if (component.str)
  {
    base_name= &component;
    component_name= &name;
  }
  else
  {
    base_name= &name;
    component_name= &component;			// Empty string
  }

  if (!(var= find_sys_var(base_name->str, base_name->length)))
    return 0;
  if (component.str)
  {
    if (!var->is_struct())
    {
      my_error(ER_VARIABLE_IS_NOT_STRUCT, MYF(0), base_name->str);
      return 0;
    }
  }
  thd->lex->uncacheable(UNCACHEABLE_SIDEEFFECT);

  set_if_smaller(component_name->length, MAX_SYS_VAR_LENGTH);

  return new Item_func_get_system_var(var, var_type, component_name,
                                      NULL, 0);
}


/*
  Check a user level lock.

  SYNOPSIS:
    val_int()

  RETURN VALUES
    1		Available
    0		Already taken
    NULL	Error
*/

longlong Item_func_is_free_lock::val_int()
{
  DBUG_ASSERT(fixed == 1);
  String *res=args[0]->val_str(&value);
  User_level_lock *ull;

  null_value=0;
  if (!res || !res->length())
  {
    null_value=1;
    return 0;
  }
  
  pthread_mutex_lock(&LOCK_user_locks);
  ull= (User_level_lock *) hash_search(&hash_user_locks, (byte*) res->ptr(),
			  res->length());
  pthread_mutex_unlock(&LOCK_user_locks);
  if (!ull || !ull->locked)
    return 1;
  return 0;
}

longlong Item_func_is_used_lock::val_int()
{
  DBUG_ASSERT(fixed == 1);
  String *res=args[0]->val_str(&value);
  User_level_lock *ull;

  null_value=1;
  if (!res || !res->length())
    return 0;
  
  pthread_mutex_lock(&LOCK_user_locks);
  ull= (User_level_lock *) hash_search(&hash_user_locks, (byte*) res->ptr(),
			  res->length());
  pthread_mutex_unlock(&LOCK_user_locks);
  if (!ull || !ull->locked)
    return 0;

  null_value=0;
  return ull->thread_id;
}


longlong Item_func_row_count::val_int()
{
  DBUG_ASSERT(fixed == 1);
  THD *thd= current_thd;

  return thd->row_count_func;
}


Item_func_sp::Item_func_sp(Name_resolution_context *context_arg,
                           sp_name *name_arg)
  :Item_func(), context(context_arg), m_name(name_arg), m_sp(NULL),
   result_field(NULL)
{
  maybe_null= 1;
  m_name->init_qname(current_thd);
  dummy_table= (TABLE*) sql_calloc(sizeof(TABLE)+ sizeof(TABLE_SHARE));
  dummy_table->s= (TABLE_SHARE*) (dummy_table+1);
}


Item_func_sp::Item_func_sp(Name_resolution_context *context_arg,
                           sp_name *name_arg, List<Item> &list)
  :Item_func(list), context(context_arg), m_name(name_arg), m_sp(NULL),
   result_field(NULL)
{
  maybe_null= 1;
  m_name->init_qname(current_thd);
  dummy_table= (TABLE*) sql_calloc(sizeof(TABLE)+ sizeof(TABLE_SHARE));
  dummy_table->s= (TABLE_SHARE*) (dummy_table+1);
}


void
Item_func_sp::cleanup()
{
  if (result_field)
  {
    delete result_field;
    result_field= NULL;
  }
  m_sp= NULL;
  dummy_table->alias= NULL;
  Item_func::cleanup();
}

const char *
Item_func_sp::func_name() const
{
  THD *thd= current_thd;
  /* Calculate length to avoid reallocation of string for sure */
  uint len= ((m_name->m_db.length +
              m_name->m_name.length)*2 + //characters*quoting
             2 +                         // ` and `
             1 +                         // .
             1 +                         // end of string
             ALIGN_SIZE(1));             // to avoid String reallocation
  String qname((char *)alloc_root(thd->mem_root, len), len,
               system_charset_info);

  qname.length(0);
  append_identifier(thd, &qname, m_name->m_db.str, m_name->m_db.length);
  qname.append('.');
  append_identifier(thd, &qname, m_name->m_name.str, m_name->m_name.length);
  return qname.ptr();
}


Field *
Item_func_sp::sp_result_field(void) const
{
  Field *field;
  DBUG_ENTER("Item_func_sp::sp_result_field");
  DBUG_PRINT("info", ("sp: %s, flags: %x, level: %lu",
                      (m_sp ? "YES" : "NO"),
                      (m_sp ? m_sp->m_flags : (uint)0),
                      (m_sp ? m_sp->m_recursion_level : (ulong)0)));

  if (!m_sp)
  {
    THD *thd= current_thd;
    if (!(m_sp= sp_find_routine(thd, TYPE_ENUM_FUNCTION, m_name,
                                &thd->sp_func_cache, TRUE)))
    {
      my_error(ER_SP_DOES_NOT_EXIST, MYF(0), "FUNCTION", m_name->m_qname.str);
      DBUG_RETURN(0);
    }
  }
  if (!dummy_table->alias)
  {
    char *empty_name= (char *) "";
    dummy_table->alias= empty_name;
    dummy_table->maybe_null= maybe_null;
    dummy_table->in_use= current_thd;
    dummy_table->copy_blobs= TRUE;
    dummy_table->s->table_cache_key.str = empty_name;
    dummy_table->s->table_name.str= empty_name;
    dummy_table->s->db.str= empty_name;
  }
  if (!(field= m_sp->create_result_field(max_length, name, dummy_table)))
    my_message(ER_OUT_OF_RESOURCES, ER(ER_OUT_OF_RESOURCES), MYF(0));

  DBUG_RETURN(field);
}


/*
  Execute function & store value in field

  RETURN
   0  value <> NULL
   1  value =  NULL  or error
*/

bool
Item_func_sp::execute(Field **flp)
{
  THD *thd= current_thd;
  Field *f;

  /*
    Get field in virtual tmp table to store result. Create the field if
    invoked first time.
  */
  
  if (!(f= *flp))
  {
    if (!(*flp= f= sp_result_field()))
    {
      /* Error set by sp_result_field() */
      null_value= 1;
      return TRUE;
    }

    f->move_field((f->pack_length() > sizeof(result_buf)) ?
                  sql_alloc(f->pack_length()) : result_buf);
    f->null_ptr= (uchar *)&null_value;
    f->null_bit= 1;
  }

  /* Execute function and store the return value in the field. */

  if (execute_impl(thd, f))
  {
    null_value= 1;
    context->process_error(thd);
    return TRUE;
  }

  /* Check that the field (the value) is not NULL. */

  null_value= f->is_null();

  return null_value;
}


bool
Item_func_sp::execute_impl(THD *thd, Field *return_value_fld)
{
  bool err_status= TRUE;
  Sub_statement_state statement_state;
#ifndef NO_EMBEDDED_ACCESS_CHECKS
  Security_context *save_security_ctx= thd->security_ctx;
#endif

  DBUG_ENTER("Item_func_sp::execute_impl");

#ifndef NO_EMBEDDED_ACCESS_CHECKS
  if (context->security_ctx)
  {
    /* Set view definer security context */
    thd->security_ctx= context->security_ctx;
  }
#endif
  if (find_and_check_access(thd))
    goto error;

  /*
    Throw an error if a non-deterministic function is called while
    statement-based replication (SBR) is active.
  */
  if (!m_sp->m_chistics->detistic && !trust_function_creators &&
      (mysql_bin_log.is_open() &&
       thd->variables.binlog_format == BINLOG_FORMAT_STMT))
  {
    my_error(ER_BINLOG_ROW_RBR_TO_SBR, MYF(0));
    goto error;
  }

  /*
    Disable the binlogging if this is not a SELECT statement. If this is a
    SELECT, leave binlogging on, so execute_function() code writes the
    function call into binlog.
  */
  thd->reset_sub_statement_state(&statement_state, SUB_STMT_FUNCTION);
  err_status= m_sp->execute_function(thd, args, arg_count, return_value_fld);
  thd->restore_sub_statement_state(&statement_state);

error:
#ifndef NO_EMBEDDED_ACCESS_CHECKS
  thd->security_ctx= save_security_ctx;
#endif

  DBUG_RETURN(err_status);
}


void
Item_func_sp::make_field(Send_field *tmp_field)
{
  Field *field;
  DBUG_ENTER("Item_func_sp::make_field");
  if ((field= sp_result_field()))
  {
    field->make_field(tmp_field);
    delete field;
    DBUG_VOID_RETURN;
  }
  init_make_field(tmp_field, MYSQL_TYPE_VARCHAR);  
  DBUG_VOID_RETURN;
}


enum enum_field_types
Item_func_sp::field_type() const
{
  Field *field;
  DBUG_ENTER("Item_func_sp::field_type");

  if (result_field)
    DBUG_RETURN(result_field->type());
  if ((field= sp_result_field()))
  {
    enum_field_types result= field->type();
    delete field;
    DBUG_RETURN(result);
  }
  DBUG_RETURN(MYSQL_TYPE_VARCHAR);
}


Item_result
Item_func_sp::result_type() const
{
  Field *field;
  DBUG_ENTER("Item_func_sp::result_type");
  DBUG_PRINT("info", ("m_sp: 0x%lx", (long) m_sp));

  if (result_field)
    DBUG_RETURN(result_field->result_type());
  if ((field= sp_result_field()))
  {
    Item_result result= field->result_type();
    delete field;
    DBUG_RETURN(result);
  }
  DBUG_RETURN(STRING_RESULT);
}

void
Item_func_sp::fix_length_and_dec()
{
  Field *field;
  DBUG_ENTER("Item_func_sp::fix_length_and_dec");

  if (result_field)
  {
    decimals= result_field->decimals();
    max_length= result_field->field_length;
    collation.set(result_field->charset());
    DBUG_VOID_RETURN;
  }

  if (!(field= sp_result_field()))
  {
    context->process_error(current_thd);
    DBUG_VOID_RETURN;
  }
  decimals= field->decimals();
  max_length= field->field_length;
  collation.set(field->charset());
  maybe_null= 1;
  delete field;
  DBUG_VOID_RETURN;
}


longlong Item_func_found_rows::val_int()
{
  DBUG_ASSERT(fixed == 1);
  return current_thd->found_rows();
}


Field *
Item_func_sp::tmp_table_field(TABLE *t_arg)
{
  Field *field= 0;
  DBUG_ENTER("Item_func_sp::tmp_table_field");

  if (m_sp)
    field= m_sp->create_result_field(max_length, (const char*) name, t_arg);
  
  if (!field) 
    field= Item_func::tmp_table_field(t_arg);

  if (!field)
    my_message(ER_OUT_OF_RESOURCES, ER(ER_OUT_OF_RESOURCES), MYF(0));

  DBUG_RETURN(field);
}


/*
  Find the function and check access rights to the function

  SYNOPSIS
    find_and_check_access()
    thd           thread handler

  RETURN
    FALSE    Access granted
    TRUE     Requested access can't be granted or function doesn't exists

  NOTES
    Checks if requested access to function can be granted to user.
    If function isn't found yet, it searches function first.
    If function can't be found or user don't have requested access
    error is raised.
*/

bool
Item_func_sp::find_and_check_access(THD *thd)
{
  if (! m_sp && ! (m_sp= sp_find_routine(thd, TYPE_ENUM_FUNCTION, m_name,
                                         &thd->sp_func_cache, TRUE)))
  {
    my_error(ER_SP_DOES_NOT_EXIST, MYF(0), "FUNCTION", m_name->m_qname.str);
    return TRUE;
  }

#ifndef NO_EMBEDDED_ACCESS_CHECKS
  if (check_routine_access(thd, EXECUTE_ACL,
			   m_sp->m_db.str, m_sp->m_name.str, 0, FALSE))
    return TRUE;
#endif

  return FALSE;
}


bool
Item_func_sp::fix_fields(THD *thd, Item **ref)
{
  bool res;
  DBUG_ASSERT(fixed == 0);
  res= Item_func::fix_fields(thd, ref);
  if (!res && thd->lex->view_prepare_mode)
  {
    /*
      Here we check privileges of the stored routine only during view
      creation, in order to validate the view.  A runtime check is
      perfomed in Item_func_sp::execute(), and this method is not
      called during context analysis.  Notice, that during view
      creation we do not infer into stored routine bodies and do not
      check privileges of its statements, which would probably be a
      good idea especially if the view has SQL SECURITY DEFINER and
      the used stored procedure has SQL SECURITY DEFINER.
    */
    res= find_and_check_access(thd);
#ifndef NO_EMBEDDED_ACCESS_CHECKS
    Security_context *save_secutiry_ctx;
    if (!res && !(res= set_routine_security_ctx(thd, m_sp, false,
                                                &save_secutiry_ctx)))
    {
      sp_restore_security_context(thd, save_secutiry_ctx);
    }
#endif /* ! NO_EMBEDDED_ACCESS_CHECKS */
  }
  return res;
}<|MERGE_RESOLUTION|>--- conflicted
+++ resolved
@@ -430,14 +430,8 @@
 
   switch (result_type()) {
   case INT_RESULT:
-<<<<<<< HEAD
-    if (max_length > 11)
+    if (max_length > MY_INT32_NUM_DECIMAL_DIGITS)
       field= new Field_longlong(max_length, maybe_null, name, unsigned_flag);
-=======
-    if (max_length > MY_INT32_NUM_DECIMAL_DIGITS)
-      res= new Field_longlong(max_length, maybe_null, name, t_arg,
-			      unsigned_flag);
->>>>>>> f87899c5
     else
       field= new Field_long(max_length, maybe_null, name, unsigned_flag);
     break;
