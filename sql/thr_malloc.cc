--- conflicted
+++ resolved
@@ -16,15 +16,10 @@
 
 /* Mallocs for used in threads */
 
-<<<<<<< HEAD
-#include "thr_malloc.h"
-#include "mysql_priv.h"
-=======
 #include "sql_priv.h"
 #include "unireg.h"
 #include "thr_malloc.h"
 #include "sql_class.h"
->>>>>>> 36c38e50
 
 extern "C" void sql_alloc_error_handler(void);
 
