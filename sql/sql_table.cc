/*
   Copyright (c) 2000, 2015, Oracle and/or its affiliates. All rights reserved.

   This program is free software; you can redistribute it and/or modify
   it under the terms of the GNU General Public License as published by
   the Free Software Foundation; version 2 of the License.

   This program is distributed in the hope that it will be useful,
   but WITHOUT ANY WARRANTY; without even the implied warranty of
   MERCHANTABILITY or FITNESS FOR A PARTICULAR PURPOSE.  See the
   GNU General Public License for more details.

   You should have received a copy of the GNU General Public License
   along with this program; if not, write to the Free Software
   Foundation, Inc., 51 Franklin St, Fifth Floor, Boston, MA 02110-1301  USA
*/

/* drop and alter of tables */

#include "sql_table.h"

#include "m_string.h"                 // my_stpncpy
#include "my_check_opt.h"             // T_EXTEND

#include "auth_common.h"              // check_fk_parent_table_access
#include "binlog.h"                   // mysql_bin_log
#include "debug_sync.h"               // DEBUG_SYNC
#include "derror.h"                   // ER_THD
#include "discover.h"                 // readfrm
#include "filesort.h"                 // Filesort
#include "item_timefunc.h"            // Item_func_now_local
#include "key.h"                      // KEY
#include "key_spec.h"                 // Key_part_spec
#include "lock.h"                     // mysql_lock_remove
#include "log.h"                      // sql_print_error
#include "mysqld.h"                   // key_file_frm
#include "mysqld_error.h"             // ER_*
#include "partition_info.h"           // partition_info
#include "psi_memory_key.h"           // key_memory_gdl
#include "records.h"                  // READ_RECORD
#include "sp_head.h"                  // sp_head
#include "sql_base.h"                 // lock_table_names
#include "sql_cache.h"                // query_cache
#include "sql_class.h"                // THD
#include "sql_db.h"                   // load_db_opt_by_name
#include "sql_executor.h"             // QEP_TAB_standalone
#include "sql_parse.h"                // test_if_data_home_dir
#include "sql_partition.h"            // ALTER_PARTITION_PARAM_TYPE
#include "sql_resolver.h"             // setup_order
#include "sql_tablespace.h"           // check_tablespace_name
#include "sql_time.h"                 // make_truncated_value_warning
#include "sql_trigger.h"              // change_trigger_name
#include "strfunc.h"                  // find_type2
#include "transaction.h"              // trans_commit_stmt
#include "unireg.h"                   // rea_create_table

#include "partitioning/partition_handler.h" // Partition_handler

#include "pfs_file_provider.h"
#include "mysql/psi/mysql_file.h"

#include "pfs_table_provider.h"
#include "mysql/psi/mysql_table.h"

#include <algorithm>
using std::max;
using std::min;
using binary_log::checksum_crc32;

#define ER_THD_OR_DEFAULT(thd,X) ((thd) ? ER_THD(thd, X) : ER_DEFAULT(X))

const char *primary_key_name="PRIMARY";

static bool check_if_keyname_exists(const char *name,KEY *start, KEY *end);
static char *make_unique_key_name(const char *field_name,KEY *start,KEY *end);
static int copy_data_between_tables(THD *thd,
                                    PSI_stage_progress *psi,
                                    TABLE *from,TABLE *to,
                                    List<Create_field> &create,
				    ha_rows *copied,ha_rows *deleted,
                                    Alter_info::enum_enable_or_disable keys_onoff,
                                    Alter_table_ctx *alter_ctx);

static bool prepare_blob_field(THD *thd, Create_field *sql_field);
static void sp_prepare_create_field(THD *thd, Create_field *sql_field);
static bool check_engine(THD *thd, const char *db_name,
                         const char *table_name,
                         HA_CREATE_INFO *create_info);

static int
mysql_prepare_create_table(THD *thd, HA_CREATE_INFO *create_info,
                           Alter_info *alter_info,
                           bool tmp_table,
                           uint *db_options,
                           handler *file, KEY **key_info_buffer,
                           uint *key_count, int select_field_count,
                           bool is_sql_layer_system_table);


/**
  @brief Helper function for explain_filename
  @param thd          Thread handle
  @param to_p         Explained name in system_charset_info
  @param end_p        End of the to_p buffer
  @param name         Name to be converted
  @param name_len     Length of the name, in bytes
*/
static char* add_identifier(THD* thd, char *to_p, const char * end_p,
                            const char* name, size_t name_len)
{
  size_t res;
  uint errors;
  const char *conv_name;
  char tmp_name[FN_REFLEN];
  char conv_string[FN_REFLEN];
  int quote;

  DBUG_ENTER("add_identifier");
  if (!name[name_len])
    conv_name= name;
  else
  {
    my_stpnmov(tmp_name, name, name_len);
    tmp_name[name_len]= 0;
    conv_name= tmp_name;
  }
  res= strconvert(&my_charset_filename, conv_name, system_charset_info,
                  conv_string, FN_REFLEN, &errors);
  if (!res || errors)
  {
    DBUG_PRINT("error", ("strconvert of '%s' failed with %u (errors: %u)", conv_name,
                         static_cast<uint>(res), errors));
    conv_name= name;
  }
  else
  {
    DBUG_PRINT("info", ("conv '%s' -> '%s'", conv_name, conv_string));
    conv_name= conv_string;
  }

  quote = thd ? get_quote_char_for_identifier(thd, conv_name, res - 1) : '`';

  if (quote != EOF && (end_p - to_p > 2))
  {
    *(to_p++)= (char) quote;
    while (*conv_name && (end_p - to_p - 1) > 0)
    {
      uint length= my_mbcharlen(system_charset_info, *conv_name);
      if (!length)
        length= 1;
      if (length == 1 && *conv_name == (char) quote)
      {
        if ((end_p - to_p) < 3)
          break;
        *(to_p++)= (char) quote;
        *(to_p++)= *(conv_name++);
      }
      else if (((long) length) < (end_p - to_p))
      {
        to_p= my_stpnmov(to_p, conv_name, length);
        conv_name+= length;
      }
      else
        break;                               /* string already filled */
    }
    if (end_p > to_p) {
      *(to_p++)= (char) quote;
      if (end_p > to_p)
	*to_p= 0; /* terminate by NUL, but do not include it in the count */
    }
  }
  else
    to_p= my_stpnmov(to_p, conv_name, end_p - to_p);
  DBUG_RETURN(to_p);
}


/**
  @brief Explain a path name by split it to database, table etc.
  
  @details Break down the path name to its logic parts
  (database, table, partition, subpartition).
  filename_to_tablename cannot be used on partitions, due to the @#P@# part.
  There can be up to 6 '#', @#P@# for partition, @#SP@# for subpartition
  and @#TMP@# or @#REN@# for temporary or renamed partitions.
  This should be used when something should be presented to a user in a
  diagnostic, error etc. when it would be useful to know what a particular
  file [and directory] means. Such as SHOW ENGINE STATUS, error messages etc.

   @param      thd          Thread handle
   @param      from         Path name in my_charset_filename
                            Null terminated in my_charset_filename, normalized
                            to use '/' as directory separation character.
   @param      to           Explained name in system_charset_info
   @param      to_length    Size of to buffer
   @param      explain_mode Requested output format.
                            EXPLAIN_ALL_VERBOSE ->
                            [Database `db`, ]Table `tbl`[,[ Temporary| Renamed]
                            Partition `p` [, Subpartition `sp`]]
                            EXPLAIN_PARTITIONS_VERBOSE -> `db`.`tbl`
                            [[ Temporary| Renamed] Partition `p`
                            [, Subpartition `sp`]]
                            EXPLAIN_PARTITIONS_AS_COMMENT -> `db`.`tbl` |*
                            [,[ Temporary| Renamed] Partition `p`
                            [, Subpartition `sp`]] *|
                            (| is really a /, and it is all in one line)

   @retval     Length of returned string
*/

size_t explain_filename(THD* thd,
                        const char *from,
                        char *to,
                        size_t to_length,
                        enum_explain_filename_mode explain_mode)
{
  char *to_p= to;
  char *end_p= to_p + to_length;
  const char *db_name= NULL;
  size_t  db_name_len= 0;
  const char *table_name;
  size_t  table_name_len= 0;
  const char *part_name= NULL;
  size_t  part_name_len= 0;
  const char *subpart_name= NULL;
  size_t  subpart_name_len= 0;
  enum enum_part_name_type {NORMAL, TEMP, RENAMED} part_type= NORMAL;

  const char *tmp_p;
  DBUG_ENTER("explain_filename");
  DBUG_PRINT("enter", ("from '%s'", from));
  tmp_p= from;
  table_name= from;
  /*
    If '/' then take last directory part as database.
    '/' is the directory separator, not FN_LIB_CHAR
  */
  while ((tmp_p= strchr(tmp_p, '/')))
  {
    db_name= table_name;
    /* calculate the length */
    db_name_len= tmp_p - db_name;
    tmp_p++;
    table_name= tmp_p;
  }
  tmp_p= table_name;
  /* Look if there are partition tokens in the table name. */
  while ((tmp_p= strchr(tmp_p, '#')))
  {
    tmp_p++;
    switch (tmp_p[0]) {
    case 'P':
    case 'p':
      if (tmp_p[1] == '#')
      {
        part_name= tmp_p + 2;
        tmp_p+= 2;
      }
      break;
    case 'S':
    case 's':
      if ((tmp_p[1] == 'P' || tmp_p[1] == 'p') && tmp_p[2] == '#')
      {
        part_name_len= tmp_p - part_name - 1;
        subpart_name= tmp_p + 3;
        tmp_p+= 3;
      }
      break;
    case 'T':
    case 't':
      if ((tmp_p[1] == 'M' || tmp_p[1] == 'm') &&
          (tmp_p[2] == 'P' || tmp_p[2] == 'p') &&
          tmp_p[3] == '#' && !tmp_p[4])
      {
        part_type= TEMP;
        tmp_p+= 4;
      }
      break;
    case 'R':
    case 'r':
      if ((tmp_p[1] == 'E' || tmp_p[1] == 'e') &&
          (tmp_p[2] == 'N' || tmp_p[2] == 'n') &&
          tmp_p[3] == '#' && !tmp_p[4])
      {
        part_type= RENAMED;
        tmp_p+= 4;
      }
      break;
    default:
      /* Not partition name part. */
      ;
    }
  }
  if (part_name)
  {
    table_name_len= part_name - table_name - 3;
    if (subpart_name)
      subpart_name_len= strlen(subpart_name);
    else
      part_name_len= strlen(part_name);
    if (part_type != NORMAL)
    {
      if (subpart_name)
        subpart_name_len-= 5;
      else
        part_name_len-= 5;
    }
  }
  else
    table_name_len= strlen(table_name);
  if (db_name)
  {
    if (explain_mode == EXPLAIN_ALL_VERBOSE)
    {
      to_p= my_stpncpy(to_p, ER_THD_OR_DEFAULT(thd, ER_DATABASE_NAME),
                                            end_p - to_p);
      *(to_p++)= ' ';
      to_p= add_identifier(thd, to_p, end_p, db_name, db_name_len);
      to_p= my_stpncpy(to_p, ", ", end_p - to_p);
    }
    else
    {
      to_p= add_identifier(thd, to_p, end_p, db_name, db_name_len);
      to_p= my_stpncpy(to_p, ".", end_p - to_p);
    }
  }
  if (explain_mode == EXPLAIN_ALL_VERBOSE)
  {
    to_p= my_stpncpy(to_p, ER_THD_OR_DEFAULT(thd, ER_TABLE_NAME), end_p - to_p);
    *(to_p++)= ' ';
    to_p= add_identifier(thd, to_p, end_p, table_name, table_name_len);
  }
  else
    to_p= add_identifier(thd, to_p, end_p, table_name, table_name_len);
  if (part_name)
  {
    if (explain_mode == EXPLAIN_PARTITIONS_AS_COMMENT)
      to_p= my_stpncpy(to_p, " /* ", end_p - to_p);
    else if (explain_mode == EXPLAIN_PARTITIONS_VERBOSE)
      to_p= my_stpncpy(to_p, " ", end_p - to_p);
    else
      to_p= my_stpncpy(to_p, ", ", end_p - to_p);
    if (part_type != NORMAL)
    {
      if (part_type == TEMP)
        to_p= my_stpncpy(to_p, ER_THD_OR_DEFAULT(thd, ER_TEMPORARY_NAME),
                      end_p - to_p);
      else
        to_p= my_stpncpy(to_p, ER_THD_OR_DEFAULT(thd, ER_RENAMED_NAME),
                      end_p - to_p);
      to_p= my_stpncpy(to_p, " ", end_p - to_p);
    }
    to_p= my_stpncpy(to_p, ER_THD_OR_DEFAULT(thd, ER_PARTITION_NAME),
                  end_p - to_p);
    *(to_p++)= ' ';
    to_p= add_identifier(thd, to_p, end_p, part_name, part_name_len);
    if (subpart_name)
    {
      to_p= my_stpncpy(to_p, ", ", end_p - to_p);
      to_p= my_stpncpy(to_p, ER_THD_OR_DEFAULT(thd, ER_SUBPARTITION_NAME),
                    end_p - to_p);
      *(to_p++)= ' ';
      to_p= add_identifier(thd, to_p, end_p, subpart_name, subpart_name_len);
    }
    if (explain_mode == EXPLAIN_PARTITIONS_AS_COMMENT)
      to_p= my_stpncpy(to_p, " */", end_p - to_p);
  }
  DBUG_PRINT("exit", ("to '%s'", to));
  DBUG_RETURN(static_cast<size_t>(to_p - to));
}


/*
  Translate a file name to a table name (WL #1324).

  SYNOPSIS
    filename_to_tablename()
      from                      The file name in my_charset_filename.
      to                OUT     The table name in system_charset_info.
      to_length                 The size of the table name buffer.

  RETURN
    Table name length.
*/

size_t filename_to_tablename(const char *from, char *to, size_t to_length
#ifndef DBUG_OFF
                           , bool stay_quiet
#endif /* DBUG_OFF */
                           )
{
  uint errors;
  size_t res;
  DBUG_ENTER("filename_to_tablename");
  DBUG_PRINT("enter", ("from '%s'", from));

  if (strlen(from) >= tmp_file_prefix_length &&
      !memcmp(from, tmp_file_prefix, tmp_file_prefix_length))
  {
    /* Temporary table name. */
    res= (my_stpnmov(to, from, to_length) - to);
  }
  else
  {
    res= strconvert(&my_charset_filename, from,
                    system_charset_info,  to, to_length, &errors);
    if (errors) // Old 5.0 name
    {
#ifndef DBUG_OFF
      if (!stay_quiet) {
#endif /* DBUG_OFF */
        sql_print_error("Invalid (old?) table or database name '%s'", from);
#ifndef DBUG_OFF
      }
#endif /* DBUG_OFF */
      /*
        TODO: add a stored procedure for fix table and database names,
        and mention its name in error log.
      */
    }
  }

  DBUG_PRINT("exit", ("to '%s'", to));
  DBUG_RETURN(res);
}


/*
  Translate a table name to a file name (WL #1324).

  SYNOPSIS
    tablename_to_filename()
      from                      The table name in system_charset_info.
      to                OUT     The file name in my_charset_filename.
      to_length                 The size of the file name buffer.

  RETURN
    File name length.
*/

size_t tablename_to_filename(const char *from, char *to, size_t to_length)
{
  uint errors;
  size_t length;
  DBUG_ENTER("tablename_to_filename");
  DBUG_PRINT("enter", ("from '%s'", from));

  length= strconvert(system_charset_info, from,
                     &my_charset_filename, to, to_length, &errors);
  if (check_if_legal_tablename(to) &&
      length + 4 < to_length)
  {
    memcpy(to + length, "@@@", 4);
    length+= 3;
  }
  DBUG_PRINT("exit", ("to '%s'", to));
  DBUG_RETURN(length);
}


/*
  @brief Creates path to a file: mysql_data_dir/db/table.ext

  @param buff                   Where to write result in my_charset_filename.
                                This may be the same as table_name.
  @param bufflen                buff size
  @param db                     Database name in system_charset_info.
  @param table_name             Table name in system_charset_info.
  @param ext                    File extension.
  @param flags                  FN_FROM_IS_TMP or FN_TO_IS_TMP or FN_IS_TMP
                                table_name is temporary, do not change.
  @param was_truncated          points to location that will be
                                set to true if path was truncated,
                                to false otherwise.

  @note
    Uses database and table name, and extension to create
    a file name in mysql_data_dir. Database and table
    names are converted from system_charset_info into "fscs".
    Unless flags indicate a temporary table name.
    'db' is always converted.
    'ext' is not converted.

    The conversion suppression is required for ALTER TABLE. This
    statement creates intermediate tables. These are regular
    (non-temporary) tables with a temporary name. Their path names must
    be derivable from the table name. So we cannot use
    build_tmptable_filename() for them.

  @return
    path length
*/

size_t build_table_filename(char *buff, size_t bufflen, const char *db,
                            const char *table_name, const char *ext,
                            uint flags, bool *was_truncated)
{
  char tbbuff[FN_REFLEN], dbbuff[FN_REFLEN];
  size_t tab_len, db_len;
  DBUG_ENTER("build_table_filename");
  DBUG_PRINT("enter", ("db: '%s'  table_name: '%s'  ext: '%s'  flags: %x",
                       db, table_name, ext, flags));

  if (flags & FN_IS_TMP) // FN_FROM_IS_TMP | FN_TO_IS_TMP
    tab_len= my_stpnmov(tbbuff, table_name, sizeof(tbbuff)) - tbbuff;
  else
    tab_len= tablename_to_filename(table_name, tbbuff, sizeof(tbbuff));

  db_len= tablename_to_filename(db, dbbuff, sizeof(dbbuff));

  char *end = buff + bufflen;
  /* Don't add FN_ROOTDIR if mysql_data_home already includes it */
  char *pos = my_stpnmov(buff, mysql_data_home, bufflen);
  size_t rootdir_len= strlen(FN_ROOTDIR);
  if (pos - rootdir_len >= buff &&
      memcmp(pos - rootdir_len, FN_ROOTDIR, rootdir_len) != 0)
    pos= my_stpnmov(pos, FN_ROOTDIR, end - pos);
  else
      rootdir_len= 0;
  pos= strxnmov(pos, end - pos, dbbuff, FN_ROOTDIR, NullS);
  pos= strxnmov(pos, end - pos, tbbuff, ext, NullS);

  /**
    Mark OUT param if path gets truncated.
    Most of functions which invoke this function are sure that the
    path will not be truncated. In case some functions are not sure,
    we can use 'was_truncated' OUTPARAM
  */
  *was_truncated= false;
  if (pos == end &&
      (bufflen < mysql_data_home_len + rootdir_len + db_len +
                 strlen(FN_ROOTDIR) + tab_len + strlen(ext)))
    *was_truncated= true;

  DBUG_PRINT("exit", ("buff: '%s'", buff));
  DBUG_RETURN(pos - buff);
}


/**
  Create path to a temporary table, like mysql_tmpdir/@#sql1234_12_1
  (i.e. to its .FRM file but without an extension).

  @param thd      The thread handle.
  @param buff     Where to write result in my_charset_filename.
  @param bufflen  buff size

  @note
    Uses current_pid, thread_id, and tmp_table counter to create
    a file name in mysql_tmpdir.

  @return Path length.
*/

size_t build_tmptable_filename(THD* thd, char *buff, size_t bufflen)
{
  DBUG_ENTER("build_tmptable_filename");

  char *p= my_stpnmov(buff, mysql_tmpdir, bufflen);
  DBUG_ASSERT(sizeof(my_thread_id) == 4);
  my_snprintf(p, bufflen - (p - buff), "/%s%lx_%lx_%x",
              tmp_file_prefix, current_pid,
              thd->thread_id(), thd->tmp_table++);

  if (lower_case_table_names)
  {
    /* Convert all except tmpdir to lower case */
    my_casedn_str(files_charset_info, p);
  }

  size_t length= unpack_filename(buff, buff);
  DBUG_PRINT("exit", ("buff: '%s'", buff));
  DBUG_RETURN(length);
}

/*
--------------------------------------------------------------------------

   MODULE: DDL log
   -----------------

   This module is used to ensure that we can recover from crashes that occur
   in the middle of a meta-data operation in MySQL. E.g. DROP TABLE t1, t2;
   We need to ensure that both t1 and t2 are dropped and not only t1 and
   also that each table drop is entirely done and not "half-baked".

   To support this we create log entries for each meta-data statement in the
   ddl log while we are executing. These entries are dropped when the
   operation is completed.

   At recovery those entries that were not completed will be executed.

   There is only one ddl log in the system and it is protected by a mutex
   and there is a global struct that contains information about its current
   state.

   History:
   First version written in 2006 by Mikael Ronstrom
--------------------------------------------------------------------------
*/

struct st_global_ddl_log
{
  /*
    We need to adjust buffer size to be able to handle downgrades/upgrades
    where IO_SIZE has changed. We'll set the buffer size such that we can
    handle that the buffer size was upto 4 times bigger in the version
    that wrote the DDL log.
  */
  char file_entry_buf[4*IO_SIZE];
  char file_name_str[FN_REFLEN];
  char *file_name;
  DDL_LOG_MEMORY_ENTRY *first_free;
  DDL_LOG_MEMORY_ENTRY *first_used;
  uint num_entries;
  File file_id;
  uint name_len;
  uint io_size;
  bool inited;
  bool do_release;
  bool recovery_phase;
  st_global_ddl_log() : inited(false), do_release(false) {}
};

st_global_ddl_log global_ddl_log;

mysql_mutex_t LOCK_gdl;

#define DDL_LOG_ENTRY_TYPE_POS 0
#define DDL_LOG_ACTION_TYPE_POS 1
#define DDL_LOG_PHASE_POS 2
#define DDL_LOG_NEXT_ENTRY_POS 4
#define DDL_LOG_NAME_POS 8

#define DDL_LOG_NUM_ENTRY_POS 0
#define DDL_LOG_NAME_LEN_POS 4
#define DDL_LOG_IO_SIZE_POS 8

/**
  Read one entry from ddl log file.

  @param entry_no                     Entry number to read

  @return Operation status
    @retval true   Error
    @retval false  Success
*/

static bool read_ddl_log_file_entry(uint entry_no)
{
  bool error= FALSE;
  File file_id= global_ddl_log.file_id;
  uchar *file_entry_buf= (uchar*)global_ddl_log.file_entry_buf;
  uint io_size= global_ddl_log.io_size;
  DBUG_ENTER("read_ddl_log_file_entry");

  mysql_mutex_assert_owner(&LOCK_gdl);
  if (mysql_file_pread(file_id, file_entry_buf, io_size, io_size * entry_no,
                       MYF(MY_WME)) != io_size)
    error= TRUE;
  DBUG_RETURN(error);
}


/**
  Write one entry to ddl log file.

  @param entry_no                     Entry number to write

  @return Operation status
    @retval true   Error
    @retval false  Success
*/

static bool write_ddl_log_file_entry(uint entry_no)
{
  bool error= FALSE;
  File file_id= global_ddl_log.file_id;
  uchar *file_entry_buf= (uchar*)global_ddl_log.file_entry_buf;
  DBUG_ENTER("write_ddl_log_file_entry");

  mysql_mutex_assert_owner(&LOCK_gdl);
  if (mysql_file_pwrite(file_id, file_entry_buf,
                        IO_SIZE, IO_SIZE * entry_no, MYF(MY_WME)) != IO_SIZE)
    error= TRUE;
  DBUG_RETURN(error);
}


/**
  Sync the ddl log file.

  @return Operation status
    @retval FALSE  Success
    @retval TRUE   Error
*/

static bool sync_ddl_log_file()
{
  DBUG_ENTER("sync_ddl_log_file");
  DBUG_RETURN(mysql_file_sync(global_ddl_log.file_id, MYF(MY_WME)));
}


/**
  Write ddl log header.

  @return Operation status
    @retval TRUE                      Error
    @retval FALSE                     Success
*/

static bool write_ddl_log_header()
{
  uint16 const_var;
  DBUG_ENTER("write_ddl_log_header");

  int4store(&global_ddl_log.file_entry_buf[DDL_LOG_NUM_ENTRY_POS],
            global_ddl_log.num_entries);
  const_var= FN_REFLEN;
  int4store(&global_ddl_log.file_entry_buf[DDL_LOG_NAME_LEN_POS],
            (ulong) const_var);
  const_var= IO_SIZE;
  int4store(&global_ddl_log.file_entry_buf[DDL_LOG_IO_SIZE_POS],
            (ulong) const_var);
  if (write_ddl_log_file_entry(0UL))
  {
    sql_print_error("Error writing ddl log header");
    DBUG_RETURN(TRUE);
  }
  DBUG_RETURN(sync_ddl_log_file());
}


/**
  Create ddl log file name.
  @param file_name                   Filename setup
*/

static inline void create_ddl_log_file_name(char *file_name)
{
  strxmov(file_name, mysql_data_home, "/", "ddl_log.log", NullS);
}


/**
  Read header of ddl log file.

  When we read the ddl log header we get information about maximum sizes
  of names in the ddl log and we also get information about the number
  of entries in the ddl log.

  @return Last entry in ddl log (0 if no entries)
*/

static uint read_ddl_log_header()
{
  uchar *file_entry_buf= (uchar*)global_ddl_log.file_entry_buf;
  char file_name[FN_REFLEN];
  uint entry_no;
  bool successful_open= FALSE;
  DBUG_ENTER("read_ddl_log_header");

  mysql_mutex_init(key_LOCK_gdl, &LOCK_gdl, MY_MUTEX_INIT_SLOW);
  mysql_mutex_lock(&LOCK_gdl);
  create_ddl_log_file_name(file_name);
  if ((global_ddl_log.file_id= mysql_file_open(key_file_global_ddl_log,
                                               file_name,
                                               O_RDWR | O_BINARY, MYF(0))) >= 0)
  {
    if (read_ddl_log_file_entry(0UL))
    {
      /* Write message into error log */
      sql_print_error("Failed to read ddl log file in recovery");
    }
    else
      successful_open= TRUE;
  }
  if (successful_open)
  {
    entry_no= uint4korr(&file_entry_buf[DDL_LOG_NUM_ENTRY_POS]);
    global_ddl_log.name_len= uint4korr(&file_entry_buf[DDL_LOG_NAME_LEN_POS]);
    global_ddl_log.io_size= uint4korr(&file_entry_buf[DDL_LOG_IO_SIZE_POS]);
    DBUG_ASSERT(global_ddl_log.io_size <=
                sizeof(global_ddl_log.file_entry_buf));
  }
  else
  {
    entry_no= 0;
  }
  global_ddl_log.first_free= NULL;
  global_ddl_log.first_used= NULL;
  global_ddl_log.num_entries= 0;
  global_ddl_log.do_release= true;
  mysql_mutex_unlock(&LOCK_gdl);
  DBUG_RETURN(entry_no);
}


/**
  Convert from ddl_log_entry struct to file_entry_buf binary blob.

  @param ddl_log_entry   filled in ddl_log_entry struct.
*/

static void set_global_from_ddl_log_entry(const DDL_LOG_ENTRY *ddl_log_entry)
{
  mysql_mutex_assert_owner(&LOCK_gdl);
  global_ddl_log.file_entry_buf[DDL_LOG_ENTRY_TYPE_POS]=
                                    (char)DDL_LOG_ENTRY_CODE;
  global_ddl_log.file_entry_buf[DDL_LOG_ACTION_TYPE_POS]=
                                    (char)ddl_log_entry->action_type;
  global_ddl_log.file_entry_buf[DDL_LOG_PHASE_POS]= 0;
  int4store(&global_ddl_log.file_entry_buf[DDL_LOG_NEXT_ENTRY_POS],
            ddl_log_entry->next_entry);
  DBUG_ASSERT(strlen(ddl_log_entry->name) < FN_REFLEN);
  strmake(&global_ddl_log.file_entry_buf[DDL_LOG_NAME_POS],
          ddl_log_entry->name, FN_REFLEN - 1);
  if (ddl_log_entry->action_type == DDL_LOG_RENAME_ACTION ||
      ddl_log_entry->action_type == DDL_LOG_REPLACE_ACTION ||
      ddl_log_entry->action_type == DDL_LOG_EXCHANGE_ACTION)
  {
    DBUG_ASSERT(strlen(ddl_log_entry->from_name) < FN_REFLEN);
    strmake(&global_ddl_log.file_entry_buf[DDL_LOG_NAME_POS + FN_REFLEN],
          ddl_log_entry->from_name, FN_REFLEN - 1);
  }
  else
    global_ddl_log.file_entry_buf[DDL_LOG_NAME_POS + FN_REFLEN]= 0;
  DBUG_ASSERT(strlen(ddl_log_entry->handler_name) < FN_REFLEN);
  strmake(&global_ddl_log.file_entry_buf[DDL_LOG_NAME_POS + (2*FN_REFLEN)],
          ddl_log_entry->handler_name, FN_REFLEN - 1);
  if (ddl_log_entry->action_type == DDL_LOG_EXCHANGE_ACTION)
  {
    DBUG_ASSERT(strlen(ddl_log_entry->tmp_name) < FN_REFLEN);
    strmake(&global_ddl_log.file_entry_buf[DDL_LOG_NAME_POS + (3*FN_REFLEN)],
          ddl_log_entry->tmp_name, FN_REFLEN - 1);
  }
  else
    global_ddl_log.file_entry_buf[DDL_LOG_NAME_POS + (3*FN_REFLEN)]= 0;
}


/**
  Convert from file_entry_buf binary blob to ddl_log_entry struct.

  @param[out] ddl_log_entry   struct to fill in.
  @param read_entry

  @note Strings (names) are pointing to the global_ddl_log structure,
  so LOCK_gdl needs to be hold until they are read or copied.
*/

static void set_ddl_log_entry_from_global(DDL_LOG_ENTRY *ddl_log_entry,
                                          const uint read_entry)
{
  char *file_entry_buf= (char*) global_ddl_log.file_entry_buf;
  uint inx;
  uchar single_char;

  mysql_mutex_assert_owner(&LOCK_gdl);
  ddl_log_entry->entry_pos= read_entry;
  single_char= file_entry_buf[DDL_LOG_ENTRY_TYPE_POS];
  ddl_log_entry->entry_type= (enum ddl_log_entry_code)single_char;
  single_char= file_entry_buf[DDL_LOG_ACTION_TYPE_POS];
  ddl_log_entry->action_type= (enum ddl_log_action_code)single_char;
  ddl_log_entry->phase= file_entry_buf[DDL_LOG_PHASE_POS];
  ddl_log_entry->next_entry= uint4korr(&file_entry_buf[DDL_LOG_NEXT_ENTRY_POS]);
  ddl_log_entry->name= &file_entry_buf[DDL_LOG_NAME_POS];
  inx= DDL_LOG_NAME_POS + global_ddl_log.name_len;
  ddl_log_entry->from_name= &file_entry_buf[inx];
  inx+= global_ddl_log.name_len;
  ddl_log_entry->handler_name= &file_entry_buf[inx];
  if (ddl_log_entry->action_type == DDL_LOG_EXCHANGE_ACTION)
  {
    inx+= global_ddl_log.name_len;
    ddl_log_entry->tmp_name= &file_entry_buf[inx];
  }
  else
    ddl_log_entry->tmp_name= NULL;
}


/**
  Read a ddl log entry.

  Read a specified entry in the ddl log.

  @param read_entry               Number of entry to read
  @param[out] ddl_log_entry       Information from entry

  @return Operation status
    @retval TRUE                     Error
    @retval FALSE                    Success
*/

static bool read_ddl_log_entry(uint read_entry, DDL_LOG_ENTRY *ddl_log_entry)
{
  DBUG_ENTER("read_ddl_log_entry");

  if (read_ddl_log_file_entry(read_entry))
  {
    DBUG_RETURN(TRUE);
  }
  set_ddl_log_entry_from_global(ddl_log_entry, read_entry);
  DBUG_RETURN(FALSE);
}


/**
  Initialise ddl log.

  Write the header of the ddl log file and length of names. Also set
  number of entries to zero.

  @return Operation status
    @retval TRUE                     Error
    @retval FALSE                    Success
*/

static bool init_ddl_log()
{
  char file_name[FN_REFLEN];
  DBUG_ENTER("init_ddl_log");

  if (global_ddl_log.inited)
    goto end;

  global_ddl_log.io_size= IO_SIZE;
  global_ddl_log.name_len= FN_REFLEN;
  create_ddl_log_file_name(file_name);
  if ((global_ddl_log.file_id= mysql_file_create(key_file_global_ddl_log,
                                                 file_name, CREATE_MODE,
                                                 O_RDWR | O_TRUNC | O_BINARY,
                                                 MYF(MY_WME))) < 0)
  {
    /* Couldn't create ddl log file, this is serious error */
    sql_print_error("Failed to open ddl log file");
    DBUG_RETURN(TRUE);
  }
  global_ddl_log.inited= TRUE;
  if (write_ddl_log_header())
  {
    (void) mysql_file_close(global_ddl_log.file_id, MYF(MY_WME));
    global_ddl_log.inited= FALSE;
    DBUG_RETURN(TRUE);
  }

end:
  DBUG_RETURN(FALSE);
}


/**
  Sync ddl log file.

  @return Operation status
    @retval TRUE        Error
    @retval FALSE       Success
*/

static bool sync_ddl_log_no_lock()
{
  DBUG_ENTER("sync_ddl_log_no_lock");

  mysql_mutex_assert_owner(&LOCK_gdl);
  if ((!global_ddl_log.recovery_phase) &&
      init_ddl_log())
  {
    DBUG_RETURN(TRUE);
  }
  DBUG_RETURN(sync_ddl_log_file());
}


/**
  @brief Deactivate an individual entry.

  @details For complex rename operations we need to deactivate individual
  entries.

  During replace operations where we start with an existing table called
  t1 and a replacement table called t1#temp or something else and where
  we want to delete t1 and rename t1#temp to t1 this is not possible to
  do in a safe manner unless the ddl log is informed of the phases in
  the change.

  Delete actions are 1-phase actions that can be ignored immediately after
  being executed.
  Rename actions from x to y is also a 1-phase action since there is no
  interaction with any other handlers named x and y.
  Replace action where drop y and x -> y happens needs to be a two-phase
  action. Thus the first phase will drop y and the second phase will
  rename x -> y.

  @param entry_no     Entry position of record to change

  @return Operation status
    @retval TRUE      Error
    @retval FALSE     Success
*/

static bool deactivate_ddl_log_entry_no_lock(uint entry_no)
{
  uchar *file_entry_buf= (uchar*)global_ddl_log.file_entry_buf;
  DBUG_ENTER("deactivate_ddl_log_entry_no_lock");

  mysql_mutex_assert_owner(&LOCK_gdl);
  if (!read_ddl_log_file_entry(entry_no))
  {
    if (file_entry_buf[DDL_LOG_ENTRY_TYPE_POS] == DDL_LOG_ENTRY_CODE)
    {
      /*
        Log entry, if complete mark it done (IGNORE).
        Otherwise increase the phase by one.
      */
      if (file_entry_buf[DDL_LOG_ACTION_TYPE_POS] == DDL_LOG_DELETE_ACTION ||
          file_entry_buf[DDL_LOG_ACTION_TYPE_POS] == DDL_LOG_RENAME_ACTION ||
          (file_entry_buf[DDL_LOG_ACTION_TYPE_POS] == DDL_LOG_REPLACE_ACTION &&
           file_entry_buf[DDL_LOG_PHASE_POS] == 1) ||
          (file_entry_buf[DDL_LOG_ACTION_TYPE_POS] == DDL_LOG_EXCHANGE_ACTION &&
           file_entry_buf[DDL_LOG_PHASE_POS] >= EXCH_PHASE_TEMP_TO_FROM))
        file_entry_buf[DDL_LOG_ENTRY_TYPE_POS]= DDL_IGNORE_LOG_ENTRY_CODE;
      else if (file_entry_buf[DDL_LOG_ACTION_TYPE_POS] == DDL_LOG_REPLACE_ACTION)
      {
        DBUG_ASSERT(file_entry_buf[DDL_LOG_PHASE_POS] == 0);
        file_entry_buf[DDL_LOG_PHASE_POS]= 1;
      }
      else if (file_entry_buf[DDL_LOG_ACTION_TYPE_POS] == DDL_LOG_EXCHANGE_ACTION)
      {
        DBUG_ASSERT(file_entry_buf[DDL_LOG_PHASE_POS] <=
                                                 EXCH_PHASE_FROM_TO_NAME);
        file_entry_buf[DDL_LOG_PHASE_POS]++;
      }
      else
      {
        DBUG_ASSERT(0);
      }
      if (write_ddl_log_file_entry(entry_no))
      {
        sql_print_error("Error in deactivating log entry. Position = %u",
                        entry_no);
        DBUG_RETURN(TRUE);
      }
    }
  }
  else
  {
    sql_print_error("Failed in reading entry before deactivating it");
    DBUG_RETURN(TRUE);
  }
  DBUG_RETURN(FALSE);
}


/**
  Execute one action in a ddl log entry

  @param thd
  @param ddl_log_entry              Information in action entry to execute

  @return Operation status
    @retval TRUE                       Error
    @retval FALSE                      Success
*/

static bool execute_ddl_log_action(THD *thd, DDL_LOG_ENTRY *ddl_log_entry)
{
  bool frm_action= FALSE;
  LEX_STRING handler_name;
  handler *file= NULL;
  MEM_ROOT mem_root;
  int error= TRUE;
  char to_path[FN_REFLEN];
  char from_path[FN_REFLEN];
  char *par_ext= (char*)".par";
  handlerton *hton;
  DBUG_ENTER("execute_ddl_log_action");

  mysql_mutex_assert_owner(&LOCK_gdl);
  if (ddl_log_entry->entry_type == DDL_IGNORE_LOG_ENTRY_CODE)
  {
    DBUG_RETURN(FALSE);
  }
  DBUG_PRINT("ddl_log",
             ("execute type %c next %u name '%s' from_name '%s' handler '%s'"
              " tmp_name '%s'",
             ddl_log_entry->action_type,
             ddl_log_entry->next_entry,
             ddl_log_entry->name,
             ddl_log_entry->from_name,
             ddl_log_entry->handler_name,
             ddl_log_entry->tmp_name));
  handler_name.str= (char*)ddl_log_entry->handler_name;
  handler_name.length= strlen(ddl_log_entry->handler_name);
  init_sql_alloc(key_memory_gdl, &mem_root, TABLE_ALLOC_BLOCK_SIZE, 0);
  if (!strcmp(ddl_log_entry->handler_name, reg_ext))
    frm_action= TRUE;
  else
  {
    plugin_ref plugin= ha_resolve_by_name(thd, &handler_name, FALSE);
    if (!plugin)
    {
      my_error(ER_ILLEGAL_HA, MYF(0), ddl_log_entry->handler_name);
      goto error;
    }
    hton= plugin_data<handlerton*>(plugin);
    file= get_new_handler((TABLE_SHARE*)0, &mem_root, hton);
    if (!file)
    {
      mem_alloc_error(sizeof(handler));
      goto error;
    }
  }
  switch (ddl_log_entry->action_type)
  {
    case DDL_LOG_REPLACE_ACTION:
    case DDL_LOG_DELETE_ACTION:
    {
      if (ddl_log_entry->phase == 0)
      {
        if (frm_action)
        {
          strxmov(to_path, ddl_log_entry->name, reg_ext, NullS);
          if ((error= mysql_file_delete(key_file_frm, to_path, MYF(MY_WME))))
          {
            if (my_errno != ENOENT)
              break;
          }
          DBUG_ASSERT(strcmp("partition", ddl_log_entry->handler_name));
          strxmov(to_path, ddl_log_entry->name, par_ext, NullS);
          if (access(to_path, F_OK) == 0)
          {
            (void) mysql_file_delete(key_file_partition_ddl_log,
                                     to_path,
                                     MYF(MY_WME));
          }
        }
        else
        {
          if ((error= file->ha_delete_table(ddl_log_entry->name)))
          {
            if (error != ENOENT && error != HA_ERR_NO_SUCH_TABLE)
              break;
          }
        }
        if ((deactivate_ddl_log_entry_no_lock(ddl_log_entry->entry_pos)))
          break;
        (void) sync_ddl_log_no_lock();
        error= FALSE;
        if (ddl_log_entry->action_type == DDL_LOG_DELETE_ACTION)
          break;
      }
      DBUG_ASSERT(ddl_log_entry->action_type == DDL_LOG_REPLACE_ACTION);
      /*
        Fall through and perform the rename action of the replace
        action. We have already indicated the success of the delete
        action in the log entry by stepping up the phase.
      */
    }
    case DDL_LOG_RENAME_ACTION:
    {
      error= TRUE;
      if (frm_action)
      {
        strxmov(to_path, ddl_log_entry->name, reg_ext, NullS);
        strxmov(from_path, ddl_log_entry->from_name, reg_ext, NullS);
        if (mysql_file_rename(key_file_frm, from_path, to_path, MYF(MY_WME)))
          break;
        DBUG_ASSERT(strcmp("partition", ddl_log_entry->handler_name));
        strxmov(to_path, ddl_log_entry->name, par_ext, NullS);
        strxmov(from_path, ddl_log_entry->from_name, par_ext, NullS);
        if (access(from_path, F_OK) == 0)
        {
          (void) mysql_file_rename(key_file_partition_ddl_log,
                                   from_path,
                                   to_path,
                                   MYF(MY_WME));
        }
      }
      else
      {
        if (file->ha_rename_table(ddl_log_entry->from_name,
                                  ddl_log_entry->name))
          break;
      }
      if ((deactivate_ddl_log_entry_no_lock(ddl_log_entry->entry_pos)))
        break;
      (void) sync_ddl_log_no_lock();
      error= FALSE;
      break;
    }
    case DDL_LOG_EXCHANGE_ACTION:
    {
      /* We hold LOCK_gdl, so we can alter global_ddl_log.file_entry_buf */
      char *file_entry_buf= (char*)&global_ddl_log.file_entry_buf;
      /* not yet implemented for frm */
      DBUG_ASSERT(!frm_action);
      /*
        Using a case-switch here to revert all currently done phases,
        since it will fall through until the first phase is undone.
      */
      switch (ddl_log_entry->phase) {
        case EXCH_PHASE_TEMP_TO_FROM:
          /* tmp_name -> from_name possibly done */
          (void) file->ha_rename_table(ddl_log_entry->from_name,
                                       ddl_log_entry->tmp_name);
          /* decrease the phase and sync */
          file_entry_buf[DDL_LOG_PHASE_POS]--;
          if (write_ddl_log_file_entry(ddl_log_entry->entry_pos))
            break;
          if (sync_ddl_log_no_lock())
            break;
          /* fall through */
        case EXCH_PHASE_FROM_TO_NAME:
          /* from_name -> name possibly done */
          (void) file->ha_rename_table(ddl_log_entry->name,
                                       ddl_log_entry->from_name);
          /* decrease the phase and sync */
          file_entry_buf[DDL_LOG_PHASE_POS]--;
          if (write_ddl_log_file_entry(ddl_log_entry->entry_pos))
            break;
          if (sync_ddl_log_no_lock())
            break;
          /* fall through */
        case EXCH_PHASE_NAME_TO_TEMP:
          /* name -> tmp_name possibly done */
          (void) file->ha_rename_table(ddl_log_entry->tmp_name,
                                       ddl_log_entry->name);
          /* disable the entry and sync */
          file_entry_buf[DDL_LOG_ENTRY_TYPE_POS]= DDL_IGNORE_LOG_ENTRY_CODE;
          if (write_ddl_log_file_entry(ddl_log_entry->entry_pos))
            break;
          if (sync_ddl_log_no_lock())
            break;
          error= FALSE;
          break;
        default:
          DBUG_ASSERT(0);
          break;
      }

      break;
    }
    default:
      DBUG_ASSERT(0);
      break;
  }
  delete file;
error:
  free_root(&mem_root, MYF(0)); 
  DBUG_RETURN(error);
}


/**
  Get a free entry in the ddl log

  @param[out] active_entry     A ddl log memory entry returned
  @param write_header

  @return Operation status
    @retval TRUE               Error
    @retval FALSE              Success
*/

static bool get_free_ddl_log_entry(DDL_LOG_MEMORY_ENTRY **active_entry,
                                   bool *write_header)
{
  DDL_LOG_MEMORY_ENTRY *used_entry;
  DDL_LOG_MEMORY_ENTRY *first_used= global_ddl_log.first_used;
  DBUG_ENTER("get_free_ddl_log_entry");

  if (global_ddl_log.first_free == NULL)
  {
    if (!(used_entry= (DDL_LOG_MEMORY_ENTRY*)my_malloc(key_memory_DDL_LOG_MEMORY_ENTRY,
                              sizeof(DDL_LOG_MEMORY_ENTRY), MYF(MY_WME))))
    {
      sql_print_error("Failed to allocate memory for ddl log free list");
      DBUG_RETURN(TRUE);
    }
    global_ddl_log.num_entries++;
    used_entry->entry_pos= global_ddl_log.num_entries;
    *write_header= TRUE;
  }
  else
  {
    used_entry= global_ddl_log.first_free;
    global_ddl_log.first_free= used_entry->next_log_entry;
    *write_header= FALSE;
  }
  /*
    Move from free list to used list
  */
  used_entry->next_log_entry= first_used;
  used_entry->prev_log_entry= NULL;
  used_entry->next_active_log_entry= NULL;
  global_ddl_log.first_used= used_entry;
  if (first_used)
    first_used->prev_log_entry= used_entry;

  *active_entry= used_entry;
  DBUG_RETURN(FALSE);
}


/**
  Execute one entry in the ddl log.
  
  Executing an entry means executing a linked list of actions.

  @param thd
  @param first_entry           Reference to first action in entry

  @return Operation status
    @retval TRUE               Error
    @retval FALSE              Success
*/

static bool execute_ddl_log_entry_no_lock(THD *thd, uint first_entry)
{
  DDL_LOG_ENTRY ddl_log_entry;
  uint read_entry= first_entry;
  bool error;
  DBUG_ENTER("execute_ddl_log_entry_no_lock");

  mysql_mutex_assert_owner(&LOCK_gdl);
  do
  {
    if (read_ddl_log_entry(read_entry, &ddl_log_entry))
    {
      /* Write to error log and continue with next log entry */
      sql_print_error("Failed to read entry = %u from ddl log",
                      read_entry);
      error= true;
      break;
    }
    DBUG_ASSERT(ddl_log_entry.entry_type == DDL_LOG_ENTRY_CODE ||
                ddl_log_entry.entry_type == DDL_IGNORE_LOG_ENTRY_CODE);

    if ((error= execute_ddl_log_action(thd, &ddl_log_entry)))
    {
      /* Write to error log and continue with next log entry */
      sql_print_error("Failed to execute action for entry = %u from ddl log",
                      read_entry);
      break;
    }
    read_entry= ddl_log_entry.next_entry;
  } while (read_entry);
  DBUG_RETURN(error);
}


/*
  External interface methods for the DDL log Module
  ---------------------------------------------------
*/

/**
  Write a ddl log entry.

  A careful write of the ddl log is performed to ensure that we can
  handle crashes occurring during CREATE and ALTER TABLE processing.

  @param ddl_log_entry         Information about log entry
  @param[out] active_entry     Entry information written into   

  @return Operation status
    @retval TRUE               Error
    @retval FALSE              Success
*/

bool write_ddl_log_entry(DDL_LOG_ENTRY *ddl_log_entry,
                         DDL_LOG_MEMORY_ENTRY **active_entry)
{
  bool error, write_header;
  DBUG_ENTER("write_ddl_log_entry");

  mysql_mutex_assert_owner(&LOCK_gdl);
  if (init_ddl_log())
  {
    DBUG_RETURN(TRUE);
  }
  set_global_from_ddl_log_entry(ddl_log_entry);
  if (get_free_ddl_log_entry(active_entry, &write_header))
  {
    DBUG_RETURN(TRUE);
  }
  error= FALSE;
  DBUG_PRINT("ddl_log",
             ("write type %c next %u name '%s' from_name '%s' handler '%s'"
              " tmp_name '%s'",
             global_ddl_log.file_entry_buf[DDL_LOG_ACTION_TYPE_POS],
             ddl_log_entry->next_entry,
             &global_ddl_log.file_entry_buf[DDL_LOG_NAME_POS],
             &global_ddl_log.file_entry_buf[DDL_LOG_NAME_POS
                                            + FN_REFLEN],
             &global_ddl_log.file_entry_buf[DDL_LOG_NAME_POS
                                            + (2*FN_REFLEN)],
             &global_ddl_log.file_entry_buf[DDL_LOG_NAME_POS
                                            + (3*FN_REFLEN)]));
  if (write_ddl_log_file_entry((*active_entry)->entry_pos))
  {
    error= TRUE;
    sql_print_error("Failed to write entry_no = %u",
                    (*active_entry)->entry_pos);
  }
  if (write_header && !error)
  {
    (void) sync_ddl_log_no_lock();
    if (write_ddl_log_header())
      error= TRUE;
  }
  if (error)
    release_ddl_log_memory_entry(*active_entry);
  DBUG_RETURN(error);
}


/**
  @brief Write final entry in the ddl log.

  @details This is the last write in the ddl log. The previous log entries
  have already been written but not yet synched to disk.
  We write a couple of log entries that describes action to perform.
  This entries are set-up in a linked list, however only when a first
  execute entry is put as the first entry these will be executed.
  This routine writes this first.

  @param first_entry               First entry in linked list of entries
                                   to execute, if 0 = NULL it means that
                                   the entry is removed and the entries
                                   are put into the free list.
  @param complete                  Flag indicating we are simply writing
                                   info about that entry has been completed
  @param[in,out] active_entry      Entry to execute, 0 = NULL if the entry
                                   is written first time and needs to be
                                   returned. In this case the entry written
                                   is returned in this parameter

  @return Operation status
    @retval TRUE                   Error
    @retval FALSE                  Success
*/ 

bool write_execute_ddl_log_entry(uint first_entry,
                                 bool complete,
                                 DDL_LOG_MEMORY_ENTRY **active_entry)
{
  bool write_header= FALSE;
  char *file_entry_buf= (char*)global_ddl_log.file_entry_buf;
  DBUG_ENTER("write_execute_ddl_log_entry");

  mysql_mutex_assert_owner(&LOCK_gdl);
  if (init_ddl_log())
  {
    DBUG_RETURN(TRUE);
  }
  if (!complete)
  {
    /*
      We haven't synched the log entries yet, we synch them now before
      writing the execute entry. If complete is true we haven't written
      any log entries before, we are only here to write the execute
      entry to indicate it is done.
    */
    (void) sync_ddl_log_no_lock();
    file_entry_buf[DDL_LOG_ENTRY_TYPE_POS]= (char)DDL_LOG_EXECUTE_CODE;
  }
  else
    file_entry_buf[DDL_LOG_ENTRY_TYPE_POS]= (char)DDL_IGNORE_LOG_ENTRY_CODE;
  file_entry_buf[DDL_LOG_ACTION_TYPE_POS]= 0; /* Ignored for execute entries */
  file_entry_buf[DDL_LOG_PHASE_POS]= 0;
  int4store(&file_entry_buf[DDL_LOG_NEXT_ENTRY_POS], first_entry);
  file_entry_buf[DDL_LOG_NAME_POS]= 0;
  file_entry_buf[DDL_LOG_NAME_POS + FN_REFLEN]= 0;
  file_entry_buf[DDL_LOG_NAME_POS + 2*FN_REFLEN]= 0;
  if (!(*active_entry))
  {
    if (get_free_ddl_log_entry(active_entry, &write_header))
    {
      DBUG_RETURN(TRUE);
    }
    write_header= TRUE;
  }
  if (write_ddl_log_file_entry((*active_entry)->entry_pos))
  {
    sql_print_error("Error writing execute entry in ddl log");
    release_ddl_log_memory_entry(*active_entry);
    DBUG_RETURN(TRUE);
  }
  (void) sync_ddl_log_no_lock();
  if (write_header)
  {
    if (write_ddl_log_header())
    {
      release_ddl_log_memory_entry(*active_entry);
      DBUG_RETURN(TRUE);
    }
  }
  DBUG_RETURN(FALSE);
}


/**
  Deactivate an individual entry.

  @details see deactivate_ddl_log_entry_no_lock.

  @param entry_no     Entry position of record to change

  @return Operation status
    @retval TRUE      Error
    @retval FALSE     Success
*/

bool deactivate_ddl_log_entry(uint entry_no)
{
  bool error;
  DBUG_ENTER("deactivate_ddl_log_entry");

  mysql_mutex_lock(&LOCK_gdl);
  error= deactivate_ddl_log_entry_no_lock(entry_no);
  mysql_mutex_unlock(&LOCK_gdl);
  DBUG_RETURN(error);
}


/**
  Sync ddl log file.

  @return Operation status
    @retval TRUE        Error
    @retval FALSE       Success
*/

static bool sync_ddl_log()
{
  bool error;
  DBUG_ENTER("sync_ddl_log");

  mysql_mutex_lock(&LOCK_gdl);
  error= sync_ddl_log_no_lock();
  mysql_mutex_unlock(&LOCK_gdl);

  DBUG_RETURN(error);
}


/**
  Release a log memory entry.
  @param log_entry                Log memory entry to release
*/

void release_ddl_log_memory_entry(DDL_LOG_MEMORY_ENTRY *log_entry)
{
  DDL_LOG_MEMORY_ENTRY *first_free= global_ddl_log.first_free;
  DDL_LOG_MEMORY_ENTRY *next_log_entry= log_entry->next_log_entry;
  DDL_LOG_MEMORY_ENTRY *prev_log_entry= log_entry->prev_log_entry;
  DBUG_ENTER("release_ddl_log_memory_entry");

  mysql_mutex_assert_owner(&LOCK_gdl);
  global_ddl_log.first_free= log_entry;
  log_entry->next_log_entry= first_free;

  if (prev_log_entry)
    prev_log_entry->next_log_entry= next_log_entry;
  else
    global_ddl_log.first_used= next_log_entry;
  if (next_log_entry)
    next_log_entry->prev_log_entry= prev_log_entry;
  DBUG_VOID_RETURN;
}


/**
  Execute one entry in the ddl log.
  
  Executing an entry means executing a linked list of actions.

  @param thd
  @param first_entry           Reference to first action in entry

  @return Operation status
    @retval TRUE               Error
    @retval FALSE              Success
*/

bool execute_ddl_log_entry(THD *thd, uint first_entry)
{
  bool error;
  DBUG_ENTER("execute_ddl_log_entry");

  mysql_mutex_lock(&LOCK_gdl);
  error= execute_ddl_log_entry_no_lock(thd, first_entry);
  mysql_mutex_unlock(&LOCK_gdl);
  DBUG_RETURN(error);
}


/**
  Close the ddl log.
*/

static void close_ddl_log()
{
  DBUG_ENTER("close_ddl_log");
  if (global_ddl_log.file_id >= 0)
  {
    (void) mysql_file_close(global_ddl_log.file_id, MYF(MY_WME));
    global_ddl_log.file_id= (File) -1;
  }
  DBUG_VOID_RETURN;
}


/**
  Execute the ddl log at recovery of MySQL Server.
*/

void execute_ddl_log_recovery()
{
  uint num_entries, i;
  THD *thd;
  DDL_LOG_ENTRY ddl_log_entry;
  char file_name[FN_REFLEN];
  static char recover_query_string[]= "INTERNAL DDL LOG RECOVER IN PROGRESS";
  DBUG_ENTER("execute_ddl_log_recovery");

  /*
    Initialise global_ddl_log struct
  */
  memset(global_ddl_log.file_entry_buf, 0, sizeof(global_ddl_log.file_entry_buf));
  global_ddl_log.inited= FALSE;
  global_ddl_log.recovery_phase= TRUE;
  global_ddl_log.io_size= IO_SIZE;
  global_ddl_log.file_id= (File) -1;

  /*
    To be able to run this from boot, we allocate a temporary THD
  */
  if (!(thd=new THD))
    DBUG_VOID_RETURN;
  thd->thread_stack= (char*) &thd;
  thd->store_globals();

  thd->set_query(recover_query_string, strlen(recover_query_string));

  /* this also initialize LOCK_gdl */
  num_entries= read_ddl_log_header();
  mysql_mutex_lock(&LOCK_gdl);
  for (i= 1; i < num_entries + 1; i++)
  {
    if (read_ddl_log_entry(i, &ddl_log_entry))
    {
      sql_print_error("Failed to read entry no = %u from ddl log", i);
      continue;
    }
    if (ddl_log_entry.entry_type == DDL_LOG_EXECUTE_CODE)
    {
      if (execute_ddl_log_entry_no_lock(thd, ddl_log_entry.next_entry))
      {
        /* Real unpleasant scenario but we continue anyways.  */
        continue;
      }
    }
  }
  close_ddl_log();
  create_ddl_log_file_name(file_name);
  (void) mysql_file_delete(key_file_global_ddl_log, file_name, MYF(0));
  global_ddl_log.recovery_phase= FALSE;
  mysql_mutex_unlock(&LOCK_gdl);
  thd->reset_query();
  delete thd;
  DBUG_VOID_RETURN;
}


/**
  Release all memory allocated to the ddl log.
*/

void release_ddl_log()
{
  DDL_LOG_MEMORY_ENTRY *free_list;
  DDL_LOG_MEMORY_ENTRY *used_list;
  DBUG_ENTER("release_ddl_log");

  if (!global_ddl_log.do_release)
    DBUG_VOID_RETURN;

  mysql_mutex_lock(&LOCK_gdl);
  free_list= global_ddl_log.first_free;
  used_list= global_ddl_log.first_used;
  while (used_list)
  {
    DDL_LOG_MEMORY_ENTRY *tmp= used_list->next_log_entry;
    my_free(used_list);
    used_list= tmp;
  }
  while (free_list)
  {
    DDL_LOG_MEMORY_ENTRY *tmp= free_list->next_log_entry;
    my_free(free_list);
    free_list= tmp;
  }
  close_ddl_log();
  global_ddl_log.inited= 0;
  mysql_mutex_unlock(&LOCK_gdl);
  mysql_mutex_destroy(&LOCK_gdl);
  global_ddl_log.do_release= false;
  DBUG_VOID_RETURN;
}


/*
---------------------------------------------------------------------------

  END MODULE DDL log
  --------------------

---------------------------------------------------------------------------
*/


/**
   @brief construct a temporary shadow file name.

   @details Make a shadow file name used by ALTER TABLE to construct the
   modified table (with keeping the original). The modified table is then
   moved back as original table. The name must start with the temp file
   prefix so it gets filtered out by table files listing routines. 
    
   @param[out] buff      buffer to receive the constructed name
   @param      bufflen   size of buff
   @param      lpt       alter table data structure

   @retval     path length
*/

size_t build_table_shadow_filename(char *buff, size_t bufflen,
                                   ALTER_PARTITION_PARAM_TYPE *lpt)
{
  char tmp_name[FN_REFLEN];
  my_snprintf (tmp_name, sizeof (tmp_name), "%s-%s", tmp_file_prefix,
               lpt->table_name);
  return build_table_filename(buff, bufflen, lpt->db, tmp_name, "", FN_IS_TMP);
}


/*
  SYNOPSIS
    mysql_write_frm()
    lpt                    Struct carrying many parameters needed for this
                           method
    flags                  Flags as defined below
      WFRM_INITIAL_WRITE        If set we need to prepare table before
                                creating the frm file
      WFRM_INSTALL_SHADOW       If set we should install the new frm
      WFRM_KEEP_SHARE           If set we know that the share is to be
                                retained and thus we should ensure share
                                object is correct, if not set we don't
                                set the new partition syntax string since
                                we know the share object is destroyed.
      WFRM_PACK_FRM             If set we should pack the frm file and delete
                                the frm file

  RETURN VALUES
    TRUE                   Error
    FALSE                  Success

  DESCRIPTION
    A support method that creates a new frm file and in this process it
    regenerates the partition data. It works fine also for non-partitioned
    tables since it only handles partitioned data if it exists.
*/

bool mysql_write_frm(ALTER_PARTITION_PARAM_TYPE *lpt, uint flags)
{
  /*
    Prepare table to prepare for writing a new frm file where the
    partitions in add/drop state have temporarily changed their state
    We set tmp_table to avoid get errors on naming of primary key index.
  */
  int error= 0;
  char path[FN_REFLEN+1];
  char shadow_path[FN_REFLEN+1];
  char shadow_frm_name[FN_REFLEN+1];
  char frm_name[FN_REFLEN+1];
  char *part_syntax_buf;
  uint syntax_len;
  partition_info *old_part_info= lpt->table->part_info;
  DBUG_ENTER("mysql_write_frm");

  /*
    Build shadow frm file name
  */
  build_table_shadow_filename(shadow_path, sizeof(shadow_path) - 1, lpt);
  strxmov(shadow_frm_name, shadow_path, reg_ext, NullS);
  if (flags & WFRM_WRITE_SHADOW)
  {
    if (mysql_prepare_create_table(lpt->thd, lpt->create_info,
                                   lpt->alter_info,
                                   /*tmp_table*/ 1,
                                   &lpt->db_options,
                                   lpt->table->file,
                                   &lpt->key_info_buffer,
                                   &lpt->key_count,
                                   /*select_field_count*/ 0,
                                   false))
    {
      DBUG_RETURN(TRUE);
    }
    {
      partition_info *part_info= lpt->part_info;
      if (part_info)
      {
        sql_mode_t sql_mode_backup= lpt->thd->variables.sql_mode;
        lpt->thd->variables.sql_mode&= ~(MODE_ANSI_QUOTES);
        part_syntax_buf= generate_partition_syntax(part_info,
                                                   &syntax_len,
                                                   TRUE, TRUE,
                                                   lpt->create_info,
                                                   lpt->alter_info,
                                                   NULL);
        lpt->thd->variables.sql_mode= sql_mode_backup;
        if (part_syntax_buf == NULL)
        {
          DBUG_RETURN(TRUE);
        }
        part_info->part_info_string= part_syntax_buf;
        part_info->part_info_len= syntax_len;
        Partition_handler *part_handler;
        part_handler= lpt->table->file->get_partition_handler();
        part_handler->set_part_info(part_info, false);
      }
    }
    /* Write shadow frm file */
    lpt->create_info->table_options= lpt->db_options;
    if ((mysql_create_frm(lpt->thd, shadow_frm_name, lpt->db,
                          lpt->table_name, lpt->create_info,
                          lpt->alter_info->create_list, lpt->key_count,
                          lpt->key_info_buffer, lpt->table->file)) ||
        lpt->table->file->ha_create_handler_files(shadow_path, NULL,
                                                  CHF_CREATE_FLAG,
                                                  lpt->create_info))
    {
      mysql_file_delete(key_file_frm, shadow_frm_name, MYF(0));
      error= 1;
      goto end;
    }
  }
  if (flags & WFRM_PACK_FRM)
  {
    /*
      We need to pack the frm file and after packing it we delete the
      frm file to ensure it doesn't get used. This is only used for
      handlers that have the main version of the frm file stored in the
      handler.
    */
    uchar *data;
    size_t length;
    if (readfrm(shadow_path, &data, &length) ||
        packfrm(data, length, &lpt->pack_frm_data, &lpt->pack_frm_len))
    {
      my_free(data);
      my_free(lpt->pack_frm_data);
      mem_alloc_error(length);
      error= 1;
      goto end;
    }
    error= mysql_file_delete(key_file_frm, shadow_frm_name, MYF(MY_WME));
  }
  if (flags & WFRM_INSTALL_SHADOW)
  {
    partition_info *part_info= lpt->part_info;
    Partition_handler *part_handler= lpt->table->file->get_partition_handler();
    if (part_handler && part_info)
    {
      part_handler->set_part_info(part_info, false);
    }
    /*
      Build frm file name
    */
    build_table_filename(path, sizeof(path) - 1, lpt->db,
                         lpt->table_name, "", 0);
    strxmov(frm_name, path, reg_ext, NullS);
    /*
      When we are changing to use new frm file we need to ensure that we
      don't collide with another thread in process to open the frm file.
      We start by deleting the .frm file and possible .par file. Then we
      write to the DDL log that we have completed the delete phase by
      increasing the phase of the log entry. Next step is to rename the
      new .frm file and the new .par file to the real name. After
      completing this we write a new phase to the log entry that will
      deactivate it.
    */
    if (mysql_file_delete(key_file_frm, frm_name, MYF(MY_WME)) ||
        lpt->table->file->ha_create_handler_files(path, shadow_path,
                                                  CHF_DELETE_FLAG, NULL) ||
        deactivate_ddl_log_entry(part_info->frm_log_entry->entry_pos) ||
        (sync_ddl_log(), FALSE) ||
        mysql_file_rename(key_file_frm,
                          shadow_frm_name, frm_name, MYF(MY_WME)) ||
        lpt->table->file->ha_create_handler_files(path, shadow_path,
                                                  CHF_RENAME_FLAG, NULL))
    {
      error= 1;
      goto err;
    }
    if (part_info && (flags & WFRM_KEEP_SHARE))
    {
      TABLE_SHARE *share= lpt->table->s;
      char *tmp_part_syntax_str;
      sql_mode_t sql_mode_backup= lpt->thd->variables.sql_mode;
      lpt->thd->variables.sql_mode&= ~(MODE_ANSI_QUOTES);
      part_syntax_buf= generate_partition_syntax(part_info,
                                                 &syntax_len,
                                                 TRUE, TRUE,
                                                 lpt->create_info,
                                                 lpt->alter_info,
                                                 NULL);
      lpt->thd->variables.sql_mode= sql_mode_backup;
      if (part_syntax_buf == NULL)
      {
        error= 1;
        goto err;
      }
      if (share->partition_info_buffer_size < syntax_len + 1)
      {
        share->partition_info_buffer_size= syntax_len+1;
        if (!(tmp_part_syntax_str= strmake_root(&share->mem_root,
                                                part_syntax_buf,
                                                syntax_len)))
        {
          error= 1;
          goto err;
        }
        share->partition_info_str= tmp_part_syntax_str;
      }
      else
        memcpy(share->partition_info_str, part_syntax_buf,
               syntax_len + 1);
      share->partition_info_str_len= part_info->part_info_len= syntax_len;
      part_info->part_info_string= part_syntax_buf;
    }

err:
    deactivate_ddl_log_entry(part_info->frm_log_entry->entry_pos);
    part_info->frm_log_entry= NULL;
    (void) sync_ddl_log();
    ;
  }

end:
  if (old_part_info)
  {
    Partition_handler *part_handler= lpt->table->file->get_partition_handler();
    part_handler->set_part_info(old_part_info, false);
  }
  DBUG_RETURN(error);
}


/*
  SYNOPSIS
    write_bin_log()
    thd                           Thread object
    clear_error                   is clear_error to be called
    query                         Query to log
    query_length                  Length of query
    is_trans                      if the event changes either
                                  a trans or non-trans engine.

  RETURN VALUES
    NONE

  DESCRIPTION
    Write the binlog if open, routine used in multiple places in this
    file
*/

int write_bin_log(THD *thd, bool clear_error,
                  const char *query, size_t query_length, bool is_trans)
{
  int error= 0;
  if (mysql_bin_log.is_open())
  {
    int errcode= 0;
    if (clear_error)
      thd->clear_error();
    else
      errcode= query_error_code(thd, TRUE);
    error= thd->binlog_query(THD::STMT_QUERY_TYPE,
                             query, query_length, is_trans, FALSE, FALSE,
                             errcode);
  }
  return error;
}


/*
 delete (drop) tables.

  SYNOPSIS
   mysql_rm_table()
   thd			Thread handle
   tables		List of tables to delete
   if_exists		If 1, don't give error if one table doesn't exists

  NOTES
    Will delete all tables that can be deleted and give a compact error
    messages for tables that could not be deleted.
    If a table is in use, we will wait for all users to free the table
    before dropping it

    Wait if global_read_lock (FLUSH TABLES WITH READ LOCK) is set, but
    not if under LOCK TABLES.

  RETURN
    FALSE OK.  In this case ok packet is sent to user
    TRUE  Error

*/

bool mysql_rm_table(THD *thd,TABLE_LIST *tables, my_bool if_exists,
                    my_bool drop_temporary)
{
  bool error;
  Drop_table_error_handler err_handler;
  TABLE_LIST *table;
  /*
    The following flags will be used to check if this statement will be split
  */
  uint have_non_tmp_table= 0;
  uint have_trans_tmp_table= 0;
  uint have_non_trans_tmp_table= 0;

  DBUG_ENTER("mysql_rm_table");

  /* Disable drop of enabled log tables, must be done before name locking */
  for (table= tables; table; table= table->next_local)
  {
    if (query_logger.check_if_log_table(table, true))
    {
      my_error(ER_BAD_LOG_STATEMENT, MYF(0), "DROP");
      DBUG_RETURN(true);
    }
    /*
      Here we are sure that the tmp table exists and will set the flag based on
      table transactional type.
    */
    if (is_temporary_table(table))
    {
      if (table->table->s->tmp_table == TRANSACTIONAL_TMP_TABLE)
        have_trans_tmp_table= 1;
      else if (table->table->s->tmp_table == NON_TRANSACTIONAL_TMP_TABLE)
        have_non_trans_tmp_table= 1;
    }
  }

  if (!drop_temporary)
  {
    if (!thd->locked_tables_mode)
    {
      if (lock_table_names(thd, tables, NULL,
                           thd->variables.lock_wait_timeout, 0))
        DBUG_RETURN(true);
      for (table= tables; table; table= table->next_local)
      {
        if (is_temporary_table(table))
          continue;

        tdc_remove_table(thd, TDC_RT_REMOVE_ALL, table->db, table->table_name,
                         false);
        /* Here we are sure that a non-tmp table exists */
        have_non_tmp_table= 1;
      }
    }
    else
    {
      for (table= tables; table; table= table->next_local)
        if (is_temporary_table(table))
        {
          /*
            A temporary table.

            Don't try to find a corresponding MDL lock or assign it
            to table->mdl_request.ticket. There can't be metadata
            locks for temporary tables: they are local to the session.

            Later in this function we release the MDL lock only if
            table->mdl_requeset.ticket is not NULL. Thus here we
            ensure that we won't release the metadata lock on the base
            table locked with LOCK TABLES as a side effect of temporary
            table drop.
          */
          DBUG_ASSERT(table->mdl_request.ticket == NULL);
        }
        else
        {
          /*
            Not a temporary table.

            Since 'tables' list can't contain duplicates (this is ensured
            by parser) it is safe to cache pointer to the TABLE instances
            in its elements.
          */
          table->table= find_table_for_mdl_upgrade(thd, table->db,
                                                   table->table_name, false);
          if (!table->table)
            DBUG_RETURN(true);
          table->mdl_request.ticket= table->table->mdl_ticket;
          /* Here we are sure that a non-tmp table exists */
          have_non_tmp_table= 1;
        }
    }
  }

  /*
    DROP TABLE statements mixing non-temporary and temporary tables or
    transactional and non-transactional temporary tables are unsafe to execute
    if GTID_NEXT is set to GTID_GROUP because these statements will be split to
    be sent to binlog and there is only one GTID is available to log multiple
    statements.
    See comments in the beginning of mysql_rm_table_no_locks() for more info.
  */
  if (thd->variables.gtid_next.type == GTID_GROUP &&
      (have_non_tmp_table + have_trans_tmp_table +
       have_non_trans_tmp_table > 1))
  {
    DBUG_PRINT("err",("have_non_tmp_table: %d, have_trans_tmp_table: %d, "
                      "have_non_trans_tmp_table: %d", have_non_tmp_table,
                      have_trans_tmp_table, have_non_trans_tmp_table));
    my_error(ER_GTID_UNSAFE_BINLOG_SPLITTABLE_STATEMENT_AND_GTID_GROUP, MYF(0));
    DBUG_RETURN(true);
  }

  /* mark for close and remove all cached entries */
  thd->push_internal_handler(&err_handler);
  error= mysql_rm_table_no_locks(thd, tables, if_exists, drop_temporary,
                                 false, false);
  thd->pop_internal_handler();

  if (error)
    DBUG_RETURN(TRUE);

  if (thd->lex->drop_temporary && thd->in_multi_stmt_transaction_mode())
  {
    /*
      When autocommit is disabled, dropping temporary table sets this flag
      to start transaction in any case (regardless of binlog=on/off,
      binlog format and transactional/non-transactional engine) to make
      behavior consistent.
    */
    thd->server_status|= SERVER_STATUS_IN_TRANS;
  }
  my_ok(thd);
  DBUG_RETURN(FALSE);
}


/**
  Execute the drop of a normal or temporary table.

  @param  thd             Thread handler
  @param  tables          Tables to drop
  @param  if_exists       If set, don't give an error if table doesn't exists.
                          In this case we give an warning of level 'NOTE'
  @param  drop_temporary  Only drop temporary tables
  @param  drop_view       Allow to delete VIEW .frm
  @param  dont_log_query  Don't write query to log files. This will also not
                          generate warnings if the handler files doesn't exists

  @retval  0  ok
  @retval  1  Error
  @retval -1  Thread was killed

  @note This function assumes that metadata locks have already been taken.
        It is also assumed that the tables have been removed from TDC.

  @note This function assumes that temporary tables to be dropped have
        been pre-opened using corresponding table list elements.

  @todo When logging to the binary log, we should log
        tmp_tables and transactional tables as separate statements if we
        are in a transaction;  This is needed to get these tables into the
        cached binary log that is only written on COMMIT.
        The current code only writes DROP statements that only uses temporary
        tables to the cache binary log.  This should be ok on most cases, but
        not all.
*/

int mysql_rm_table_no_locks(THD *thd, TABLE_LIST *tables, bool if_exists,
                            bool drop_temporary, bool drop_view,
                            bool dont_log_query)
{
  TABLE_LIST *table;
  char path[FN_REFLEN + 1];
  const char *alias= NULL;
  size_t path_length= 0;
  String wrong_tables;
  int error= 0;
  int non_temp_tables_count= 0;
  bool foreign_key_error=0;
  bool non_tmp_error= 0;
  bool trans_tmp_table_deleted= 0, non_trans_tmp_table_deleted= 0;
  bool non_tmp_table_deleted= 0;
  bool have_nonexistent_tmp_table= 0;
  bool is_drop_tmp_if_exists_added= 0;
  String built_query;
  String built_trans_tmp_query, built_non_trans_tmp_query;
  String nonexistent_tmp_tables;
  DBUG_ENTER("mysql_rm_table_no_locks");

  /*
    Prepares the drop statements that will be written into the binary
    log as follows:

    1 - If we are not processing a "DROP TEMPORARY" it prepares a
    "DROP".

    2 - A "DROP" may result in a "DROP TEMPORARY" but the opposite is
    not true.

    3 - If the current format is row, the IF EXISTS token needs to be
    appended because one does not know if CREATE TEMPORARY was previously
    written to the binary log.

    4 - Add the IF_EXISTS token if necessary, i.e. if_exists is TRUE.

    5 - For temporary tables, there is a need to differentiate tables
    in transactional and non-transactional storage engines. For that,
    reason, two types of drop statements are prepared.

    The need to different the type of tables when dropping a temporary
    table stems from the fact that such drop does not commit an ongoing
    transaction and changes to non-transactional tables must be written
    ahead of the transaction in some circumstances.

    6- Slave SQL thread ignores all replicate-* filter rules
    for temporary tables with 'IF EXISTS' clause. (See sql/sql_parse.cc:
    mysql_execute_command() for details). These commands will be binlogged
    as they are, even if the default database (from USE `db`) is not present
    on the Slave. This can cause point in time recovery failures later
    when user uses the slave's binlog to re-apply. Hence at the time of binary
    logging, these commands will be written with fully qualified table names
    and use `db` will be suppressed.
  */
  if (!dont_log_query)
  {
    if (!drop_temporary)
    {
      built_query.set_charset(system_charset_info);
      if (if_exists)
        built_query.append("DROP TABLE IF EXISTS ");
      else
        built_query.append("DROP TABLE ");
    }

    if (thd->is_current_stmt_binlog_format_row() || if_exists)
    {
      is_drop_tmp_if_exists_added= true;
      built_trans_tmp_query.set_charset(system_charset_info);
      built_trans_tmp_query.append("DROP TEMPORARY TABLE IF EXISTS ");
      built_non_trans_tmp_query.set_charset(system_charset_info);
      built_non_trans_tmp_query.append("DROP TEMPORARY TABLE IF EXISTS ");
    }
    else
    {
      built_trans_tmp_query.set_charset(system_charset_info);
      built_trans_tmp_query.append("DROP TEMPORARY TABLE ");
      built_non_trans_tmp_query.set_charset(system_charset_info);
      built_non_trans_tmp_query.append("DROP TEMPORARY TABLE ");
    }
    nonexistent_tmp_tables.set_charset(system_charset_info);
  }

  for (table= tables; table; table= table->next_local)
  {
    bool is_trans= false;
    const char *db= table->db;
    size_t db_len= table->db_length;
    frm_type_enum frm_type;
    handlerton *hton;

    DBUG_PRINT("table", ("table_l: '%s'.'%s'  table: 0x%lx  s: 0x%lx",
                         table->db, table->table_name, (long) table->table,
                         table->table ? (long) table->table->s : (long) -1));

    /*
      If we are in locked tables mode and are dropping a temporary table,
      the ticket should be NULL to ensure that we don't release a lock
      on a base table later.
    */
    DBUG_ASSERT(!(thd->locked_tables_mode &&
                  table->open_type != OT_BASE_ONLY &&
                  find_temporary_table(thd, table) &&
                  table->mdl_request.ticket != NULL));

    thd->add_to_binlog_accessed_dbs(table->db);

    /*
      drop_temporary_table may return one of the following error codes:
      .  0 - a temporary table was successfully dropped.
      .  1 - a temporary table was not found.
      . -1 - a temporary table is used by an outer statement.
    */
    if (table->open_type == OT_BASE_ONLY)
      error= 1;
    else if ((error= drop_temporary_table(thd, table, &is_trans)) == -1)
    {
      DBUG_ASSERT(thd->in_sub_stmt);
      goto err;
    }

    if ((drop_temporary && if_exists) || !error)
    {
      /*
        This handles the case of temporary tables. We have the following cases:

          . "DROP TEMPORARY" was executed and a temporary table was affected
          (i.e. drop_temporary && !error) or the if_exists was specified (i.e.
          drop_temporary && if_exists).

          . "DROP" was executed but a temporary table was affected (.i.e
          !error).
      */
      if (!dont_log_query)
      {
        /*
          If there is an error, we don't know the type of the engine
          at this point. So, we keep it in the nonexistent_tmp_table list.
        */
        if (error == 1)
          have_nonexistent_tmp_table= true;
        else if (is_trans)
          trans_tmp_table_deleted= TRUE;
        else
          non_trans_tmp_table_deleted= TRUE;

        String *built_ptr_query=
          (error == 1 ? &nonexistent_tmp_tables :
           (is_trans ? &built_trans_tmp_query : &built_non_trans_tmp_query));
        /*
          Write the database name if it is not the current one or if
          thd->db is NULL or 'IF EXISTS' clause is present in 'DROP TEMPORARY'
          query.
        */
        if (thd->db().str == NULL || strcmp(db, thd->db().str) != 0
            || is_drop_tmp_if_exists_added )
        {
          append_identifier(thd, built_ptr_query, db, db_len,
                            system_charset_info, thd->charset());
          built_ptr_query->append(".");
        }
        append_identifier(thd, built_ptr_query, table->table_name,
                           strlen(table->table_name), system_charset_info,
                           thd->charset());
        built_ptr_query->append(",");
      }
      /*
        This means that a temporary table was droped and as such there
        is no need to proceed with the code that tries to drop a regular
        table.
      */
      if (!error) continue;
    }
    else if (!drop_temporary)
    {
      non_temp_tables_count++;

      if (thd->locked_tables_mode)
      {
        if (wait_while_table_is_used(thd, table->table, HA_EXTRA_FORCE_REOPEN))
        {
          error= -1;
          goto err;
        }
        close_all_tables_for_name(thd, table->table->s, true, NULL);
        table->table= 0;
      }

      /* Check that we have an exclusive lock on the table to be dropped. */
      DBUG_ASSERT(thd->mdl_context.owns_equal_or_stronger_lock(MDL_key::TABLE,
                                     table->db, table->table_name,
                                     MDL_EXCLUSIVE));
      if (thd->killed)
      {
        error= -1;
        goto err;
      }
      alias= (lower_case_table_names == 2) ? table->alias : table->table_name;
      /* remove .frm file and engine files */
      path_length= build_table_filename(path, sizeof(path) - 1, db, alias,
                                        reg_ext,
                                        table->internal_tmp_table ?
                                        FN_IS_TMP : 0);

      /*
        This handles the case where a "DROP" was executed and a regular
        table "may be" dropped as drop_temporary is FALSE and error is
        TRUE. If the error was FALSE a temporary table was dropped and
        regardless of the status of drop_tempoary a "DROP TEMPORARY"
        must be used.
      */
      if (!dont_log_query)
      {
        /*
          Note that unless if_exists is TRUE or a temporary table was deleted, 
          there is no means to know if the statement should be written to the
          binary log. See further information on this variable in what follows.
        */
        non_tmp_table_deleted= (if_exists ? TRUE : non_tmp_table_deleted);
        /*
          Don't write the database name if it is the current one (or if
          thd->db is NULL).
        */
        if (thd->db().str == NULL || strcmp(db, thd->db().str) != 0)
        {
          append_identifier(thd, &built_query, db, db_len,
                            system_charset_info, thd->charset());
          built_query.append(".");
        }
        append_identifier(thd, &built_query, table->table_name,
                          strlen(table->table_name), system_charset_info,
                          thd->charset());
        built_query.append(",");
      }
    }
    DEBUG_SYNC(thd, "rm_table_no_locks_before_delete_table");
    DBUG_EXECUTE_IF("sleep_before_no_locks_delete_table",
                    my_sleep(100000););
    error= 0;
    if (drop_temporary ||
        ((access(path, F_OK) &&
          ha_create_table_from_engine(thd, db, alias)) ||
         ((frm_type= dd_frm_type_and_se(thd, path, &hton)) != FRMTYPE_TABLE &&
          !drop_view)))
    {
      /*
        One of the following cases happened:
          . "DROP TEMPORARY" but a temporary table was not found.
          . "DROP" but table was not found on disk and table can't be
            created from engine.
          . ./sql/datadict.cc +32 /Alfranio - TODO: We need to test this.
      */
      if (if_exists)
      {
        String tbl_name;
        tbl_name.append(String(db,system_charset_info));
        tbl_name.append('.');
        tbl_name.append(String(table->table_name,system_charset_info));

        push_warning_printf(thd, Sql_condition::SL_NOTE,
                            ER_BAD_TABLE_ERROR,
                            ER_THD(thd, ER_BAD_TABLE_ERROR),
                            tbl_name.c_ptr());
      }
      else
      {
        non_tmp_error = (drop_temporary ? non_tmp_error : TRUE);
        error= 1;
      }
    }
    else
    {
      char *end;

      if (frm_type == FRMTYPE_TABLE && !hton)
      {
        my_error(ER_STORAGE_ENGINE_NOT_LOADED, MYF(0), db, table->table_name);
        wrong_tables.mem_free();
        error= 1;
        goto err;
      }
      // Remove extension for delete
      *(end= path + path_length - reg_ext_length)= '\0';
      DBUG_PRINT("info", ("deleting table of type %d",
                          (hton ? hton->db_type : 0)));
      error= ha_delete_table(thd, hton, path, db, table->table_name,
                             !dont_log_query);

      /* No error if non existent table and 'IF EXIST' clause or view */
      if ((error == ENOENT || error == HA_ERR_NO_SUCH_TABLE) && 
          (if_exists || hton == NULL))
      {
        error= 0;
        thd->clear_error();
      }
      if (error == HA_ERR_ROW_IS_REFERENCED)
      {
        /* the table is referenced by a foreign key constraint */
        foreign_key_error= 1;
      }
      if (!error || error == ENOENT || error == HA_ERR_NO_SUCH_TABLE)
      {
        int new_error;
        /* Delete the table definition file */
        my_stpcpy(end,reg_ext);
        if (!(new_error= mysql_file_delete(key_file_frm, path, MYF(MY_WME))))
        {
          non_tmp_table_deleted= TRUE;
          new_error= drop_all_triggers(thd, db, table->table_name);
        }
        error|= new_error;
        /* Invalidate even if we failed to delete the .FRM file. */
        query_cache.invalidate_single(thd, table, FALSE);
      }
       non_tmp_error= error ? TRUE : non_tmp_error;
    }
    if (error)
    {
      if (error == HA_ERR_TOO_MANY_CONCURRENT_TRXS)
      {
        my_error(HA_ERR_TOO_MANY_CONCURRENT_TRXS, MYF(0));
        wrong_tables.mem_free();
        error= 1;
        goto err;
      }

      if (wrong_tables.length())
        wrong_tables.append(',');

      wrong_tables.append(String(db,system_charset_info));
      wrong_tables.append('.');
      wrong_tables.append(String(table->table_name,system_charset_info));
    }
    DBUG_PRINT("table", ("table: 0x%lx  s: 0x%lx", (long) table->table,
                         table->table ? (long) table->table->s : (long) -1));

    DBUG_EXECUTE_IF("bug43138",
                    my_printf_error(ER_BAD_TABLE_ERROR,
                                    ER_THD(thd, ER_BAD_TABLE_ERROR), MYF(0),
                                    table->table_name););
#ifdef HAVE_PSI_TABLE_INTERFACE
    if (drop_temporary && likely(error == 0))
      PSI_TABLE_CALL(drop_table_share)
        (true, table->db, static_cast<int>(table->db_length),
         table->table_name, static_cast<int>(table->table_name_length));
#endif
  }
  DEBUG_SYNC(thd, "rm_table_no_locks_before_binlog");
  thd->thread_specific_used|= (trans_tmp_table_deleted ||
                               non_trans_tmp_table_deleted);
  error= 0;
err:
  if (wrong_tables.length())
  {
    if (!foreign_key_error)
      my_printf_error(ER_BAD_TABLE_ERROR, ER_THD(thd, ER_BAD_TABLE_ERROR),
                      MYF(0), wrong_tables.c_ptr());
    else
      my_error(ER_ROW_IS_REFERENCED, MYF(0));
    error= 1;
  }

  if (have_nonexistent_tmp_table || non_trans_tmp_table_deleted ||
      trans_tmp_table_deleted || non_tmp_table_deleted)
  {
    if (have_nonexistent_tmp_table || non_trans_tmp_table_deleted ||
        trans_tmp_table_deleted)
      thd->get_transaction()->mark_dropped_temp_table(Transaction_ctx::STMT);

    /*
      The statement may contain up to three types of temporary tables:
      transactional, non-transactional, and non-existent tables.

      The statement is logged using up to two statements:
      non-transactional and transactional tables are logged in
      different statements.

      The non-existing tables are logged together with transactional
      ones, if any transactional tables exist or if there is only
      non-existing tables; otherwise are logged together with
      non-transactional ones.

      This logic ensures that:
      - On master, transactional and non-transactional tables are
        written to different statements.
      - Therefore, slave will never see statements containing both
        transactional and non-transactional tables.
      - Since non-existing temporary tables are logged together with
        whatever type of temporary tables that exist, the slave thus
        writes any statement as just one statement. I.e., the slave
        never splits a statement into two.  This is crucial when GTIDs
        are enabled, since otherwise the statement, which already has
        a GTID, would need two different GTIDs.
    */
    if (!dont_log_query && mysql_bin_log.is_open())
    {
      if (non_trans_tmp_table_deleted)
      {
        /*
          Add the list of nonexistent tmp tables here only if there is no
          trans tmp table deleted.
        */
        if (!trans_tmp_table_deleted && have_nonexistent_tmp_table)
          built_non_trans_tmp_query.append(nonexistent_tmp_tables);
        /* Chop off the last comma */
        built_non_trans_tmp_query.chop();
        built_non_trans_tmp_query.append(" /* generated by server */");
        error |= thd->binlog_query(THD::STMT_QUERY_TYPE,
                                   built_non_trans_tmp_query.ptr(),
                                   built_non_trans_tmp_query.length(),
                                   false/*is_trans*/, false/*direct*/,
                                   is_drop_tmp_if_exists_added/*suppress_use*/,
                                   0)/*errcode*/;
      }
      if (trans_tmp_table_deleted ||
          (have_nonexistent_tmp_table && !non_trans_tmp_table_deleted))
      {
        /*
          When multiple tables are dropped, the tables are classified
          in the following categories:

          - non-temporary
          - temporary transactional
          - temporary non-transactional

          The statement is split into one statement for each of the
          categories that some table belongs to. So if tables belong
          to one category, then just one statement is written; if
          tables belong to two or three categories, then two or three
          statements are written.

          There must be one Gtid_log_event or Anonymous_log_event for
          each DDL statement.  Therefore, a commit is issued after
          each statement.  However, when GTID_MODE=OFF, it is possible
          for a DROP TEMPORARY to occur in the middle of a
          transaction.  In this case, there must *not* be a commit,
          since that would commit the transaction. DROP TEMPORARY is
          not supposed to have an implicit commit when executed in a
          transaction.

          So we use the following logic:

          - If we are not in a transaction, always generate a commit
            for a split statement.

          - If we are in a transaction, do not generate a commit for a
            split statement.

            The transaction case only happens for DROP TEMPORARY,
            since DROP without TEMPORARY has an implicit commit, i.e.,
            commits any ongoing transaction before it starts to
            execute.  So we only need to check the condition for
            ongoing transaction for this call to mysql_bin_log.commit,
            and not for the call inside the code block 'if
            (non_tmp_table_deleted)'.
        */
        if (!thd->in_active_multi_stmt_transaction() &&
            non_trans_tmp_table_deleted)
        {
          DBUG_PRINT("info", ("mysql_rm_table_no_locks commit point 1"));
          thd->is_commit_in_middle_of_statement= true;
          error |= mysql_bin_log.commit(thd, true);
          thd->is_commit_in_middle_of_statement= false;
        }
        if (have_nonexistent_tmp_table)
          built_trans_tmp_query.append(nonexistent_tmp_tables);
        /* Chop off the last comma */
        built_trans_tmp_query.chop();
        built_trans_tmp_query.append(" /* generated by server */");
        error |= thd->binlog_query(THD::STMT_QUERY_TYPE,
                                   built_trans_tmp_query.ptr(),
                                   built_trans_tmp_query.length(),
                                   true/*is_trans*/, false/*direct*/,
                                   is_drop_tmp_if_exists_added/*suppress_use*/,
                                   0/*errcode*/);
      }
      if (non_tmp_table_deleted)
      {
        /// @see comment for mysql_bin_log.commit above.
        if (non_trans_tmp_table_deleted || trans_tmp_table_deleted ||
            have_nonexistent_tmp_table)
        {
          DBUG_PRINT("info", ("mysql_rm_table_no_locks commit point 1"));
          thd->is_commit_in_middle_of_statement= true;
          error |= mysql_bin_log.commit(thd, true);
          thd->is_commit_in_middle_of_statement= false;
        }
        /* Chop off the last comma */
        built_query.chop();
        built_query.append(" /* generated by server */");
        int error_code = (non_tmp_error ?
          (foreign_key_error ? ER_ROW_IS_REFERENCED : ER_BAD_TABLE_ERROR) : 0);
        error |= thd->binlog_query(THD::STMT_QUERY_TYPE,
                                   built_query.ptr(),
                                   built_query.length(),
                                   true/*is_trans*/, false/*direct*/,
                                   false/*suppress_use*/,
                                   error_code);
      }
    }
  }

  if (!drop_temporary)
  {
    /*
      Under LOCK TABLES we should release meta-data locks on the tables
      which were dropped.

      Leave LOCK TABLES mode if we managed to drop all tables which were
      locked. Additional check for 'non_temp_tables_count' is to avoid
      leaving LOCK TABLES mode if we have dropped only temporary tables.
    */
    if (thd->locked_tables_mode)
    {
      if (thd->lock && thd->lock->table_count == 0 && non_temp_tables_count > 0)
      {
        thd->locked_tables_list.unlock_locked_tables(thd);
        goto end;
      }
      for (table= tables; table; table= table->next_local)
      {
        /* Drop locks for all successfully dropped tables. */
        if (table->table == NULL && table->mdl_request.ticket)
        {
          /*
            Under LOCK TABLES we may have several instances of table open
            and locked and therefore have to remove several metadata lock
            requests associated with them.
          */
          thd->mdl_context.release_all_locks_for_name(table->mdl_request.ticket);
        }
      }
    }
    /*
      Rely on the caller to implicitly commit the transaction
      and release metadata locks.
    */
  }

end:
  DBUG_RETURN(error);
}


/**
  Quickly remove a table.

  @param thd         Thread context.
  @param base        The handlerton handle.
  @param db          The database name.
  @param table_name  The table name.
  @param flags       Flags for build_table_filename() as well as describing
                     if handler files / .FRM should be deleted as well.

  @return False in case of success, True otherwise.
*/

bool quick_rm_table(THD *thd, handlerton *base, const char *db,
                    const char *table_name, uint flags)
{
  char path[FN_REFLEN + 1];
  bool error= 0;
  DBUG_ENTER("quick_rm_table");

  size_t path_length= build_table_filename(path, sizeof(path) - 1,
                                           db, table_name, reg_ext, flags);
  if (mysql_file_delete(key_file_frm, path, MYF(0)))
    error= 1; /* purecov: inspected */
  path[path_length - reg_ext_length]= '\0'; // Remove reg_ext
  if (flags & NO_HA_TABLE)
  {
    handler *file= get_new_handler((TABLE_SHARE*) 0, thd->mem_root, base);
    if (!file)
      DBUG_RETURN(true);
    (void) file->ha_create_handler_files(path, NULL, CHF_DELETE_FLAG, NULL);
    delete file;
  }
  if (!(flags & (FRM_ONLY|NO_HA_TABLE)))
    error|= ha_delete_table(thd, base, path, db, table_name, 0);
  DBUG_RETURN(error);
}

/*
   Sort keys according to the following properties, in decreasing order of
   importance:
   - PRIMARY KEY
   - UNIQUE with all columns NOT NULL
   - UNIQUE without partial segments
   - UNIQUE
   - without fulltext columns
   - without virtual generated columns

   This allows us to
   - check for duplicate key values faster (PK and UNIQUE are first)
   - prioritize PKs
   - be sure that, if there is no PK, the set of UNIQUE keys candidate for
   promotion starts at number 0, and we can choose #0 as PK (it is required
   that PK has number 0).
*/

static int sort_keys(KEY *a, KEY *b)
{
  ulong a_flags= a->flags, b_flags= b->flags;
  
  if (a_flags & HA_NOSAME)
  {
    if (!(b_flags & HA_NOSAME))
      return -1;
    if ((a_flags ^ b_flags) & HA_NULL_PART_KEY)
    {
      /* Sort NOT NULL keys before other keys */
      return (a_flags & HA_NULL_PART_KEY) ? 1 : -1;
    }
    if (a->name == primary_key_name)
      return -1;
    if (b->name == primary_key_name)
      return 1;
    /* Sort keys don't containing partial segments before others */
    if ((a_flags ^ b_flags) & HA_KEY_HAS_PART_KEY_SEG)
      return (a_flags & HA_KEY_HAS_PART_KEY_SEG) ? 1 : -1;
  }
  else if (b_flags & HA_NOSAME)
    return 1;					// Prefer b

  if ((a_flags ^ b_flags) & HA_FULLTEXT)
  {
    return (a_flags & HA_FULLTEXT) ? 1 : -1;
  }

  if ((a_flags ^ b_flags) & HA_VIRTUAL_GEN_KEY)
  {
    return (a_flags & HA_VIRTUAL_GEN_KEY) ? 1 : -1;
  }

  /*
    Prefer original key order.	usable_key_parts contains here
    the original key position.
  */
  return ((a->usable_key_parts < b->usable_key_parts) ? -1 :
	  (a->usable_key_parts > b->usable_key_parts) ? 1 :
	  0);
}

/*
  Check TYPELIB (set or enum) for duplicates

  SYNOPSIS
    check_duplicates_in_interval()
    thd           Thread handle
    set_or_name   "SET" or "ENUM" string for warning message
    name	  name of the checked column
    typelib	  list of values for the column
    dup_val_count  returns count of duplicate elements

  DESCRIPTION
    This function prints an warning for each value in list
    which has some duplicates on its right

  RETURN VALUES
    0             ok
    1             Error
*/

static bool check_duplicates_in_interval(THD *thd,
                                         const char *set_or_name,
                                         const char *name, TYPELIB *typelib,
                                         const CHARSET_INFO *cs, uint *dup_val_count)
{
  TYPELIB tmp= *typelib;
  const char **cur_value= typelib->type_names;
  unsigned int *cur_length= typelib->type_lengths;
  *dup_val_count= 0;  
  
  for ( ; tmp.count > 1; cur_value++, cur_length++)
  {
    tmp.type_names++;
    tmp.type_lengths++;
    tmp.count--;
    if (find_type2(&tmp, *cur_value, *cur_length, cs))
    {
      ErrConvString err(*cur_value, *cur_length, cs);
      if (thd->is_strict_mode())
      {
        my_error(ER_DUPLICATED_VALUE_IN_TYPE, MYF(0),
                 name, err.ptr(), set_or_name);
        return 1;
      }
      push_warning_printf(thd,Sql_condition::SL_NOTE,
                          ER_DUPLICATED_VALUE_IN_TYPE,
                          ER_THD(thd, ER_DUPLICATED_VALUE_IN_TYPE),
                          name, err.ptr(), set_or_name);
      (*dup_val_count)++;
    }
  }
  return 0;
}


/*
  Check TYPELIB (set or enum) max and total lengths

  SYNOPSIS
    calculate_interval_lengths()
    cs            charset+collation pair of the interval
    typelib       list of values for the column
    max_length    length of the longest item
    tot_length    sum of the item lengths

  DESCRIPTION
    After this function call:
    - ENUM uses max_length
    - SET uses tot_length.

  RETURN VALUES
    void
*/
static void calculate_interval_lengths(const CHARSET_INFO *cs,
                                       TYPELIB *interval,
                                       size_t *max_length,
                                       size_t *tot_length)
{
  const char **pos;
  uint *len;
  *max_length= *tot_length= 0;
  for (pos= interval->type_names, len= interval->type_lengths;
       *pos ; pos++, len++)
  {
    size_t length= cs->cset->numchars(cs, *pos, *pos + *len);
    *tot_length+= length;
    set_if_bigger(*max_length, length);
  }
}


/*
  Prepare a create_table instance for packing

  SYNOPSIS
    prepare_create_field()
    thd           Thread handle
    sql_field     field to prepare for packing
    blob_columns  count for BLOBs
    table_flags   table flags

  DESCRIPTION
    This function prepares a Create_field instance.
    Fields such as pack_flag are valid after this call.

  RETURN VALUES
   0	ok
   1	Error
*/

static int prepare_create_field(THD *thd, Create_field *sql_field,
                                uint *blob_columns,
                                longlong table_flags)
{
  unsigned int dup_val_count;
  DBUG_ENTER("prepare_field");

  /*
    This code came from mysql_prepare_create_table.
    Indent preserved to make patching easier
  */
  DBUG_ASSERT(sql_field->charset);

  switch (sql_field->sql_type) {
  case MYSQL_TYPE_BLOB:
  case MYSQL_TYPE_MEDIUM_BLOB:
  case MYSQL_TYPE_TINY_BLOB:
  case MYSQL_TYPE_LONG_BLOB:
    sql_field->pack_flag=FIELDFLAG_BLOB |
      pack_length_to_packflag(sql_field->pack_length -
                              portable_sizeof_char_ptr);
    if (sql_field->charset->state & MY_CS_BINSORT)
      sql_field->pack_flag|=FIELDFLAG_BINARY;
    sql_field->length=8;			// Unireg field length
    sql_field->unireg_check=Field::BLOB_FIELD;
    (*blob_columns)++;
    break;
  case MYSQL_TYPE_GEOMETRY:
    if (!(table_flags & HA_CAN_GEOMETRY))
    {
      my_printf_error(ER_CHECK_NOT_IMPLEMENTED,
                      ER_THD(thd, ER_CHECK_NOT_IMPLEMENTED),
                      MYF(0), "GEOMETRY");
      DBUG_RETURN(1);
    }
    sql_field->pack_flag=FIELDFLAG_GEOM |
      pack_length_to_packflag(sql_field->pack_length -
                              portable_sizeof_char_ptr);
    if (sql_field->charset->state & MY_CS_BINSORT)
      sql_field->pack_flag|=FIELDFLAG_BINARY;
    sql_field->length=8;			// Unireg field length
    sql_field->unireg_check=Field::BLOB_FIELD;
    (*blob_columns)++;
    break;
  case MYSQL_TYPE_JSON:
    // JSON fields are stored as BLOBs.
    sql_field->pack_flag=FIELDFLAG_JSON |
      pack_length_to_packflag(sql_field->pack_length -
                              portable_sizeof_char_ptr);
    if (sql_field->charset->state & MY_CS_BINSORT)
      sql_field->pack_flag|=FIELDFLAG_BINARY;
    sql_field->length=8;                        // Unireg field length
    sql_field->unireg_check=Field::BLOB_FIELD;
    (*blob_columns)++;
    break;
  case MYSQL_TYPE_VARCHAR:
    if (table_flags & HA_NO_VARCHAR)
    {
      /* convert VARCHAR to CHAR because handler is not yet up to date */
      sql_field->sql_type=    MYSQL_TYPE_VAR_STRING;
      sql_field->pack_length= calc_pack_length(sql_field->sql_type,
                                               (uint) sql_field->length);
      if ((sql_field->length / sql_field->charset->mbmaxlen) >
          MAX_FIELD_CHARLENGTH)
      {
        my_printf_error(ER_TOO_BIG_FIELDLENGTH,
                        ER_THD(thd, ER_TOO_BIG_FIELDLENGTH),
                        MYF(0), sql_field->field_name,
                        static_cast<ulong>(MAX_FIELD_CHARLENGTH));
        DBUG_RETURN(1);
      }
    }
    /* fall through */
  case MYSQL_TYPE_STRING:
    sql_field->pack_flag=0;
    if (sql_field->charset->state & MY_CS_BINSORT)
      sql_field->pack_flag|=FIELDFLAG_BINARY;
    break;
  case MYSQL_TYPE_ENUM:
    sql_field->pack_flag=pack_length_to_packflag(sql_field->pack_length) |
      FIELDFLAG_INTERVAL;
    if (sql_field->charset->state & MY_CS_BINSORT)
      sql_field->pack_flag|=FIELDFLAG_BINARY;
    sql_field->unireg_check=Field::INTERVAL_FIELD;
    if (check_duplicates_in_interval(thd, "ENUM",sql_field->field_name,
                                     sql_field->interval,
                                     sql_field->charset, &dup_val_count))
      DBUG_RETURN(1);
    break;
  case MYSQL_TYPE_SET:
    sql_field->pack_flag=pack_length_to_packflag(sql_field->pack_length) |
      FIELDFLAG_BITFIELD;
    if (sql_field->charset->state & MY_CS_BINSORT)
      sql_field->pack_flag|=FIELDFLAG_BINARY;
    sql_field->unireg_check=Field::BIT_FIELD;
    if (check_duplicates_in_interval(thd, "SET",sql_field->field_name,
                                     sql_field->interval,
                                     sql_field->charset, &dup_val_count))
      DBUG_RETURN(1);
    /* Check that count of unique members is not more then 64 */
    if (sql_field->interval->count -  dup_val_count > sizeof(longlong)*8)
    {
       my_error(ER_TOO_BIG_SET, MYF(0), sql_field->field_name);
       DBUG_RETURN(1);
    }
    break;
  case MYSQL_TYPE_DATE:			// Rest of string types
  case MYSQL_TYPE_NEWDATE:
  case MYSQL_TYPE_TIME:
  case MYSQL_TYPE_DATETIME:
  case MYSQL_TYPE_TIME2:
  case MYSQL_TYPE_DATETIME2:
  case MYSQL_TYPE_NULL:
    sql_field->pack_flag=f_settype((uint) sql_field->sql_type);
    break;
  case MYSQL_TYPE_BIT:
    /* 
      We have sql_field->pack_flag already set here, see
      mysql_prepare_create_table().
    */
    break;
  case MYSQL_TYPE_NEWDECIMAL:
    sql_field->pack_flag=(FIELDFLAG_NUMBER |
                          (sql_field->flags & UNSIGNED_FLAG ? 0 :
                           FIELDFLAG_DECIMAL) |
                          (sql_field->flags & ZEROFILL_FLAG ?
                           FIELDFLAG_ZEROFILL : 0) |
                          (sql_field->decimals << FIELDFLAG_DEC_SHIFT));
    break;
  case MYSQL_TYPE_TIMESTAMP:
  case MYSQL_TYPE_TIMESTAMP2:
    /* fall-through */
  default:
    sql_field->pack_flag=(FIELDFLAG_NUMBER |
                          (sql_field->flags & UNSIGNED_FLAG ? 0 :
                           FIELDFLAG_DECIMAL) |
                          (sql_field->flags & ZEROFILL_FLAG ?
                           FIELDFLAG_ZEROFILL : 0) |
                          f_settype((uint) sql_field->sql_type) |
                          (sql_field->decimals << FIELDFLAG_DEC_SHIFT));
    break;
  }
  if (!(sql_field->flags & NOT_NULL_FLAG))
    sql_field->pack_flag|= FIELDFLAG_MAYBE_NULL;
  if (sql_field->flags & NO_DEFAULT_VALUE_FLAG)
    sql_field->pack_flag|= FIELDFLAG_NO_DEFAULT;
  DBUG_RETURN(0);
}


static TYPELIB *create_typelib(MEM_ROOT *mem_root,
                               Create_field *field_def,
                               List<String> *src)
{
  const CHARSET_INFO *cs= field_def->charset;

  if (!src->elements)
    return NULL;

  TYPELIB *result= (TYPELIB*) alloc_root(mem_root, sizeof(TYPELIB));
  result->count= src->elements;
  result->name= "";
  if (!(result->type_names=(const char **)
        alloc_root(mem_root,(sizeof(char *)+sizeof(int))*(result->count+1))))
    return NULL;
  result->type_lengths= (uint*)(result->type_names + result->count+1);
  List_iterator<String> it(*src);
  String conv;
  for (uint i=0; i < result->count; i++)
  {
    size_t dummy;
    size_t length;
    String *tmp= it++;

    if (String::needs_conversion(tmp->length(), tmp->charset(),
                                 cs, &dummy))
    {
      uint cnv_errs;
      conv.copy(tmp->ptr(), tmp->length(), tmp->charset(), cs, &cnv_errs);

      length= conv.length();
      result->type_names[i]= strmake_root(mem_root, conv.ptr(),
                                          length);
    }
    else
    {
      length= tmp->length();
      result->type_names[i]= strmake_root(mem_root, tmp->ptr(), length);
    }

    // Strip trailing spaces.
    length= cs->cset->lengthsp(cs, result->type_names[i], length);
    result->type_lengths[i]= length;
    ((uchar *)result->type_names[i])[length]= '\0';
  }
  result->type_names[result->count]= 0;
  result->type_lengths[result->count]= 0;

  return result;
}


/**
  Prepare an instance of Create_field for field creation
  (fill all necessary attributes).

  @param[in]  thd          Thread handle
  @param[in]  sp           The current SP
  @param[in]  field_type   Field type
  @param[out] field_def    An instance of create_field to be filled

  @return Error status.
*/

bool fill_field_definition(THD *thd,
                           sp_head *sp,
                           enum enum_field_types field_type,
                           Create_field *field_def)
{
  LEX *lex= thd->lex;
  LEX_STRING cmt = { 0, 0 };
  uint unused1= 0;

  if (field_def->init(thd, (char*) "", field_type, lex->length, lex->dec,
                      lex->type, (Item*) 0, (Item*) 0, &cmt, 0,
                      &lex->interval_list,
                      lex->charset ? lex->charset :
                                     thd->variables.collation_database,
                      lex->uint_geom_type, NULL))
  {
    return true;
  }

  if (field_def->interval_list.elements)
  {
    field_def->interval= create_typelib(sp->get_current_mem_root(),
                                        field_def,
                                        &field_def->interval_list);
  }

  sp_prepare_create_field(thd, field_def);

  return prepare_create_field(thd, field_def, &unused1, HA_CAN_GEOMETRY);
}

/*
  Get character set from field object generated by parser using
  default values when not set.

  SYNOPSIS
    get_sql_field_charset()
    sql_field                 The sql_field object
    create_info               Info generated by parser

  RETURN VALUES
    cs                        Character set
*/

const CHARSET_INFO* get_sql_field_charset(Create_field *sql_field,
                                          HA_CREATE_INFO *create_info)
{
  const CHARSET_INFO *cs= sql_field->charset;

  if (!cs)
    cs= create_info->default_table_charset;
  /*
    table_charset is set only in ALTER TABLE t1 CONVERT TO CHARACTER SET csname
    if we want change character set for all varchar/char columns.
    But the table charset must not affect the BLOB fields, so don't
    allow to change my_charset_bin to somethig else.
  */
  if (create_info->table_charset && cs != &my_charset_bin)
    cs= create_info->table_charset;
  return cs;
}


/**
   Modifies the first column definition whose SQL type is TIMESTAMP
   by adding the features DEFAULT CURRENT_TIMESTAMP ON UPDATE CURRENT_TIMESTAMP.

   @param column_definitions The list of column definitions, in the physical
                             order in which they appear in the table.
 */
void promote_first_timestamp_column(List<Create_field> *column_definitions)
{
  List_iterator<Create_field> it(*column_definitions);
  Create_field *column_definition;

  while ((column_definition= it++) != NULL)
  {
    if (column_definition->sql_type == MYSQL_TYPE_TIMESTAMP ||      // TIMESTAMP
        column_definition->sql_type == MYSQL_TYPE_TIMESTAMP2 || //  ms TIMESTAMP
        column_definition->unireg_check == Field::TIMESTAMP_OLD_FIELD) // Legacy
    {
      if ((column_definition->flags & NOT_NULL_FLAG) != 0 && // NOT NULL,
          column_definition->def == NULL &&            // no constant default,
          column_definition->gcol_info == NULL &&      // not a generated column
          column_definition->unireg_check == Field::NONE) // no function default
      {
        DBUG_PRINT("info", ("First TIMESTAMP column '%s' was promoted to "
                            "DEFAULT CURRENT_TIMESTAMP ON UPDATE "
                            "CURRENT_TIMESTAMP",
                            column_definition->field_name
                            ));
        column_definition->unireg_check= Field::TIMESTAMP_DNUN_FIELD;
      }
      return;
    }
  }
}


/**
  Check if there is a duplicate key. Report a warning for every duplicate key.

  @param thd              Thread context.
  @param key              Key to be checked.
  @param key_info         Key meta-data info.
  @param alter_info       List of columns and indexes to create.

  @retval false           Ok.
  @retval true            Error.
*/
static bool check_duplicate_key(THD *thd,
                                Key_spec *key, KEY *key_info,
                                Alter_info *alter_info)
{
  /*
    We only check for duplicate indexes if it is requested and the
    key is not auto-generated.

    Check is requested if the key was explicitly created or altered
    (Index is altered/column associated with it is dropped) by the user
    (unless it's a foreign key).
  */
  if (!key->key_create_info.check_for_duplicate_indexes || key->generated)
    return false;

  List_iterator<Key_spec> key_list_iterator(alter_info->key_list);
  List_iterator<Key_part_spec> key_column_iterator(key->columns);
  Key_spec *k;

  while ((k= key_list_iterator++))
  {
    // Looking for a similar key...

    if (k == key)
    {
      /*
        Since the duplicate index might exist before or after
        the modified key in the list, we continue the 
        comparison with rest of the keys in case of DROP COLUMN
        operation.
      */
      if (alter_info->flags & Alter_info::ALTER_DROP_COLUMN) 
        continue;
      else
        break;
    }

    if (k->generated ||
        (key->type != k->type) ||
        (key->key_create_info.algorithm != k->key_create_info.algorithm) ||
        (key->columns.elements != k->columns.elements))
    {
      // Keys are different.
      continue;
    }

    /*
      Keys 'key' and 'k' might be identical.
      Check that the keys have identical columns in the same order.
    */

    List_iterator<Key_part_spec> k_column_iterator(k->columns);

    bool all_columns_are_identical= true;

    key_column_iterator.rewind();

    for (uint i= 0; i < key->columns.elements; ++i)
    {
      Key_part_spec *c1= key_column_iterator++;
      Key_part_spec *c2= k_column_iterator++;
  
      DBUG_ASSERT(c1 && c2);

      if (my_strcasecmp(system_charset_info,
                        c1->field_name.str, c2->field_name.str) ||
          (c1->length != c2->length))
      {
        all_columns_are_identical= false;
        break;
      }
    }

    // Report a warning if we have two identical keys.

    if (all_columns_are_identical)
    {
      push_warning_printf(thd, Sql_condition::SL_WARNING,
                          ER_DUP_INDEX, ER_THD(thd, ER_DUP_INDEX),
                          key_info->name,
                          thd->lex->query_tables->db,
                          thd->lex->query_tables->table_name);
      if (thd->is_error())
      {
        // An error was reported.
        return true;
      }
      break;
    }
  }
  return false;
}


/*
  Preparation for table creation

  SYNOPSIS
    mysql_prepare_create_table()
      thd                       Thread object.
      create_info               Create information (like MAX_ROWS).
      alter_info                List of columns and indexes to create
      tmp_table                 If a temporary table is to be created.
      db_options          INOUT Table options (like HA_OPTION_PACK_RECORD).
      file                      The handler for the new table.
      key_info_buffer     OUT   An array of KEY structs for the indexes.
      key_count           OUT   The number of elements in the array.
      select_field_count        The number of fields coming from a select table.

  DESCRIPTION
    Prepares the table and key structures for table creation.

  NOTES
    sets create_info->varchar if the table has a varchar

  RETURN VALUES
    FALSE    OK
    TRUE     error
*/

static int
mysql_prepare_create_table(THD *thd, HA_CREATE_INFO *create_info,
                           Alter_info *alter_info,
                           bool tmp_table,
                           uint *db_options,
                           handler *file, KEY **key_info_buffer,
                           uint *key_count, int select_field_count,
                           bool is_sql_layer_system_table)
{
  const char	*key_name;
  Create_field	*sql_field,*dup_field;
  uint		field,null_fields,blob_columns,max_key_length;
  size_t	record_offset= 0;
  KEY		*key_info;
  KEY_PART_INFO *key_part_info;
  int		field_no,dup_no;
  int		select_field_pos,auto_increment=0;
  List_iterator<Create_field> it(alter_info->create_list);
  List_iterator<Create_field> it2(alter_info->create_list);
  uint total_uneven_bit_length= 0;
  DBUG_ENTER("mysql_prepare_create_table");

  select_field_pos= alter_info->create_list.elements - select_field_count;
  null_fields=blob_columns=0;
  create_info->varchar= 0;
  max_key_length= file->max_key_length();

  for (field_no=0; (sql_field=it++) ; field_no++)
  {
    const CHARSET_INFO *save_cs;

    /*
      Initialize length from its original value (number of characters),
      which was set in the parser. This is necessary if we're
      executing a prepared statement for the second time.
    */
    sql_field->length= sql_field->char_length;
    /* Set field charset. */
    save_cs= sql_field->charset= get_sql_field_charset(sql_field,
                                                       create_info);
    if (sql_field->flags & BINCMP_FLAG)
    {
      // e.g. CREATE TABLE t1 (a CHAR(1) BINARY);
      if (!(sql_field->charset= get_charset_by_csname(sql_field->charset->csname,
                                                      MY_CS_BINSORT,MYF(0))))
      {
        char tmp[65];
        strmake(strmake(tmp, save_cs->csname, sizeof(tmp)-4),
                STRING_WITH_LEN("_bin"));
        my_error(ER_UNKNOWN_COLLATION, MYF(0), tmp);
        DBUG_RETURN(TRUE);
      }
      /*
        Now that we have sql_field->charset set properly,
        we don't need the BINCMP_FLAG any longer.
      */
      sql_field->flags&= ~BINCMP_FLAG;
    }

    /*
      Convert the default value from client character
      set into the column character set if necessary.
    */
    if (sql_field->def && 
        save_cs != sql_field->def->collation.collation &&
        (sql_field->sql_type == MYSQL_TYPE_VAR_STRING ||
         sql_field->sql_type == MYSQL_TYPE_STRING ||
         sql_field->sql_type == MYSQL_TYPE_SET ||
         sql_field->sql_type == MYSQL_TYPE_ENUM))
    {
      /*
        Starting from 5.1 we work here with a copy of Create_field
        created by the caller, not with the instance that was
        originally created during parsing. It's OK to create
        a temporary item and initialize with it a member of the
        copy -- this item will be thrown away along with the copy
        at the end of execution, and thus not introduce a dangling
        pointer in the parsed tree of a prepared statement or a
        stored procedure statement.
      */
      sql_field->def= sql_field->def->safe_charset_converter(save_cs);

      if (sql_field->def == NULL)
      {
        /* Could not convert */
        my_error(ER_INVALID_DEFAULT, MYF(0), sql_field->field_name);
        DBUG_RETURN(TRUE);
      }
    }

    if (sql_field->sql_type == MYSQL_TYPE_SET ||
        sql_field->sql_type == MYSQL_TYPE_ENUM)
    {
      size_t dummy;
      const CHARSET_INFO *cs= sql_field->charset;
      TYPELIB *interval= sql_field->interval;

      /*
        Create typelib from interval_list, and if necessary
        convert strings from client character set to the
        column character set.
      */
      if (!interval)
      {
        /*
          Create the typelib in runtime memory - we will free the
          occupied memory at the same time when we free this
          sql_field -- at the end of execution.
        */
        interval= sql_field->interval= typelib(thd->mem_root,
                                               sql_field->interval_list);
        List_iterator<String> int_it(sql_field->interval_list);
        String conv, *tmp;
        char comma_buf[4]; /* 4 bytes for utf32 */
        int comma_length= cs->cset->wc_mb(cs, ',', (uchar*) comma_buf,
                                          (uchar*) comma_buf + 
                                          sizeof(comma_buf));
        DBUG_ASSERT(comma_length > 0);
        for (uint i= 0; (tmp= int_it++); i++)
        {
          size_t lengthsp;
          size_t dummy2;
          if (String::needs_conversion(tmp->length(), tmp->charset(),
                                       cs, &dummy2))
          {
            uint cnv_errs;
            conv.copy(tmp->ptr(), tmp->length(), tmp->charset(), cs, &cnv_errs);
            interval->type_names[i]= strmake_root(thd->mem_root, conv.ptr(),
                                                  conv.length());
            interval->type_lengths[i]= conv.length();
          }

          // Strip trailing spaces.
          lengthsp= cs->cset->lengthsp(cs, interval->type_names[i],
                                       interval->type_lengths[i]);
          interval->type_lengths[i]= lengthsp;
          ((uchar *)interval->type_names[i])[lengthsp]= '\0';
          if (sql_field->sql_type == MYSQL_TYPE_SET)
          {
            if (cs->coll->instr(cs, interval->type_names[i], 
                                interval->type_lengths[i], 
                                comma_buf, comma_length, NULL, 0))
            {
              ErrConvString err(tmp->ptr(), tmp->length(), cs);
              my_error(ER_ILLEGAL_VALUE_FOR_TYPE, MYF(0), "set", err.ptr());
              DBUG_RETURN(TRUE);
            }
          }
        }
        sql_field->interval_list.empty(); // Don't need interval_list anymore
      }

      if (sql_field->sql_type == MYSQL_TYPE_SET)
      {
        size_t field_length;
        if (sql_field->def != NULL)
        {
          char *not_used;
          uint not_used2;
          bool not_found= 0;
          String str, *def= sql_field->def->val_str(&str);
          if (def == NULL) /* SQL "NULL" maps to NULL */
          {
            if ((sql_field->flags & NOT_NULL_FLAG) != 0)
            {
              my_error(ER_INVALID_DEFAULT, MYF(0), sql_field->field_name);
              DBUG_RETURN(TRUE);
            }

            /* else, NULL is an allowed value */
            (void) find_set(interval, NULL, 0,
                            cs, &not_used, &not_used2, &not_found);
          }
          else /* not NULL */
          {
            (void) find_set(interval, def->ptr(), def->length(),
                            cs, &not_used, &not_used2, &not_found);
          }

          if (not_found)
          {
            my_error(ER_INVALID_DEFAULT, MYF(0), sql_field->field_name);
            DBUG_RETURN(TRUE);
          }
        }
        calculate_interval_lengths(cs, interval, &dummy, &field_length);
        sql_field->length= field_length + (interval->count - 1);
      }
      else  /* MYSQL_TYPE_ENUM */
      {
        size_t field_length;
        DBUG_ASSERT(sql_field->sql_type == MYSQL_TYPE_ENUM);
        if (sql_field->def != NULL)
        {
          String str, *def= sql_field->def->val_str(&str);
          if (def == NULL) /* SQL "NULL" maps to NULL */
          {
            if ((sql_field->flags & NOT_NULL_FLAG) != 0)
            {
              my_error(ER_INVALID_DEFAULT, MYF(0), sql_field->field_name);
              DBUG_RETURN(TRUE);
            }

            /* else, the defaults yield the correct length for NULLs. */
          } 
          else /* not NULL */
          {
            def->length(cs->cset->lengthsp(cs, def->ptr(), def->length()));
            if (find_type2(interval, def->ptr(), def->length(), cs) == 0) /* not found */
            {
              my_error(ER_INVALID_DEFAULT, MYF(0), sql_field->field_name);
              DBUG_RETURN(TRUE);
            }
          }
        }
        calculate_interval_lengths(cs, interval, &field_length, &dummy);
        sql_field->length= field_length;
      }
      set_if_smaller(sql_field->length, MAX_FIELD_WIDTH-1);
    }

    if (sql_field->sql_type == MYSQL_TYPE_BIT)
    { 
      sql_field->pack_flag= FIELDFLAG_NUMBER;
      if (file->ha_table_flags() & HA_CAN_BIT_FIELD)
        total_uneven_bit_length+= sql_field->length & 7;
      else
        sql_field->pack_flag|= FIELDFLAG_TREAT_BIT_AS_CHAR;
    }

    sql_field->create_length_to_internal_length();
    if (prepare_blob_field(thd, sql_field))
      DBUG_RETURN(TRUE);

    if (!(sql_field->flags & NOT_NULL_FLAG))
      null_fields++;

    if (check_column_name(sql_field->field_name))
    {
      my_error(ER_WRONG_COLUMN_NAME, MYF(0), sql_field->field_name);
      DBUG_RETURN(TRUE);
    }

    /* Check if we have used the same field name before */
    for (dup_no=0; (dup_field=it2++) != sql_field; dup_no++)
    {
      if (my_strcasecmp(system_charset_info,
			sql_field->field_name,
			dup_field->field_name) == 0)
      {
	/*
	  If this was a CREATE ... SELECT statement, accept a field
	  redefinition if we are changing a field in the SELECT part
	*/
	if (field_no < select_field_pos || dup_no >= select_field_pos)
	{
	  my_error(ER_DUP_FIELDNAME, MYF(0), sql_field->field_name);
	  DBUG_RETURN(TRUE);
	}
	else
	{
	  /* Field redefined */
	  sql_field->def=		dup_field->def;
	  sql_field->sql_type=		dup_field->sql_type;
	  sql_field->charset=		(dup_field->charset ?
					 dup_field->charset :
					 create_info->default_table_charset);
	  sql_field->length=		dup_field->char_length;
          sql_field->pack_length=	dup_field->pack_length;
          sql_field->key_length=	dup_field->key_length;
	  sql_field->decimals=		dup_field->decimals;
	  sql_field->unireg_check=	dup_field->unireg_check;
          /* 
            We're making one field from two, the result field will have
            dup_field->flags as flags. If we've incremented null_fields
            because of sql_field->flags, decrement it back.
          */
          if (!(sql_field->flags & NOT_NULL_FLAG))
            null_fields--;
	  sql_field->flags=		dup_field->flags;
	  sql_field->create_length_to_internal_length();
          sql_field->interval=          dup_field->interval;
          sql_field->gcol_info=         dup_field->gcol_info;
          sql_field->stored_in_db=      dup_field->stored_in_db;
	  it2.remove();			// Remove first (create) definition
	  select_field_pos--;
	  break;
	}
      }
    }
    /* Don't pack rows in old tables if the user has requested this */
    if ((sql_field->flags & BLOB_FLAG) ||
	(sql_field->sql_type == MYSQL_TYPE_VARCHAR &&
	create_info->row_type != ROW_TYPE_FIXED))
      (*db_options)|= HA_OPTION_PACK_RECORD;
    it2.rewind();
  }

  /* record_offset will be increased with 'length-of-null-bits' later */
  record_offset= 0;
  null_fields+= total_uneven_bit_length;

  bool has_vgc= false;
  it.rewind();
  while ((sql_field=it++))
  {
    DBUG_ASSERT(sql_field->charset != 0);

    if (prepare_create_field(thd, sql_field, &blob_columns,
			     file->ha_table_flags()))
      DBUG_RETURN(TRUE);
    if (sql_field->sql_type == MYSQL_TYPE_VARCHAR)
      create_info->varchar= TRUE;
    sql_field->offset= record_offset;
    if (MTYP_TYPENR(sql_field->unireg_check) == Field::NEXT_NUMBER)
      auto_increment++;
    /*
      For now skip fields that are not physically stored in the database
      (generated fields) and update their offset later 
      (see the next loop).
    */
    if (sql_field->stored_in_db)
      record_offset+= sql_field->pack_length;
    else
      has_vgc= true;
  }
  /* Update generated fields' offset*/
  if (has_vgc)
  {
    it.rewind();
    while ((sql_field=it++))
    {
      if (!sql_field->stored_in_db)
      {
        sql_field->offset= record_offset;
        record_offset+= sql_field->pack_length;
      }
    }
  }
  if (auto_increment > 1)
  {
    my_error(ER_WRONG_AUTO_KEY, MYF(0));
    DBUG_RETURN(TRUE);
  }
  if (auto_increment &&
      (file->ha_table_flags() & HA_NO_AUTO_INCREMENT))
  {
    my_error(ER_TABLE_CANT_HANDLE_AUTO_INCREMENT, MYF(0));
    DBUG_RETURN(TRUE);
  }

  if (blob_columns && (file->ha_table_flags() & HA_NO_BLOBS))
  {
    my_error(ER_TABLE_CANT_HANDLE_BLOB, MYF(0));
    DBUG_RETURN(TRUE);
  }

  /*
   CREATE TABLE[with auto_increment column] SELECT is unsafe as the rows
   inserted in the created table depends on the order of the rows fetched
   from the select tables. This order may differ on master and slave. We
   therefore mark it as unsafe.
  */
  if (select_field_count > 0 && auto_increment)
  thd->lex->set_stmt_unsafe(LEX::BINLOG_STMT_UNSAFE_CREATE_SELECT_AUTOINC);

  /* Create keys */

  List_iterator<Key_spec> key_iterator(alter_info->key_list);
  List_iterator<Key_spec> key_iterator2(alter_info->key_list);
  uint key_parts=0, fk_key_count=0;
  bool primary_key=0,unique_key=0;
  Key_spec *key, *key2;
  uint tmp, key_number;
  /* special marker for keys to be ignored */
  static char ignore_key[1];

  /* Calculate number of key segements */
  *key_count= 0;

  while ((key=key_iterator++))
  {
    DBUG_PRINT("info", ("key name: '%s'  type: %d", key->name.str ? key->name.str :
                        "(none)" , key->type));
    if (key->type == KEYTYPE_FOREIGN)
    {
      fk_key_count++;
      if (down_cast<Foreign_key_spec*>(key)->validate(alter_info->create_list))
        DBUG_RETURN(TRUE);
      Foreign_key_spec *fk_key= down_cast<Foreign_key_spec*>(key);
      if (fk_key->ref_columns.elements &&
	  fk_key->ref_columns.elements != fk_key->columns.elements)
      {
        my_error(ER_WRONG_FK_DEF, MYF(0),
                 (fk_key->name.str ? fk_key->name.str :
                                     "foreign key without name"),
                 ER_THD(thd, ER_KEY_REF_DO_NOT_MATCH_TABLE_REF));
	DBUG_RETURN(TRUE);
      }
      continue;
    }
    (*key_count)++;
    tmp=file->max_key_parts();
    if (key->columns.elements > tmp && key->type != KEYTYPE_SPATIAL)
    {
      my_error(ER_TOO_MANY_KEY_PARTS,MYF(0),tmp);
      DBUG_RETURN(TRUE);
    }

    LEX_CSTRING key_name_cstr= {key->name.str, key->name.length};
    if (check_string_char_length(key_name_cstr, "", NAME_CHAR_LEN,
                                 system_charset_info, 1))
    {
      my_error(ER_TOO_LONG_IDENT, MYF(0), key->name.str);
      DBUG_RETURN(TRUE);
    }
    key_iterator2.rewind ();
    if (key->type != KEYTYPE_FOREIGN)
    {
      while ((key2 = key_iterator2++) != key)
      {
	/*
          foreign_key_prefix(key, key2) returns 0 if key or key2, or both, is
          'generated', and a generated key is a prefix of the other key.
          Then we do not need the generated shorter key.

          KEYTYPE_SPATIAL and KEYTYPE_FULLTEXT cannot be used as
          supporting keys for foreign key constraints even if the
          generated key is prefix of such a key.
        */
        if ((key2->type != KEYTYPE_FOREIGN &&
             key2->type != KEYTYPE_SPATIAL &&
             key2->type != KEYTYPE_FULLTEXT &&
             key2->name.str != ignore_key &&
             !foreign_key_prefix(key, key2)))
        {
          /* TODO: issue warning message */
          /* mark that the generated key should be ignored */
          if (!key2->generated ||
              (key->generated && key->columns.elements <
               key2->columns.elements))
            key->name.str= ignore_key;
          else
          {
            key2->name.str= ignore_key;
            key_parts-= key2->columns.elements;
            (*key_count)--;
          }
          break;
        }
      }
    }
    if (key->name.str != ignore_key)
      key_parts+=key->columns.elements;
    else
      (*key_count)--;
    if (key->name.str && !tmp_table && (key->type != KEYTYPE_PRIMARY) &&
	!my_strcasecmp(system_charset_info, key->name.str, primary_key_name))
    {
      my_error(ER_WRONG_NAME_FOR_INDEX, MYF(0), key->name.str);
      DBUG_RETURN(TRUE);
    }
  }
  tmp=file->max_keys();
  if (*key_count > tmp)
  {
    my_error(ER_TOO_MANY_KEYS,MYF(0),tmp);
    DBUG_RETURN(TRUE);
  }

  (*key_info_buffer)= key_info= (KEY*) sql_calloc(sizeof(KEY) * (*key_count));
  key_part_info=(KEY_PART_INFO*) sql_calloc(sizeof(KEY_PART_INFO)*key_parts);
  if (!*key_info_buffer || ! key_part_info)
    DBUG_RETURN(TRUE);				// Out of memory

  key_iterator.rewind();
  key_number=0;
  for (; (key=key_iterator++) ; key_number++)
  {
    size_t key_length=0;
    Key_part_spec *column;

    if (key->name.str == ignore_key)
    {
      /* ignore redundant keys */
      do
	key=key_iterator++;
      while (key && key->name.str == ignore_key);
      if (!key)
	break;
    }

    switch (key->type) {
    case KEYTYPE_MULTIPLE:
	key_info->flags= 0;
	break;
    case KEYTYPE_FULLTEXT:
	key_info->flags= HA_FULLTEXT;
	if ((key_info->parser_name= &key->key_create_info.parser_name)->str)
          key_info->flags|= HA_USES_PARSER;
        else
          key_info->parser_name= 0;
	break;
    case KEYTYPE_SPATIAL:
	key_info->flags= HA_SPATIAL;
	break;
    case KEYTYPE_FOREIGN:
      key_number--;				// Skip this key
      continue;
    default:
      key_info->flags = HA_NOSAME;
      break;
    }
    if (key->generated)
      key_info->flags|= HA_GENERATED_KEY;

    key_info->algorithm= key->key_create_info.algorithm;
    key_info->user_defined_key_parts=(uint8) key->columns.elements;
    key_info->actual_key_parts= key_info->user_defined_key_parts;
    key_info->key_part=key_part_info;
    key_info->usable_key_parts= key_number;

    if (key->type == KEYTYPE_FULLTEXT)
    {
      key_info->algorithm= HA_KEY_ALG_FULLTEXT;
      if (!(file->ha_table_flags() & HA_CAN_FULLTEXT))
      {
        if (is_ha_partition_handlerton(file->ht))
        {
          my_error(ER_FULLTEXT_NOT_SUPPORTED_WITH_PARTITIONING,
                   MYF(0));
          DBUG_RETURN(TRUE);
        }
	my_error(ER_TABLE_CANT_HANDLE_FT, MYF(0));
	DBUG_RETURN(TRUE);
      }
    }
    /*
       Make SPATIAL to be RTREE by default
       SPATIAL only on BLOB or at least BINARY, this
       actually should be replaced by special GEOM type
       in near future when new frm file is ready
       checking for proper key parts number:
    */

    /* TODO: Add proper checks if handler supports key_type and algorithm */
    if (key_info->flags & HA_SPATIAL)
    {
      if (!(file->ha_table_flags() & HA_CAN_RTREEKEYS))
      {
        my_error(ER_TABLE_CANT_HANDLE_SPKEYS, MYF(0));
        DBUG_RETURN(TRUE);
      }
      if (key_info->user_defined_key_parts != 1)
      {
        my_error(ER_TOO_MANY_KEY_PARTS, MYF(0), 1);
        DBUG_RETURN(TRUE);
      }
    }
    else if (key_info->algorithm == HA_KEY_ALG_RTREE)
    {
      if ((key_info->user_defined_key_parts & 1) == 1)
      {
        my_error(ER_TOO_MANY_KEY_PARTS, MYF(0), 1);
        DBUG_RETURN(TRUE);
      }
      /* TODO: To be deleted */
      my_error(ER_NOT_SUPPORTED_YET, MYF(0), "RTREE INDEX");
      DBUG_RETURN(TRUE);
    }

    /* Take block size from key part or table part */
    /*
      TODO: Add warning if block size changes. We can't do it here, as
      this may depend on the size of the key
    */
    key_info->block_size= (key->key_create_info.block_size ?
                           key->key_create_info.block_size :
                           create_info->key_block_size);

    if (key_info->block_size)
      key_info->flags|= HA_USES_BLOCK_SIZE;

    List_iterator<Key_part_spec> cols(key->columns), cols2(key->columns);
    const CHARSET_INFO *ft_key_charset=0;  // for FULLTEXT
    for (uint column_nr=0 ; (column=cols++) ; column_nr++)
    {
      Key_part_spec *dup_column;

      it.rewind();
      field=0;
      while ((sql_field=it++) &&
	     my_strcasecmp(system_charset_info,
			   column->field_name.str,
			   sql_field->field_name))
	field++;
      if (!sql_field)
      {
	my_error(ER_KEY_COLUMN_DOES_NOT_EXITS, MYF(0), column->field_name.str);
	DBUG_RETURN(TRUE);
      }
      if (sql_field->gcol_info &&
          !sql_field->gcol_info->get_field_stored())
      {
        const char *errmsg= NULL;
        if (key->type == KEYTYPE_FULLTEXT)
          errmsg= "Fulltext index on virtual generated column";
        else if (key->type == KEYTYPE_SPATIAL)
          errmsg= "Spatial index on virtual generated column";
        if (errmsg)
        {
          my_error(ER_UNSUPPORTED_ACTION_ON_GENERATED_COLUMN, MYF(0), errmsg);
          DBUG_RETURN(TRUE);
        }
        key_info->flags|= HA_VIRTUAL_GEN_KEY;
        /* Check if the storage engine supports indexes on virtual columns. */
        if (!(file->ha_table_flags() & HA_CAN_INDEX_VIRTUAL_GENERATED_COLUMN))
        {
          my_error(ER_ILLEGAL_HA_CREATE_OPTION, MYF(0),
                   ha_resolve_storage_engine_name(file->ht),
                   "Index on virtual generated column");
          DBUG_RETURN(TRUE);
        }
      }
      while ((dup_column= cols2++) != column)
      {
        if (!my_strcasecmp(system_charset_info,
	     	           column->field_name.str, dup_column->field_name.str))
	{
	  my_printf_error(ER_DUP_FIELDNAME,
			  ER_THD(thd, ER_DUP_FIELDNAME),MYF(0),
			  column->field_name.str);
	  DBUG_RETURN(TRUE);
	}
      }
      cols2.rewind();
      if (key->type == KEYTYPE_FULLTEXT)
      {
	if ((sql_field->sql_type != MYSQL_TYPE_STRING &&
	     sql_field->sql_type != MYSQL_TYPE_VARCHAR &&
	     !f_is_blob(sql_field->pack_flag)) ||
	    sql_field->charset == &my_charset_bin ||
	    sql_field->charset->mbminlen > 1 || // ucs2 doesn't work yet
	    (ft_key_charset && sql_field->charset != ft_key_charset))
	{
	    my_error(ER_BAD_FT_COLUMN, MYF(0), column->field_name.str);
	    DBUG_RETURN(-1);
	}
	ft_key_charset=sql_field->charset;
	/*
	  for fulltext keys keyseg length is 1 for blobs (it's ignored in ft
	  code anyway, and 0 (set to column width later) for char's. it has
	  to be correct col width for char's, as char data are not prefixed
	  with length (unlike blobs, where ft code takes data length from a
	  data prefix, ignoring column->length).
	*/
	column->length= MY_TEST(f_is_blob(sql_field->pack_flag));
      }
      else
      {
	column->length*= sql_field->charset->mbmaxlen;

        if (key->type == KEYTYPE_SPATIAL)
        {
          if (column->length)
          {
            my_error(ER_WRONG_SUB_KEY, MYF(0));
            DBUG_RETURN(TRUE);
          }
          if (!f_is_geom(sql_field->pack_flag))
          {
            my_error(ER_SPATIAL_MUST_HAVE_GEOM_COL, MYF(0));
            DBUG_RETURN(TRUE);
          }
        }

        // JSON columns cannot be used as keys.
        if (f_is_json(sql_field->pack_flag))
        {
          my_error(ER_JSON_USED_AS_KEY, MYF(0), column->field_name.str);
          DBUG_RETURN(TRUE);
        }

	if (f_is_blob(sql_field->pack_flag) ||
            (f_is_geom(sql_field->pack_flag) && key->type != KEYTYPE_SPATIAL))
	{
	  if (!(file->ha_table_flags() & HA_CAN_INDEX_BLOBS))
	  {
	    my_error(ER_BLOB_USED_AS_KEY, MYF(0), column->field_name.str);
	    DBUG_RETURN(TRUE);
	  }
          if (f_is_geom(sql_field->pack_flag) && sql_field->geom_type ==
              Field::GEOM_POINT)
            column->length= MAX_LEN_GEOM_POINT_FIELD;
	  if (!column->length)
	  {
	    my_error(ER_BLOB_KEY_WITHOUT_LENGTH, MYF(0), column->field_name.str);
	    DBUG_RETURN(TRUE);
	  }
	}
	if (key->type == KEYTYPE_SPATIAL)
	{
	  if (!column->length)
	  {
	    /*
              4 is: (Xmin,Xmax,Ymin,Ymax), this is for 2D case
              Lately we'll extend this code to support more dimensions
	    */
	    column->length= 4*sizeof(double);
	  }
	}
        /*
          Set NO_DEFAULT_VALUE_FLAG for the PRIMARY KEY column if default
          values is not explicitly provided for the column in CREATE TABLE
          statement and it is not an AUTO_INCREMENT field.

          Default values for TIMESTAMP/DATETIME needs special handling as:

         a) If default is explicitly specified (lets say this as case 1) :
              DEFAULT CURRENT_TIMESTAMP
              DEFAULT CURRENT_TIMESTAMP ON UPDATE CURRENT_TIMESTAMP
            MySQL does not set sql_field->def flag , but sets
            Field::TIMESTAMP_DN_FIELD/TIMESTAMP_DNUN_FIELD to the unireg_check.
            These flags are also set during timestamp column promotion (case2)

            When explicit_defaults_for_timestamp is not set, the behavior
            expected in both case1 and case2 is to retain the defaults even
            when the column participates in PRIMARY KEY. When
            explicit_defaults_for_timestamp is set, the promotion logic
            is disabled and the above mentioned flags are not used implicitly.

         b) If explicit_defaults_for_timestamp variable is not set:
             Default value assigned due to first timestamp column promotion is
             retained.
             Default constant value assigned due to implicit promotion of second
             timestamp column is removed.
        */
        if (key->type == KEYTYPE_PRIMARY && !sql_field->def &&
            !(sql_field->flags & AUTO_INCREMENT_FLAG) &&
            !(real_type_with_now_as_default(sql_field->sql_type) &&
              (sql_field->unireg_check == Field::TIMESTAMP_DN_FIELD ||
               sql_field->unireg_check == Field::TIMESTAMP_DNUN_FIELD)))
        {
          sql_field->flags|= NO_DEFAULT_VALUE_FLAG;
          sql_field->pack_flag|= FIELDFLAG_NO_DEFAULT;
        }
        /*
          Emitting error when field is a part of primary key and is
          explicitly requested to be NULL by the user.
        */
        if ((sql_field->flags & EXPLICIT_NULL_FLAG) &&
            (key->type == KEYTYPE_PRIMARY))
        {
          my_error(ER_PRIMARY_CANT_HAVE_NULL, MYF(0));
          DBUG_RETURN(true);
        }
        // Primary key on virtual generated column is not supported.
        if (key->type == KEYTYPE_PRIMARY &&
            !sql_field->stored_in_db)
        {
          /* Primary key fields must always be physically stored. */
          my_error(ER_UNSUPPORTED_ACTION_ON_GENERATED_COLUMN, MYF(0),
                   "Defining a virtual generated column as primary key");
          DBUG_RETURN(TRUE);
        }

	if (!(sql_field->flags & NOT_NULL_FLAG))
	{
	  if (key->type == KEYTYPE_PRIMARY)
	  {
	    /* Implicitly set primary key fields to NOT NULL for ISO conf. */
	    sql_field->flags|= NOT_NULL_FLAG;
	    sql_field->pack_flag&= ~FIELDFLAG_MAYBE_NULL;
            null_fields--;
	  }
	  else
          {
            key_info->flags|= HA_NULL_PART_KEY;
            if (!(file->ha_table_flags() & HA_NULL_IN_KEY))
            {
              my_error(ER_NULL_COLUMN_IN_INDEX, MYF(0), column->field_name.str);
              DBUG_RETURN(TRUE);
            }
            if (key->type == KEYTYPE_SPATIAL)
            {
              my_error(ER_SPATIAL_CANT_HAVE_NULL, MYF(0));
              DBUG_RETURN(TRUE);
            }
          }
	}
	if (MTYP_TYPENR(sql_field->unireg_check) == Field::NEXT_NUMBER)
	{
	  if (column_nr == 0 || (file->ha_table_flags() & HA_AUTO_PART_KEY))
	    auto_increment--;			// Field is used
	}
      }

      key_part_info->fieldnr= field;
      key_part_info->offset=  (uint16) sql_field->offset;
      key_part_info->key_type=sql_field->pack_flag;
      size_t key_part_length= sql_field->key_length;

      if (column->length)
      {
	if (f_is_blob(sql_field->pack_flag))
	{
          key_part_length= column->length;
          /*
            There is a possibility that the given prefix length is less
            than the engine max key part length, but still greater
            than the BLOB field max size. We handle this case
            using the max_field_size variable below.
          */
          size_t max_field_size= sql_field->key_length * sql_field->charset->mbmaxlen;
	  if ((max_field_size && key_part_length > max_field_size) ||
              key_part_length > max_key_length ||
	      key_part_length > file->max_key_part_length())
	  {
            // Given prefix length is too large, adjust it.
	    key_part_length= min(max_key_length, file->max_key_part_length());
	    if (max_field_size)
              key_part_length= min(key_part_length, max_field_size);
	    if (key->type == KEYTYPE_MULTIPLE)
	    {
	      /* not a critical problem */
	      push_warning_printf(thd, Sql_condition::SL_WARNING,
		                  ER_TOO_LONG_KEY, ER_THD(thd, ER_TOO_LONG_KEY),
                                  key_part_length);
              /* Align key length to multibyte char boundary */
              key_part_length-= key_part_length % sql_field->charset->mbmaxlen;
              /*
               If SQL_MODE is STRICT, then report error, else report warning
               and continue execution.
              */
              if (thd->is_error())
                DBUG_RETURN(true);
	    }
	    else
	    {
	      my_error(ER_TOO_LONG_KEY, MYF(0), key_part_length);
	      DBUG_RETURN(TRUE);
	    }
	  }
	}
        // Catch invalid use of partial keys 
	else if (!f_is_geom(sql_field->pack_flag) &&
                 // is the key partial? 
                 column->length != key_part_length &&
                 // is prefix length bigger than field length? 
                 (column->length > key_part_length ||
                  // can the field have a partial key? 
                  !Field::type_can_have_key_part (sql_field->sql_type) ||
                  // a packed field can't be used in a partial key
                  f_is_packed(sql_field->pack_flag) ||
                  // does the storage engine allow prefixed search?
                  ((file->ha_table_flags() & HA_NO_PREFIX_CHAR_KEYS) &&
                   // and is this a 'unique' key?
                   (key_info->flags & HA_NOSAME))))
        {
	  my_error(ER_WRONG_SUB_KEY, MYF(0));
	  DBUG_RETURN(TRUE);
	}
	else if (!(file->ha_table_flags() & HA_NO_PREFIX_CHAR_KEYS))
	  key_part_length= column->length;
      }
      else if (key_part_length == 0)
      {
	my_error(ER_WRONG_KEY_COLUMN, MYF(0), column->field_name.str);
        DBUG_RETURN(TRUE);
      }
      if (key_part_length > file->max_key_part_length() &&
          key->type != KEYTYPE_FULLTEXT)
      {
        key_part_length= file->max_key_part_length();
	if (key->type == KEYTYPE_MULTIPLE)
	{
	  /* not a critical problem */
	  push_warning_printf(thd, Sql_condition::SL_WARNING,
                              ER_TOO_LONG_KEY, ER_THD(thd, ER_TOO_LONG_KEY),
                              key_part_length);
          /* Align key length to multibyte char boundary */
          key_part_length-= key_part_length % sql_field->charset->mbmaxlen;
          /*
            If SQL_MODE is STRICT, then report error, else report warning
            and continue execution.
          */
          if (thd->is_error())
            DBUG_RETURN(true);
	}
	else
	{
	  my_error(ER_TOO_LONG_KEY, MYF(0), key_part_length);
	  DBUG_RETURN(TRUE);
	}
      }
      key_part_info->length= (uint16) key_part_length;
      /* Use packed keys for long strings on the first column */
      if (!((*db_options) & HA_OPTION_NO_PACK_KEYS) &&
          !((create_info->table_options & HA_OPTION_NO_PACK_KEYS)) &&
	  (key_part_length >= KEY_DEFAULT_PACK_LENGTH &&
	   (sql_field->sql_type == MYSQL_TYPE_STRING ||
	    sql_field->sql_type == MYSQL_TYPE_VARCHAR ||
	    sql_field->pack_flag & FIELDFLAG_BLOB)))
      {
	if ((column_nr == 0 && (sql_field->pack_flag & FIELDFLAG_BLOB)) ||
            sql_field->sql_type == MYSQL_TYPE_VARCHAR)
	  key_info->flags|= HA_BINARY_PACK_KEY | HA_VAR_LENGTH_KEY;
	else
	  key_info->flags|= HA_PACK_KEY;
      }

      /*
         Check if the key segment is partial, set the key flag
         accordingly. The key segment for a POINT column is NOT considered
         partial if key_length==MAX_LEN_GEOM_POINT_FIELD.
         Note that fulltext indexes ignores prefixes.
      */
      if (key->type != KEYTYPE_FULLTEXT &&
          key_part_length != sql_field->key_length &&
          !(sql_field->sql_type == MYSQL_TYPE_GEOMETRY &&
            sql_field->geom_type == Field::GEOM_POINT &&
            key_part_length == MAX_LEN_GEOM_POINT_FIELD))
        {
          key_info->flags|= HA_KEY_HAS_PART_KEY_SEG;
        }

      key_length+= key_part_length;
      key_part_info++;

      /* Create the key name based on the first column (if not given) */
      if (column_nr == 0)
      {
	if (key->type == KEYTYPE_PRIMARY)
	{
	  if (primary_key)
	  {
	    my_error(ER_MULTIPLE_PRI_KEY, MYF(0));
	    DBUG_RETURN(TRUE);
	  }
	  key_name=primary_key_name;
	  primary_key=1;
	}
	else if (!(key_name= key->name.str))
	  key_name=make_unique_key_name(sql_field->field_name,
					*key_info_buffer, key_info);
	if (check_if_keyname_exists(key_name, *key_info_buffer, key_info))
	{
	  my_error(ER_DUP_KEYNAME, MYF(0), key_name);
	  DBUG_RETURN(TRUE);
	}
	key_info->name=(char*) key_name;
      }
    }
    key_info->actual_flags= key_info->flags;
    if (!key_info->name || check_column_name(key_info->name))
    {
      my_error(ER_WRONG_NAME_FOR_INDEX, MYF(0), key_info->name);
      DBUG_RETURN(TRUE);
    }
    if (!(key_info->flags & HA_NULL_PART_KEY))
      unique_key=1;
    key_info->key_length=(uint16) key_length;

    if (key_length > max_key_length && key->type != KEYTYPE_FULLTEXT &&
        !is_sql_layer_system_table)
    {
      my_error(ER_TOO_LONG_KEY,MYF(0),max_key_length);
      DBUG_RETURN(TRUE);
    }

    if (validate_comment_length(thd, key->key_create_info.comment.str,
                                &key->key_create_info.comment.length,
                                INDEX_COMMENT_MAXLEN,
                                ER_TOO_LONG_INDEX_COMMENT,
                                key_info->name))
       DBUG_RETURN(true);
    key_info->comment.length= key->key_create_info.comment.length;
    if (key_info->comment.length > 0)
    {
      key_info->flags|= HA_USES_COMMENT;
      key_info->comment.str= key->key_create_info.comment.str;
    }

    // Check if a duplicate index is defined.
  if (check_duplicate_key(thd, key, key_info, alter_info))
      DBUG_RETURN(true);

    key_info++;
  }

  if (!unique_key && !primary_key &&
      (file->ha_table_flags() & HA_REQUIRE_PRIMARY_KEY))
  {
    my_error(ER_REQUIRES_PRIMARY_KEY, MYF(0));
    DBUG_RETURN(TRUE);
  }
  if (auto_increment > 0)
  {
    my_error(ER_WRONG_AUTO_KEY, MYF(0));
    DBUG_RETURN(TRUE);
  }
  /* Sort keys in optimized order */
  my_qsort((uchar*) *key_info_buffer, *key_count, sizeof(KEY),
	   (qsort_cmp) sort_keys);
  create_info->null_bits= null_fields;

  /* Check fields. */
  it.rewind();

  /*
    Check if  STRICT SQL mode is active and server is not started with
    --explicit-defaults-for-timestamp. Below check was added to prevent implicit
    default 0 value of timestamp. When explicit-defaults-for-timestamp server
    option is removed, whole set of check can be removed.
  */
  if (thd->variables.sql_mode & MODE_NO_ZERO_DATE &&
      !thd->variables.explicit_defaults_for_timestamp)
  {
    while ((sql_field=it++))
    {
      Field::utype type= (Field::utype) MTYP_TYPENR(sql_field->unireg_check);

      if (!sql_field->def &&
          !sql_field->gcol_info &&
          is_timestamp_type(sql_field->sql_type) &&
          (sql_field->flags & NOT_NULL_FLAG) &&
          (type == Field::NONE || type == Field::TIMESTAMP_UN_FIELD))
      {
        /*
          An error should be reported if:
            - there is no explicit DEFAULT clause (default column value);
            - this is a TIMESTAMP column;
            - the column is not NULL;
            - this is not the DEFAULT CURRENT_TIMESTAMP column.
          And from checks before while loop,
            - STRICT SQL mode is active;
            - server is not started with --explicit-defaults-for-timestamp

          In other words, an error should be reported if
            - STRICT SQL mode is active;
            - the column definition is equivalent to
              'column_name TIMESTAMP DEFAULT 0'.
        */

        my_error(ER_INVALID_DEFAULT, MYF(0), sql_field->field_name);
        DBUG_RETURN(TRUE);
      }
    }
  }

  {
    LEX_STRING*	compress = &create_info->compress;

    if (compress->length != 0 &&
	compress->length > TABLE_COMMENT_MAXLEN &&
	system_charset_info->cset->charpos(system_charset_info,
					   compress->str,
					   compress->str + compress->length,
					   TABLE_COMMENT_MAXLEN)
	< compress->length)
    {
      my_error(ER_WRONG_STRING_LENGTH, MYF(0),
	       compress->str, "COMPRESSION", TABLE_COMMENT_MAXLEN);
      DBUG_RETURN(TRUE);
    }
  }

  DBUG_RETURN(FALSE);
}

/**
  @brief check comment length of table, column, index and partition

  @details If comment length is more than the standard length
    truncate it and store the comment length upto the standard
    comment length size

  @param          thd             Thread handle
  @param          comment_str     Comment string
  @param[in,out]  comment_len     Comment length
  @param          max_len         Maximum allowed comment length
  @param          err_code        Error message
  @param          comment_name    Type of comment

  @return Operation status
    @retval       true            Error found
    @retval       false           On success
*/

bool validate_comment_length(THD *thd, const char *comment_str,
                             size_t *comment_len, uint max_len,
                             uint err_code, const char *comment_name)
{
  size_t length= 0;
  DBUG_ENTER("validate_comment_length");
  size_t tmp_len= system_charset_info->cset->charpos(system_charset_info,
                                                     comment_str,
                                                     comment_str +
                                                     *comment_len,
                                                     max_len);
  if (tmp_len < *comment_len)
  {
    if (thd->is_strict_mode())
    {
      my_error(err_code, MYF(0),
               comment_name, static_cast<ulong>(max_len));
      DBUG_RETURN(true);
    }
    char warn_buff[MYSQL_ERRMSG_SIZE];
    length= my_snprintf(warn_buff, sizeof(warn_buff), ER_THD(thd, err_code),
                        comment_name, static_cast<ulong>(max_len));
    /* do not push duplicate warnings */
    if (!thd->get_stmt_da()->has_sql_condition(warn_buff, length)) 
      push_warning(thd, Sql_condition::SL_WARNING,
                   err_code, warn_buff);
    *comment_len= tmp_len;
  }
  DBUG_RETURN(false);
}


/*
  Set table default charset, if not set

  SYNOPSIS
    set_table_default_charset()
    create_info        Table create information

  DESCRIPTION
    If the table character set was not given explicitely,
    let's fetch the database default character set and
    apply it to the table.
*/

static void set_table_default_charset(THD *thd,
				      HA_CREATE_INFO *create_info, char *db)
{
  /*
    If the table character set was not given explicitly,
    let's fetch the database default character set and
    apply it to the table.
  */
  if (!create_info->default_table_charset)
  {
    HA_CREATE_INFO db_info;

    load_db_opt_by_name(thd, db, &db_info);

    create_info->default_table_charset= db_info.default_table_charset;
  }
}


/*
  Extend long VARCHAR fields to blob & prepare field if it's a blob

  SYNOPSIS
    prepare_blob_field()
    sql_field		Field to check

  RETURN
    0	ok
    1	Error (sql_field can't be converted to blob)
        In this case the error is given
*/

static bool prepare_blob_field(THD *thd, Create_field *sql_field)
{
  DBUG_ENTER("prepare_blob_field");

  if (sql_field->length > MAX_FIELD_VARCHARLENGTH &&
      !(sql_field->flags & BLOB_FLAG))
  {
    /* Convert long VARCHAR columns to TEXT or BLOB */
    char warn_buff[MYSQL_ERRMSG_SIZE];

    if (sql_field->def || thd->is_strict_mode())
    {
      my_error(ER_TOO_BIG_FIELDLENGTH, MYF(0), sql_field->field_name,
               static_cast<ulong>(MAX_FIELD_VARCHARLENGTH /
                                  sql_field->charset->mbmaxlen));
      DBUG_RETURN(1);
    }
    sql_field->sql_type= MYSQL_TYPE_BLOB;
    sql_field->flags|= BLOB_FLAG;
    my_snprintf(warn_buff, sizeof(warn_buff),
                ER_THD(thd, ER_AUTO_CONVERT), sql_field->field_name,
            (sql_field->charset == &my_charset_bin) ? "VARBINARY" : "VARCHAR",
            (sql_field->charset == &my_charset_bin) ? "BLOB" : "TEXT");
    push_warning(thd, Sql_condition::SL_NOTE, ER_AUTO_CONVERT,
                 warn_buff);
  }

  if ((sql_field->flags & BLOB_FLAG) && sql_field->length)
  {
    if (sql_field->sql_type == FIELD_TYPE_BLOB ||
        sql_field->sql_type == FIELD_TYPE_TINY_BLOB ||
        sql_field->sql_type == FIELD_TYPE_MEDIUM_BLOB)
    {
      /* The user has given a length to the blob column */
      sql_field->sql_type= get_blob_type_from_length(sql_field->length);
      sql_field->pack_length= calc_pack_length(sql_field->sql_type, 0);
    }
    sql_field->length= 0;
  }
  DBUG_RETURN(0);
}


/*
  Preparation of Create_field for SP function return values.
  Based on code used in the inner loop of mysql_prepare_create_table()
  above.

  SYNOPSIS
    sp_prepare_create_field()
    thd			Thread object
    sql_field		Field to prepare

  DESCRIPTION
    Prepares the field structures for field creation.

*/

static void sp_prepare_create_field(THD *thd, Create_field *sql_field)
{
  if (sql_field->sql_type == MYSQL_TYPE_SET ||
      sql_field->sql_type == MYSQL_TYPE_ENUM)
  {
    size_t field_length, dummy;
    if (sql_field->sql_type == MYSQL_TYPE_SET)
    {
      calculate_interval_lengths(sql_field->charset,
                                 sql_field->interval, &dummy, 
                                 &field_length);
      sql_field->length= field_length + 
                         (sql_field->interval->count - 1);
    }
    else /* MYSQL_TYPE_ENUM */
    {
      calculate_interval_lengths(sql_field->charset,
                                 sql_field->interval,
                                 &field_length, &dummy);
      sql_field->length= field_length;
    }
    set_if_smaller(sql_field->length, MAX_FIELD_WIDTH-1);
  }

  if (sql_field->sql_type == MYSQL_TYPE_BIT)
  {
    sql_field->pack_flag= FIELDFLAG_NUMBER |
                          FIELDFLAG_TREAT_BIT_AS_CHAR;
  }
  sql_field->create_length_to_internal_length();
  DBUG_ASSERT(sql_field->def == 0);
  /* Can't go wrong as sql_field->def is not defined */
  (void) prepare_blob_field(thd, sql_field);
}


/**
  Create a table

  @param thd                 Thread object
  @param db                  Database
  @param table_name          Table name
  @param path                Path to table (i.e. to its .FRM file without
                             the extension).
  @param create_info         Create information (like MAX_ROWS)
  @param alter_info          Description of fields and keys for new table
  @param internal_tmp_table  Set to true if this is an internal temporary table
                             (From ALTER TABLE)
  @param select_field_count  Number of fields coming from SELECT part of
                             CREATE TABLE ... SELECT statement. Must be zero
                             for standard create of table.
  @param no_ha_table         Indicates that only .FRM file (and PAR file if table
                             is partitioned) needs to be created and not a table
                             in the storage engine.
  @param[out] is_trans       Identifies the type of engine where the table
                             was created: either trans or non-trans.
  @param[out] key_info       Array of KEY objects describing keys in table
                             which was created.
  @param[out] key_count      Number of keys in table which was created.

  If one creates a temporary table, this is automatically opened

  Note that this function assumes that caller already have taken
  exclusive metadata lock on table being created or used some other
  way to ensure that concurrent operations won't intervene.
  mysql_create_table() is a wrapper that can be used for this.

  @retval false OK
  @retval true  error
*/

static
bool create_table_impl(THD *thd,
                       const char *db, const char *table_name,
                       const char *path,
                       HA_CREATE_INFO *create_info,
                       Alter_info *alter_info,
                       bool internal_tmp_table,
                       uint select_field_count,
                       bool no_ha_table,
                       bool *is_trans,
                       KEY **key_info,
                       uint *key_count,
                       bool is_sql_layer_system_table)
{
  const char	*alias;
  uint		db_options;
  handler	*file;
  bool		error= TRUE;
  DBUG_ENTER("create_table_impl");
  DBUG_PRINT("enter", ("db: '%s'  table: '%s'  tmp: %d",
                       db, table_name, internal_tmp_table));


  /* Check for duplicate fields and check type of table to create */
  if (!alter_info->create_list.elements)
  {
    my_error(ER_TABLE_MUST_HAVE_COLUMNS, MYF(0));
    DBUG_RETURN(TRUE);
  }

  // Check if new table creation is disallowed by the storage engine.
  if (!internal_tmp_table &&
      ha_is_storage_engine_disabled(create_info->db_type))
  {
    my_error(ER_DISABLED_STORAGE_ENGINE, MYF(0),
              ha_resolve_storage_engine_name(create_info->db_type));
    DBUG_RETURN(true);
  }

  if (check_engine(thd, db, table_name, create_info))
    DBUG_RETURN(TRUE);

  set_table_default_charset(thd, create_info, (char*) db);

  db_options= create_info->table_options;
  if (create_info->row_type == ROW_TYPE_DYNAMIC)
    db_options|=HA_OPTION_PACK_RECORD;
  alias= table_case_name(create_info, table_name);
  if (!(file= get_new_handler((TABLE_SHARE*) 0, thd->mem_root,
                              create_info->db_type)))
  {
    mem_alloc_error(sizeof(handler));
    DBUG_RETURN(TRUE);
  }
  partition_info *part_info= thd->work_part_info;

  if (!part_info && create_info->db_type->partition_flags &&
      (create_info->db_type->partition_flags() & HA_USE_AUTO_PARTITION))
  {
    Partition_handler *part_handler= file->get_partition_handler();
    DBUG_ASSERT(part_handler != NULL);

    /*
      Table is not defined as a partitioned table but the engine handles
      all tables as partitioned. The handler will set up the partition info
      object with the default settings.
    */
    thd->work_part_info= part_info= new partition_info();
    if (!part_info)
    {
      mem_alloc_error(sizeof(partition_info));
      DBUG_RETURN(TRUE);
    }
    part_handler->set_auto_partitions(part_info);
    part_info->default_engine_type= create_info->db_type;
    part_info->is_auto_partitioned= TRUE;
  }
  if (part_info)
  {
    /*
      The table has been specified as a partitioned table.
      If this is part of an ALTER TABLE the handler will be the partition
      handler but we need to specify the default handler to use for
      partitions also in the call to check_partition_info. We transport
      this information in the default_db_type variable, it is either
      DB_TYPE_DEFAULT or the engine set in the ALTER TABLE command.
    */
    Key_spec *key;
    handlerton *part_engine_type= create_info->db_type;
    char *part_syntax_buf;
    uint syntax_len;
    handlerton *engine_type;
    List_iterator<partition_element> part_it(part_info->partitions);
    partition_element *part_elem;

    while ((part_elem= part_it++))
    {
      if (part_elem->part_comment)
      {
        size_t comment_len= strlen(part_elem->part_comment);
        if (validate_comment_length(thd, part_elem->part_comment,
                                     &comment_len,
                                     TABLE_PARTITION_COMMENT_MAXLEN,
                                     ER_TOO_LONG_TABLE_PARTITION_COMMENT,
                                     part_elem->partition_name))
          DBUG_RETURN(true);
        part_elem->part_comment[comment_len]= '\0';
      }
      if (part_elem->subpartitions.elements)
      {
        List_iterator<partition_element> sub_it(part_elem->subpartitions);
        partition_element *subpart_elem;
        while ((subpart_elem= sub_it++))
        {
          if (subpart_elem->part_comment)
          {
            size_t comment_len= strlen(subpart_elem->part_comment);
            if (validate_comment_length(thd, subpart_elem->part_comment,
                                         &comment_len,
                                         TABLE_PARTITION_COMMENT_MAXLEN,
                                         ER_TOO_LONG_TABLE_PARTITION_COMMENT,
                                         subpart_elem->partition_name))
              DBUG_RETURN(true);
            subpart_elem->part_comment[comment_len]= '\0';
          }
        }
      }
    } 
    if (create_info->options & HA_LEX_CREATE_TMP_TABLE)
    {
      my_error(ER_PARTITION_NO_TEMPORARY, MYF(0));
      goto err;
    }
    if (is_ha_partition_handlerton(part_engine_type) &&
        part_info->default_engine_type)
    {
      /*
        This only happens at ALTER TABLE.
        default_engine_type was assigned from the engine set in the ALTER
        TABLE command.
      */
      ;
    }
    else
    {
      if (create_info->used_fields & HA_CREATE_USED_ENGINE)
      {
        part_info->default_engine_type= create_info->db_type;
      }
      else
      {
        if (part_info->default_engine_type == NULL)
        {
          part_info->default_engine_type= ha_checktype(thd,
                                          DB_TYPE_DEFAULT, 0, 0);
        }
      }
    }
    DBUG_PRINT("info", ("db_type = %s create_info->db_type = %s",
             ha_resolve_storage_engine_name(part_info->default_engine_type),
             ha_resolve_storage_engine_name(create_info->db_type)));
    if (part_info->check_partition_info(thd, &engine_type, file,
                                        create_info, FALSE))
      goto err;
    part_info->default_engine_type= engine_type;

    {
      /*
        We reverse the partitioning parser and generate a standard format
        for syntax stored in frm file.
      */
      sql_mode_t sql_mode_backup= thd->variables.sql_mode;
      thd->variables.sql_mode&= ~(MODE_ANSI_QUOTES);
      part_syntax_buf= generate_partition_syntax(part_info,
                                                 &syntax_len,
                                                 TRUE, TRUE,
                                                 create_info,
                                                 alter_info,
                                                 NULL);
      thd->variables.sql_mode= sql_mode_backup;
      if (part_syntax_buf == NULL)
      {
        goto err;
      }
    }
    part_info->part_info_string= part_syntax_buf;
    part_info->part_info_len= syntax_len;
    if (!engine_type->partition_flags ||
        is_ha_partition_handlerton(create_info->db_type))
    {
      /*
        The handler assigned to the table cannot handle partitioning.
        Assign the partition handler as the handler of the table.
      */
      DBUG_PRINT("info", ("db_type: %s",
                        ha_resolve_storage_engine_name(create_info->db_type)));
      LEX_CSTRING engine_name= {C_STRING_WITH_LEN("partition")};
      plugin_ref plugin= ha_resolve_by_name_raw(thd, engine_name);
      if (!plugin)
      {
        goto no_partitioning;
      }
      create_info->db_type= plugin_data<handlerton*>(plugin);
      DBUG_ASSERT(create_info->db_type->flags & HTON_NOT_USER_SELECTABLE);
      delete file;
      if (!(file= get_new_handler(NULL, thd->mem_root, create_info->db_type)))
      {
        mem_alloc_error(sizeof(handler));
        DBUG_RETURN(true);
      }
      if (file->ht != create_info->db_type)
      {
	DBUG_ASSERT(0);
        goto no_partitioning;
      }
      Partition_handler *part_handler= file->get_partition_handler();
      if (!part_handler)
      {
        DBUG_ASSERT(0);
        goto no_partitioning;
      }
      part_handler->set_part_info(part_info, false);

      /*
        Re-run the initialize_partition after setting the part_info,
        to create the partition's handlers.
      */
      if (part_handler->initialize_partition(thd->mem_root))
        goto no_partitioning;
      /* Re-read the table flags */
      file->init();

      /*
        If we have default number of partitions or subpartitions we
        might require to set-up the part_info object such that it
        creates a proper .par file. The current part_info object is
        only used to create the frm-file and .par-file.
      */
      if (part_info->use_default_num_partitions &&
          part_info->num_parts &&
          (int)part_info->num_parts !=
          part_handler->get_default_num_partitions(create_info))
      {
        uint i;
        List_iterator<partition_element> part_it(part_info->partitions);
        part_it++;
        DBUG_ASSERT(thd->lex->sql_command != SQLCOM_CREATE_TABLE);
        for (i= 1; i < part_info->partitions.elements; i++)
          (part_it++)->part_state= PART_TO_BE_DROPPED;
      }
      else if (part_info->is_sub_partitioned() &&
               part_info->use_default_num_subpartitions &&
               part_info->num_subparts &&
               (int)part_info->num_subparts !=
                 part_handler->get_default_num_partitions(create_info))
      {
        DBUG_ASSERT(thd->lex->sql_command != SQLCOM_CREATE_TABLE);
        part_info->num_subparts=
          part_handler->get_default_num_partitions(create_info);
      }
    }
    else if (create_info->db_type != engine_type)
    {
      /*
        We come here when we don't use a partitioned handler.
        Since we use a partitioned table it must be "native partitioned".
        We have switched engine from defaults, most likely only specified
        engines in partition clauses.
      */
      delete file;
      if (!(file= get_new_handler((TABLE_SHARE*) 0, thd->mem_root,
                                  engine_type)))
      {
        mem_alloc_error(sizeof(handler));
        DBUG_RETURN(TRUE);
      }
      create_info->db_type= engine_type;
    }
    /*
      Unless table's storage engine supports partitioning natively
      don't allow foreign keys on partitioned tables (they won't
      work work even with InnoDB beneath of partitioning engine).
      If storage engine handles partitioning natively (like NDB)
      foreign keys support is possible, so we let the engine decide.
    */
    if (is_ha_partition_handlerton(create_info->db_type))
    {
      List_iterator_fast<Key_spec> key_iterator(alter_info->key_list);
      while ((key= key_iterator++))
      {
        if (key->type == KEYTYPE_FOREIGN)
        {
          my_error(ER_FOREIGN_KEY_ON_PARTITIONED, MYF(0));
          goto err;
        }
      }
    }
  }

  if (mysql_prepare_create_table(thd, create_info, alter_info,
                                 internal_tmp_table,
                                 &db_options, file,
                                 key_info, key_count,
                                 select_field_count,
                                 is_sql_layer_system_table))
    goto err;

  if (create_info->options & HA_LEX_CREATE_TMP_TABLE)
    create_info->table_options|=HA_CREATE_DELAY_KEY_WRITE;

  /* Check if table already exists */
  if ((create_info->options & HA_LEX_CREATE_TMP_TABLE) &&
      find_temporary_table(thd, db, table_name))
  {
    if (create_info->options & HA_LEX_CREATE_IF_NOT_EXISTS)
    {
      push_warning_printf(thd, Sql_condition::SL_NOTE,
                          ER_TABLE_EXISTS_ERROR,
                          ER_THD(thd, ER_TABLE_EXISTS_ERROR),
                          alias);
      error= 0;
      goto err;
    }
    my_error(ER_TABLE_EXISTS_ERROR, MYF(0), alias);
    goto err;
  }

  if (!internal_tmp_table && !(create_info->options & HA_LEX_CREATE_TMP_TABLE))
  {
    char frm_name[FN_REFLEN+1];
    strxnmov(frm_name, sizeof(frm_name) - 1, path, reg_ext, NullS);

    if (!access(frm_name, F_OK))
    {
      if (create_info->options & HA_LEX_CREATE_IF_NOT_EXISTS)
        goto warn;
      my_error(ER_TABLE_EXISTS_ERROR,MYF(0),table_name);
      goto err;
    }
    /*
      We don't assert here, but check the result, because the table could be
      in the table definition cache and in the same time the .frm could be
      missing from the disk, in case of manual intervention which deletes
      the .frm file. The user has to use FLUSH TABLES; to clear the cache.
      Then she could create the table. This case is pretty obscure and
      therefore we don't introduce a new error message only for it.
    */
    mysql_mutex_lock(&LOCK_open);
    if (get_cached_table_share(thd, db, table_name))
    {
      mysql_mutex_unlock(&LOCK_open);
      my_error(ER_TABLE_EXISTS_ERROR, MYF(0), table_name);
      goto err;
    }
    mysql_mutex_unlock(&LOCK_open);
  }

  /*
    Check that table with given name does not already
    exist in any storage engine. In such a case it should
    be discovered and the error ER_TABLE_EXISTS_ERROR be returned
    unless user specified CREATE TABLE IF EXISTS
    An exclusive metadata lock ensures that no
    one else is attempting to discover the table. Since
    it's not on disk as a frm file, no one could be using it!
  */
  if (!(create_info->options & HA_LEX_CREATE_TMP_TABLE))
  {
    bool create_if_not_exists =
      create_info->options & HA_LEX_CREATE_IF_NOT_EXISTS;
    int retcode = ha_table_exists_in_engine(thd, db, table_name);
    DBUG_PRINT("info", ("exists_in_engine: %u",retcode));
    switch (retcode)
    {
      case HA_ERR_NO_SUCH_TABLE:
        /* Normal case, no table exists. we can go and create it */
        break;
      case HA_ERR_TABLE_EXIST:
        DBUG_PRINT("info", ("Table existed in handler"));

        if (create_if_not_exists)
          goto warn;
        my_error(ER_TABLE_EXISTS_ERROR,MYF(0),table_name);
        goto err;
        break;
      default:
        DBUG_PRINT("info", ("error: %u from storage engine", retcode));
        my_error(retcode, MYF(0),table_name);
        goto err;
    }
  }

  THD_STAGE_INFO(thd, stage_creating_table);

  {
    size_t dirlen;
    char   dirpath[FN_REFLEN];

    /*
      data_file_name and index_file_name include the table name without
      extension. Mostly this does not refer to an existing file. When
      comparing data_file_name or index_file_name against the data
      directory, we try to resolve all symbolic links. On some systems,
      we use realpath(3) for the resolution. This returns ENOENT if the
      resolved path does not refer to an existing file. my_realpath()
      does then copy the requested path verbatim, without symlink
      resolution. Thereafter the comparison can fail even if the
      requested path is within the data directory. E.g. if symlinks to
      another file system are used. To make realpath(3) return the
      resolved path, we strip the table name and compare the directory
      path only. If the directory doesn't exist either, table creation
      will fail anyway.
    */
    if (create_info->data_file_name)
    {
      dirname_part(dirpath, create_info->data_file_name, &dirlen);
      if (test_if_data_home_dir(dirpath))
      {
        my_error(ER_WRONG_ARGUMENTS, MYF(0), "DATA DIRECTORY");
        goto err;
      }
    }
    if (create_info->index_file_name)
    {
      dirname_part(dirpath, create_info->index_file_name, &dirlen);
      if (test_if_data_home_dir(dirpath))
      {
        my_error(ER_WRONG_ARGUMENTS, MYF(0), "INDEX DIRECTORY");
        goto err;
      }
    }
  }

  if (check_partition_dirs(thd->lex->part_info))
  {
    goto err;
  }

  if (thd->variables.sql_mode & MODE_NO_DIR_IN_CREATE)
  {
    if (create_info->data_file_name)
      push_warning_printf(thd, Sql_condition::SL_WARNING,
                          WARN_OPTION_IGNORED,
                          ER_THD(thd, WARN_OPTION_IGNORED),
                          "DATA DIRECTORY");
    if (create_info->index_file_name)
      push_warning_printf(thd, Sql_condition::SL_WARNING,
                          WARN_OPTION_IGNORED,
                          ER_THD(thd, WARN_OPTION_IGNORED),
                          "INDEX DIRECTORY");
    create_info->data_file_name= create_info->index_file_name= 0;
  }
  create_info->table_options=db_options;

  /*
    Create .FRM (and .PAR file for partitioned table).
    If "no_ha_table" is false also create table in storage engine.
  */
  if (rea_create_table(thd, path, db, table_name,
                       create_info, alter_info->create_list,
                       *key_count, *key_info, file, no_ha_table))
    goto err;

  if (!no_ha_table && create_info->options & HA_LEX_CREATE_TMP_TABLE)
  {
    /*
      Open a table (skipping table cache) and add it into
      THD::temporary_tables list.
    */

    TABLE *table= open_table_uncached(thd, path, db, table_name, true, true);

    if (!table)
    {
      (void) rm_temporary_table(thd, create_info->db_type, path);
      goto err;
    }

    if (is_trans != NULL)
      *is_trans= table->file->has_transactions();

    thd->thread_specific_used= TRUE;
  }
  else if (part_info && no_ha_table)
  {
    /*
      For partitioned tables we can't find some problems with table
      until table is opened. Therefore in order to disallow creation
      of corrupted tables we have to try to open table as the part
      of its creation process.
      In cases when both .FRM and SE part of table are created table
      is implicitly open in ha_create_table() call.
      In cases when we create .FRM without SE part we have to open
      table explicitly.
    */
    TABLE table;
    TABLE_SHARE share;

    init_tmp_table_share(thd, &share, db, 0, table_name, path);

    bool result= (open_table_def(thd, &share, 0) ||
                  open_table_from_share(thd, &share, "", 0, (uint) READ_ALL,
                                        0, &table, true));
    /*
      Assert that the change list is empty as no partition function currently
      needs to modify item tree. May need call THD::rollback_item_tree_changes
      later before calling closefrm if the change list is not empty.
    */
    DBUG_ASSERT(thd->change_list.is_empty());
    if (!result)
      (void) closefrm(&table, 0);

    free_table_share(&share);

    if (result)
    {
      char frm_name[FN_REFLEN + 1];
      strxnmov(frm_name, sizeof(frm_name) - 1, path, reg_ext, NullS);
      (void) mysql_file_delete(key_file_frm, frm_name, MYF(0));
      (void) file->ha_create_handler_files(path, NULL, CHF_DELETE_FLAG,
                                           create_info);
      goto err;
    }
  }

  error= FALSE;
err:
  THD_STAGE_INFO(thd, stage_after_create);
  delete file;
  if ((create_info->options & HA_LEX_CREATE_TMP_TABLE) &&
      thd->in_multi_stmt_transaction_mode() && !error)
  {
    /*
      When autocommit is disabled, creating temporary table sets this
      flag to start transaction in any case (regardless of binlog=on/off,
      binlog format and transactional/non-transactional engine) to make
      behavior consistent.
    */
    thd->server_status|= SERVER_STATUS_IN_TRANS;
  }
  DBUG_RETURN(error);

warn:
  error= FALSE;
  push_warning_printf(thd, Sql_condition::SL_NOTE,
                      ER_TABLE_EXISTS_ERROR,
                      ER_THD(thd, ER_TABLE_EXISTS_ERROR),
                      alias);
  goto err;
no_partitioning:
  my_error(ER_FEATURE_NOT_AVAILABLE, MYF(0), "partitioning",
           "--skip-partition", "-DWITH_PARTITION_STORAGE_ENGINE=1");
  goto err;
}


/**
  Simple wrapper around create_table_impl() to be used
  in various version of CREATE TABLE statement.
*/
bool mysql_create_table_no_lock(THD *thd,
                                const char *db, const char *table_name,
                                HA_CREATE_INFO *create_info,
                                Alter_info *alter_info,
                                uint select_field_count,
                                bool *is_trans)
{
  KEY *not_used_1;
  uint not_used_2;
  char path[FN_REFLEN + 1];

  if (create_info->options & HA_LEX_CREATE_TMP_TABLE)
    build_tmptable_filename(thd, path, sizeof(path));
  else
  {
    bool was_truncated;
    const char *alias= table_case_name(create_info, table_name);
    build_table_filename(path, sizeof(path) - 1 - reg_ext_length, 
                         db, alias, "", 0, &was_truncated);
    // Check truncation, will lead to overflow when adding extension
    if (was_truncated)
    {
      my_error(ER_IDENT_CAUSES_TOO_LONG_PATH, MYF(0), sizeof(path) - 1, path);
      return true;
    }
  }

  return create_table_impl(thd, db, table_name, path, create_info, alter_info,
                           false, select_field_count, false, is_trans,
                           &not_used_1, &not_used_2,
                           check_if_sql_layer_system_table(db, table_name));
}


/**
  Implementation of SQLCOM_CREATE_TABLE.

  Take the metadata locks (including a shared lock on the affected
  schema) and create the table. Is written to be called from
  mysql_execute_command(), to which it delegates the common parts
  with other commands (i.e. implicit commit before and after,
  close of thread tables.
*/

bool mysql_create_table(THD *thd, TABLE_LIST *create_table,
                        HA_CREATE_INFO *create_info,
                        Alter_info *alter_info)
{
  bool result;
  bool is_trans= FALSE;
  uint not_used;
  DBUG_ENTER("mysql_create_table");

  /*
    Open or obtain "X" MDL lock on the table being created.
    To check the existence of table, lock of type "S" is obtained on the table
    and then it is upgraded to "X" if table does not exists.
  */
  if (open_tables(thd, &thd->lex->query_tables, &not_used, 0))
  {
    result= TRUE;
    goto end;
  }

  /* Got lock. */
  DEBUG_SYNC(thd, "locked_table_name");

  /*
    Promote first timestamp column, when explicit_defaults_for_timestamp
    is not set
  */
  if (!thd->variables.explicit_defaults_for_timestamp)
    promote_first_timestamp_column(&alter_info->create_list);

  result= mysql_create_table_no_lock(thd, create_table->db,
                                     create_table->table_name, create_info,
                                     alter_info, 0, &is_trans);
  /*
    Don't write statement if:
    - Table creation has failed
    - Row-based logging is used and we are creating a temporary table
    Otherwise, the statement shall be binlogged.
  */
  if (!result)
  {
    /*
      CREATE TEMPORARY TABLE doesn't terminate a transaction. Calling
      stmt.mark_created_temp_table() guarantees the transaction can be binlogged
      correctly.
    */
    if (create_info->options & HA_LEX_CREATE_TMP_TABLE)
      thd->get_transaction()->mark_created_temp_table(Transaction_ctx::STMT);

    if (!thd->is_current_stmt_binlog_format_row() ||
        (thd->is_current_stmt_binlog_format_row() &&
         !(create_info->options & HA_LEX_CREATE_TMP_TABLE)))
    {
      thd->add_to_binlog_accessed_dbs(create_table->db);
      result= write_bin_log(thd, true,
                            thd->query().str, thd->query().length, is_trans);
    }
  }

end:
  DBUG_RETURN(result);
}


/*
** Give the key name after the first field with an optional '_#' after
**/

static bool
check_if_keyname_exists(const char *name, KEY *start, KEY *end)
{
  for (KEY *key=start ; key != end ; key++)
    if (!my_strcasecmp(system_charset_info,name,key->name))
      return 1;
  return 0;
}


static char *
make_unique_key_name(const char *field_name,KEY *start,KEY *end)
{
  char buff[MAX_FIELD_NAME],*buff_end;

  if (!check_if_keyname_exists(field_name,start,end) &&
      my_strcasecmp(system_charset_info,field_name,primary_key_name))
    return (char*) field_name;			// Use fieldname
  buff_end=strmake(buff,field_name, sizeof(buff)-4);

  /*
    Only 3 chars + '\0' left, so need to limit to 2 digit
    This is ok as we can't have more than 100 keys anyway
  */
  for (uint i=2 ; i< 100; i++)
  {
    *buff_end= '_';
    int10_to_str(i, buff_end+1, 10);
    if (!check_if_keyname_exists(buff,start,end))
      return sql_strdup(buff);
  }
  return (char*) "not_specified";		// Should never happen
}


/****************************************************************************
** Alter a table definition
****************************************************************************/


/**
  Rename a table.

  @param thd       Thread handle
  @param base      The handlerton handle.
  @param old_db    The old database name.
  @param old_name  The old table name.
  @param new_db    The new database name.
  @param new_name  The new table name.
  @param flags     flags
                   FN_FROM_IS_TMP old_name is temporary.
                   FN_TO_IS_TMP   new_name is temporary.
                   NO_FRM_RENAME  Don't rename the FRM file
                                  but only the table in the storage engine.
                   NO_HA_TABLE    Don't rename table in engine.
                   NO_FK_CHECKS   Don't check FK constraints during rename.

  @return false    OK
  @return true     Error
*/

bool
mysql_rename_table(THD *thd, handlerton *base, const char *old_db,
                   const char *old_name, const char *new_db,
                   const char *new_name, uint flags)
{
  char from[FN_REFLEN + 1], to[FN_REFLEN + 1],
    lc_from[FN_REFLEN + 1], lc_to[FN_REFLEN + 1];
  char *from_base= from, *to_base= to;
  char tmp_name[NAME_LEN+1];
  handler *file;
  int error=0;
  ulonglong save_bits= thd->variables.option_bits;
  size_t length;
  bool was_truncated;
  DBUG_ENTER("mysql_rename_table");
  DBUG_PRINT("enter", ("old: '%s'.'%s'  new: '%s'.'%s'",
                       old_db, old_name, new_db, new_name));

  // Temporarily disable foreign key checks
  if (flags & NO_FK_CHECKS) 
    thd->variables.option_bits|= OPTION_NO_FOREIGN_KEY_CHECKS;

  file= (base == NULL ? 0 :
         get_new_handler((TABLE_SHARE*) 0, thd->mem_root, base));

  build_table_filename(from, sizeof(from) - 1, old_db, old_name, "",
                       flags & FN_FROM_IS_TMP);
  length= build_table_filename(to, sizeof(to) - 1, new_db, new_name, "",
                               flags & FN_TO_IS_TMP, &was_truncated);
  // Check if we hit FN_REFLEN bytes along with file extension.
  if (was_truncated || length+reg_ext_length > FN_REFLEN)
  {
    my_error(ER_IDENT_CAUSES_TOO_LONG_PATH, MYF(0), sizeof(to)-1, to);
    DBUG_RETURN(TRUE);
  }

  /*
    If lower_case_table_names == 2 (case-preserving but case-insensitive
    file system) and the storage is not HA_FILE_BASED, we need to provide
    a lowercase file name, but we leave the .frm in mixed case.
   */
  if (lower_case_table_names == 2 && file &&
      !(file->ha_table_flags() & HA_FILE_BASED))
  {
    my_stpcpy(tmp_name, old_name);
    my_casedn_str(files_charset_info, tmp_name);
    build_table_filename(lc_from, sizeof(lc_from) - 1, old_db, tmp_name, "",
                         flags & FN_FROM_IS_TMP);
    from_base= lc_from;

    my_stpcpy(tmp_name, new_name);
    my_casedn_str(files_charset_info, tmp_name);
    build_table_filename(lc_to, sizeof(lc_to) - 1, new_db, tmp_name, "",
                         flags & FN_TO_IS_TMP);
    to_base= lc_to;
  }

  if (flags & NO_HA_TABLE)
  {
    if (rename_file_ext(from,to,reg_ext))
      error= my_errno;
    (void) file->ha_create_handler_files(to, from, CHF_RENAME_FLAG, NULL);
  }
  else if (!file || !(error=file->ha_rename_table(from_base, to_base)))
  {
    if (!(flags & NO_FRM_RENAME) && rename_file_ext(from,to,reg_ext))
    {
      error=my_errno;
      /* Restore old file name */
      if (file)
        file->ha_rename_table(to_base, from_base);
    }
  }
  delete file;
  if (error == HA_ERR_WRONG_COMMAND)
    my_error(ER_NOT_SUPPORTED_YET, MYF(0), "ALTER TABLE");
  else if (error)
  {
    char errbuf[MYSYS_STRERROR_SIZE];
    my_error(ER_ERROR_ON_RENAME, MYF(0), from, to,
             error, my_strerror(errbuf, sizeof(errbuf), error));
  }

#ifdef HAVE_PSI_TABLE_INTERFACE
  /*
    Remove the old table share from the pfs table share array. The new table
    share will be created when the renamed table is first accessed.
   */
  if (likely(error == 0))
  {
    my_bool temp_table= (my_bool)is_prefix(old_name, tmp_file_prefix);
    PSI_TABLE_CALL(drop_table_share)
      (temp_table, old_db, static_cast<int>(strlen(old_db)),
       old_name, static_cast<int>(strlen(old_name)));
  }
#endif

  // Restore options bits to the original value
  thd->variables.option_bits= save_bits;

  DBUG_RETURN(error != 0);
}


/*
  Create a table identical to the specified table

  SYNOPSIS
    mysql_create_like_table()
    thd		Thread object
    table       Table list element for target table
    src_table   Table list element for source table
    create_info Create info

  RETURN VALUES
    FALSE OK
    TRUE  error
*/

bool mysql_create_like_table(THD* thd, TABLE_LIST* table, TABLE_LIST* src_table,
                             HA_CREATE_INFO *create_info)
{
  HA_CREATE_INFO local_create_info;
  Alter_info local_alter_info;
  Alter_table_ctx local_alter_ctx; // Not used
  bool res= TRUE;
  bool is_trans= FALSE;
  uint not_used;
  DBUG_ENTER("mysql_create_like_table");

  /*
    We the open source table to get its description in HA_CREATE_INFO
    and Alter_info objects. This also acquires a shared metadata lock
    on this table which ensures that no concurrent DDL operation will
    mess with it.
    Also in case when we create non-temporary table open_tables()
    call obtains an exclusive metadata lock on target table ensuring
    that we can safely perform table creation.
    Thus by holding both these locks we ensure that our statement is
    properly isolated from all concurrent operations which matter.
  */
  if (open_tables(thd, &thd->lex->query_tables, &not_used, 0))
    goto err;
  src_table->table->use_all_columns();

  DEBUG_SYNC(thd, "create_table_like_after_open");

  /*
    During open_tables(), the target tablespace name(s) for a table being
    created or altered should be locked. However, for 'CREATE TABLE ... LIKE',
    the source table is not being created, yet its tablespace name should be
    locked since it is used as the target tablespace name for the table being
    created. The  target tablespace name cannot be set before open_tables()
    (which is how we handle this for e.g. CREATE TABLE ... TABLESPACE ...'),
    since before open_tables(), the source table itself is not locked, which
    means that a DDL operation may sneak in and change the tablespace of the
    source table *after* we retrieved it from the .FRM file of the source
    table, and *before* the source table itself is locked. Thus, we lock the
    target tablespace here in a separate mdl lock acquisition phase after
    open_tables(). Since the table is already opened (and locked), we retrieve
    the tablespace name from the table share instead of reading it from the
    .FRM file.
  */
  if (src_table->table->s->tablespace &&
      strlen(src_table->table->s->tablespace) > 0)
  {
    DBUG_ASSERT(thd->mdl_context.owns_equal_or_stronger_lock(MDL_key::TABLE,
                  src_table->db, src_table->table_name, MDL_SHARED));
    MDL_request tablespace_request;
    MDL_REQUEST_INIT(&tablespace_request, MDL_key::TABLESPACE, "",
                     src_table->table->s->tablespace, MDL_INTENTION_EXCLUSIVE,
                     MDL_TRANSACTION);
    if (thd->mdl_context.acquire_lock(&tablespace_request,
                                      thd->variables.lock_wait_timeout))
      DBUG_RETURN(true);
  }

  /* Fill HA_CREATE_INFO and Alter_info with description of source table. */
  memset(&local_create_info, 0, sizeof(local_create_info));
  local_create_info.db_type= src_table->table->s->db_type();
  local_create_info.row_type= src_table->table->s->row_type;
  if (mysql_prepare_alter_table(thd, src_table->table, &local_create_info,
                                &local_alter_info, &local_alter_ctx))
    goto err;
  /* Partition info is not handled by mysql_prepare_alter_table() call. */
  if (src_table->table->part_info)
    thd->work_part_info= src_table->table->part_info->get_clone();

  /*
    Adjust description of source table before using it for creation of
    target table.

    Similarly to SHOW CREATE TABLE we ignore MAX_ROWS attribute of
    temporary table which represents I_S table.
  */
  if (src_table->schema_table)
    local_create_info.max_rows= 0;
  /* Set IF NOT EXISTS option as in the CREATE TABLE LIKE statement. */
  local_create_info.options|= create_info->options&HA_LEX_CREATE_IF_NOT_EXISTS;
  /* Replace type of source table with one specified in the statement. */
  local_create_info.options&= ~HA_LEX_CREATE_TMP_TABLE;
  local_create_info.options|= create_info->options & HA_LEX_CREATE_TMP_TABLE;
  /* Reset auto-increment counter for the new table. */
  local_create_info.auto_increment_value= 0;
  /*
    Do not inherit values of DATA and INDEX DIRECTORY options from
    the original table. This is documented behavior.
  */
  local_create_info.data_file_name= local_create_info.index_file_name= NULL;
  local_create_info.alias= create_info->alias;

  if ((res= mysql_create_table_no_lock(thd, table->db, table->table_name,
                                       &local_create_info, &local_alter_info,
                                       0, &is_trans)))
    goto err;

  /*
    Ensure that table or view does not exist and we have an exclusive lock on
    target table if we are creating non-temporary table. In LOCK TABLES mode
    the only way the table is locked, is if it already exists (since you cannot
    LOCK TABLE a non-existing table). And the only way we then can end up here
    is if IF EXISTS was used.
  */
  DBUG_ASSERT(table->table || table->is_view() ||
              (create_info->options & HA_LEX_CREATE_TMP_TABLE) ||
              (thd->locked_tables_mode != LTM_LOCK_TABLES &&
               thd->mdl_context.owns_equal_or_stronger_lock(MDL_key::TABLE,
                                  table->db, table->table_name,
                                  MDL_EXCLUSIVE)) ||
              (thd->locked_tables_mode == LTM_LOCK_TABLES &&
               (create_info->options & HA_LEX_CREATE_IF_NOT_EXISTS) &&
               thd->mdl_context.owns_equal_or_stronger_lock(MDL_key::TABLE,
                                  table->db, table->table_name,
                                  MDL_SHARED_NO_WRITE)));

  DEBUG_SYNC(thd, "create_table_like_before_binlog");

  /*
    CREATE TEMPORARY TABLE doesn't terminate a transaction. Calling
    stmt.mark_created_temp_table() guarantees the transaction can be binlogged
    correctly.
  */
  if (create_info->options & HA_LEX_CREATE_TMP_TABLE)
    thd->get_transaction()->mark_created_temp_table(Transaction_ctx::STMT);

  /*
    We have to write the query before we unlock the tables.
  */
  if (thd->is_current_stmt_binlog_format_row())
  {
    /*
       Since temporary tables are not replicated under row-based
       replication, CREATE TABLE ... LIKE ... needs special
       treatement.  We have four cases to consider, according to the
       following decision table:

           ==== ========= ========= ==============================
           Case    Target    Source Write to binary log
           ==== ========= ========= ==============================
           1       normal    normal Original statement
           2       normal temporary Generated statement
           3    temporary    normal Nothing
           4    temporary temporary Nothing
           ==== ========= ========= ==============================
    */
    if (!(create_info->options & HA_LEX_CREATE_TMP_TABLE))
    {
      if (src_table->table->s->tmp_table)               // Case 2
      {
        char buf[2048];
        String query(buf, sizeof(buf), system_charset_info);
        query.length(0);  // Have to zero it since constructor doesn't
        Open_table_context ot_ctx(thd, MYSQL_OPEN_REOPEN);
        bool new_table= FALSE; // Whether newly created table is open.

        /*
          The condition avoids a crash as described in BUG#48506. Other
          binlogging problems related to CREATE TABLE IF NOT EXISTS LIKE
          when the existing object is a view will be solved by BUG 47442.
        */
        if (!table->is_view())
        {
          if (!table->table)
          {
            /*
              In order for store_create_info() to work we need to open
              destination table if it is not already open (i.e. if it
              has not existed before). We don't need acquire metadata
              lock in order to do this as we already hold exclusive
              lock on this table. The table will be closed by
              close_thread_table() at the end of this branch.
            */
            if (open_table(thd, table, &ot_ctx))
              goto err;
            new_table= TRUE;
          }

          int result __attribute__((unused))=
            store_create_info(thd, table, &query,
                              create_info, TRUE /* show_database */);

          DBUG_ASSERT(result == 0); // store_create_info() always return 0
          if (write_bin_log(thd, TRUE, query.ptr(), query.length()))
            goto err;

          if (new_table)
          {
            DBUG_ASSERT(thd->open_tables == table->table);
            /*
              When opening the table, we ignored the locked tables
              (MYSQL_OPEN_GET_NEW_TABLE). Now we can close the table
              without risking to close some locked table.
            */
            close_thread_table(thd, &thd->open_tables);
          }
        }
      }
      else                                      // Case 1
        if (write_bin_log(thd, true, thd->query().str, thd->query().length))
          goto err;
    }
    /*
      Case 3 and 4 does nothing under RBR
    */
  }
  else if (write_bin_log(thd, true,
                         thd->query().str, thd->query().length, is_trans))
    goto err;

err:
  DBUG_RETURN(res);
}

/* table_list should contain just one table */
int mysql_discard_or_import_tablespace(THD *thd,
                                       TABLE_LIST *table_list)
{
  Alter_table_prelocking_strategy alter_prelocking_strategy;
  int error;
  DBUG_ENTER("mysql_discard_or_import_tablespace");

  /*
    Note that DISCARD/IMPORT TABLESPACE always is the only operation in an
    ALTER TABLE
  */

  THD_STAGE_INFO(thd, stage_discard_or_import_tablespace);

  /*
    Adjust values of table-level and metadata which was set in parser
    for the case general ALTER TABLE.
  */
  table_list->mdl_request.set_type(MDL_EXCLUSIVE);
  table_list->lock_type= TL_WRITE;
  /* Do not open views. */
  table_list->required_type= FRMTYPE_TABLE;

  if (open_and_lock_tables(thd, table_list, 0, &alter_prelocking_strategy))
  {
    /* purecov: begin inspected */
    DBUG_RETURN(-1);
    /* purecov: end */
  }

  if (table_list->table->part_info)
  {
    /*
      If not ALL is mentioned and there is at least one specified
      [sub]partition name, use the specified [sub]partitions only.
    */
    if (thd->lex->alter_info.partition_names.elements > 0 &&
        !(thd->lex->alter_info.flags & Alter_info::ALTER_ALL_PARTITION))
    {
      table_list->partition_names= &thd->lex->alter_info.partition_names;
      /* Set all [named] partitions as used. */
      if (table_list->table->part_info->set_partition_bitmaps(table_list))
        DBUG_RETURN(-1);
    }
  }
  else
  {
    if (thd->lex->alter_info.partition_names.elements > 0 ||
        thd->lex->alter_info.flags & Alter_info::ALTER_ALL_PARTITION)
    {
      /* Don't allow DISCARD/IMPORT PARTITION on a nonpartitioned table */
      my_error(ER_PARTITION_MGMT_ON_NONPARTITIONED, MYF(0));
      DBUG_RETURN(true);
    }
  }

  /*
    Under LOCK TABLES we need to upgrade SNRW metadata lock to X lock
    before doing discard or import of tablespace.

    Skip this step for temporary tables as metadata locks are not
    applicable for them.
  */
  if (table_list->table->s->tmp_table == NO_TMP_TABLE &&
      (thd->locked_tables_mode == LTM_LOCK_TABLES ||
       thd->locked_tables_mode == LTM_PRELOCKED_UNDER_LOCK_TABLES) &&
      thd->mdl_context.upgrade_shared_lock(table_list->table->mdl_ticket,
                                           MDL_EXCLUSIVE,
                                           thd->variables.lock_wait_timeout))
  {
    DBUG_RETURN(-1);
  }

  /*
    The parser sets a flag in the thd->lex->alter_info struct to indicate
    whether this is DISCARD or IMPORT. The flag is used for two purposes:

    1. To submit the appropriate parameter to the SE to indicate which
       operation is to be performed (see the source code below).
    2. To implement a callback function (the plugin API function
       'thd_tablespace_op()') allowing the SEs supporting these
       operations to check if we are doing a DISCARD or IMPORT, in order to
       suppress errors otherwise being thrown when opening tables with a
       missing tablespace.
  */

  bool discard= (thd->lex->alter_info.flags &
                 Alter_info::ALTER_DISCARD_TABLESPACE);
  error= table_list->table->file->ha_discard_or_import_tablespace(discard);

  THD_STAGE_INFO(thd, stage_end);

  if (error)
    goto err;

  /*
    The 0 in the call below means 'not in a transaction', which means
    immediate invalidation; that is probably what we wish here
  */
  query_cache.invalidate(thd, table_list, FALSE);

  /* The ALTER TABLE is always in its own transaction */
  error= trans_commit_stmt(thd);
  if (trans_commit_implicit(thd))
    error=1;
  if (error)
    goto err;
  error= write_bin_log(thd, false, thd->query().str, thd->query().length);

err:
  if (table_list->table->s->tmp_table == NO_TMP_TABLE &&
      (thd->locked_tables_mode == LTM_LOCK_TABLES ||
       thd->locked_tables_mode == LTM_PRELOCKED_UNDER_LOCK_TABLES))
  {
    table_list->table->mdl_ticket->downgrade_lock(MDL_SHARED_NO_READ_WRITE);
  }

  if (error == 0)
  {
    my_ok(thd);
    DBUG_RETURN(0);
  }

  table_list->table->file->print_error(error, MYF(0));

  DBUG_RETURN(-1);
}


/**
  Check if key is a candidate key, i.e. a unique index with no index
  fields partial, nullable or virtual generated.
*/

static bool is_candidate_key(KEY *key)
{
  KEY_PART_INFO *key_part;
  KEY_PART_INFO *key_part_end= key->key_part + key->user_defined_key_parts;

  if (!(key->flags & HA_NOSAME) || (key->flags & HA_NULL_PART_KEY))
    return false;

  if (key->flags & HA_VIRTUAL_GEN_KEY)
    return false;

  for (key_part= key->key_part; key_part < key_part_end; key_part++)
  {
    if (key_part->key_part_flag & HA_PART_KEY_SEG)
      return false;
  }

  return true;
}


/**
  Get Create_field object for newly created table by field index.

  @param alter_info  Alter_info describing newly created table.
  @param idx         Field index.
*/

static Create_field *get_field_by_index(Alter_info *alter_info, uint idx)
{
  List_iterator_fast<Create_field> field_it(alter_info->create_list);
  uint field_idx= 0;
  Create_field *field;

  while ((field= field_it++) && field_idx < idx)
  { field_idx++; }

  return field;
}


/**
  Look-up KEY object by index name using case-insensitive comparison.

  @param key_name   Index name.
  @param key_start  Start of array of KEYs for table.
  @param key_end    End of array of KEYs for table.

  @note Skips indexes which are marked as renamed.
  @note Case-insensitive comparison is necessary to correctly
        handle renaming of keys.

  @retval non-NULL - pointer to KEY object for index found.
  @retval NULL     - no index with such name found (or it is marked
                     as renamed).
*/

static KEY* find_key_ci(const char *key_name, KEY *key_start, KEY *key_end)
{
  for (KEY *key= key_start; key < key_end; key++)
  {
    /* Skip already renamed keys. */
    if (! (key->flags & HA_KEY_RENAMED) &&
        ! my_strcasecmp(system_charset_info, key_name, key->name))
      return key;
  }
  return NULL;
}


/**
  Look-up KEY object by index name using case-sensitive comparison.

  @param key_name   Index name.
  @param key_start  Start of array of KEYs for table.
  @param key_end    End of array of KEYs for table.

  @note Skips indexes which are marked as renamed.
  @note Case-sensitive comparison is necessary to correctly
        handle: ALTER TABLE t1 DROP KEY x, ADD KEY X(c).
        where new and old index are identical except case
        of their names (in this case index still needs
        to be re-created to keep case of the name in .FRM
        and storage-engine in sync).

  @retval non-NULL - pointer to KEY object for index found.
  @retval NULL     - no index with such name found (or it is marked
                     as renamed).
*/

static KEY* find_key_cs(const char *key_name, KEY *key_start, KEY *key_end)
{
  for (KEY *key= key_start; key < key_end; key++)
  {
    /* Skip renamed keys. */
    if (! (key->flags & HA_KEY_RENAMED) && ! strcmp(key_name, key->name))
      return key;
  }
  return NULL;
}


/**
  Check if index has changed in a new version of table (ignore
  possible rename of index). Also changes to the comment field
  of the key is marked with a flag in the ha_alter_info.

  @param[in,out]  ha_alter_info  Structure describing changes to be done
                                 by ALTER TABLE and holding data used
                                 during in-place alter.
  @param          table_key      Description of key in old version of table.
  @param          new_key        Description of key in new version of table.

  @returns True - if index has changed, false -otherwise.
*/

static bool has_index_def_changed(Alter_inplace_info *ha_alter_info,
                                  const KEY *table_key,
                                  const KEY *new_key)
{
  const KEY_PART_INFO *key_part, *new_part, *end;
  const Create_field *new_field;
  Alter_info *alter_info= ha_alter_info->alter_info;

  /* Check that the key types are compatible between old and new tables. */
  if ((table_key->algorithm != new_key->algorithm) ||
      ((table_key->flags & HA_KEYFLAG_MASK) !=
       (new_key->flags & HA_KEYFLAG_MASK)) ||
      (table_key->user_defined_key_parts != new_key->user_defined_key_parts))
    return true;

  /*
    If an index comment is added/dropped/changed, then mark it for a
    fast/INPLACE alteration.
  */
  if ((table_key->comment.length != new_key->comment.length) ||
      (table_key->comment.length && strcmp(table_key->comment.str,
                                           new_key->comment.str)))
    ha_alter_info->handler_flags|= Alter_inplace_info::ALTER_INDEX_COMMENT;

  /*
    Check that the key parts remain compatible between the old and
    new tables.
  */
  end= table_key->key_part + table_key->user_defined_key_parts;
  for (key_part= table_key->key_part, new_part= new_key->key_part;
       key_part < end;
       key_part++, new_part++)
  {
    /*
      Key definition has changed if we are using a different field or
      if the used key part length is different. It makes sense to
      check lengths first as in case when fields differ it is likely
      that lengths differ too and checking fields is more expensive
      in general case.
    */
    if (key_part->length != new_part->length)
      return true;

    /*
      Key definition has changed, if the key is converted from a
      non-prefixed key to a prefixed key.
      Ex: When the column length is increased but the key part
      length remains the same.
    */
    if (!(key_part->key_part_flag & HA_PART_KEY_SEG) &&
         (new_key->flags & HA_KEY_HAS_PART_KEY_SEG))
      return true;

    new_field= get_field_by_index(alter_info, new_part->fieldnr);

    /*
      For prefix keys KEY_PART_INFO::field points to cloned Field
      object with adjusted length. So below we have to check field
      indexes instead of simply comparing pointers to Field objects.
    */
    if (! new_field->field ||
        new_field->field->field_index != key_part->fieldnr - 1)
      return true;
  }

  return false;
}


static int compare_uint(const uint *s, const uint *t)
{
  return (*s < *t) ? -1 : ((*s > *t) ? 1 : 0);
}


/**
   Lock the list of tables which are direct or indirect parents in
   foreign key with cascading actions for the table being altered.
   This prevents DML operations from being performed on the list of
   tables which otherwise may break the 'CASCADE' FK constraint of
   the table being altered.

   @param thd        Thread handler.
   @param table      The table which is altered.

   @retval false     Ok.
   @retval true      Error.
*/

static bool lock_fk_dependent_tables(THD *thd, TABLE *table)
{
  MDL_request_list mdl_requests;
  List <st_handler_tablename> fk_table_list;
  List_iterator<st_handler_tablename> fk_table_list_it(fk_table_list);
  st_handler_tablename *tbl_name;

  table->file->get_cascade_foreign_key_table_list(thd, &fk_table_list);

  while ((tbl_name= fk_table_list_it++))
  {
    MDL_request *table_mdl_request= new (thd->mem_root) MDL_request;

    if (table_mdl_request == NULL)
      return true;

    MDL_REQUEST_INIT(table_mdl_request,
                     MDL_key::TABLE, tbl_name->db,tbl_name->tablename,
                     MDL_SHARED_READ_ONLY, MDL_STATEMENT);
    mdl_requests.push_front(table_mdl_request);
  }
  
  if (thd->mdl_context.acquire_locks(&mdl_requests,
                                     thd->variables.lock_wait_timeout))
    return true;

  return false;
}


/**
   Compare original and new versions of a table and fill Alter_inplace_info
   describing differences between those versions.

   @param          thd                Thread
   @param          table              The original table.
   @param          varchar            Indicates that new definition has new
                                      VARCHAR column.
   @param[in,out]  ha_alter_info      Data structure which already contains
                                      basic information about create options,
                                      field and keys for the new version of
                                      table and which should be completed with
                                      more detailed information needed for
                                      in-place ALTER.

   First argument 'table' contains information of the original
   table, which includes all corresponding parts that the new
   table has in arguments create_list, key_list and create_info.

   Compare the changes between the original and new table definitions.
   The result of this comparison is then passed to SE which determines
   whether it can carry out these changes in-place.

   Mark any changes detected in the ha_alter_flags.
   We generally try to specify handler flags only if there are real
   changes. But in cases when it is cumbersome to determine if some
   attribute has really changed we might choose to set flag
   pessimistically, for example, relying on parser output only.

   If there are no data changes, but index changes, 'index_drop_buffer'
   and/or 'index_add_buffer' are populated with offsets into
   table->key_info or key_info_buffer respectively for the indexes
   that need to be dropped and/or (re-)created.

   Note that this function assumes that it is OK to change Alter_info
   and HA_CREATE_INFO which it gets. It is caller who is responsible
   for creating copies for this structures if he needs them unchanged.

   @retval true  error
   @retval false success
*/

static bool fill_alter_inplace_info(THD *thd,
                                    TABLE *table,
                                    bool varchar,
                                    Alter_inplace_info *ha_alter_info)
{
  Field **f_ptr, *field;
  List_iterator_fast<Create_field> new_field_it;
  Create_field *new_field;
  uint candidate_key_count= 0;
  Alter_info *alter_info= ha_alter_info->alter_info;
  DBUG_ENTER("fill_alter_inplace_info");

  /* Allocate result buffers. */
  if (! (ha_alter_info->index_drop_buffer=
          (KEY**) thd->alloc(sizeof(KEY*) * table->s->keys)) ||
      ! (ha_alter_info->index_add_buffer=
          (uint*) thd->alloc(sizeof(uint) *
                            alter_info->key_list.elements)) ||
      ! (ha_alter_info->index_rename_buffer=
          (KEY_PAIR*) thd->alloc(sizeof(KEY_PAIR) *
                                 alter_info->alter_rename_key_list.elements)))
    DBUG_RETURN(true);

  /* First we setup ha_alter_flags based on what was detected by parser. */
  if (alter_info->flags & Alter_info::ALTER_ADD_COLUMN)
    ha_alter_info->handler_flags|= Alter_inplace_info::ADD_COLUMN;
  if (alter_info->flags & Alter_info::ALTER_DROP_COLUMN)
    ha_alter_info->handler_flags|= Alter_inplace_info::DROP_COLUMN;
  /*
    Comparing new and old default values of column is cumbersome.
    So instead of using such a comparison for detecting if default
    has really changed we rely on flags set by parser to get an
    approximate value for storage engine flag.
  */
  if (alter_info->flags & (Alter_info::ALTER_CHANGE_COLUMN |
                           Alter_info::ALTER_CHANGE_COLUMN_DEFAULT))
    ha_alter_info->handler_flags|= Alter_inplace_info::ALTER_COLUMN_DEFAULT;
  if (alter_info->flags & Alter_info::ADD_FOREIGN_KEY)
    ha_alter_info->handler_flags|= Alter_inplace_info::ADD_FOREIGN_KEY;
  if (alter_info->flags & Alter_info::DROP_FOREIGN_KEY)
    ha_alter_info->handler_flags|= Alter_inplace_info::DROP_FOREIGN_KEY;
  if (alter_info->flags & Alter_info::ALTER_OPTIONS)
    ha_alter_info->handler_flags|= Alter_inplace_info::CHANGE_CREATE_OPTION;
  if (alter_info->flags & Alter_info::ALTER_RENAME)
    ha_alter_info->handler_flags|= Alter_inplace_info::ALTER_RENAME;
  /* Check partition changes */
  if (alter_info->flags & Alter_info::ALTER_ADD_PARTITION)
    ha_alter_info->handler_flags|= Alter_inplace_info::ADD_PARTITION;
  if (alter_info->flags & Alter_info::ALTER_DROP_PARTITION)
    ha_alter_info->handler_flags|= Alter_inplace_info::DROP_PARTITION;
  if (alter_info->flags & Alter_info::ALTER_PARTITION)
    ha_alter_info->handler_flags|= Alter_inplace_info::ALTER_PARTITION;
  if (alter_info->flags & Alter_info::ALTER_COALESCE_PARTITION)
    ha_alter_info->handler_flags|= Alter_inplace_info::COALESCE_PARTITION;
  if (alter_info->flags & Alter_info::ALTER_REORGANIZE_PARTITION)
    ha_alter_info->handler_flags|= Alter_inplace_info::REORGANIZE_PARTITION;
  if (alter_info->flags & Alter_info::ALTER_TABLE_REORG)
    ha_alter_info->handler_flags|= Alter_inplace_info::ALTER_TABLE_REORG;
  if (alter_info->flags & Alter_info::ALTER_REMOVE_PARTITIONING)
    ha_alter_info->handler_flags|= Alter_inplace_info::ALTER_REMOVE_PARTITIONING;
  if (alter_info->flags & Alter_info::ALTER_ALL_PARTITION)
    ha_alter_info->handler_flags|= Alter_inplace_info::ALTER_ALL_PARTITION;
  /* Check for: ALTER TABLE FORCE, ALTER TABLE ENGINE and OPTIMIZE TABLE. */
  if (alter_info->flags & Alter_info::ALTER_RECREATE)
    ha_alter_info->handler_flags|= Alter_inplace_info::RECREATE_TABLE;

  /*
    If we altering table with old VARCHAR fields we will be automatically
    upgrading VARCHAR column types.
  */
  if (table->s->frm_version < FRM_VER_TRUE_VARCHAR && varchar)
    ha_alter_info->handler_flags|=  Alter_inplace_info::ALTER_COLUMN_TYPE;

  /*
    Go through fields in old version of table and detect changes to them.
    We don't want to rely solely on Alter_info flags for this since:
    a) new definition of column can be fully identical to the old one
       despite the fact that this column is mentioned in MODIFY clause.
    b) even if new column type differs from its old column from metadata
       point of view, it might be identical from storage engine point
       of view (e.g. when ENUM('a','b') is changed to ENUM('a','b',c')).
    c) flags passed to storage engine contain more detailed information
       about nature of changes than those provided from parser.
  */
  for (f_ptr= table->field; (field= *f_ptr); f_ptr++)
  {
    /* Clear marker for renamed or dropped field
    which we are going to set later. */
    field->flags&= ~(FIELD_IS_RENAMED | FIELD_IS_DROPPED);

    /* Use transformed info to evaluate flags for storage engine. */
    uint new_field_index= 0;
    new_field_it.init(alter_info->create_list);
    while ((new_field= new_field_it++))
    {
      if (new_field->field == field)
        break;
      new_field_index++;
    }

    if (new_field)
    {
      /* Field is not dropped. Evaluate changes bitmap for it. */

      /*
        Check if type of column has changed to some incompatible type.
      */
      switch (field->is_equal(new_field))
      {
      case IS_EQUAL_NO:
        /* New column type is incompatible with old one. */
        ha_alter_info->handler_flags|= Alter_inplace_info::ALTER_COLUMN_TYPE;
        break;
      case IS_EQUAL_YES:
        /*
          New column is the same as the old one or the fully compatible with
          it (for example, ENUM('a','b') was changed to ENUM('a','b','c')).
          Such a change if any can ALWAYS be carried out by simply updating
          data-dictionary without even informing storage engine.
          No flag is set in this case.
        */
        break;
      case IS_EQUAL_PACK_LENGTH:
        /*
          New column type differs from the old one, but has compatible packed
          data representation. Depending on storage engine, such a change can
          be carried out by simply updating data dictionary without changing
          actual data (for example, VARCHAR(300) is changed to VARCHAR(400)).
        */
        ha_alter_info->handler_flags|= Alter_inplace_info::
                                         ALTER_COLUMN_EQUAL_PACK_LENGTH;
        break;
      default:
        DBUG_ASSERT(0);
        /* Safety. */
        ha_alter_info->handler_flags|= Alter_inplace_info::ALTER_COLUMN_TYPE;
      }

      bool field_renamed;
      /*
        InnoDB data dictionary is case sensitive so we should use
        string case sensitive comparison between fields.
        Note: strcmp branch is to be removed in future when we fix it
        in InnoDB.
      */
      if (ha_alter_info->create_info->db_type->db_type == DB_TYPE_INNODB)
        field_renamed= strcmp(field->field_name, new_field->field_name);
      else
	field_renamed= my_strcasecmp(system_charset_info, field->field_name,
                                     new_field->field_name);

      /* Check if field was renamed */
      if (field_renamed)
      {
        field->flags|= FIELD_IS_RENAMED;
        ha_alter_info->handler_flags|= Alter_inplace_info::ALTER_COLUMN_NAME;
      }

      /* Check that NULL behavior is same for old and new fields */
      if ((new_field->flags & NOT_NULL_FLAG) !=
          (uint) (field->flags & NOT_NULL_FLAG))
      {
        if (new_field->flags & NOT_NULL_FLAG)
          ha_alter_info->handler_flags|=
            Alter_inplace_info::ALTER_COLUMN_NOT_NULLABLE;
        else
          ha_alter_info->handler_flags|=
            Alter_inplace_info::ALTER_COLUMN_NULLABLE;
      }

      /*
        We do not detect changes to default values in this loop.
        See comment above for more details.
      */

      /*
        Detect changes in column order.
      */
      if (field->field_index != new_field_index)
        ha_alter_info->handler_flags|= Alter_inplace_info::ALTER_COLUMN_ORDER;

      /* Detect changes in storage type of column */
      if (new_field->field_storage_type() != field->field_storage_type())
        ha_alter_info->handler_flags|=
          Alter_inplace_info::ALTER_COLUMN_STORAGE_TYPE;

      /* Detect changes in column format of column */
      if (new_field->column_format() != field->column_format())
        ha_alter_info->handler_flags|=
          Alter_inplace_info::ALTER_COLUMN_COLUMN_FORMAT;
    }
    else
    {
      /*
        Field is not present in new version of table and therefore was dropped.
        Corresponding storage engine flag should be already set.
      */
      DBUG_ASSERT(ha_alter_info->handler_flags & Alter_inplace_info::DROP_COLUMN);
      field->flags|= FIELD_IS_DROPPED;
    }
  }

#ifndef DBUG_OFF
  new_field_it.init(alter_info->create_list);
  while ((new_field= new_field_it++))
  {
    if (! new_field->field)
    {
      /*
        Field is not present in old version of table and therefore was added.
        Again corresponding storage engine flag should be already set.
      */
      DBUG_ASSERT(ha_alter_info->handler_flags & Alter_inplace_info::ADD_COLUMN);
      break;
    }
  }
#endif /* DBUG_OFF */

  if (ha_alter_info->handler_flags & Alter_inplace_info::ADD_COLUMN)
  {
    new_field_it.init(alter_info->create_list);
    while ((new_field= new_field_it++))
    {
      if (!new_field->field)
      {
        DBUG_ASSERT(!new_field->field);
        break;
      }
    }

    /*
      Check if the altered column is a stored generated field.
      TODO: Mark such a column with an alter flag only if
      the expression functions are not equal.
    */
    if (new_field->stored_in_db && new_field->gcol_info)
      ha_alter_info->handler_flags|= Alter_inplace_info::HA_ALTER_STORED_GCOL;
  }

  /*
    Go through keys and check if the original ones are compatible
    with new table.
  */
  KEY *table_key;
  KEY *table_key_end= table->key_info + table->s->keys;
  KEY *new_key;
  KEY *new_key_end=
    ha_alter_info->key_info_buffer + ha_alter_info->key_count;

  DBUG_PRINT("info", ("index count old: %d  new: %d",
                      table->s->keys, ha_alter_info->key_count));

  /*
    First, we need to handle keys being renamed, otherwise code handling
    dropping/addition of keys might be confused in some situations.
  */
  for (table_key= table->key_info; table_key < table_key_end; table_key++)
    table_key->flags&= ~HA_KEY_RENAMED;
  for (new_key= ha_alter_info->key_info_buffer;
       new_key < new_key_end; new_key++)
    new_key->flags&= ~HA_KEY_RENAMED;

  List_iterator_fast<Alter_rename_key> rename_key_it(alter_info->
                                                     alter_rename_key_list);
  Alter_rename_key *rename_key;

  while ((rename_key= rename_key_it++))
  {
    table_key= find_key_ci(rename_key->old_name, table->key_info, table_key_end);
    new_key= find_key_ci(rename_key->new_name, ha_alter_info->key_info_buffer,
                         new_key_end);

    table_key->flags|= HA_KEY_RENAMED;
    new_key->flags|= HA_KEY_RENAMED;

    if (! has_index_def_changed(ha_alter_info, table_key, new_key))
    {
      /* Key was not modified but still was renamed. */
      ha_alter_info->handler_flags|= Alter_inplace_info::RENAME_INDEX;
      ha_alter_info->add_renamed_key(table_key, new_key);
    }
    else
    {
      /* Key was modified. */
      ha_alter_info->add_modified_key(table_key, new_key);
    }
  }

  /*
    Step through all keys of the old table and search matching new keys.
  */
  for (table_key= table->key_info; table_key < table_key_end; table_key++)
  {
    /* Skip renamed keys. */
    if (table_key->flags & HA_KEY_RENAMED)
      continue;

    new_key= find_key_cs(table_key->name, ha_alter_info->key_info_buffer,
                         new_key_end);

    if (new_key == NULL)
    {
      /* Matching new key not found. This means the key should be dropped. */
      ha_alter_info->add_dropped_key(table_key);
    }
    else if (has_index_def_changed(ha_alter_info, table_key, new_key))
    {
      /* Key was modified. */
      ha_alter_info->add_modified_key(table_key, new_key);
    }
  }

  /*
    Step through all keys of the new table and find matching old keys.
  */
  for (new_key= ha_alter_info->key_info_buffer;
       new_key < new_key_end;
       new_key++)
  {
    /* Skip renamed keys. */
    if (new_key->flags & HA_KEY_RENAMED)
      continue;

    if (! find_key_cs(new_key->name, table->key_info, table_key_end))
    {
      /* Matching old key not found. This means the key should be added. */
      ha_alter_info->add_added_key(new_key);
    }
  }

  /*
    Sort index_add_buffer according to how key_info_buffer is sorted.
    I.e. with primary keys first - see sort_keys().
  */
  my_qsort(ha_alter_info->index_add_buffer,
           ha_alter_info->index_add_count,
           sizeof(uint), (qsort_cmp) compare_uint);

  /* Now let us calculate flags for storage engine API. */

  /* Count all existing candidate keys. */
  for (table_key= table->key_info; table_key < table_key_end; table_key++)
  {
    /*
      Check if key is a candidate key, This key is either already primary key
      or could be promoted to primary key if the original primary key is
      dropped.
      In MySQL one is allowed to create primary key with partial fields (i.e.
      primary key which is not considered candidate). For simplicity we count
      such key as a candidate key here.
    */
    if (((uint) (table_key - table->key_info) == table->s->primary_key) ||
        is_candidate_key(table_key))
      candidate_key_count++;
  }

  /* Figure out what kind of indexes we are dropping. */
  KEY **dropped_key;
  KEY **dropped_key_end= ha_alter_info->index_drop_buffer +
                         ha_alter_info->index_drop_count;

  for (dropped_key= ha_alter_info->index_drop_buffer;
       dropped_key < dropped_key_end; dropped_key++)
  {
    table_key= *dropped_key;

    if (table_key->flags & HA_NOSAME)
    {
      /*
        Unique key. Check for PRIMARY KEY. Also see comment about primary
        and candidate keys above.
      */
      if ((uint) (table_key - table->key_info) == table->s->primary_key)
      {
        ha_alter_info->handler_flags|= Alter_inplace_info::DROP_PK_INDEX;
        candidate_key_count--;
      }
      else
      {
        ha_alter_info->handler_flags|= Alter_inplace_info::DROP_UNIQUE_INDEX;
        if (is_candidate_key(table_key))
          candidate_key_count--;
      }
    }
    else
      ha_alter_info->handler_flags|= Alter_inplace_info::DROP_INDEX;
  }

  /* Now figure out what kind of indexes we are adding. */
  for (uint add_key_idx= 0; add_key_idx < ha_alter_info->index_add_count; add_key_idx++)
  {
    new_key= ha_alter_info->key_info_buffer + ha_alter_info->index_add_buffer[add_key_idx];

    if (new_key->flags & HA_NOSAME)
    {
      bool is_pk= !my_strcasecmp(system_charset_info, new_key->name, primary_key_name);

      if ((!(new_key->flags & HA_KEY_HAS_PART_KEY_SEG) &&
           !(new_key->flags & HA_NULL_PART_KEY)) ||
          is_pk)
      {
        /* Candidate key or primary key! */
        if (candidate_key_count == 0 || is_pk)
          ha_alter_info->handler_flags|= Alter_inplace_info::ADD_PK_INDEX;
        else
          ha_alter_info->handler_flags|= Alter_inplace_info::ADD_UNIQUE_INDEX;
        candidate_key_count++;
      }
      else
      {
        ha_alter_info->handler_flags|= Alter_inplace_info::ADD_UNIQUE_INDEX;
      }
    }
    else
    {
      if (new_key->flags & HA_SPATIAL)
      {
        ha_alter_info->handler_flags|= Alter_inplace_info::ADD_SPATIAL_INDEX;
      }
      else
      {
        ha_alter_info->handler_flags|= Alter_inplace_info::ADD_INDEX;
      }
    }
  }

  DBUG_RETURN(false);
}


/**
  Mark fields participating in newly added indexes in TABLE object which
  corresponds to new version of altered table.

  @param ha_alter_info  Alter_inplace_info describing in-place ALTER.
  @param altered_table  TABLE object for new version of TABLE in which
                        fields should be marked.
*/

static void update_altered_table(const Alter_inplace_info &ha_alter_info,
                                 TABLE *altered_table)
{
  uint field_idx, add_key_idx;
  KEY *key;
  KEY_PART_INFO *end, *key_part;

  /*
    Clear marker for all fields, as we are going to set it only
    for fields which participate in new indexes.
  */
  for (field_idx= 0; field_idx < altered_table->s->fields; ++field_idx)
    altered_table->field[field_idx]->flags&= ~FIELD_IN_ADD_INDEX;

  /*
    Go through array of newly added indexes and mark fields
    participating in them.
  */
  for (add_key_idx= 0; add_key_idx < ha_alter_info.index_add_count;
       add_key_idx++)
  {
    key= ha_alter_info.key_info_buffer +
         ha_alter_info.index_add_buffer[add_key_idx];

    end= key->key_part + key->user_defined_key_parts;
    for (key_part= key->key_part; key_part < end; key_part++)
      altered_table->field[key_part->fieldnr]->flags|= FIELD_IN_ADD_INDEX;
  }
}


/**
  Initialize TABLE::field for the new table with appropriate
  column defaults. Can be default values from TABLE_SHARE or
  function defaults from Create_field.

  @param altered_table  TABLE object for the new version of the table.
  @param create         Create_field containing function defaults.
*/

static void set_column_defaults(TABLE *altered_table,
                                List<Create_field> &create)
{
  // Initialize TABLE::field default values
  restore_record(altered_table, s->default_values);

  List_iterator<Create_field> iter(create);
  for (uint i= 0; i < altered_table->s->fields; ++i)
  {
    const Create_field *definition= iter++;
    if (definition->field == NULL) // this column didn't exist in old table.
      altered_table->field[i]->evaluate_insert_default_function();
  }
}


/**
  Compare two tables to see if their metadata are compatible.
  One table specified by a TABLE instance, the other using Alter_info
  and HA_CREATE_INFO.

  @param[in]  table          The first table.
  @param[in]  alter_info     Alter options, fields and keys for the
                             second table.
  @param[in]  create_info    Create options for the second table.
  @param[out] metadata_equal Result of comparison.

  @retval true   error
  @retval false  success
*/

bool mysql_compare_tables(TABLE *table,
                          Alter_info *alter_info,
                          HA_CREATE_INFO *create_info,
                          bool *metadata_equal)
{
  DBUG_ENTER("mysql_compare_tables");

  uint changes= IS_EQUAL_NO;
  uint key_count;
  List_iterator_fast<Create_field> tmp_new_field_it;
  THD *thd= table->in_use;
  *metadata_equal= false;

  /*
    Create a copy of alter_info.
    To compare definitions, we need to "prepare" the definition - transform it
    from parser output to a format that describes the table layout (all column
    defaults are initialized, duplicate columns are removed). This is done by
    mysql_prepare_create_table.  Unfortunately, mysql_prepare_create_table
    performs its transformations "in-place", that is, modifies the argument.
    Since we would like to keep mysql_compare_tables() idempotent (not altering
    any of the arguments) we create a copy of alter_info here and pass it to
    mysql_prepare_create_table, then use the result to compare the tables, and
    then destroy the copy.
  */
  Alter_info tmp_alter_info(*alter_info, thd->mem_root);
  uint db_options= 0; /* not used */
  KEY *key_info_buffer= NULL;

  /* Create the prepared information. */
  if (mysql_prepare_create_table(thd, create_info,
                                 &tmp_alter_info,
                                 (table->s->tmp_table != NO_TMP_TABLE),
                                 &db_options,
                                 table->file, &key_info_buffer,
                                 &key_count, 0, false))
    DBUG_RETURN(true);

  /* Some very basic checks. */
  if (table->s->fields != alter_info->create_list.elements ||
      table->s->db_type() != create_info->db_type ||
      table->s->tmp_table ||
      (table->s->row_type != create_info->row_type))
    DBUG_RETURN(false);

  /* Go through fields and check if they are compatible. */
  tmp_new_field_it.init(tmp_alter_info.create_list);
  for (Field **f_ptr= table->field; *f_ptr; f_ptr++)
  {
    Field *field= *f_ptr;
    Create_field *tmp_new_field= tmp_new_field_it++;

    /* Check that NULL behavior is the same. */
    if ((tmp_new_field->flags & NOT_NULL_FLAG) !=
	(uint) (field->flags & NOT_NULL_FLAG))
      DBUG_RETURN(false);

    /*
      mysql_prepare_alter_table() clears HA_OPTION_PACK_RECORD bit when
      preparing description of existing table. In ALTER TABLE it is later
      updated to correct value by create_table_impl() call.
      So to get correct value of this bit in this function we have to
      mimic behavior of create_table_impl().
    */
    if (create_info->row_type == ROW_TYPE_DYNAMIC ||
	(tmp_new_field->flags & BLOB_FLAG) ||
	(tmp_new_field->sql_type == MYSQL_TYPE_VARCHAR &&
	create_info->row_type != ROW_TYPE_FIXED))
      create_info->table_options|= HA_OPTION_PACK_RECORD;

    /* Check if field was renamed */
    if (my_strcasecmp(system_charset_info,
		      field->field_name,
		      tmp_new_field->field_name))
      DBUG_RETURN(false);

    /* Evaluate changes bitmap and send to check_if_incompatible_data() */
    uint field_changes= field->is_equal(tmp_new_field);
    if (field_changes != IS_EQUAL_YES)
      DBUG_RETURN(false);

    changes|= field_changes;
  }

  /* Check if changes are compatible with current handler. */
  if (table->file->check_if_incompatible_data(create_info, changes))
    DBUG_RETURN(false);

  /* Go through keys and check if they are compatible. */
  KEY *table_key;
  KEY *table_key_end= table->key_info + table->s->keys;
  KEY *new_key;
  KEY *new_key_end= key_info_buffer + key_count;

  /* Step through all keys of the first table and search matching keys. */
  for (table_key= table->key_info; table_key < table_key_end; table_key++)
  {
    /* Search a key with the same name. */
    for (new_key= key_info_buffer; new_key < new_key_end; new_key++)
    {
      if (! strcmp(table_key->name, new_key->name))
        break;
    }
    if (new_key >= new_key_end)
      DBUG_RETURN(false);

    /* Check that the key types are compatible. */
    if ((table_key->algorithm != new_key->algorithm) ||
	((table_key->flags & HA_KEYFLAG_MASK) !=
         (new_key->flags & HA_KEYFLAG_MASK)) ||
        (table_key->user_defined_key_parts != new_key->user_defined_key_parts))
      DBUG_RETURN(false);

    /* Check that the key parts remain compatible. */
    KEY_PART_INFO *table_part;
    KEY_PART_INFO *table_part_end= table_key->key_part +
      table_key->user_defined_key_parts;
    KEY_PART_INFO *new_part;
    for (table_part= table_key->key_part, new_part= new_key->key_part;
         table_part < table_part_end;
         table_part++, new_part++)
    {
      /*
	Key definition is different if we are using a different field or
	if the used key part length is different. We know that the fields
        are equal. Comparing field numbers is sufficient.
      */
      if ((table_part->length != new_part->length) ||
          (table_part->fieldnr - 1 != new_part->fieldnr))
        DBUG_RETURN(false);
    }
  }

  /* Step through all keys of the second table and find matching keys. */
  for (new_key= key_info_buffer; new_key < new_key_end; new_key++)
  {
    /* Search a key with the same name. */
    for (table_key= table->key_info; table_key < table_key_end; table_key++)
    {
      if (! strcmp(table_key->name, new_key->name))
        break;
    }
    if (table_key >= table_key_end)
      DBUG_RETURN(false);
  }

  *metadata_equal= true; // Tables are compatible
  DBUG_RETURN(false);
}


/*
  Manages enabling/disabling of indexes for ALTER TABLE

  SYNOPSIS
    alter_table_manage_keys()
      table                  Target table
      indexes_were_disabled  Whether the indexes of the from table
                             were disabled
      keys_onoff             ENABLE | DISABLE | LEAVE_AS_IS

  RETURN VALUES
    FALSE  OK
    TRUE   Error
*/

static
bool alter_table_manage_keys(THD *thd, TABLE *table, int indexes_were_disabled,
                             Alter_info::enum_enable_or_disable keys_onoff)
{
  int error= 0;
  DBUG_ENTER("alter_table_manage_keys");
  DBUG_PRINT("enter", ("table=%p were_disabled=%d on_off=%d",
             table, indexes_were_disabled, keys_onoff));

  switch (keys_onoff) {
  case Alter_info::ENABLE:
    error= table->file->ha_enable_indexes(HA_KEY_SWITCH_NONUNIQ_SAVE);
    break;
  case Alter_info::LEAVE_AS_IS:
    if (!indexes_were_disabled)
      break;
    /* fall-through: disabled indexes */
  case Alter_info::DISABLE:
    error= table->file->ha_disable_indexes(HA_KEY_SWITCH_NONUNIQ_SAVE);
  }

  if (error == HA_ERR_WRONG_COMMAND)
  {
    push_warning_printf(thd, Sql_condition::SL_NOTE,
                        ER_ILLEGAL_HA, ER_THD(thd, ER_ILLEGAL_HA),
                        table->s->table_name.str);
    error= 0;
  } else if (error)
    table->file->print_error(error, MYF(0));

  DBUG_RETURN(error);
}


/**
  Check if the pending ALTER TABLE operations support the in-place
  algorithm based on restrictions in the SQL layer or given the
  nature of the operations themselves. If in-place isn't supported,
  it won't be necessary to check with the storage engine.

  @param table        The original TABLE.
  @param create_info  Information from the parsing phase about new
                      table properties.
  @param alter_info   Data related to detected changes.

  @return false       In-place is possible, check with storage engine.
  @return true        Incompatible operations, must use table copy.
*/

static bool is_inplace_alter_impossible(TABLE *table,
                                        HA_CREATE_INFO *create_info,
                                        const Alter_info *alter_info)
{
  DBUG_ENTER("is_inplace_alter_impossible");

  /* At the moment we can't handle altering temporary tables without a copy. */
  if (table->s->tmp_table)
    DBUG_RETURN(true);

  /*
    For the ALTER TABLE tbl_name ORDER BY ... we always use copy
    algorithm. In theory, this operation can be done in-place by some
    engine, but since a) no current engine does this and b) our current
    API lacks infrastructure for passing information about table ordering
    to storage engine we simply always do copy now.

    ENABLE/DISABLE KEYS is a MyISAM/Heap specific operation that is
    not supported for in-place in combination with other operations.
    Alone, it will be done by simple_rename_or_index_change().

    Stored generated columns are evaluated in server, thus can't be added/changed
    inplace.
  */
  if (alter_info->flags & (Alter_info::ALTER_ORDER |
                           Alter_info::ALTER_KEYS_ONOFF |
                           Alter_info::ALTER_STORED_GCOLUMN))
    DBUG_RETURN(true);

  /*
    If the table engine is changed explicitly (using ENGINE clause)
    or implicitly (e.g. when non-partitioned table becomes
    partitioned) a regular alter table (copy) needs to be
    performed.
  */
  if (create_info->db_type != table->s->db_type())
    DBUG_RETURN(true);

  /*
    There was a bug prior to mysql-4.0.25. Number of null fields was
    calculated incorrectly. As a result frm and data files gets out of
    sync after fast alter table. There is no way to determine by which
    mysql version (in 4.0 and 4.1 branches) table was created, thus we
    disable fast alter table for all tables created by mysql versions
    prior to 5.0 branch.
    See BUG#6236.
  */
  if (!table->s->mysql_version)
    DBUG_RETURN(true);

  DBUG_RETURN(false);
}


/**
  Perform in-place alter table.

  @param thd                Thread handle.
  @param table_list         TABLE_LIST for the table to change.
  @param table              The original TABLE.
  @param altered_table      TABLE object for new version of the table.
  @param ha_alter_info      Structure describing ALTER TABLE to be carried
                            out and serving as a storage place for data
                            used during different phases.
  @param inplace_supported  Enum describing the locking requirements.
  @param target_mdl_request Metadata request/lock on the target table name.
  @param alter_ctx          ALTER TABLE runtime context.

  @retval   true              Error
  @retval   false             Success

  @note
    If mysql_alter_table does not need to copy the table, it is
    either an alter table where the storage engine does not
    need to know about the change, only the frm will change,
    or the storage engine supports performing the alter table
    operation directly, in-place without mysql having to copy
    the table.

  @note This function frees the TABLE object associated with the new version of
        the table and removes the .FRM file for it in case of both success and
        failure.
*/

static bool mysql_inplace_alter_table(THD *thd,
                                      TABLE_LIST *table_list,
                                      TABLE *table,
                                      TABLE *altered_table,
                                      Alter_inplace_info *ha_alter_info,
                                      enum_alter_inplace_result inplace_supported,
                                      MDL_request *target_mdl_request,
                                      Alter_table_ctx *alter_ctx)
{
  Open_table_context ot_ctx(thd, MYSQL_OPEN_REOPEN);
  handlerton *db_type= table->s->db_type();
  MDL_ticket *mdl_ticket= table->mdl_ticket;
  HA_CREATE_INFO *create_info= ha_alter_info->create_info;
  Alter_info *alter_info= ha_alter_info->alter_info;
  bool reopen_tables= false;

  DBUG_ENTER("mysql_inplace_alter_table");

  /*
    Upgrade to EXCLUSIVE lock if:
    - This is requested by the storage engine
    - Or the storage engine needs exclusive lock for just the prepare
      phase
    - Or requested by the user

    Note that we handle situation when storage engine needs exclusive
    lock for prepare phase under LOCK TABLES in the same way as when
    exclusive lock is required for duration of the whole statement.
  */
  if (inplace_supported == HA_ALTER_INPLACE_EXCLUSIVE_LOCK ||
      ((inplace_supported == HA_ALTER_INPLACE_SHARED_LOCK_AFTER_PREPARE ||
        inplace_supported == HA_ALTER_INPLACE_NO_LOCK_AFTER_PREPARE) &&
       (thd->locked_tables_mode == LTM_LOCK_TABLES ||
        thd->locked_tables_mode == LTM_PRELOCKED_UNDER_LOCK_TABLES)) ||
       alter_info->requested_lock == Alter_info::ALTER_TABLE_LOCK_EXCLUSIVE)
  {
    if (wait_while_table_is_used(thd, table, HA_EXTRA_FORCE_REOPEN))
      goto cleanup;
    /*
      Get rid of all TABLE instances belonging to this thread
      except one to be used for in-place ALTER TABLE.

      This is mostly needed to satisfy InnoDB assumptions/asserts.
    */
    close_all_tables_for_name(thd, table->s, alter_ctx->is_table_renamed(),
                              table);
    /*
      If we are under LOCK TABLES we will need to reopen tables which we
      just have closed in case of error.
    */
    reopen_tables= true;
  }
  else if (inplace_supported == HA_ALTER_INPLACE_SHARED_LOCK_AFTER_PREPARE ||
           inplace_supported == HA_ALTER_INPLACE_NO_LOCK_AFTER_PREPARE)
  {
    /*
      Storage engine has requested exclusive lock only for prepare phase
      and we are not under LOCK TABLES.
      Don't mark TABLE_SHARE as old in this case, as this won't allow opening
      of table by other threads during main phase of in-place ALTER TABLE.
    */
    if (thd->mdl_context.upgrade_shared_lock(table->mdl_ticket, MDL_EXCLUSIVE,
                                             thd->variables.lock_wait_timeout))
      goto cleanup;

    tdc_remove_table(thd, TDC_RT_REMOVE_NOT_OWN_KEEP_SHARE,
                     table->s->db.str, table->s->table_name.str,
                     false);
  }

  /*
    Upgrade to SHARED_NO_WRITE lock if:
    - The storage engine needs writes blocked for the whole duration
    - Or this is requested by the user
    Note that under LOCK TABLES, we will already have SHARED_NO_READ_WRITE.
  */
  if ((inplace_supported == HA_ALTER_INPLACE_SHARED_LOCK ||
       alter_info->requested_lock == Alter_info::ALTER_TABLE_LOCK_SHARED) &&
      thd->mdl_context.upgrade_shared_lock(table->mdl_ticket,
                                           MDL_SHARED_NO_WRITE,
                                           thd->variables.lock_wait_timeout))
  {
    goto cleanup;
  }

  // It's now safe to take the table level lock.
  if (lock_tables(thd, table_list, alter_ctx->tables_opened, 0))
    goto cleanup;

  DEBUG_SYNC(thd, "alter_table_inplace_after_lock_upgrade");
  THD_STAGE_INFO(thd, stage_alter_inplace_prepare);

  switch (inplace_supported) {
  case HA_ALTER_ERROR:
  case HA_ALTER_INPLACE_NOT_SUPPORTED:
    DBUG_ASSERT(0);
    // fall through
  case HA_ALTER_INPLACE_NO_LOCK:
  case HA_ALTER_INPLACE_NO_LOCK_AFTER_PREPARE:
    switch (alter_info->requested_lock) {
    case Alter_info::ALTER_TABLE_LOCK_DEFAULT:
    case Alter_info::ALTER_TABLE_LOCK_NONE:
      ha_alter_info->online= true;
      break;
    case Alter_info::ALTER_TABLE_LOCK_SHARED:
    case Alter_info::ALTER_TABLE_LOCK_EXCLUSIVE:
      break;
    }
    break;
  case HA_ALTER_INPLACE_EXCLUSIVE_LOCK:
  case HA_ALTER_INPLACE_SHARED_LOCK_AFTER_PREPARE:
  case HA_ALTER_INPLACE_SHARED_LOCK:
    break;
  }

  if (table->file->ha_prepare_inplace_alter_table(altered_table,
                                                  ha_alter_info))
  {
    goto rollback;
  }

  /*
    Downgrade the lock if storage engine has told us that exclusive lock was
    necessary only for prepare phase (unless we are not under LOCK TABLES) and
    user has not explicitly requested exclusive lock.
  */
  if ((inplace_supported == HA_ALTER_INPLACE_SHARED_LOCK_AFTER_PREPARE ||
       inplace_supported == HA_ALTER_INPLACE_NO_LOCK_AFTER_PREPARE) &&
      !(thd->locked_tables_mode == LTM_LOCK_TABLES ||
        thd->locked_tables_mode == LTM_PRELOCKED_UNDER_LOCK_TABLES) &&
      (alter_info->requested_lock != Alter_info::ALTER_TABLE_LOCK_EXCLUSIVE))
  {
    /* If storage engine or user requested shared lock downgrade to SNW. */
    if (inplace_supported == HA_ALTER_INPLACE_SHARED_LOCK_AFTER_PREPARE ||
        alter_info->requested_lock == Alter_info::ALTER_TABLE_LOCK_SHARED)
      table->mdl_ticket->downgrade_lock(MDL_SHARED_NO_WRITE);
    else
    {
      DBUG_ASSERT(inplace_supported == HA_ALTER_INPLACE_NO_LOCK_AFTER_PREPARE);
      table->mdl_ticket->downgrade_lock(MDL_SHARED_UPGRADABLE);
    }
  }

  DEBUG_SYNC(thd, "alter_table_inplace_after_lock_downgrade");
  THD_STAGE_INFO(thd, stage_alter_inplace);

  if (table->file->ha_inplace_alter_table(altered_table,
                                          ha_alter_info))
  {
    goto rollback;
  }

  // Upgrade to EXCLUSIVE before commit.
  if (wait_while_table_is_used(thd, table, HA_EXTRA_PREPARE_FOR_RENAME))
    goto rollback;

  /*
    If we are killed after this point, we should ignore and continue.
    We have mostly completed the operation at this point, there should
    be no long waits left.
  */

  DBUG_EXECUTE_IF("alter_table_rollback_new_index", {
      table->file->ha_commit_inplace_alter_table(altered_table,
                                                 ha_alter_info,
                                                 false);
      my_error(ER_UNKNOWN_ERROR, MYF(0));
      goto cleanup;
    });

  DEBUG_SYNC(thd, "alter_table_inplace_before_commit");
  THD_STAGE_INFO(thd, stage_alter_inplace_commit);

  /*
    Acquire SRO locks on parent tables to prevent concurrent DML on them to
    perform cascading actions. These actions require acquring InnoDB locks,
    which might otherwise create deadlock with locks acquired by
    ha_innobase::commit_inplace_alter_table(). This deadlock can be
    be resolved by aborting expensive ALTER TABLE statement, which
    we would like to avoid.

    Note that we ignore FOREIGN_KEY_CHECKS=0 setting completely here since
    we need to avoid deadlock even if user is ready to sacrifice some
    consistency and set FOREIGN_KEY_CHECKS=0.

    It is possible that acquisition of locks on parent tables will result
    in MDL deadlocks. But since deadlocks involving two or more DDL
    statements should be rare, it is unlikely that our ALTER TABLE will
    be aborted due to such deadlock.
  */
  if (lock_fk_dependent_tables(thd, table))
    goto rollback;

  if (table->file->ha_commit_inplace_alter_table(altered_table,
                                                 ha_alter_info,
                                                 true))
  {
    goto rollback;
  }

  close_all_tables_for_name(thd, table->s, alter_ctx->is_table_renamed(), NULL);
  table_list->table= table= NULL;
  close_temporary_table(thd, altered_table, true, false);

  /*
    Replace the old .FRM with the new .FRM, but keep the old name for now.
    Rename to the new name (if needed) will be handled separately below.
  */
  if (mysql_rename_table(thd, db_type, alter_ctx->new_db, alter_ctx->tmp_name,
                         alter_ctx->db, alter_ctx->alias,
                         FN_FROM_IS_TMP | NO_HA_TABLE))
  {
    // Since changes were done in-place, we can't revert them.
    (void) quick_rm_table(thd, db_type,
                          alter_ctx->new_db, alter_ctx->tmp_name,
                          FN_IS_TMP | NO_HA_TABLE);
    DBUG_RETURN(true);
  }

  table_list->mdl_request.ticket= mdl_ticket;
  if (open_table(thd, table_list, &ot_ctx))
    DBUG_RETURN(true);

  /*
    Tell the handler that the changed frm is on disk and table
    has been re-opened
  */
  table_list->table->file->ha_notify_table_changed();

  /*
    We might be going to reopen table down on the road, so we have to
    restore state of the TABLE object which we used for obtaining of
    handler object to make it usable for later reopening.
  */
  close_thread_table(thd, &thd->open_tables);
  table_list->table= NULL;

  // Rename altered table if requested.
  if (alter_ctx->is_table_renamed())
  {
    // Remove TABLE and TABLE_SHARE for old name from TDC.
    tdc_remove_table(thd, TDC_RT_REMOVE_ALL,
                     alter_ctx->db, alter_ctx->table_name, false);

    if (mysql_rename_table(thd, db_type, alter_ctx->db, alter_ctx->table_name,
                           alter_ctx->new_db, alter_ctx->new_alias, 0))
    {
      /*
        If the rename fails we will still have a working table
        with the old name, but with other changes applied.
      */
      DBUG_RETURN(true);
    }
    if (change_trigger_table_name(thd,
                                  alter_ctx->db,
                                  alter_ctx->alias,
                                  alter_ctx->table_name,
                                  alter_ctx->new_db,
                                  alter_ctx->new_alias))
    {
      /*
        If the rename of trigger files fails, try to rename the table
        back so we at least have matching table and trigger files.
      */
      (void) mysql_rename_table(thd, db_type,
                                alter_ctx->new_db, alter_ctx->new_alias,
                                alter_ctx->db, alter_ctx->alias, NO_FK_CHECKS);
      DBUG_RETURN(true);
    }
  }

  DBUG_RETURN(false);

 rollback:
  table->file->ha_commit_inplace_alter_table(altered_table,
                                             ha_alter_info,
                                             false);
 cleanup:
  if (reopen_tables)
  {
    /* Close the only table instance which is still around. */
    close_all_tables_for_name(thd, table->s, alter_ctx->is_table_renamed(), NULL);
    if (thd->locked_tables_list.reopen_tables(thd))
      thd->locked_tables_list.unlink_all_closed_tables(thd, NULL, 0);
    /* QQ; do something about metadata locks ? */
  }
  close_temporary_table(thd, altered_table, true, false);
  // Delete temporary .frm/.par
  (void) quick_rm_table(thd, create_info->db_type, alter_ctx->new_db,
                        alter_ctx->tmp_name, FN_IS_TMP | NO_HA_TABLE);
  DBUG_RETURN(true);
}

/**
  maximum possible length for certain blob types.

  @param[in]      type        Blob type (e.g. MYSQL_TYPE_TINY_BLOB)

  @return
    length
*/

static uint
blob_length_by_type(enum_field_types type)
{
  switch (type)
  {
  case MYSQL_TYPE_TINY_BLOB:
    return 255;
  case MYSQL_TYPE_BLOB:
    return 65535;
  case MYSQL_TYPE_MEDIUM_BLOB:
    return 16777215;
  case MYSQL_TYPE_LONG_BLOB:
    return 4294967295U;
  default:
    DBUG_ASSERT(0); // we should never go here
    return 0;
  }
}


/**
  Convert the old temporal data types to the new temporal
  type format for ADD/CHANGE COLUMN, ADD INDEXES and ALTER
  FORCE ALTER operation.

  @param thd                Thread context.
  @param alter_info         Alter info parameters.

  @retval true              Error.
  @retval false             Either the old temporal data types
                            are not present or they are present
                            and have been successfully upgraded.
*/

static bool
upgrade_old_temporal_types(THD *thd, Alter_info *alter_info)
{
  bool old_temporal_type_present= false;

  DBUG_ENTER("upgrade_old_temporal_types");

  if (!((alter_info->flags & Alter_info::ALTER_ADD_COLUMN) ||
      (alter_info->flags & Alter_info::ALTER_ADD_INDEX) ||
      (alter_info->flags & Alter_info::ALTER_CHANGE_COLUMN) ||
      (alter_info->flags & Alter_info::ALTER_RECREATE)))
    DBUG_RETURN(false);

  /*
    Upgrade the old temporal types if any, for ADD/CHANGE COLUMN/
    ADD INDEXES and FORCE ALTER operation.
  */
  Create_field *def;
  List_iterator<Create_field> create_it(alter_info->create_list);

  while ((def= create_it++))
  {
    // Check if any old temporal type is present.
    if ((def->sql_type == MYSQL_TYPE_TIME) ||
        (def->sql_type == MYSQL_TYPE_DATETIME) ||
        (def->sql_type == MYSQL_TYPE_TIMESTAMP))
    {
       old_temporal_type_present= true;
       break;
    }
  }

  // Upgrade is not required since there are no old temporal types.
  if (!old_temporal_type_present)
    DBUG_RETURN(false);

  // Upgrade old temporal types to the new temporal types.
  create_it.rewind();
  while ((def= create_it++))
  {
    enum  enum_field_types sql_type;
    Item *default_value= def->def, *update_value= NULL;

    /*
       Set CURRENT_TIMESTAMP as default/update value based on
       the unireg_check value.
    */

    if ((def->sql_type == MYSQL_TYPE_DATETIME ||
         def->sql_type == MYSQL_TYPE_TIMESTAMP)
        && (def->unireg_check != Field::NONE))
    {
      Item_func_now_local *now = new (thd->mem_root) Item_func_now_local(0);
      if (!now)
        DBUG_RETURN(true);

      if (def->unireg_check == Field::TIMESTAMP_DN_FIELD)
        default_value= now;
      else if (def->unireg_check == Field::TIMESTAMP_UN_FIELD)
        update_value= now;
      else if (def->unireg_check == Field::TIMESTAMP_DNUN_FIELD)
      {
        update_value= now;
        default_value= now;
      }
    }

    switch (def->sql_type)
    {
    case MYSQL_TYPE_TIME:
        sql_type= MYSQL_TYPE_TIME2;
        break;
    case MYSQL_TYPE_DATETIME:
        sql_type= MYSQL_TYPE_DATETIME2;
        break;
    case MYSQL_TYPE_TIMESTAMP:
        sql_type= MYSQL_TYPE_TIMESTAMP2;
        break;
    default:
      continue;
    }

    DBUG_ASSERT(!def->gcol_info ||
                (def->gcol_info  &&
                 (def->sql_type != MYSQL_TYPE_DATETIME
                 && def->sql_type != MYSQL_TYPE_TIMESTAMP)));
    // Replace the old temporal field with the new temporal field.
    Create_field *temporal_field= NULL;
    if (!(temporal_field= new (thd->mem_root) Create_field()) ||
        temporal_field->init(thd, def->field_name, sql_type, NULL, NULL,
                             (def->flags & NOT_NULL_FLAG), default_value,
                             update_value, &def->comment, def->change, NULL,
                             NULL, 0, NULL))
      DBUG_RETURN(true);

    temporal_field->field= def->field;
    create_it.replace(temporal_field);
  }

  // Report a NOTE informing about the upgrade.
  push_warning(thd, Sql_condition::SL_NOTE,
               ER_OLD_TEMPORALS_UPGRADED,
               ER_THD(thd, ER_OLD_TEMPORALS_UPGRADED));
  DBUG_RETURN(false);
}


/**
  Prepare column and key definitions for CREATE TABLE in ALTER TABLE.

  This function transforms parse output of ALTER TABLE - lists of
  columns and keys to add, drop or modify into, essentially,
  CREATE TABLE definition - a list of columns and keys of the new
  table. While doing so, it also performs some (bug not all)
  semantic checks.

  This function is invoked when we know that we're going to
  perform ALTER TABLE via a temporary table -- i.e. in-place ALTER TABLE
  is not possible, perhaps because the ALTER statement contains
  instructions that require change in table data, not only in
  table definition or indexes.

  @param[in,out]  thd         thread handle. Used as a memory pool
                              and source of environment information.
  @param[in]      table       the source table, open and locked
                              Used as an interface to the storage engine
                              to acquire additional information about
                              the original table.
  @param[in,out]  create_info A blob with CREATE/ALTER TABLE
                              parameters
  @param[in,out]  alter_info  Another blob with ALTER/CREATE parameters.
                              Originally create_info was used only in
                              CREATE TABLE and alter_info only in ALTER TABLE.
                              But since ALTER might end-up doing CREATE,
                              this distinction is gone and we just carry
                              around two structures.
  @param[in,out]  alter_ctx   Runtime context for ALTER TABLE.

  @return
    Fills various create_info members based on information retrieved
    from the storage engine.
    Sets create_info->varchar if the table has a VARCHAR column.
    Prepares alter_info->create_list and alter_info->key_list with
    columns and keys of the new table.
  @retval TRUE   error, out of memory or a semantical error in ALTER
                 TABLE instructions
  @retval FALSE  success
*/

bool
mysql_prepare_alter_table(THD *thd, TABLE *table,
                          HA_CREATE_INFO *create_info,
                          Alter_info *alter_info,
                          Alter_table_ctx *alter_ctx)
{
  /* New column definitions are added here */
  List<Create_field> new_create_list;
  /* New key definitions are added here */
  List<Key_spec> new_key_list;
  // DROP instructions for foreign keys and virtual generated columns
  List<Alter_drop> new_drop_list;

  /*
    Alter_info::alter_rename_key_list is also used by fill_alter_inplace_info()
    call. So this function should not modify original list but rather work with
    its copy.
  */
  List<Alter_rename_key> rename_key_list(alter_info->alter_rename_key_list,
                                         thd->mem_root);
  List_iterator<Alter_drop> drop_it(alter_info->drop_list);
  List_iterator<Create_field> def_it(alter_info->create_list);
  List_iterator<Alter_column> alter_it(alter_info->alter_list);
  List_iterator<Key_spec> key_it(alter_info->key_list);
  List_iterator<Create_field> find_it(new_create_list);
  List_iterator<Create_field> field_it(new_create_list);
  List<Key_part_spec> key_parts;
  uint db_create_options= (table->s->db_create_options
                           & ~(HA_OPTION_PACK_RECORD));
  uint used_fields= create_info->used_fields, new_vgcol= 0;
  KEY *key_info=table->key_info;
  bool rc= true;

  DBUG_ENTER("mysql_prepare_alter_table");

  create_info->varchar= FALSE;
  /* Let new create options override the old ones */
  if (!(used_fields & HA_CREATE_USED_MIN_ROWS))
    create_info->min_rows= table->s->min_rows;
  if (!(used_fields & HA_CREATE_USED_MAX_ROWS))
    create_info->max_rows= table->s->max_rows;
  if (!(used_fields & HA_CREATE_USED_AVG_ROW_LENGTH))
    create_info->avg_row_length= table->s->avg_row_length;
  if (!(used_fields & HA_CREATE_USED_DEFAULT_CHARSET))
    create_info->default_table_charset= table->s->table_charset;
  if (!(used_fields & HA_CREATE_USED_AUTO) && table->found_next_number_field)
  {
    /* Table has an autoincrement, copy value to new table */
    table->file->info(HA_STATUS_AUTO);
    create_info->auto_increment_value= table->file->stats.auto_increment_value;
  }
  if (!(used_fields & HA_CREATE_USED_KEY_BLOCK_SIZE))
    create_info->key_block_size= table->s->key_block_size;

  if (!(used_fields & HA_CREATE_USED_STATS_SAMPLE_PAGES))
    create_info->stats_sample_pages= table->s->stats_sample_pages;

  if (!(used_fields & HA_CREATE_USED_STATS_AUTO_RECALC))
    create_info->stats_auto_recalc= table->s->stats_auto_recalc;

  if (!(used_fields & HA_CREATE_USED_TABLESPACE))
    create_info->tablespace= table->s->tablespace;

  if (create_info->storage_media == HA_SM_DEFAULT)
    create_info->storage_media= table->s->default_storage_media;

  /* Creation of federated table with LIKE clause needs connection string */
  if (!(used_fields & HA_CREATE_USED_CONNECTION))
    create_info->connect_string= table->s->connect_string;

  restore_record(table, s->default_values);     // Empty record for DEFAULT
  Create_field *def;

  /*
    First collect all fields from table which isn't in drop_list
  */
  Field **f_ptr,*field;
  for (f_ptr=table->field ; (field= *f_ptr) ; f_ptr++)
  {
    if (field->type() == MYSQL_TYPE_STRING)
      create_info->varchar= TRUE;
    /* Check if field should be dropped */
    Alter_drop *drop;
    drop_it.rewind();
    while ((drop=drop_it++))
    {
      if (drop->type == Alter_drop::COLUMN &&
	  !my_strcasecmp(system_charset_info,field->field_name, drop->name))
      {
	/* Reset auto_increment value if it was dropped */
	if (MTYP_TYPENR(field->unireg_check) == Field::NEXT_NUMBER &&
	    !(used_fields & HA_CREATE_USED_AUTO))
	{
	  create_info->auto_increment_value=0;
	  create_info->used_fields|=HA_CREATE_USED_AUTO;
	}
        /*
          If a generated column is dependent on this column, this column
          cannot be dropped.
        */
        if (table->vfield &&
            table->is_field_used_by_generated_columns(field->field_index))
        {
          my_error(ER_DEPENDENT_BY_GENERATED_COLUMN, MYF(0), field->field_name);
          goto err;
        }

        /*
          Mark the drop_column operation is on virtual GC so that a non-rebuild
          on table can be done.
        */
        if (field->is_virtual_gcol())
        {
          alter_info->flags|= Alter_info::ALTER_VIRTUAL_GCOLUMN;
          new_drop_list.push_back(drop);
        }
	break; // Column was found.
      }
    }
    if (drop)
    {
      drop_it.remove();
      continue;
    }
    /* Check if field is changed */
    def_it.rewind();
    while ((def=def_it++))
    {
      if (def->change &&
	  !my_strcasecmp(system_charset_info,field->field_name, def->change))
	break;
    }
    if (def)
    {						// Field is changed
      def->field=field;
      if (field->stored_in_db != def->stored_in_db)
      {
        my_error(ER_UNSUPPORTED_ACTION_ON_GENERATED_COLUMN,
                 MYF(0),
                 "Changing the STORED status");
        goto err;
      }
      /*
        Add column being updated to the list of new columns.
        Note that columns with AFTER clauses are added to the end
        of the list for now. Their positions will be corrected later.
      */
      new_create_list.push_back(def);
      if (!def->after)
      {
        /*
          If this ALTER TABLE doesn't have an AFTER clause for the modified
          column then remove this column from the list of columns to be
          processed. So later we can iterate over the columns remaining
          in this list and process modified columns with AFTER clause or
          add new columns.
        */
        def_it.remove();
      }
      if (field->is_virtual_gcol())
        alter_info->flags|= Alter_info::ALTER_VIRTUAL_GCOLUMN;
    }
    else
    {
      /*
        This field was not dropped and not changed, add it to the list
        for the new table.
      */
      def= new Create_field(field, field);
      new_create_list.push_back(def);
      alter_it.rewind();			// Change default if ALTER
      Alter_column *alter;
      while ((alter=alter_it++))
      {
	if (!my_strcasecmp(system_charset_info,field->field_name, alter->name))
	  break;
      }
      if (alter)
      {
	if (def->flags & BLOB_FLAG)
	{
	  my_error(ER_BLOB_CANT_HAVE_DEFAULT, MYF(0), def->change);
          goto err;
	}

	if ((def->def=alter->def))              // Use new default
        {
          def->flags&= ~NO_DEFAULT_VALUE_FLAG;
          /*
            The defaults are explicitly altered for the TIMESTAMP/DATETIME
            field, through SET DEFAULT. Hence, set the unireg check
            appropriately.
          */
          if (real_type_with_now_as_default(def->sql_type))
          {
            if (def->unireg_check == Field::TIMESTAMP_DNUN_FIELD)
              def->unireg_check= Field::TIMESTAMP_UN_FIELD;
            else if (def->unireg_check == Field::TIMESTAMP_DN_FIELD)
              def->unireg_check= Field::NONE;
          }
        }
        else
          def->flags|= NO_DEFAULT_VALUE_FLAG;

	alter_it.remove();
      }
    }
  }
  def_it.rewind();
  while ((def=def_it++))			// Add new columns
  {
    if (def->change && ! def->field)
    {
      my_error(ER_BAD_FIELD_ERROR, MYF(0), def->change, table->s->table_name.str);
      goto err;
    }

    if (def->gcol_info && !def->gcol_info->get_field_stored())
    {
      ++new_vgcol;
      alter_info->flags|= Alter_info::ALTER_VIRTUAL_GCOLUMN;
    }
    /*
      Check that the DATE/DATETIME not null field we are going to add is
      either has a default value or the '0000-00-00' is allowed by the
      set sql mode.
      If the '0000-00-00' value isn't allowed then raise the error_if_not_empty
      flag to allow ALTER TABLE only if the table to be altered is empty.
    */
    if ((def->sql_type == MYSQL_TYPE_DATE ||
         def->sql_type == MYSQL_TYPE_NEWDATE ||
         def->sql_type == MYSQL_TYPE_DATETIME ||
         def->sql_type == MYSQL_TYPE_DATETIME2) &&
         !alter_ctx->datetime_field &&
         !(~def->flags & (NO_DEFAULT_VALUE_FLAG | NOT_NULL_FLAG)) &&
         thd->is_strict_mode())
    {
        alter_ctx->datetime_field= def;
        alter_ctx->error_if_not_empty= true;
    }
    if (!def->after)
      new_create_list.push_back(def);
    else
    {
      Create_field *find;
      if (def->change)
      {
        find_it.rewind();
        /*
          For columns being modified with AFTER clause we should first remove
          these columns from the list and then add them back at their correct
          positions.
        */
        while ((find=find_it++))
        {
          /*
            Create_fields representing changed columns are added directly
            from Alter_info::create_list to new_create_list. We can therefore
            safely use pointer equality rather than name matching here.
            This prevents removing the wrong column in case of column rename.
          */
          if (find == def)
          {
            find_it.remove();
            break;
          }
        }
      }
      if (def->after == first_keyword)
        new_create_list.push_front(def);
      else
      {
        find_it.rewind();
        while ((find=find_it++))
        {
          if (!my_strcasecmp(system_charset_info, def->after, find->field_name))
            break;
        }
        if (!find)
        {
          my_error(ER_BAD_FIELD_ERROR, MYF(0), def->after, table->s->table_name.str);
          goto err;
        }
        find_it.after(def);			// Put column after this
      }
    }
  }
  if (alter_info->alter_list.elements)
  {
    my_error(ER_BAD_FIELD_ERROR, MYF(0),
             alter_info->alter_list.head()->name, table->s->table_name.str);
    goto err;
  }
  if (!new_create_list.elements)
  {
    my_error(ER_CANT_REMOVE_ALL_FIELDS, MYF(0));
    goto err;
  }
  if (new_vgcol != 0 && new_vgcol != alter_info->create_list.elements)
  {
    // Can't add virtual GCs and other columns at the same time
    my_error(ER_UNSUPPORTED_ACTION_ON_GENERATED_COLUMN, MYF(0),
             "Adding virtual generated columns and other columns "
             "in one single ALTER statement");
    goto err;
  }

  /*
    Collect all keys which isn't in drop list. Add only those
    for which some fields exists.
  */

  for (uint i=0 ; i < table->s->keys ; i++,key_info++)
  {
    const char *key_name= key_info->name;
    bool index_column_dropped= false;
    Alter_drop *drop;
    drop_it.rewind();
    while ((drop=drop_it++))
    {
      if (drop->type == Alter_drop::KEY &&
	  !my_strcasecmp(system_charset_info,key_name, drop->name))
	break;
    }
    if (drop)
    {
      drop_it.remove();
      continue;
    }

    KEY_PART_INFO *key_part= key_info->key_part;
    key_parts.empty();
    for (uint j=0 ; j < key_info->user_defined_key_parts ; j++,key_part++)
    {
      if (!key_part->field)
	continue;				// Wrong field (from UNIREG)
      const char *key_part_name=key_part->field->field_name;
      Create_field *cfield;
      field_it.rewind();
      while ((cfield=field_it++))
      {
	if (cfield->change)
	{
	  if (!my_strcasecmp(system_charset_info, key_part_name,
			     cfield->change))
	    break;
	}
	else if (!my_strcasecmp(system_charset_info,
				key_part_name, cfield->field_name))
	  break;
      }
      if (!cfield)
      {
        /*
           We are dropping a column associated with an index.
        */
        index_column_dropped= true;
	continue;				// Field is removed
      }
      uint key_part_length=key_part->length;
      if (cfield->field)			// Not new field
      {
        /*
          If the field can't have only a part used in a key according to its
          new type, or should not be used partially according to its
          previous type, or the field length is less than the key part
          length, unset the key part length.

          We also unset the key part length if it is the same as the
          old field's length, so the whole new field will be used.

          BLOBs may have cfield->length == 0, which is why we test it before
          checking whether cfield->length < key_part_length (in chars).
          
          In case of TEXTs we check the data type maximum length *in bytes*
          to key part length measured *in characters* (i.e. key_part_length
          devided to mbmaxlen). This is because it's OK to have:
          CREATE TABLE t1 (a tinytext, key(a(254)) character set utf8);
          In case of this example:
          - data type maximum length is 255.
          - key_part_length is 1016 (=254*4, where 4 is mbmaxlen)
         */
        if (!Field::type_can_have_key_part(cfield->field->type()) ||
            !Field::type_can_have_key_part(cfield->sql_type) ||
            /* spatial keys can't have sub-key length */
            (key_info->flags & HA_SPATIAL) ||
            (cfield->field->field_length == key_part_length &&
             !f_is_blob(key_part->key_type)) ||
            (cfield->length && (((cfield->sql_type >= MYSQL_TYPE_TINY_BLOB &&
                                  cfield->sql_type <= MYSQL_TYPE_BLOB) ? 
                                blob_length_by_type(cfield->sql_type) :
                                cfield->length) <
	     key_part_length / key_part->field->charset()->mbmaxlen)))
	  key_part_length= 0;			// Use whole field
      }
      key_part_length /= key_part->field->charset()->mbmaxlen;
      key_parts.push_back(new Key_part_spec(cfield->field_name,
                                            strlen(cfield->field_name),
					    key_part_length));
    }
    if (key_parts.elements)
    {
      KEY_CREATE_INFO key_create_info;
      Key_spec *key;
      keytype key_type;
      memset(&key_create_info, 0, sizeof(key_create_info));

      /* If this index is to stay in the table check if it has to be renamed. */
      List_iterator<Alter_rename_key> rename_key_it(rename_key_list);
      Alter_rename_key *rename_key;

      while ((rename_key= rename_key_it++))
      {
        if (! my_strcasecmp(system_charset_info, key_name,
                            rename_key->old_name))
        {
          if (! my_strcasecmp(system_charset_info, key_name,
                              primary_key_name))
          {
            my_error(ER_WRONG_NAME_FOR_INDEX, MYF(0), rename_key->old_name);
            goto err;
          }
          else if (! my_strcasecmp(system_charset_info, rename_key->new_name,
                                   primary_key_name))
          {
            my_error(ER_WRONG_NAME_FOR_INDEX, MYF(0), rename_key->new_name);
            goto err;
          }

          key_name= rename_key->new_name;
          rename_key_it.remove();
          /*
            If the user has explicitly renamed the key, we should no longer
            treat it as generated. Otherwise this key might be automatically
            dropped by mysql_prepare_create_table() and this will confuse
            code in fill_alter_inplace_info().
          */
          key_info->flags &= ~HA_GENERATED_KEY;
          break;
        }
      }

      key_create_info.algorithm= key_info->algorithm;
      if (key_info->flags & HA_USES_BLOCK_SIZE)
        key_create_info.block_size= key_info->block_size;
      if (key_info->flags & HA_USES_PARSER)
        key_create_info.parser_name= *plugin_name(key_info->parser);
      if (key_info->flags & HA_USES_COMMENT)
        key_create_info.comment= key_info->comment;

      if (key_info->flags & HA_SPATIAL)
        key_type= KEYTYPE_SPATIAL;
      else if (key_info->flags & HA_NOSAME)
      {
        if (! my_strcasecmp(system_charset_info, key_name, primary_key_name))
          key_type= KEYTYPE_PRIMARY;
        else
          key_type= KEYTYPE_UNIQUE;
      }
      else if (key_info->flags & HA_FULLTEXT)
        key_type= KEYTYPE_FULLTEXT;
      else
        key_type= KEYTYPE_MULTIPLE;
      
      if (index_column_dropped)
      {
        /*
           We have dropped a column associated with an index,
           this warrants a check for duplicate indexes
        */
        key_create_info.check_for_duplicate_indexes= true;
      }

      key= new Key_spec(key_type, key_name, strlen(key_name),
                        &key_create_info,
                        MY_TEST(key_info->flags & HA_GENERATED_KEY),
                        key_parts);
      new_key_list.push_back(key);
    }
  }
  {
    Key_spec *key;
    while ((key=key_it++))			// Add new keys
    {
      if (key->type == KEYTYPE_FOREIGN &&
          (down_cast<Foreign_key_spec*>(key))->validate(new_create_list))
        goto err;
      new_key_list.push_back(key);
      if (key->name.str &&
	  !my_strcasecmp(system_charset_info, key->name.str, primary_key_name))
      {
	my_error(ER_WRONG_NAME_FOR_INDEX, MYF(0), key->name.str);
        goto err;
      }
    }
  }

  if (alter_info->drop_list.elements)
  {
    // Now this contains only DROP for foreign keys and not-found objects
    Alter_drop *drop;
    drop_it.rewind();
    while ((drop=drop_it++)) {
      switch (drop->type) {
      case Alter_drop::KEY:
      case Alter_drop::COLUMN:
        my_error(ER_CANT_DROP_FIELD_OR_KEY, MYF(0),
                 alter_info->drop_list.head()->name);
        goto err;
      case Alter_drop::FOREIGN_KEY:
        break;
      default:
        DBUG_ASSERT(false);
        break;
      }
    }
    // new_drop_list has DROP for virtual generated columns; add foreign keys:
    new_drop_list.concat(&alter_info->drop_list);
  }
  if (rename_key_list.elements)
  {
    my_error(ER_KEY_DOES_NOT_EXITS, MYF(0), rename_key_list.head()->old_name,
             table->s->table_name.str);
    goto err;
  }

  if (!create_info->comment.str)
  {
    create_info->comment.str= table->s->comment.str;
    create_info->comment.length= table->s->comment.length;
  }

  if (!create_info->compress.str)
  {
    create_info->compress.str= table->s->compress.str;
    create_info->compress.length= table->s->compress.length;
  }

  /* Do not pass the update_create_info through to each partition. */
  if (table->file->ht->db_type == DB_TYPE_PARTITION_DB)
	  create_info->data_file_name = (char*) -1;

  table->file->update_create_info(create_info);
  if ((create_info->table_options &
       (HA_OPTION_PACK_KEYS | HA_OPTION_NO_PACK_KEYS)) ||
      (used_fields & HA_CREATE_USED_PACK_KEYS))
    db_create_options&= ~(HA_OPTION_PACK_KEYS | HA_OPTION_NO_PACK_KEYS);
  if ((create_info->table_options &
       (HA_OPTION_STATS_PERSISTENT | HA_OPTION_NO_STATS_PERSISTENT)) ||
      (used_fields & HA_CREATE_USED_STATS_PERSISTENT))
    db_create_options&= ~(HA_OPTION_STATS_PERSISTENT | HA_OPTION_NO_STATS_PERSISTENT);
  if (create_info->table_options &
      (HA_OPTION_CHECKSUM | HA_OPTION_NO_CHECKSUM))
    db_create_options&= ~(HA_OPTION_CHECKSUM | HA_OPTION_NO_CHECKSUM);
  if (create_info->table_options &
      (HA_OPTION_DELAY_KEY_WRITE | HA_OPTION_NO_DELAY_KEY_WRITE))
    db_create_options&= ~(HA_OPTION_DELAY_KEY_WRITE |
			  HA_OPTION_NO_DELAY_KEY_WRITE);
  create_info->table_options|= db_create_options;

  if (table->s->tmp_table)
    create_info->options|=HA_LEX_CREATE_TMP_TABLE;

  rc= false;
  alter_info->create_list.swap(new_create_list);
  alter_info->key_list.swap(new_key_list);
  alter_info->drop_list.swap(new_drop_list);
err:
  DBUG_RETURN(rc);
}


/**
  Get Create_field object for newly created table by its name
  in the old version of table.

  @param alter_info  Alter_info describing newly created table.
  @param old_name    Name of field in old table.

  @returns Pointer to Create_field object, NULL - if field is
           not present in new version of table.
*/

static Create_field *get_field_by_old_name(Alter_info *alter_info,
                                           const char *old_name)
{
  List_iterator_fast<Create_field> new_field_it(alter_info->create_list);
  Create_field *new_field;

  while ((new_field= new_field_it++))
  {
    if (new_field->field &&
        (my_strcasecmp(system_charset_info,
                       new_field->field->field_name,
                       old_name) == 0))
      break;
  }
  return new_field;
}


/** Type of change to foreign key column, */

enum fk_column_change_type
{
  FK_COLUMN_NO_CHANGE, FK_COLUMN_DATA_CHANGE,
  FK_COLUMN_RENAMED, FK_COLUMN_DROPPED
};


/**
  Check that ALTER TABLE's changes on columns of a foreign key are allowed.

  @param[in]   thd              Thread context.
  @param[in]   alter_info       Alter_info describing changes to be done
                                by ALTER TABLE.
  @param[in]   fk_columns       List of columns of the foreign key to check.
  @param[out]  bad_column_name  Name of field on which ALTER TABLE tries to
                                do prohibited operation.

  @note This function takes into account value of @@foreign_key_checks
        setting.

  @retval FK_COLUMN_NO_CHANGE    No significant changes are to be done on
                                 foreign key columns.
  @retval FK_COLUMN_DATA_CHANGE  ALTER TABLE might result in value
                                 change in foreign key column (and
                                 foreign_key_checks is on).
  @retval FK_COLUMN_RENAMED      Foreign key column is renamed.
  @retval FK_COLUMN_DROPPED      Foreign key column is dropped.
*/

static enum fk_column_change_type
fk_check_column_changes(THD *thd, Alter_info *alter_info,
                        List<LEX_STRING> &fk_columns,
                        const char **bad_column_name)
{
  List_iterator_fast<LEX_STRING> column_it(fk_columns);
  LEX_STRING *column;

  *bad_column_name= NULL;

  while ((column= column_it++))
  {
    Create_field *new_field= get_field_by_old_name(alter_info, column->str);

    if (new_field)
    {
      Field *old_field= new_field->field;

      if (my_strcasecmp(system_charset_info, old_field->field_name,
                        new_field->field_name))
      {
        /*
          Copy algorithm doesn't support proper renaming of columns in
          the foreign key yet. At the moment we lack API which will tell
          SE that foreign keys should be updated to use new name of column
          like it happens in case of in-place algorithm.
        */
        *bad_column_name= column->str;
        return FK_COLUMN_RENAMED;
      }

      if ((old_field->is_equal(new_field) == IS_EQUAL_NO) ||
          ((new_field->flags & NOT_NULL_FLAG) &&
           !(old_field->flags & NOT_NULL_FLAG)))
      {
        if (!(thd->variables.option_bits & OPTION_NO_FOREIGN_KEY_CHECKS))
        {
          /*
            Column in a FK has changed significantly. Unless
            foreign_key_checks are off we prohibit this since this
            means values in this column might be changed by ALTER
            and thus referential integrity might be broken,
          */
          *bad_column_name= column->str;
          return FK_COLUMN_DATA_CHANGE;
        }
      }
    }
    else
    {
      /*
        Column in FK was dropped. Most likely this will break
        integrity constraints of InnoDB data-dictionary (and thus
        InnoDB will emit an error), so we prohibit this right away
        even if foreign_key_checks are off.
        This also includes a rare case when another field replaces
        field being dropped since it is easy to break referential
        integrity in this case.
      */
      *bad_column_name= column->str;
      return FK_COLUMN_DROPPED;
    }
  }

  return FK_COLUMN_NO_CHANGE;
}


/**
  Check if ALTER TABLE we are about to execute using COPY algorithm
  is not supported as it might break referential integrity.

  @note If foreign_key_checks is disabled (=0), we allow to break
        referential integrity. But we still disallow some operations
        like dropping or renaming columns in foreign key since they
        are likely to break consistency of InnoDB data-dictionary
        and thus will end-up in error anyway.

  @param[in]  thd          Thread context.
  @param[in]  table        Table to be altered.
  @param[in]  alter_info   Lists of fields, keys to be changed, added
                           or dropped.

  @retval false  Success.
  @retval true   Error, ALTER - tries to do change which is not compatible
                 with foreign key definitions on the table.
*/

static bool fk_check_copy_alter_table(THD *thd, TABLE *table,
                                      Alter_info *alter_info)
{
  List <FOREIGN_KEY_INFO> fk_parent_key_list;
  List <FOREIGN_KEY_INFO> fk_child_key_list;
  FOREIGN_KEY_INFO *f_key;

  DBUG_ENTER("fk_check_copy_alter_table");

  table->file->get_parent_foreign_key_list(thd, &fk_parent_key_list);

  /* OOM when building list. */
  if (thd->is_error())
    DBUG_RETURN(true);

  /*
    Remove from the list all foreign keys in which table participates as
    parent which are to be dropped by this ALTER TABLE. This is possible
    when a foreign key has the same table as child and parent.
  */
  List_iterator<FOREIGN_KEY_INFO> fk_parent_key_it(fk_parent_key_list);

  while ((f_key= fk_parent_key_it++))
  {
    Alter_drop *drop;
    List_iterator_fast<Alter_drop> drop_it(alter_info->drop_list);

    while ((drop= drop_it++))
    {
      /*
        InnoDB treats foreign key names in case-insensitive fashion.
        So we do it here too. For database and table name type of
        comparison used depends on lower-case-table-names setting.
        For l_c_t_n = 0 we use case-sensitive comparison, for
        l_c_t_n > 0 modes case-insensitive comparison is used.
      */
      if ((drop->type == Alter_drop::FOREIGN_KEY) &&
          (my_strcasecmp(system_charset_info, f_key->foreign_id->str,
                         drop->name) == 0) &&
          (my_strcasecmp(table_alias_charset, f_key->foreign_db->str,
                         table->s->db.str) == 0) &&
          (my_strcasecmp(table_alias_charset, f_key->foreign_table->str,
                         table->s->table_name.str) == 0))
        fk_parent_key_it.remove();
    }
  }

  fk_parent_key_it.rewind();
  while ((f_key= fk_parent_key_it++))
  {
    enum fk_column_change_type changes;
    const char *bad_column_name;

    changes= fk_check_column_changes(thd, alter_info,
                                     f_key->referenced_fields,
                                     &bad_column_name);

    switch(changes)
    {
    case FK_COLUMN_NO_CHANGE:
      /* No significant changes. We can proceed with ALTER! */
      break;
    case FK_COLUMN_DATA_CHANGE:
    {
      char buff[NAME_LEN*2+2];
      strxnmov(buff, sizeof(buff)-1, f_key->foreign_db->str, ".",
               f_key->foreign_table->str, NullS);
      my_error(ER_FK_COLUMN_CANNOT_CHANGE_CHILD, MYF(0), bad_column_name,
               f_key->foreign_id->str, buff);
      DBUG_RETURN(true);
    }
    case FK_COLUMN_RENAMED:
      my_error(ER_ALTER_OPERATION_NOT_SUPPORTED_REASON, MYF(0),
               "ALGORITHM=COPY",
               ER_THD(thd, ER_ALTER_OPERATION_NOT_SUPPORTED_REASON_FK_RENAME),
               "ALGORITHM=INPLACE");
      DBUG_RETURN(true);
    case FK_COLUMN_DROPPED:
    {
      char buff[NAME_LEN*2+2];
      strxnmov(buff, sizeof(buff)-1, f_key->foreign_db->str, ".",
               f_key->foreign_table->str, NullS);
      my_error(ER_FK_COLUMN_CANNOT_DROP_CHILD, MYF(0), bad_column_name,
               f_key->foreign_id->str, buff);
      DBUG_RETURN(true);
    }
    default:
      DBUG_ASSERT(0);
    }
  }

  table->file->get_foreign_key_list(thd, &fk_child_key_list);

  /* OOM when building list. */
  if (thd->is_error())
    DBUG_RETURN(true);

  /*
    Remove from the list all foreign keys which are to be dropped
    by this ALTER TABLE.
  */
  List_iterator<FOREIGN_KEY_INFO> fk_key_it(fk_child_key_list);

  while ((f_key= fk_key_it++))
  {
    Alter_drop *drop;
    List_iterator_fast<Alter_drop> drop_it(alter_info->drop_list);

    while ((drop= drop_it++))
    {
      /* Names of foreign keys in InnoDB are case-insensitive. */
      if ((drop->type == Alter_drop::FOREIGN_KEY) &&
          (my_strcasecmp(system_charset_info, f_key->foreign_id->str,
                         drop->name) == 0))
        fk_key_it.remove();
    }
  }

  fk_key_it.rewind();
  while ((f_key= fk_key_it++))
  {
    enum fk_column_change_type changes;
    const char *bad_column_name;

    changes= fk_check_column_changes(thd, alter_info,
                                     f_key->foreign_fields,
                                     &bad_column_name);

    switch(changes)
    {
    case FK_COLUMN_NO_CHANGE:
      /* No significant changes. We can proceed with ALTER! */
      break;
    case FK_COLUMN_DATA_CHANGE:
      my_error(ER_FK_COLUMN_CANNOT_CHANGE, MYF(0), bad_column_name,
               f_key->foreign_id->str);
      DBUG_RETURN(true);
    case FK_COLUMN_RENAMED:
      my_error(ER_ALTER_OPERATION_NOT_SUPPORTED_REASON, MYF(0),
               "ALGORITHM=COPY",
               ER_THD(thd, ER_ALTER_OPERATION_NOT_SUPPORTED_REASON_FK_RENAME),
               "ALGORITHM=INPLACE");
      DBUG_RETURN(true);
    case FK_COLUMN_DROPPED:
      my_error(ER_FK_COLUMN_CANNOT_DROP, MYF(0), bad_column_name,
               f_key->foreign_id->str);
      DBUG_RETURN(true);
    default:
      DBUG_ASSERT(0);
    }
  }

  DBUG_RETURN(false);
}


/**
  Rename table and/or turn indexes on/off without touching .FRM

  @param thd            Thread handler
  @param table_list     TABLE_LIST for the table to change
  @param keys_onoff     ENABLE or DISABLE KEYS?
  @param alter_ctx      ALTER TABLE runtime context.

  @return Operation status
    @retval false           Success
    @retval true            Failure
*/

static bool
simple_rename_or_index_change(THD *thd, TABLE_LIST *table_list,
                              Alter_info::enum_enable_or_disable keys_onoff,
                              Alter_table_ctx *alter_ctx)
{
  TABLE *table= table_list->table;
  MDL_ticket *mdl_ticket= table->mdl_ticket;
  int error= 0;
  DBUG_ENTER("simple_rename_or_index_change");

  if (keys_onoff != Alter_info::LEAVE_AS_IS)
  {
    if (wait_while_table_is_used(thd, table, HA_EXTRA_FORCE_REOPEN))
      DBUG_RETURN(true);

    // It's now safe to take the table level lock.
    if (lock_tables(thd, table_list, alter_ctx->tables_opened, 0))
      DBUG_RETURN(true);

    if (keys_onoff == Alter_info::ENABLE)
    {
      DEBUG_SYNC(thd,"alter_table_enable_indexes");
      DBUG_EXECUTE_IF("sleep_alter_enable_indexes", my_sleep(6000000););
      error= table->file->ha_enable_indexes(HA_KEY_SWITCH_NONUNIQ_SAVE);
    }
    else if (keys_onoff == Alter_info::DISABLE)
      error=table->file->ha_disable_indexes(HA_KEY_SWITCH_NONUNIQ_SAVE);

    if (error == HA_ERR_WRONG_COMMAND)
    {
      push_warning_printf(thd, Sql_condition::SL_NOTE,
                          ER_ILLEGAL_HA, ER_THD(thd, ER_ILLEGAL_HA),
                          table->alias);
      error= 0;
    }
    else if (error > 0)
    {
      table->file->print_error(error, MYF(0));
      error= -1;
    }
  }

  if (!error && alter_ctx->is_table_renamed())
  {
    THD_STAGE_INFO(thd, stage_rename);
    handlerton *old_db_type= table->s->db_type();
    /*
      Then do a 'simple' rename of the table. First we need to close all
      instances of 'source' table.
      Note that if wait_while_table_is_used() returns error here (i.e. if
      this thread was killed) then it must be that previous step of
      simple rename did nothing and therefore we can safely return
      without additional clean-up.
    */
    if (wait_while_table_is_used(thd, table, HA_EXTRA_FORCE_REOPEN))
      DBUG_RETURN(true);
    close_all_tables_for_name(thd, table->s, true, NULL);

    if (mysql_rename_table(thd, old_db_type,
                           alter_ctx->db, alter_ctx->table_name,
                           alter_ctx->new_db, alter_ctx->new_alias, 0))
      error= -1;
    else if (change_trigger_table_name(thd,
                                       alter_ctx->db,
                                       alter_ctx->alias,
                                       alter_ctx->table_name,
                                       alter_ctx->new_db,
                                       alter_ctx->new_alias))
    {
      (void) mysql_rename_table(thd, old_db_type,
                                alter_ctx->new_db, alter_ctx->new_alias,
                                alter_ctx->db, alter_ctx->table_name, 
                                NO_FK_CHECKS);
      error= -1;
    }
  }

  if (!error)
  {
    error= write_bin_log(thd, true, thd->query().str, thd->query().length);
    if (!error)
      my_ok(thd);
  }
  table_list->table= NULL;                    // For query cache
  query_cache.invalidate(thd, table_list, FALSE);

  if ((thd->locked_tables_mode == LTM_LOCK_TABLES ||
       thd->locked_tables_mode == LTM_PRELOCKED_UNDER_LOCK_TABLES))
  {
    /*
      Under LOCK TABLES we should adjust meta-data locks before finishing
      statement. Otherwise we can rely on them being released
      along with the implicit commit.
    */
    if (alter_ctx->is_table_renamed())
      thd->mdl_context.release_all_locks_for_name(mdl_ticket);
    else
      mdl_ticket->downgrade_lock(MDL_SHARED_NO_READ_WRITE);
  }
  DBUG_RETURN(error != 0);
}


/**
  Alter table

  @param thd              Thread handle
  @param new_db           If there is a RENAME clause
  @param new_name         If there is a RENAME clause
  @param create_info      Information from the parsing phase about new
                          table properties.
  @param table_list       The table to change.
  @param alter_info       Lists of fields, keys to be changed, added
                          or dropped.

  @retval   true          Error
  @retval   false         Success

  This is a veery long function and is everything but the kitchen sink :)
  It is used to alter a table and not only by ALTER TABLE but also
  CREATE|DROP INDEX are mapped on this function.

  When the ALTER TABLE statement just does a RENAME or ENABLE|DISABLE KEYS,
  or both, then this function short cuts its operation by renaming
  the table and/or enabling/disabling the keys. In this case, the FRM is
  not changed, directly by mysql_alter_table. However, if there is a
  RENAME + change of a field, or an index, the short cut is not used.
  See how `create_list` is used to generate the new FRM regarding the
  structure of the fields. The same is done for the indices of the table.

  Altering a table can be done in two ways. The table can be modified
  directly using an in-place algorithm, or the changes can be done using
  an intermediate temporary table (copy). In-place is the preferred
  algorithm as it avoids copying table data. The storage engine
  selects which algorithm to use in check_if_supported_inplace_alter()
  based on information about the table changes from fill_alter_inplace_info().
*/

bool mysql_alter_table(THD *thd, const char *new_db, const char *new_name,
                       HA_CREATE_INFO *create_info,
                       TABLE_LIST *table_list,
                       Alter_info *alter_info)
{
  DBUG_ENTER("mysql_alter_table");

  /*
    Check if we attempt to alter mysql.slow_log or
    mysql.general_log table and return an error if
    it is the case.
    TODO: this design is obsolete and will be removed.
  */
  enum_log_table_type table_kind=
    query_logger.check_if_log_table(table_list, false);

  if (table_kind != QUERY_LOG_NONE)
  {
    /* Disable alter of enabled query log tables */
    if (query_logger.is_log_table_enabled(table_kind))
    {
      my_error(ER_BAD_LOG_STATEMENT, MYF(0), "ALTER");
      DBUG_RETURN(true);
    }

    /* Disable alter of log tables to unsupported engine */
    if ((create_info->used_fields & HA_CREATE_USED_ENGINE) &&
        (!create_info->db_type || /* unknown engine */
         !(create_info->db_type->flags & HTON_SUPPORT_LOG_TABLES)))
    {
      my_error(ER_UNSUPORTED_LOG_ENGINE, MYF(0));
      DBUG_RETURN(true);
    }

    if (alter_info->flags & Alter_info::ALTER_PARTITION)
    {
      my_error(ER_WRONG_USAGE, MYF(0), "PARTITION", "log table");
      DBUG_RETURN(true);
    }
  }

  THD_STAGE_INFO(thd, stage_init);

  /*
    Assign target tablespace name to enable locking in lock_table_names().
    Reject invalid names.
  */
  if (create_info->tablespace)
  {
    if (check_tablespace_name(create_info->tablespace) != IDENT_NAME_OK)
      DBUG_RETURN(true);

    if (!thd->make_lex_string(&table_list->target_tablespace_name,
                              create_info->tablespace,
                              strlen(create_info->tablespace), false))
    {
      my_error(ER_OUT_OF_RESOURCES, MYF(ME_FATALERROR));
      DBUG_RETURN(true);
    }
  }

  /*
    Code below can handle only base tables so ensure that we won't open a view.
    Note that RENAME TABLE the only ALTER clause which is supported for views
    has been already processed.
  */
  table_list->required_type= FRMTYPE_TABLE;

  Alter_table_prelocking_strategy alter_prelocking_strategy;

  DEBUG_SYNC(thd, "alter_table_before_open_tables");
  uint tables_opened;
  bool error= open_tables(thd, &table_list, &tables_opened, 0,
                          &alter_prelocking_strategy);

  DEBUG_SYNC(thd, "alter_opened_table");

  if (error)
    DBUG_RETURN(true);

  // Check if ALTER TABLE ... ENGINE is disallowed by the storage engine.
  if (table_list->table->s->db_type() != create_info->db_type &&
      (alter_info->flags & Alter_info::ALTER_OPTIONS) &&
      (create_info->used_fields & HA_CREATE_USED_ENGINE) &&
       ha_is_storage_engine_disabled(create_info->db_type))
  {
    my_error(ER_DISABLED_STORAGE_ENGINE, MYF(0),
              ha_resolve_storage_engine_name(create_info->db_type));
    DBUG_RETURN(true);
  }

  TABLE *table= table_list->table;
  table->use_all_columns();
  MDL_ticket *mdl_ticket= table->mdl_ticket;

  /*
    Prohibit changing of the UNION list of a non-temporary MERGE table
    under LOCK tables. It would be quite difficult to reuse a shrinked
    set of tables from the old table or to open a new TABLE object for
    an extended list and verify that they belong to locked tables.
  */
  if ((thd->locked_tables_mode == LTM_LOCK_TABLES ||
       thd->locked_tables_mode == LTM_PRELOCKED_UNDER_LOCK_TABLES) &&
      (create_info->used_fields & HA_CREATE_USED_UNION) &&
      (table->s->tmp_table == NO_TMP_TABLE))
  {
    my_error(ER_LOCK_OR_ACTIVE_TRANSACTION, MYF(0));
    DBUG_RETURN(true);
  }

  Alter_table_ctx alter_ctx(thd, table_list, tables_opened, new_db, new_name);

  /*
    Add old and new (if any) databases to the list of accessed databases
    for this statement. Needed for MTS.
  */
  thd->add_to_binlog_accessed_dbs(alter_ctx.db);
  if (alter_ctx.is_database_changed())
    thd->add_to_binlog_accessed_dbs(alter_ctx.new_db);

  MDL_request target_mdl_request;

  /* Check that we are not trying to rename to an existing table */
  if (alter_ctx.is_table_renamed())
  {
    if (table->s->tmp_table != NO_TMP_TABLE)
    {
      if (find_temporary_table(thd, alter_ctx.new_db, alter_ctx.new_name))
      {
        my_error(ER_TABLE_EXISTS_ERROR, MYF(0), alter_ctx.new_alias);
        DBUG_RETURN(true);
      }
    }
    else
    {
      MDL_request_list mdl_requests;
      MDL_request target_db_mdl_request;

      MDL_REQUEST_INIT(&target_mdl_request,
                       MDL_key::TABLE,
                       alter_ctx.new_db, alter_ctx.new_name,
                       MDL_EXCLUSIVE, MDL_TRANSACTION);
      mdl_requests.push_front(&target_mdl_request);

      /*
        If we are moving the table to a different database, we also
        need IX lock on the database name so that the target database
        is protected by MDL while the table is moved.
      */
      if (alter_ctx.is_database_changed())
      {
        MDL_REQUEST_INIT(&target_db_mdl_request,
                         MDL_key::SCHEMA, alter_ctx.new_db, "",
                         MDL_INTENTION_EXCLUSIVE,
                         MDL_TRANSACTION);
        mdl_requests.push_front(&target_db_mdl_request);
      }

      /*
        Global intention exclusive lock must have been already acquired when
        table to be altered was open, so there is no need to do it here.
      */
      DBUG_ASSERT(thd->mdl_context.owns_equal_or_stronger_lock(MDL_key::GLOBAL,
                                     "", "", MDL_INTENTION_EXCLUSIVE));

      if (thd->mdl_context.acquire_locks(&mdl_requests,
                                         thd->variables.lock_wait_timeout))
        DBUG_RETURN(true);

      DEBUG_SYNC(thd, "locked_table_name");
      /*
        Table maybe does not exist, but we got an exclusive lock
        on the name, now we can safely try to find out for sure.
      */
      if (!access(alter_ctx.get_new_filename(), F_OK))
      {
        /* Table will be closed in do_command() */
        my_error(ER_TABLE_EXISTS_ERROR, MYF(0), alter_ctx.new_alias);
        DBUG_RETURN(true);
      }
    }
  }

  if (!create_info->db_type)
  {
    if (table->part_info &&
        create_info->used_fields & HA_CREATE_USED_ENGINE)
    {
      /*
        This case happens when the user specified
        ENGINE = x where x is a non-existing storage engine
        We set create_info->db_type to default_engine_type
        to ensure we don't change underlying engine type
        due to a erroneously given engine name.
      */
      create_info->db_type= table->part_info->default_engine_type;
    }
    else
      create_info->db_type= table->s->db_type();
  }

  if (check_engine(thd, alter_ctx.new_db, alter_ctx.new_name, create_info))
    DBUG_RETURN(true);

  if (create_info->db_type != table->s->db_type() &&
      !table->file->can_switch_engines())
  {
    my_error(ER_ROW_IS_REFERENCED, MYF(0));
    DBUG_RETURN(true);
  }

  /*
   If foreign key is added then check permission to access parent table.

   In function "check_fk_parent_table_access", create_info->db_type is used
   to identify whether engine supports FK constraint or not. Since
   create_info->db_type is set here, check to parent table access is delayed
   till this point for the alter operation.
  */
  if ((alter_info->flags & Alter_info::ADD_FOREIGN_KEY) &&
      check_fk_parent_table_access(thd, create_info, alter_info))
    DBUG_RETURN(true);

  /*
   If this is an ALTER TABLE and no explicit row type specified reuse
   the table's row type.
   Note : this is the same as if the row type was specified explicitly.
  */
  if (create_info->row_type == ROW_TYPE_NOT_USED)
  {
    /* ALTER TABLE without explicit row type */
    create_info->row_type= table->s->row_type;
  }
  else
  {
    /* ALTER TABLE with specific row type */
    create_info->used_fields |= HA_CREATE_USED_ROW_FORMAT;
  }

  DBUG_PRINT("info", ("old type: %s  new type: %s",
             ha_resolve_storage_engine_name(table->s->db_type()),
             ha_resolve_storage_engine_name(create_info->db_type)));
  if (ha_check_storage_engine_flag(table->s->db_type(), HTON_ALTER_NOT_SUPPORTED) ||
      ha_check_storage_engine_flag(create_info->db_type, HTON_ALTER_NOT_SUPPORTED))
  {
    DBUG_PRINT("info", ("doesn't support alter"));
    my_error(ER_ILLEGAL_HA, MYF(0), table_list->table_name);
    DBUG_RETURN(true);
  }

  THD_STAGE_INFO(thd, stage_setup);
  if (!(alter_info->flags & ~(Alter_info::ALTER_RENAME |
                              Alter_info::ALTER_KEYS_ONOFF)) &&
      alter_info->requested_algorithm !=
      Alter_info::ALTER_TABLE_ALGORITHM_COPY &&
      !table->s->tmp_table) // no need to touch frm
  {
    // This requires X-lock, no other lock levels supported.
    if (alter_info->requested_lock != Alter_info::ALTER_TABLE_LOCK_DEFAULT &&
        alter_info->requested_lock != Alter_info::ALTER_TABLE_LOCK_EXCLUSIVE)
    {
      my_error(ER_ALTER_OPERATION_NOT_SUPPORTED, MYF(0),
               "LOCK=NONE/SHARED", "LOCK=EXCLUSIVE");
      DBUG_RETURN(true);
    }
    DBUG_RETURN(simple_rename_or_index_change(thd, table_list,
                                              alter_info->keys_onoff,
                                              &alter_ctx));
  }

  /* We have to do full alter table. */

  bool partition_changed= false;
  partition_info *new_part_info= NULL;
  {
    if (prep_alter_part_table(thd, table, alter_info, create_info,
                              &alter_ctx, &partition_changed,
                              &new_part_info))
    {
      DBUG_RETURN(true);
    }
    if (partition_changed &&
        (!table->file->ht->partition_flags ||
         (table->file->ht->partition_flags() & HA_CANNOT_PARTITION_FK)) &&
        !table->file->can_switch_engines())
    {
      /*
        Partitioning was changed (added/changed/removed) and the current
        handler does not support partitioning and FK relationship exists
        for the table.

        Since the current handler does not support native partitioning, it will
        be altered to use ha_partition which does not support foreign keys.
      */
      my_error(ER_FOREIGN_KEY_ON_PARTITIONED, MYF(0));
      DBUG_RETURN(true);
    }
  }

  if (mysql_prepare_alter_table(thd, table, create_info, alter_info,
                                &alter_ctx))
  {
    DBUG_RETURN(true);
  }

  set_table_default_charset(thd, create_info, const_cast<char*>(alter_ctx.db));

  if (new_part_info)
  {
    /*
      ALGORITHM and LOCK clauses are generally not allowed by the
      parser for operations related to partitioning.
      The exceptions are ALTER_PARTITION and ALTER_REMOVE_PARTITIONING.
      For consistency, we report ER_ALTER_OPERATION_NOT_SUPPORTED here.
    */
    if (alter_info->requested_lock !=
        Alter_info::ALTER_TABLE_LOCK_DEFAULT)
    {
      my_error(ER_ALTER_OPERATION_NOT_SUPPORTED_REASON, MYF(0),
               "LOCK=NONE/SHARED/EXCLUSIVE",
               ER_THD(thd, ER_ALTER_OPERATION_NOT_SUPPORTED_REASON_PARTITION),
               "LOCK=DEFAULT");
      DBUG_RETURN(true);
    }
    else if (alter_info->requested_algorithm !=
             Alter_info::ALTER_TABLE_ALGORITHM_DEFAULT)
    {
      my_error(ER_ALTER_OPERATION_NOT_SUPPORTED_REASON, MYF(0),
               "ALGORITHM=COPY/INPLACE",
               ER_THD(thd, ER_ALTER_OPERATION_NOT_SUPPORTED_REASON_PARTITION),
               "ALGORITHM=DEFAULT");
      DBUG_RETURN(true);
    }

    /*
      Upgrade from MDL_SHARED_UPGRADABLE to MDL_SHARED_NO_WRITE.
      Afterwards it's safe to take the table level lock.
    */
    if (thd->mdl_context.upgrade_shared_lock(mdl_ticket, MDL_SHARED_NO_WRITE,
                                             thd->variables.lock_wait_timeout)
        || lock_tables(thd, table_list, alter_ctx.tables_opened, 0))
    {
      DBUG_RETURN(true);
    }

    char* table_name= const_cast<char*>(alter_ctx.table_name);
    // In-place execution of ALTER TABLE for partitioning.
    DBUG_RETURN(fast_alter_partition_table(thd, table, alter_info,
                                           create_info, table_list,
                                           const_cast<char*>(alter_ctx.db),
                                           table_name,
                                           new_part_info));
  }

  /*
    Use copy algorithm if:
    - old_alter_table system variable is set without in-place requested using
      the ALGORITHM clause.
    - Or if in-place is impossible for given operation.
    - Changes to partitioning which were not handled by fast_alter_part_table()
      needs to be handled using table copying algorithm unless the engine
      supports auto-partitioning as such engines can do some changes
      using in-place API.
  */
  if ((thd->variables.old_alter_table &&
       alter_info->requested_algorithm !=
       Alter_info::ALTER_TABLE_ALGORITHM_INPLACE)
      || is_inplace_alter_impossible(table, create_info, alter_info)
      || (partition_changed &&
          !(table->s->db_type()->partition_flags() & HA_USE_AUTO_PARTITION))
     )
  {
    if (alter_info->requested_algorithm ==
        Alter_info::ALTER_TABLE_ALGORITHM_INPLACE)
    {
      my_error(ER_ALTER_OPERATION_NOT_SUPPORTED, MYF(0),
               "ALGORITHM=INPLACE", "ALGORITHM=COPY");
      DBUG_RETURN(true);
    }
    alter_info->requested_algorithm= Alter_info::ALTER_TABLE_ALGORITHM_COPY;
  }

  /*
    If 'avoid_temporal_upgrade' mode is not enabled, then the
    pre MySQL 5.6.4 old temporal types if present is upgraded to the
    current format.
  */

  mysql_mutex_lock(&LOCK_global_system_variables);
  bool check_temporal_upgrade= !avoid_temporal_upgrade;
  mysql_mutex_unlock(&LOCK_global_system_variables);

  if (check_temporal_upgrade)
  {
    if (upgrade_old_temporal_types(thd, alter_info))
      DBUG_RETURN(true);
  }

  /*
    ALTER TABLE ... ENGINE to the same engine is a common way to
    request table rebuild. Set ALTER_RECREATE flag to force table
    rebuild.
  */
  if (create_info->db_type == table->s->db_type() &&
      create_info->used_fields & HA_CREATE_USED_ENGINE)
    alter_info->flags|= Alter_info::ALTER_RECREATE;

  /*
    If the old table had partitions and we are doing ALTER TABLE ...
    engine= <new_engine>, the new table must preserve the original
    partitioning. This means that the new engine is still the
    partitioning engine, not the engine specified in the parser.
    This is discovered in prep_alter_part_table, which in such case
    updates create_info->db_type.
    It's therefore important that the assignment below is done
    after prep_alter_part_table.
  */
  handlerton *new_db_type= create_info->db_type;
  handlerton *old_db_type= table->s->db_type();
  TABLE *new_table= NULL;
  ha_rows copied=0,deleted=0;

  /*
    Handling of symlinked tables:
    If no rename:
      Create new data file and index file on the same disk as the
      old data and index files.
      Copy data.
      Rename new data file over old data file and new index file over
      old index file.
      Symlinks are not changed.

   If rename:
      Create new data file and index file on the same disk as the
      old data and index files.  Create also symlinks to point at
      the new tables.
      Copy data.
      At end, rename intermediate tables, and symlinks to intermediate
      table, to final table name.
      Remove old table and old symlinks

    If rename is made to another database:
      Create new tables in new database.
      Copy data.
      Remove old table and symlinks.
  */
  char index_file[FN_REFLEN], data_file[FN_REFLEN];

  if (!alter_ctx.is_database_changed())
  {
    if (create_info->index_file_name)
    {
      /* Fix index_file_name to have 'tmp_name' as basename */
      my_stpcpy(index_file, alter_ctx.tmp_name);
      create_info->index_file_name=fn_same(index_file,
                                           create_info->index_file_name,
                                           1);
    }
    if (create_info->data_file_name)
    {
      /* Fix data_file_name to have 'tmp_name' as basename */
      my_stpcpy(data_file, alter_ctx.tmp_name);
      create_info->data_file_name=fn_same(data_file,
                                          create_info->data_file_name,
                                          1);
    }
  }
  else
  {
    /* Ignore symlink if db is changed. */
    create_info->data_file_name=create_info->index_file_name=0;
  }

  DEBUG_SYNC(thd, "alter_table_before_create_table_no_lock");
  DBUG_EXECUTE_IF("sleep_before_create_table_no_lock",
                  my_sleep(100000););
  /*
    Promote first timestamp column, when explicit_defaults_for_timestamp
    is not set
  */
  if (!thd->variables.explicit_defaults_for_timestamp)
    promote_first_timestamp_column(&alter_info->create_list);

  /*
    Create .FRM for new version of table with a temporary name.
    We don't log the statement, it will be logged later.

    Keep information about keys in newly created table as it
    will be used later to construct Alter_inplace_info object
    and by fill_alter_inplace_info() call.
  */
  KEY *key_info;
  uint key_count;
  /*
    Remember if the new definition has new VARCHAR column;
    create_info->varchar will be reset in create_table_impl()/
    mysql_prepare_create_table().
  */
  bool varchar= create_info->varchar;

  tmp_disable_binlog(thd);
  bool sql_layer_system_table=
     check_if_sql_layer_system_table(alter_ctx.db,
                                     alter_ctx.table_name);
  error= create_table_impl(thd, alter_ctx.new_db, alter_ctx.tmp_name,
                           alter_ctx.get_tmp_path(),
                           create_info, alter_info,
                           true, 0, true, NULL,
                           &key_info, &key_count,
                           sql_layer_system_table);
  reenable_binlog(thd);

  if (error)
    DBUG_RETURN(true);

  /* Remember that we have not created table in storage engine yet. */
  bool no_ha_table= true;

  if (alter_info->requested_algorithm != Alter_info::ALTER_TABLE_ALGORITHM_COPY)
  {
    Alter_inplace_info ha_alter_info(create_info, alter_info,
                                     key_info, key_count,
                                     thd->work_part_info
                                     );
    TABLE *altered_table= NULL;
    bool use_inplace= true;

    /* Fill the Alter_inplace_info structure. */
    if (fill_alter_inplace_info(thd, table, varchar, &ha_alter_info))
      goto err_new_table_cleanup;

    // We assume that the table is non-temporary.
    DBUG_ASSERT(!table->s->tmp_table);

    if (!(altered_table= open_table_uncached(thd, alter_ctx.get_tmp_path(),
                                             alter_ctx.new_db,
                                             alter_ctx.tmp_name,
                                             true, false)))
      goto err_new_table_cleanup;

    /* Set markers for fields in TABLE object for altered table. */
    update_altered_table(ha_alter_info, altered_table);

    /*
      Mark all columns in 'altered_table' as used to allow usage
      of its record[0] buffer and Field objects during in-place
      ALTER TABLE.
    */
    altered_table->column_bitmaps_set_no_signal(&altered_table->s->all_set,
                                                &altered_table->s->all_set);

    set_column_defaults(altered_table, alter_info->create_list);

    if (ha_alter_info.handler_flags == 0)
    {
      /*
        No-op ALTER, no need to call handler API functions.

        If this code path is entered for an ALTER statement that
        should not be a real no-op, new handler flags should be added
        and fill_alter_inplace_info() adjusted.

        Note that we can end up here if an ALTER statement has clauses
        that cancel each other out (e.g. ADD/DROP identically index).

        Also note that we ignore the LOCK clause here.
      */
      close_temporary_table(thd, altered_table, true, false);
      (void) quick_rm_table(thd, new_db_type, alter_ctx.new_db,
                            alter_ctx.tmp_name, FN_IS_TMP | NO_HA_TABLE);
      goto end_inplace;
    }

    // Ask storage engine whether to use copy or in-place
    enum_alter_inplace_result inplace_supported=
      table->file->check_if_supported_inplace_alter(altered_table,
                                                    &ha_alter_info);

    switch (inplace_supported) {
    case HA_ALTER_INPLACE_EXCLUSIVE_LOCK:
      // If SHARED lock and no particular algorithm was requested, use COPY.
      if (alter_info->requested_lock ==
          Alter_info::ALTER_TABLE_LOCK_SHARED &&
          alter_info->requested_algorithm ==
          Alter_info::ALTER_TABLE_ALGORITHM_DEFAULT)
      {
        use_inplace= false;
      }
      // Otherwise, if weaker lock was requested, report errror.
      else if (alter_info->requested_lock ==
               Alter_info::ALTER_TABLE_LOCK_NONE ||
               alter_info->requested_lock ==
               Alter_info::ALTER_TABLE_LOCK_SHARED)
      {
        ha_alter_info.report_unsupported_error("LOCK=NONE/SHARED",
                                               "LOCK=EXCLUSIVE");
        close_temporary_table(thd, altered_table, true, false);
        goto err_new_table_cleanup;
      }
      break;
    case HA_ALTER_INPLACE_SHARED_LOCK_AFTER_PREPARE:
    case HA_ALTER_INPLACE_SHARED_LOCK:
      // If weaker lock was requested, report errror.
      if (alter_info->requested_lock ==
          Alter_info::ALTER_TABLE_LOCK_NONE)
      {
        ha_alter_info.report_unsupported_error("LOCK=NONE", "LOCK=SHARED");
        close_temporary_table(thd, altered_table, true, false);
        goto err_new_table_cleanup;
      }
      break;
    case HA_ALTER_INPLACE_NO_LOCK_AFTER_PREPARE:
    case HA_ALTER_INPLACE_NO_LOCK:
      break;
    case HA_ALTER_INPLACE_NOT_SUPPORTED:
      // If INPLACE was requested, report error.
      if (alter_info->requested_algorithm ==
          Alter_info::ALTER_TABLE_ALGORITHM_INPLACE)
      {
        ha_alter_info.report_unsupported_error("ALGORITHM=INPLACE",
                                               "ALGORITHM=COPY");
        close_temporary_table(thd, altered_table, true, false);
        goto err_new_table_cleanup;
      }
      // COPY with LOCK=NONE is not supported, no point in trying.
      if (alter_info->requested_lock ==
          Alter_info::ALTER_TABLE_LOCK_NONE)
      {
        ha_alter_info.report_unsupported_error("LOCK=NONE", "LOCK=SHARED");
        close_temporary_table(thd, altered_table, true, false);
        goto err_new_table_cleanup;
      }
      // Otherwise use COPY
      use_inplace= false;
      break;
    case HA_ALTER_ERROR:
    default:
      close_temporary_table(thd, altered_table, true, false);
      goto err_new_table_cleanup;
    }

    if (use_inplace)
    {
      if (mysql_inplace_alter_table(thd, table_list, table,
                                    altered_table,
                                    &ha_alter_info,
                                    inplace_supported, &target_mdl_request,
                                    &alter_ctx))
      {
        DBUG_RETURN(true);
      }

      goto end_inplace;
    }
    else
    {
      close_temporary_table(thd, altered_table, true, false);
    }
  }

  /* ALTER TABLE using copy algorithm. */

  /* Check if ALTER TABLE is compatible with foreign key definitions. */
  if (fk_check_copy_alter_table(thd, table, alter_info))
    goto err_new_table_cleanup;

  if (!table->s->tmp_table)
  {
    // COPY algorithm doesn't work with concurrent writes.
    if (alter_info->requested_lock == Alter_info::ALTER_TABLE_LOCK_NONE)
    {
      my_error(ER_ALTER_OPERATION_NOT_SUPPORTED_REASON, MYF(0),
               "LOCK=NONE",
               ER_THD(thd, ER_ALTER_OPERATION_NOT_SUPPORTED_REASON_COPY),
               "LOCK=SHARED");
      goto err_new_table_cleanup;
    }

    // If EXCLUSIVE lock is requested, upgrade already.
    if (alter_info->requested_lock == Alter_info::ALTER_TABLE_LOCK_EXCLUSIVE &&
        wait_while_table_is_used(thd, table, HA_EXTRA_FORCE_REOPEN))
      goto err_new_table_cleanup;

    /*
      Otherwise upgrade to SHARED_NO_WRITE.
      Note that under LOCK TABLES, we will already have SHARED_NO_READ_WRITE.
    */
    if (alter_info->requested_lock != Alter_info::ALTER_TABLE_LOCK_EXCLUSIVE &&
        thd->mdl_context.upgrade_shared_lock(mdl_ticket, MDL_SHARED_NO_WRITE,
                                             thd->variables.lock_wait_timeout))
      goto err_new_table_cleanup;

    DEBUG_SYNC(thd, "alter_table_copy_after_lock_upgrade");
  }

  // It's now safe to take the table level lock.
  if (lock_tables(thd, table_list, alter_ctx.tables_opened, 0))
    goto err_new_table_cleanup;

  {
    if (ha_create_table(thd, alter_ctx.get_tmp_path(),
                        alter_ctx.new_db, alter_ctx.tmp_name,
                        create_info, false))
      goto err_new_table_cleanup;

    /* Mark that we have created table in storage engine. */
    no_ha_table= false;

    if (create_info->options & HA_LEX_CREATE_TMP_TABLE)
    {
      if (!open_table_uncached(thd, alter_ctx.get_tmp_path(),
                               alter_ctx.new_db, alter_ctx.tmp_name,
                               true, true))
        goto err_new_table_cleanup;
      /* in case of alter temp table send the tracker in OK packet */
      if (thd->session_tracker.get_tracker(SESSION_STATE_CHANGE_TRACKER)->is_enabled())
        thd->session_tracker.get_tracker(SESSION_STATE_CHANGE_TRACKER)->mark_as_changed(thd, NULL);
    }
  }


  /* Open the table since we need to copy the data. */
  if (table->s->tmp_table != NO_TMP_TABLE)
  {
    TABLE_LIST tbl;
    tbl.init_one_table(alter_ctx.new_db, strlen(alter_ctx.new_db),
                       alter_ctx.tmp_name, strlen(alter_ctx.tmp_name),
                       alter_ctx.tmp_name, TL_READ_NO_INSERT);
    /* Table is in thd->temporary_tables */
    (void) open_temporary_table(thd, &tbl);
    new_table= tbl.table;
  }
  else
  {
    /* table is a normal table: Create temporary table in same directory */
    /* Open our intermediate table. */
    new_table= open_table_uncached(thd, alter_ctx.get_tmp_path(),
                                   alter_ctx.new_db, alter_ctx.tmp_name,
                                   true, true);
  }
  if (!new_table)
    goto err_new_table_cleanup;
  /*
    Note: In case of MERGE table, we do not attach children. We do not
    copy data for MERGE tables. Only the children have data.
  */

  /* Copy the data if necessary. */
  thd->count_cuted_fields= CHECK_FIELD_WARN;	// calc cuted fields
  thd->cuted_fields=0L;

  /*
    We do not copy data for MERGE tables. Only the children have data.
    MERGE tables have HA_NO_COPY_ON_ALTER set.
  */
  if (!(new_table->file->ha_table_flags() & HA_NO_COPY_ON_ALTER))
  {
    new_table->next_number_field=new_table->found_next_number_field;
    THD_STAGE_INFO(thd, stage_copy_to_tmp_table);
    DBUG_EXECUTE_IF("abort_copy_table", {
        my_error(ER_LOCK_WAIT_TIMEOUT, MYF(0));
        goto err_new_table_cleanup;
      });
<<<<<<< HEAD
    if (copy_data_between_tables(thd,
                                 thd->m_stage_progress_psi,
=======
   
    /*
      Acquire SRO locks on parent tables to prevent concurrent DML on them to
      perform cascading actions. Since InnoDB releases locks on table being
      altered periodically these actions might be able to succeed and
      can create orphan rows in our table otherwise.

      Note that we ignore FOREIGN_KEY_CHECKS=0 setting here because, unlike
      for DML operations it is hard to predict what kind of inconsistencies
      ignoring foreign keys will create (ignoring foreign keys in this case
      is similar to forcing other connections to ignore them).

      It is possible that acquisition of locks on parent tables will result
      in MDL deadlocks. But since deadlocks involving two or more DDL
      statements should be rare, it is unlikely that our ALTER TABLE will
      be aborted due to such deadlock.
    */
    if (lock_fk_dependent_tables(thd, table))
      goto err_new_table_cleanup;

    if (copy_data_between_tables(thd->m_stage_progress_psi,
>>>>>>> c4e3acb3
                                 table, new_table,
                                 alter_info->create_list,
                                 &copied, &deleted,
                                 alter_info->keys_onoff,
                                 &alter_ctx))
      goto err_new_table_cleanup;
  }
  else
  {
    /* Should be MERGE only */
    DBUG_ASSERT(new_table->file->ht->db_type == DB_TYPE_MRG_MYISAM);
    if (!table->s->tmp_table &&
        wait_while_table_is_used(thd, table, HA_EXTRA_FORCE_REOPEN))
      goto err_new_table_cleanup;
    THD_STAGE_INFO(thd, stage_manage_keys);
    DEBUG_SYNC(thd, "alter_table_manage_keys");
    alter_table_manage_keys(thd, table, table->file->indexes_are_disabled(),
                            alter_info->keys_onoff);
    if (trans_commit_stmt(thd) || trans_commit_implicit(thd))
      goto err_new_table_cleanup;
  }
  thd->count_cuted_fields= CHECK_FIELD_IGNORE;

  if (table->s->tmp_table != NO_TMP_TABLE)
  {
    /* Close lock if this is a transactional table */
    if (thd->lock)
    {
      if (thd->locked_tables_mode != LTM_LOCK_TABLES &&
          thd->locked_tables_mode != LTM_PRELOCKED_UNDER_LOCK_TABLES)
      {
        mysql_unlock_tables(thd, thd->lock);
        thd->lock= NULL;
      }
      else
      {
        /*
          If LOCK TABLES list is not empty and contains this table,
          unlock the table and remove the table from this list.
        */
        mysql_lock_remove(thd, thd->lock, table);
      }
    }
    /* Remove link to old table and rename the new one */
    close_temporary_table(thd, table, true, true);
    /* Should pass the 'new_name' as we store table name in the cache */
    if (rename_temporary_table(thd, new_table,
                               alter_ctx.new_db, alter_ctx.new_name))
      goto err_new_table_cleanup;
    /* We don't replicate alter table statement on temporary tables */
    if (!thd->is_current_stmt_binlog_format_row() &&
        write_bin_log(thd, true, thd->query().str, thd->query().length))
      DBUG_RETURN(true);
    goto end_temporary;
  }

  /*
    Close the intermediate table that will be the new table, but do
    not delete it! Even altough MERGE tables do not have their children
    attached here it is safe to call close_temporary_table().
  */
  close_temporary_table(thd, new_table, true, false);
  new_table= NULL;

  DEBUG_SYNC(thd, "alter_table_before_rename_result_table");

  /*
    Data is copied. Now we:
    1) Wait until all other threads will stop using old version of table
       by upgrading shared metadata lock to exclusive one.
    2) Close instances of table open by this thread and replace them
       with placeholders to simplify reopen process.
    3) Rename the old table to a temp name, rename the new one to the
       old name.
    4) If we are under LOCK TABLES and don't do ALTER TABLE ... RENAME
       we reopen new version of table.
    5) Write statement to the binary log.
    6) If we are under LOCK TABLES and do ALTER TABLE ... RENAME we
       remove placeholders and release metadata locks.
    7) If we are not not under LOCK TABLES we rely on the caller
      (mysql_execute_command()) to release metadata locks.
  */

  THD_STAGE_INFO(thd, stage_rename_result_table);

  if (wait_while_table_is_used(thd, table, HA_EXTRA_PREPARE_FOR_RENAME))
    goto err_new_table_cleanup;

  close_all_tables_for_name(thd, table->s, alter_ctx.is_table_renamed(), NULL);
  table_list->table= table= NULL;                  /* Safety */

  /*
    Rename the old table to temporary name to have a backup in case
    anything goes wrong while renaming the new table.
  */
  char backup_name[32];
  DBUG_ASSERT(sizeof(my_thread_id) == 4);
  my_snprintf(backup_name, sizeof(backup_name), "%s2-%lx-%lx", tmp_file_prefix,
              current_pid, thd->thread_id());
  if (lower_case_table_names)
    my_casedn_str(files_charset_info, backup_name);
  if (mysql_rename_table(thd, old_db_type, alter_ctx.db, alter_ctx.table_name,
                         alter_ctx.db, backup_name, FN_TO_IS_TMP))
  {
    // Rename to temporary name failed, delete the new table, abort ALTER.
    (void) quick_rm_table(thd, new_db_type, alter_ctx.new_db,
                          alter_ctx.tmp_name, FN_IS_TMP);
    goto err_with_mdl;
  }

  // Rename the new table to the correct name.
  if (mysql_rename_table(thd, new_db_type, alter_ctx.new_db, alter_ctx.tmp_name,
                         alter_ctx.new_db, alter_ctx.new_alias,
                         FN_FROM_IS_TMP))
  {
    // Rename failed, delete the temporary table.
    (void) quick_rm_table(thd, new_db_type, alter_ctx.new_db,
                          alter_ctx.tmp_name, FN_IS_TMP);
    
    // Restore the backup of the original table to the old name.
    (void) mysql_rename_table(thd, old_db_type, alter_ctx.db, backup_name,
                              alter_ctx.db, alter_ctx.alias, 
                              FN_FROM_IS_TMP | NO_FK_CHECKS);
    
    goto err_with_mdl;
  }

  // Check if we renamed the table and if so update trigger files.
  if (alter_ctx.is_table_renamed() &&
      change_trigger_table_name(thd,
                                alter_ctx.db,
                                alter_ctx.alias,
                                alter_ctx.table_name,
                                alter_ctx.new_db,
                                alter_ctx.new_alias))
  {
    // Rename succeeded, delete the new table.
    (void) quick_rm_table(thd, new_db_type,
                          alter_ctx.new_db, alter_ctx.new_alias, 0);
    // Restore the backup of the original table to the old name.
    (void) mysql_rename_table(thd, old_db_type, alter_ctx.db, backup_name,
                              alter_ctx.db, alter_ctx.alias, 
                              FN_FROM_IS_TMP | NO_FK_CHECKS);
    goto err_with_mdl;
  }

  // ALTER TABLE succeeded, delete the backup of the old table.
  if (quick_rm_table(thd, old_db_type, alter_ctx.db, backup_name, FN_IS_TMP))
  {
    /*
      The fact that deletion of the backup failed is not critical
      error, but still worth reporting as it might indicate serious
      problem with server.
    */
    goto err_with_mdl;
  }

end_inplace:

  if (thd->locked_tables_list.reopen_tables(thd))
    goto err_with_mdl;

  THD_STAGE_INFO(thd, stage_end);

  DBUG_EXECUTE_IF("sleep_alter_before_main_binlog", my_sleep(6000000););
  DEBUG_SYNC(thd, "alter_table_before_main_binlog");

  ha_binlog_log_query(thd, create_info->db_type, LOGCOM_ALTER_TABLE,
                      thd->query().str, thd->query().length,
                      alter_ctx.db, alter_ctx.table_name);

  DBUG_ASSERT(!(mysql_bin_log.is_open() &&
                thd->is_current_stmt_binlog_format_row() &&
                (create_info->options & HA_LEX_CREATE_TMP_TABLE)));
  if (write_bin_log(thd, true, thd->query().str, thd->query().length))
    DBUG_RETURN(true);

  if (ha_check_storage_engine_flag(old_db_type, HTON_FLUSH_AFTER_RENAME))
  {
    /*
      For the alter table to be properly flushed to the logs, we
      have to open the new table.  If not, we get a problem on server
      shutdown. But we do not need to attach MERGE children.
    */
    TABLE *t_table;
    t_table= open_table_uncached(thd, alter_ctx.get_new_path(),
                                 alter_ctx.new_db, alter_ctx.new_name,
                                 false, true);
    if (t_table)
      intern_close_table(t_table);
    else
      sql_print_warning("Could not open table %s.%s after rename\n",
                        alter_ctx.new_db, alter_ctx.table_name);
    ha_flush_logs(old_db_type);
  }
  table_list->table= NULL;			// For query cache
  query_cache.invalidate(thd, table_list, FALSE);

  if (thd->locked_tables_mode == LTM_LOCK_TABLES ||
      thd->locked_tables_mode == LTM_PRELOCKED_UNDER_LOCK_TABLES)
  {
    if (alter_ctx.is_table_renamed())
      thd->mdl_context.release_all_locks_for_name(mdl_ticket);
    else
      mdl_ticket->downgrade_lock(MDL_SHARED_NO_READ_WRITE);
  }

end_temporary:
  my_snprintf(alter_ctx.tmp_name, sizeof(alter_ctx.tmp_name),
              ER_THD(thd, ER_INSERT_INFO),
	      (long) (copied + deleted), (long) deleted,
	      (long) thd->get_stmt_da()->current_statement_cond_count());
  my_ok(thd, copied + deleted, 0L, alter_ctx.tmp_name);
  DBUG_RETURN(false);

err_new_table_cleanup:
  if (new_table)
  {
    /* close_temporary_table() frees the new_table pointer. */
    close_temporary_table(thd, new_table, true, true);
  }
  else
    (void) quick_rm_table(thd, new_db_type,
                          alter_ctx.new_db, alter_ctx.tmp_name,
                          (FN_IS_TMP | (no_ha_table ? NO_HA_TABLE : 0)));

  /*
    No default value was provided for a DATE/DATETIME field, the
    current sql_mode doesn't allow the '0000-00-00' value and
    the table to be altered isn't empty.
    Report error here.
  */
  if (alter_ctx.error_if_not_empty &&
      thd->get_stmt_da()->current_row_for_condition())
  {
    uint f_length;
    enum enum_mysql_timestamp_type t_type= MYSQL_TIMESTAMP_DATE;
    switch (alter_ctx.datetime_field->sql_type)
    {
      case MYSQL_TYPE_DATE:
      case MYSQL_TYPE_NEWDATE:
        f_length= MAX_DATE_WIDTH; // "0000-00-00";
        t_type= MYSQL_TIMESTAMP_DATE;
        break;
      case MYSQL_TYPE_DATETIME:
      case MYSQL_TYPE_DATETIME2:
        f_length= MAX_DATETIME_WIDTH; // "0000-00-00 00:00:00";
        t_type= MYSQL_TIMESTAMP_DATETIME;
        break;
      default:
        /* Shouldn't get here. */
        f_length= 0;
        DBUG_ASSERT(0);
    }
    make_truncated_value_warning(thd, Sql_condition::SL_WARNING,
                                 ErrConvString(my_zero_datetime6, f_length),
                                 t_type,
                                 alter_ctx.datetime_field->field_name);
  }

  DBUG_RETURN(true);

err_with_mdl:
  /*
    An error happened while we were holding exclusive name metadata lock
    on table being altered. To be safe under LOCK TABLES we should
    remove all references to the altered table from the list of locked
    tables and release the exclusive metadata lock.
  */
  thd->locked_tables_list.unlink_all_closed_tables(thd, NULL, 0);
  thd->mdl_context.release_all_locks_for_name(mdl_ticket);
  DBUG_RETURN(true);
}
/* mysql_alter_table */



/**
  Prepare the transaction for the alter table's copy phase.
*/

bool mysql_trans_prepare_alter_copy_data(THD *thd)
{
  DBUG_ENTER("mysql_prepare_alter_copy_data");
  /*
    Turn off recovery logging since rollback of an alter table is to
    delete the new table so there is no need to log the changes to it.
    
    This needs to be done before external_lock.
  */
  if (ha_enable_transaction(thd, FALSE))
    DBUG_RETURN(TRUE);
  DBUG_RETURN(FALSE);
}


/**
  Commit the copy phase of the alter table.
*/

bool mysql_trans_commit_alter_copy_data(THD *thd)
{
  bool error= FALSE;
  DBUG_ENTER("mysql_commit_alter_copy_data");

  if (ha_enable_transaction(thd, TRUE))
    DBUG_RETURN(TRUE);

  DEBUG_SYNC(thd, "commit_alter_copy_table");
  
  /*
    Ensure that the new table is saved properly to disk before installing
    the new .frm.
    And that InnoDB's internal latches are released, to avoid deadlock
    when waiting on other instances of the table before rename (Bug#54747).
  */
  if (trans_commit_stmt(thd))
    error= TRUE;
  if (trans_commit_implicit(thd))
    error= TRUE;

  DBUG_RETURN(error);
}


static int
copy_data_between_tables(THD * thd,
                         PSI_stage_progress *psi,
                         TABLE *from,TABLE *to,
			 List<Create_field> &create,
			 ha_rows *copied,
			 ha_rows *deleted,
                         Alter_info::enum_enable_or_disable keys_onoff,
                         Alter_table_ctx *alter_ctx)
{
  int error;
  Copy_field *copy,*copy_end;
  ulong found_count,delete_count;
  READ_RECORD info;
  TABLE_LIST   tables;
  List<Item>   fields;
  List<Item>   all_fields;
  ha_rows examined_rows, found_rows, returned_rows;
  bool auto_increment_field_copied= 0;
  sql_mode_t save_sql_mode;
  QEP_TAB_standalone qep_tab_st;
  QEP_TAB &qep_tab= qep_tab_st.as_QEP_TAB();
  DBUG_ENTER("copy_data_between_tables");

  if (mysql_trans_prepare_alter_copy_data(thd))
    DBUG_RETURN(-1);
  
  if (!(copy= new Copy_field[to->s->fields]))
    DBUG_RETURN(-1);				/* purecov: inspected */

  if (to->file->ha_external_lock(thd, F_WRLCK))
    DBUG_RETURN(-1);

  /* We need external lock before we can disable/enable keys */
  alter_table_manage_keys(thd, to, from->file->indexes_are_disabled(),
                          keys_onoff);

  from->file->info(HA_STATUS_VARIABLE);
  to->file->ha_start_bulk_insert(from->file->stats.records);

  mysql_stage_set_work_estimated(psi, from->file->stats.records);

  save_sql_mode= thd->variables.sql_mode;

  List_iterator<Create_field> it(create);
  Create_field *def;
  copy_end=copy;
  for (Field **ptr=to->field ; *ptr ; ptr++)
  {
    def=it++;
    if (def->field)
    {
      if (*ptr == to->next_number_field)
      {
        auto_increment_field_copied= TRUE;
        /*
          If we are going to copy contents of one auto_increment column to
          another auto_increment column it is sensible to preserve zeroes.
          This condition also covers case when we are don't actually alter
          auto_increment column.
        */
        if (def->field == from->found_next_number_field)
          thd->variables.sql_mode|= MODE_NO_AUTO_VALUE_ON_ZERO;
      }
      (copy_end++)->set(*ptr,def->field,0);
    }

  }

  found_count=delete_count=0;

  SELECT_LEX *const select_lex= thd->lex->select_lex;
  ORDER *const order= select_lex->order_list.first;

  if (order)
  {
    if (to->s->primary_key != MAX_KEY && to->file->primary_key_is_clustered())
    {
      char warn_buff[MYSQL_ERRMSG_SIZE];
      my_snprintf(warn_buff, sizeof(warn_buff), 
                  "ORDER BY ignored as there is a user-defined clustered index"
                  " in the table '%-.192s'", from->s->table_name.str);
      push_warning(thd, Sql_condition::SL_WARNING, ER_UNKNOWN_ERROR,
                   warn_buff);
    }
    else
    {
      from->sort.io_cache=(IO_CACHE*) my_malloc(key_memory_TABLE_sort_io_cache,
                                                sizeof(IO_CACHE),
                                                MYF(MY_FAE | MY_ZEROFILL));
      memset(&tables, 0, sizeof(tables));
      tables.table= from;
      tables.alias= tables.table_name= from->s->table_name.str;
      tables.db= from->s->db.str;
      error= 1;

      Column_privilege_tracker column_privilege(thd, SELECT_ACL);

      if (select_lex->setup_ref_array(thd))
        goto err;            /* purecov: inspected */
      if (setup_order(thd, select_lex->ref_pointer_array,
                      &tables, fields, all_fields, order))
        goto err;
      qep_tab.set_table(from);
      Filesort fsort(&qep_tab, order, HA_POS_ERROR);
      if (filesort(thd, &fsort, true,
                   &examined_rows, &found_rows, &returned_rows))
        goto err;

      from->sort.found_records= returned_rows;
    }
  };

  /* Tell handler that we have values for all columns in the to table */
  to->use_all_columns();
  if (init_read_record(&info, thd, from, NULL, 1, 1, FALSE))
  {
    error= 1;
    goto err;
  }
  thd->get_stmt_da()->reset_current_row_for_condition();

  set_column_defaults(to, create);

  while (!(error=info.read_record(&info)))
  {
    if (thd->killed)
    {
      thd->send_kill_message();
      error= 1;
      break;
    }
    /* Return error if source table isn't empty. */
    if (alter_ctx->error_if_not_empty)
    {
      error= 1;
      break;
    }
    if (to->next_number_field)
    {
      if (auto_increment_field_copied)
        to->auto_increment_field_not_null= TRUE;
      else
        to->next_number_field->reset();
    }
    
    for (Copy_field *copy_ptr=copy ; copy_ptr != copy_end ; copy_ptr++)
    {
      copy_ptr->invoke_do_copy(copy_ptr);
    }
    if ((to->vfield && update_generated_write_fields(to->write_set, to)) ||
      thd->is_error())
    {
      error= 1;
      break;
    }

    error=to->file->ha_write_row(to->record[0]);
    to->auto_increment_field_not_null= FALSE;
    if (error)
    {
      if (!to->file->is_ignorable_error(error))
      {
        /* Not a duplicate key error. */
	to->file->print_error(error, MYF(0));
	break;
      }
      else
      {
        /* Report duplicate key error. */
        uint key_nr= to->file->get_dup_key(error);
        if ((int) key_nr >= 0)
        {
          const char *err_msg= ER_THD(thd, ER_DUP_ENTRY_WITH_KEY_NAME);
          if (key_nr == 0 &&
              (to->key_info[0].key_part[0].field->flags &
               AUTO_INCREMENT_FLAG))
            err_msg= ER_THD(thd, ER_DUP_ENTRY_AUTOINCREMENT_CASE);
          print_keydup_error(to, key_nr == MAX_KEY ? NULL :
                             &to->key_info[key_nr],
                             err_msg, MYF(0));
        }
        else
          to->file->print_error(error, MYF(0));
        break;
      }
    }
    else
    {
      DEBUG_SYNC(thd, "copy_data_between_tables_before");
      found_count++;
      mysql_stage_set_work_completed(psi, found_count);
    }
    thd->get_stmt_da()->inc_current_row_for_condition();
  }
  end_read_record(&info);
  free_io_cache(from);
  delete [] copy;				// This is never 0

  if (to->file->ha_end_bulk_insert() && error <= 0)
  {
    to->file->print_error(my_errno,MYF(0));
    error= 1;
  }

  if (mysql_trans_commit_alter_copy_data(thd))
    error= 1;

 err:
  thd->variables.sql_mode= save_sql_mode;
  free_io_cache(from);
  *copied= found_count;
  *deleted=delete_count;
  to->file->ha_release_auto_increment();
  if (to->file->ha_external_lock(thd,F_UNLCK))
    error=1;
  if (error < 0 && to->file->extra(HA_EXTRA_PREPARE_FOR_RENAME))
    error= 1;
  DBUG_RETURN(error > 0 ? -1 : 0);
}


/*
  Recreates tables by calling mysql_alter_table().

  SYNOPSIS
    mysql_recreate_table()
    thd			Thread handler
    tables		Tables to recreate
    table_copy          Recreate the table by using
                        ALTER TABLE COPY algorithm

 RETURN
    Like mysql_alter_table().
*/
bool mysql_recreate_table(THD *thd, TABLE_LIST *table_list, bool table_copy)
{
  HA_CREATE_INFO create_info;
  Alter_info alter_info;

  DBUG_ENTER("mysql_recreate_table");
  DBUG_ASSERT(!table_list->next_global);
  /* Set lock type which is appropriate for ALTER TABLE. */
  table_list->lock_type= TL_READ_NO_INSERT;
  /* Same applies to MDL request. */
  table_list->mdl_request.set_type(MDL_SHARED_NO_WRITE);

  memset(&create_info, 0, sizeof(create_info));
  create_info.row_type=ROW_TYPE_NOT_USED;
  create_info.default_table_charset=default_charset_info;
  /* Force alter table to recreate table */
  alter_info.flags= (Alter_info::ALTER_CHANGE_COLUMN |
                     Alter_info::ALTER_RECREATE);

  if (table_copy)
    alter_info.requested_algorithm= Alter_info::ALTER_TABLE_ALGORITHM_COPY;

  const bool ret= mysql_alter_table(thd, NullS, NullS, &create_info,
                                    table_list, &alter_info);
  DBUG_RETURN(ret);
}


bool mysql_checksum_table(THD *thd, TABLE_LIST *tables,
                          HA_CHECK_OPT *check_opt)
{
  TABLE_LIST *table;
  List<Item> field_list;
  Item *item;
  Protocol *protocol= thd->get_protocol();
  DBUG_ENTER("mysql_checksum_table");

  /*
    CHECKSUM TABLE returns results and rollbacks statement transaction,
    so it should not be used in stored function or trigger.
  */
  DBUG_ASSERT(! thd->in_sub_stmt);

  field_list.push_back(item = new Item_empty_string("Table", NAME_LEN*2));
  item->maybe_null= 1;
  field_list.push_back(item= new Item_int(NAME_STRING("Checksum"),
                                          (longlong) 1,
                                          MY_INT64_NUM_DECIMAL_DIGITS));
  item->maybe_null= 1;
  if (thd->send_result_metadata(&field_list,
                                Protocol::SEND_NUM_ROWS | Protocol::SEND_EOF))
    DBUG_RETURN(TRUE);

  /*
    Close all temporary tables which were pre-open to simplify
    privilege checking. Clear all references to closed tables.
  */
  close_thread_tables(thd);
  for (table= tables; table; table= table->next_local)
    table->table= NULL;

  /* Open one table after the other to keep lock time as short as possible. */
  for (table= tables; table; table= table->next_local)
  {
    char table_name[NAME_LEN*2+2];
    TABLE *t;
    TABLE_LIST *save_next_global;

    strxmov(table_name, table->db ,".", table->table_name, NullS);

    /* Remember old 'next' pointer and break the list.  */
    save_next_global= table->next_global;
    table->next_global= NULL;
    table->lock_type= TL_READ;
    /* Allow to open real tables only. */
    table->required_type= FRMTYPE_TABLE;

    if (open_temporary_tables(thd, table) ||
        open_and_lock_tables(thd, table, 0))
    {
      t= NULL;
    }
    else
      t= table->table;

    table->next_global= save_next_global;

    protocol->start_row();
    protocol->store(table_name, system_charset_info);

    if (!t)
    {
      /* Table didn't exist */
      protocol->store_null();
    }
    else
    {
      if (t->file->ha_table_flags() & HA_HAS_CHECKSUM &&
	  !(check_opt->flags & T_EXTEND))
	protocol->store((ulonglong)t->file->checksum());
      else if (!(t->file->ha_table_flags() & HA_HAS_CHECKSUM) &&
	       (check_opt->flags & T_QUICK))
	protocol->store_null();
      else
      {
	/* calculating table's checksum */
	ha_checksum crc= 0;
        uchar null_mask=256 -  (1 << t->s->last_null_bit_pos);

        t->use_all_columns();

	if (t->file->ha_rnd_init(1))
	  protocol->store_null();
	else
	{
	  for (;;)
	  {
            if (thd->killed)
            {
              /* 
                 we've been killed; let handler clean up, and remove the 
                 partial current row from the recordset (embedded lib) 
              */
              t->file->ha_rnd_end();
              protocol->abort_row();
              goto err;
            }
	    ha_checksum row_crc= 0;
            int error= t->file->ha_rnd_next(t->record[0]);
            if (unlikely(error))
            {
              if (error == HA_ERR_RECORD_DELETED)
                continue;
              break;
            }
	    if (t->s->null_bytes)
            {
              /* fix undefined null bits */
              t->record[0][t->s->null_bytes-1] |= null_mask;
              if (!(t->s->db_create_options & HA_OPTION_PACK_RECORD))
                t->record[0][0] |= 1;

	      row_crc= checksum_crc32(row_crc, t->record[0], t->s->null_bytes);
            }

	    for (uint i= 0; i < t->s->fields; i++ )
	    {
	      Field *f= t->field[i];

             /*
               BLOB and VARCHAR have pointers in their field, we must convert
               to string; GEOMETRY is implemented on top of BLOB.
               BIT may store its data among NULL bits, convert as well.
             */
              switch (f->type()) {
                case MYSQL_TYPE_BLOB:
                case MYSQL_TYPE_VARCHAR:
                case MYSQL_TYPE_GEOMETRY:
                case MYSQL_TYPE_BIT:
                {
                  String tmp;
                  f->val_str(&tmp);
                  row_crc= checksum_crc32(row_crc, (uchar*) tmp.ptr(),
                           tmp.length());
                  break;
                }
                default:
                  row_crc= checksum_crc32(row_crc, f->ptr, f->pack_length());
                  break;
	      }
	    }

	    crc+= row_crc;
	  }
	  protocol->store((ulonglong)crc);
          t->file->ha_rnd_end();
	}
      }
      trans_rollback_stmt(thd);
      close_thread_tables(thd);
    }

    if (thd->transaction_rollback_request)
    {
      /*
        If transaction rollback was requested we honor it. To do this we
        abort statement and return error as not only CHECKSUM TABLE is
        rolled back but the whole transaction in which it was used.
      */
      protocol->abort_row();
      goto err;
    }

    /* Hide errors from client. Return NULL for problematic tables instead. */
    thd->clear_error();

    if (protocol->end_row())
      goto err;
  }

  my_eof(thd);
  DBUG_RETURN(FALSE);

err:
  DBUG_RETURN(TRUE);
}

/**
  @brief Check if the table can be created in the specified storage engine.

  Checks if the storage engine is enabled and supports the given table
  type (e.g. normal, temporary, system). May do engine substitution
  if the requested engine is disabled.

  @param thd          Thread descriptor.
  @param db_name      Database name.
  @param table_name   Name of table to be created.
  @param create_info  Create info from parser, including engine.

  @retval true  Engine not available/supported, error has been reported.
  @retval false Engine available/supported.
*/
static bool check_engine(THD *thd, const char *db_name,
                         const char *table_name, HA_CREATE_INFO *create_info)
{
  DBUG_ENTER("check_engine");
  handlerton **new_engine= &create_info->db_type;
  handlerton *req_engine= *new_engine;
  bool no_substitution=
        MY_TEST(thd->variables.sql_mode & MODE_NO_ENGINE_SUBSTITUTION);
  if (!(*new_engine= ha_checktype(thd, ha_legacy_type(req_engine),
                                  no_substitution, 1)))
    DBUG_RETURN(true);

  if (req_engine && req_engine != *new_engine)
  {
    push_warning_printf(thd, Sql_condition::SL_NOTE,
                       ER_WARN_USING_OTHER_HANDLER,
                       ER_THD(thd, ER_WARN_USING_OTHER_HANDLER),
                       ha_resolve_storage_engine_name(*new_engine),
                       table_name);
  }
  if (create_info->options & HA_LEX_CREATE_TMP_TABLE &&
      ha_check_storage_engine_flag(*new_engine, HTON_TEMPORARY_NOT_SUPPORTED))
  {
    if (create_info->used_fields & HA_CREATE_USED_ENGINE)
    {
      my_error(ER_ILLEGAL_HA_CREATE_OPTION, MYF(0),
               ha_resolve_storage_engine_name(*new_engine), "TEMPORARY");
      *new_engine= 0;
      DBUG_RETURN(true);
    }
    *new_engine= myisam_hton;
  }

  /*
    Check, if the given table name is system table, and if the storage engine 
    does supports it.
  */
  if ((create_info->used_fields & HA_CREATE_USED_ENGINE) &&
      !ha_check_if_supported_system_table(*new_engine, db_name, table_name))
  {
    my_error(ER_UNSUPPORTED_ENGINE, MYF(0),
             ha_resolve_storage_engine_name(*new_engine), db_name, table_name);
    *new_engine= NULL;
    DBUG_RETURN(true);
  }

  DBUG_RETURN(false);
}<|MERGE_RESOLUTION|>--- conflicted
+++ resolved
@@ -9246,10 +9246,6 @@
         my_error(ER_LOCK_WAIT_TIMEOUT, MYF(0));
         goto err_new_table_cleanup;
       });
-<<<<<<< HEAD
-    if (copy_data_between_tables(thd,
-                                 thd->m_stage_progress_psi,
-=======
    
     /*
       Acquire SRO locks on parent tables to prevent concurrent DML on them to
@@ -9270,8 +9266,8 @@
     if (lock_fk_dependent_tables(thd, table))
       goto err_new_table_cleanup;
 
-    if (copy_data_between_tables(thd->m_stage_progress_psi,
->>>>>>> c4e3acb3
+    if (copy_data_between_tables(thd,
+                                 thd->m_stage_progress_psi,
                                  table, new_table,
                                  alter_info->create_list,
                                  &copied, &deleted,
