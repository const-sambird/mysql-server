/* Copyright (c) 2000, 2014, Oracle and/or its affiliates. All rights reserved.

   This program is free software; you can redistribute it and/or modify
   it under the terms of the GNU General Public License as published by
   the Free Software Foundation; version 2 of the License.

   This program is distributed in the hope that it will be useful,
   but WITHOUT ANY WARRANTY; without even the implied warranty of
   MERCHANTABILITY or FITNESS FOR A PARTICULAR PURPOSE.  See the
   GNU General Public License for more details.

   You should have received a copy of the GNU General Public License
   along with this program; if not, write to the Free Software
   Foundation, Inc., 51 Franklin St, Fifth Floor, Boston, MA 02110-1301  USA */

/**
  @file

  @brief
  Query execution


  @defgroup Query_Executor  Query Executor
  @{
*/

#include "sql_select.h"
#include "sql_executor.h"
#include "sql_optimizer.h"
#include "sql_join_buffer.h"
#include "opt_trace.h"
#include "sql_test.h"
#include "sql_base.h"
#include "key.h"
#include "sql_derived.h"
#include "sql_show.h"
#include "filesort.h"
#include "sql_tmp_table.h"
#include "records.h"          // rr_sequential
#include "opt_explain_format.h" // Explain_format_flags
#include "debug_sync.h"

#include <algorithm>
using std::max;
using std::min;

static void return_zero_rows(JOIN *join, List<Item> &fields);
static void save_const_null_info(JOIN *join, table_map *save_nullinfo);
static void restore_const_null_info(JOIN *join, table_map save_nullinfo);
static int do_select(JOIN *join);

static enum_nested_loop_state
evaluate_join_record(JOIN *join, JOIN_TAB *join_tab);
static enum_nested_loop_state
evaluate_null_complemented_join_record(JOIN *join, JOIN_TAB *join_tab);
static enum_nested_loop_state
end_send(JOIN *join, JOIN_TAB *join_tab, bool end_of_records);
static enum_nested_loop_state
end_write(JOIN *join, JOIN_TAB *join_tab, bool end_of_records);
static enum_nested_loop_state
end_update(JOIN *join, JOIN_TAB *join_tab, bool end_of_records);
static enum_nested_loop_state
end_unique_update(JOIN *join, JOIN_TAB *join_tab, bool end_of_records);
static void copy_sum_funcs(Item_sum **func_ptr, Item_sum **end_ptr);

static int join_read_system(JOIN_TAB *tab);
static int join_read_const(JOIN_TAB *tab);
static int join_read_key(JOIN_TAB *tab);
static int join_read_always_key(JOIN_TAB *tab);
static int join_no_more_records(READ_RECORD *info);
static int join_read_next(READ_RECORD *info);
static int join_read_next_same(READ_RECORD *info);
static int join_read_prev(READ_RECORD *info);
static int join_ft_read_first(JOIN_TAB *tab);
static int join_ft_read_next(READ_RECORD *info);
static int join_read_always_key_or_null(JOIN_TAB *tab);
static int join_read_next_same_or_null(READ_RECORD *info);
static int create_sort_index(THD *thd, JOIN *join, JOIN_TAB *tab);
static bool remove_dup_with_compare(THD *thd, TABLE *entry, Field **field,
                                    ulong offset,Item *having);
static bool remove_dup_with_hash_index(THD *thd,TABLE *table,
                                       uint field_count, Field **first_field,
                                       ulong key_length,Item *having);
static int join_read_linked_first(JOIN_TAB *tab);
static int join_read_linked_next(READ_RECORD *info);
static int do_sj_reset(SJ_TMP_TABLE *sj_tbl);
static bool cmp_buffer_with_ref(THD *thd, TABLE *table, TABLE_REF *tab_ref);

/**
  Execute select, executor entry point.

  @todo
    When can we have here thd->net.report_error not zero?

  @note that EXPLAIN may come here (single-row derived table, uncorrelated
    scalar subquery in WHERE clause...).
*/

void
JOIN::exec()
{
  Opt_trace_context * const trace= &thd->opt_trace;
  Opt_trace_object trace_wrapper(trace);
  Opt_trace_object trace_exec(trace, "join_execution");
  trace_exec.add_select_number(select_lex->select_number);
  Opt_trace_array trace_steps(trace, "steps");
  List<Item> *columns_list= &fields_list;
  DBUG_ENTER("JOIN::exec");

  DBUG_ASSERT(!tables || thd->lex->is_query_tables_locked());

  THD_STAGE_INFO(thd, stage_executing);
  DEBUG_SYNC(thd, "before_join_exec");

  executed= true;
  // Ignore errors of execution if option IGNORE present
  if (thd->lex->ignore)
    thd->lex->current_select()->no_error= true;

  if (prepare_result())
    DBUG_VOID_RETURN;

  if (!tables_list && (tables || !select_lex->with_sum_func))
  {                                           // Only test of functions
    /*
      We have to test for 'conds' here as the WHERE may not be constant
      even if we don't have any tables for prepared statements or if
      conds uses something like 'rand()'.

      Don't evaluate the having clause here. return_zero_rows() should
      be called only for cases where there are no matching rows after
      evaluating all conditions except the HAVING clause.
    */
    if (select_lex->cond_value != Item::COND_FALSE &&
        (!where_cond || where_cond->val_int()))
    {
      if (result->send_result_set_metadata(*columns_list,
                                           Protocol::SEND_NUM_ROWS |
                                           Protocol::SEND_EOF))
      {
        DBUG_VOID_RETURN;
      }

      /*
        If the HAVING clause is either impossible or always true, then
        JOIN::having is set to NULL by optimize_cond.
        In this case JOIN::exec must check for JOIN::having_value, in the
        same way it checks for JOIN::cond_value.
      */
      if (((select_lex->having_value != Item::COND_FALSE) &&
           (!having_cond || having_cond->val_int()))
          && do_send_rows && result->send_data(fields_list))
        error= 1;
      else
      {
        error= (int) result->send_eof();
        send_records= ((select_options & OPTION_FOUND_ROWS) ? 1 :
                       thd->get_sent_row_count());
      }
      /* Query block (without union) always returns 0 or 1 row */
      thd->limit_found_rows= send_records;
      thd->set_examined_row_count(0);
    }
    else
    {
      return_zero_rows(this, *columns_list);
    }
    DBUG_VOID_RETURN;
  }

  if (zero_result_cause)
  {
    return_zero_rows(this, *columns_list);
    DBUG_VOID_RETURN;
  }
  
  /*
    Initialize examined rows here because the values from all join parts
    must be accumulated in examined_row_count. Hence every join
    iteration must count from zero.
  */
  examined_rows= 0;

  /* XXX: When can we have here thd->is_error() not zero? */
  if (thd->is_error())
  {
    error= thd->is_error();
    DBUG_VOID_RETURN;
  }

  THD_STAGE_INFO(thd, stage_sending_data);
  DBUG_PRINT("info", ("%s", thd->proc_info));
  result->send_result_set_metadata(*fields,
                                   Protocol::SEND_NUM_ROWS | Protocol::SEND_EOF);
  error= do_select(this);
  /* Accumulate the counts from all join iterations of all join parts. */
  thd->inc_examined_row_count(examined_rows);
  DBUG_PRINT("counts", ("thd->examined_row_count: %lu",
                        (ulong) thd->get_examined_row_count()));

  DBUG_VOID_RETURN;
}


bool
JOIN::create_intermediate_table(JOIN_TAB *tab, List<Item> *tmp_table_fields,
                                ORDER_with_src &tmp_table_group,
                                bool save_sum_fields)
{
  DBUG_ENTER("JOIN::create_intermediate_table");
  THD_STAGE_INFO(thd, stage_creating_tmp_table);

  /*
    Pushing LIMIT to the temporary table creation is not applicable
    when there is ORDER BY or GROUP BY or there is no GROUP BY, but
    there are aggregate functions, because in all these cases we need
    all result rows.
  */
  ha_rows tmp_rows_limit= ((order == NULL || skip_sort_order) &&
                           !tmp_table_group &&
                           !select_lex->with_sum_func) ?
    m_select_limit : HA_POS_ERROR;

  tab->tmp_table_param= new (thd->mem_root) Temp_table_param(tmp_table_param);
  tab->tmp_table_param->skip_create_table= true;
  TABLE* table= create_tmp_table(thd, tab->tmp_table_param, *tmp_table_fields,
                               tmp_table_group, select_distinct && !group_list,
                               save_sum_fields, select_options, tmp_rows_limit, 
                               "");
  if (!table)
    DBUG_RETURN(true);
  tmp_table_param.using_outer_summary_function=
    tab->tmp_table_param->using_outer_summary_function;
  tab->join= this;
  DBUG_ASSERT(tab > tab->join->join_tab);
  (tab - 1)->next_select= sub_select_op;
  tab->op= new (thd->mem_root) QEP_tmp_table(tab);
  if (!tab->op)
    goto err;
  tab->table= table;
  table->reginfo.join_tab= tab;

  if (table->group)
  {
    explain_flags.set(tmp_table_group.src, ESP_USING_TMPTABLE);
  }
  if (table->distinct || select_distinct)
  {
    explain_flags.set(ESC_DISTINCT, ESP_USING_TMPTABLE);
  }
  if ((!group_list && !order && !select_distinct) ||
      (select_options & (SELECT_BIG_RESULT | OPTION_BUFFER_RESULT)))
  {
    explain_flags.set(ESC_BUFFER_RESULT, ESP_USING_TMPTABLE);
  }
  /* if group or order on first table, sort first */
  if (group_list && simple_group)
  {
    DBUG_PRINT("info",("Sorting for group"));
    THD_STAGE_INFO(thd, stage_sorting_for_group);

    if (ordered_index_usage != ordered_index_group_by &&
        (join_tab + const_tables)->type != JT_CONST && // Don't sort 1 row
        add_sorting_to_table(join_tab + const_tables, &group_list))
      goto err;

    if (alloc_group_fields(this, group_list))
      goto err;
    if (make_sum_func_list(all_fields, fields_list, true))
      goto err;
    if (prepare_sum_aggregators(sum_funcs,
                                !join_tab->is_using_agg_loose_index_scan()))
      goto err;
    if (setup_sum_funcs(thd, sum_funcs))
      goto err;
    group_list= NULL;
  }
  else
  {
    if (make_sum_func_list(all_fields, fields_list, false))
      goto err;
    if (prepare_sum_aggregators(sum_funcs,
                                !join_tab->is_using_agg_loose_index_scan()))
      goto err;
    if (setup_sum_funcs(thd, sum_funcs))
      goto err;

    if (!group_list && !table->distinct && order && simple_order)
    {
      DBUG_PRINT("info",("Sorting for order"));
      THD_STAGE_INFO(thd, stage_sorting_for_order);

      if (ordered_index_usage != ordered_index_order_by &&
          add_sorting_to_table(join_tab + const_tables, &order))
        goto err;
      order= NULL;
    }
  }
  DBUG_RETURN(false);

err:
  if (table != NULL)
    free_tmp_table(thd, table);
  DBUG_RETURN(true);
}


/**
  Send all rollup levels higher than the current one to the client.

  @b SAMPLE
    @code
      SELECT a, b, c SUM(b) FROM t1 GROUP BY a,b WITH ROLLUP
  @endcode

  @param idx		Level we are on:
                        - 0 = Total sum level
                        - 1 = First group changed  (a)
                        - 2 = Second group changed (a,b)

  @retval
    0   ok
  @retval
    1   If send_data_failed()
*/

int JOIN::rollup_send_data(uint idx)
{
  uint i;
  for (i= send_group_parts ; i-- > idx ; )
  {
    /* Get reference pointers to sum functions in place */
    copy_ref_ptr_array(ref_ptrs, rollup.ref_pointer_arrays[i]);
    if ((!having_cond || having_cond->val_int()))
    {
      if (send_records < unit->select_limit_cnt && do_send_rows &&
	  result->send_data(rollup.fields[i]))
	return 1;
      send_records++;
    }
  }
  /* Restore ref_pointer_array */
  set_items_ref_array(current_ref_ptrs);
  return 0;
}


/**
  Write all rollup levels higher than the current one to a temp table.

  @b SAMPLE
    @code
      SELECT a, b, SUM(c) FROM t1 GROUP BY a,b WITH ROLLUP
  @endcode

  @param idx                 Level we are on:
                               - 0 = Total sum level
                               - 1 = First group changed  (a)
                               - 2 = Second group changed (a,b)
  @param table               reference to temp table

  @retval
    0   ok
  @retval
    1   if write_data_failed()
*/

int JOIN::rollup_write_data(uint idx, TABLE *table_arg)
{
  uint i;
  for (i= send_group_parts ; i-- > idx ; )
  {
    /* Get reference pointers to sum functions in place */
    copy_ref_ptr_array(ref_ptrs, rollup.ref_pointer_arrays[i]);
    if ((!having_cond || having_cond->val_int()))
    {
      int write_error;
      Item *item;
      List_iterator_fast<Item> it(rollup.fields[i]);
      while ((item= it++))
      {
        if (item->type() == Item::NULL_ITEM && item->is_result_field())
          item->save_in_result_field(1);
      }
      copy_sum_funcs(sum_funcs_end[i+1], sum_funcs_end[i]);
      if ((write_error= table_arg->file->ha_write_row(table_arg->record[0])))
      {
	if (create_myisam_from_heap(thd, table_arg, 
                                    tmp_table_param.start_recinfo,
                                    &tmp_table_param.recinfo,
                                    write_error, FALSE, NULL))
	  return 1;		     
      }
    }
  }
  /* Restore ref_pointer_array */
  set_items_ref_array(current_ref_ptrs);
  return 0;
}


void
JOIN::optimize_distinct()
{
  for (JOIN_TAB *last_join_tab= join_tab + primary_tables - 1; ;)
  {
    if (select_lex->select_list_tables & last_join_tab->table->map)
      break;
    last_join_tab->not_used_in_distinct= true;
    if (last_join_tab == join_tab)
      break;
    --last_join_tab;
  }

  /* Optimize "select distinct b from t1 order by key_part_1 limit #" */
  if (order && skip_sort_order)
  {
    /* Should already have been optimized away */
    DBUG_ASSERT(ordered_index_usage == ordered_index_order_by);
    if (ordered_index_usage == ordered_index_order_by)
    {
      order= NULL;
    }
  }
}

bool prepare_sum_aggregators(Item_sum **func_ptr, bool need_distinct)
{
  Item_sum *func;
  DBUG_ENTER("prepare_sum_aggregators");
  while ((func= *(func_ptr++)))
  {
    if (func->set_aggregator(need_distinct && func->has_with_distinct() ?
                             Aggregator::DISTINCT_AGGREGATOR :
                             Aggregator::SIMPLE_AGGREGATOR))
      DBUG_RETURN(TRUE);
  }
  DBUG_RETURN(FALSE);
}


/******************************************************************************
  Code for calculating functions
******************************************************************************/


/**
  Call ::setup for all sum functions.

  @param thd           thread handler
  @param func_ptr      sum function list

  @retval
    FALSE  ok
  @retval
    TRUE   error
*/

bool setup_sum_funcs(THD *thd, Item_sum **func_ptr)
{
  Item_sum *func;
  DBUG_ENTER("setup_sum_funcs");
  while ((func= *(func_ptr++)))
  {
    if (func->aggregator_setup(thd))
      DBUG_RETURN(TRUE);
  }
  DBUG_RETURN(FALSE);
}


static void
init_tmptable_sum_functions(Item_sum **func_ptr)
{
  Item_sum *func;
  while ((func= *(func_ptr++)))
    func->reset_field();
}


/** Update record 0 in tmp_table from record 1. */

static void
update_tmptable_sum_func(Item_sum **func_ptr,
			 TABLE *tmp_table __attribute__((unused)))
{
  Item_sum *func;
  while ((func= *(func_ptr++)))
    func->update_field();
}


/** Copy result of sum functions to record in tmp_table. */

static void
copy_sum_funcs(Item_sum **func_ptr, Item_sum **end_ptr)
{
  for (; func_ptr != end_ptr ; func_ptr++)
    (void) (*func_ptr)->save_in_result_field(1);
  return;
}


static bool
init_sum_functions(Item_sum **func_ptr, Item_sum **end_ptr)
{
  for (; func_ptr != end_ptr ;func_ptr++)
  {
    if ((*func_ptr)->reset_and_add())
      return 1;
  }
  /* If rollup, calculate the upper sum levels */
  for ( ; *func_ptr ; func_ptr++)
  {
    if ((*func_ptr)->aggregator_add())
      return 1;
  }
  return 0;
}


static bool
update_sum_func(Item_sum **func_ptr)
{
  Item_sum *func;
  for (; (func= (Item_sum*) *func_ptr) ; func_ptr++)
    if (func->aggregator_add())
      return 1;
  return 0;
}

/** 
  Copy result of functions to record in tmp_table. 

  Uses the thread pointer to check for errors in 
  some of the val_xxx() methods called by the 
  save_in_result_field() function.
  TODO: make the Item::val_xxx() return error code

  @param func_ptr  array of the function Items to copy to the tmp table
  @param thd       pointer to the current thread for error checking
  @retval
    FALSE if OK
  @retval
    TRUE on error  
*/

bool
copy_funcs(Func_ptr_array *func_ptr, const THD *thd)
{
  for (size_t ix= 0; ix < func_ptr->size(); ++ix)
  {
    Item *func= func_ptr->at(ix);
    func->save_in_result_field(1);
    /*
      Need to check the THD error state because Item::val_xxx() don't
      return error code, but can generate errors
      TODO: change it for a real status check when Item::val_xxx()
      are extended to return status code.
    */  
    if (thd->is_error())
      return TRUE;
  }
  return FALSE;
}

/*
  end_select-compatible function that writes the record into a sjm temptable
  
  SYNOPSIS
    end_sj_materialize()
      join            The join 
      join_tab        Last join table
      end_of_records  FALSE <=> This call is made to pass another record 
                                combination
                      TRUE  <=> EOF (no action)

  DESCRIPTION
    This function is used by semi-join materialization to capture suquery's
    resultset and write it into the temptable (that is, materialize it).

  NOTE
    This function is used only for semi-join materialization. Non-semijoin
    materialization uses different mechanism.

  RETURN 
    NESTED_LOOP_OK
    NESTED_LOOP_ERROR
*/

static enum_nested_loop_state 
end_sj_materialize(JOIN *join, JOIN_TAB *join_tab, bool end_of_records)
{
  int error;
  THD *thd= join->thd;
  Semijoin_mat_exec *sjm= join_tab[-1].sj_mat_exec;
  DBUG_ENTER("end_sj_materialize");
  if (!end_of_records)
  {
    TABLE *table= sjm->table;

    List_iterator<Item> it(sjm->sj_nest->nested_join->sj_inner_exprs);
    Item *item;
    while ((item= it++))
    {
      if (item->is_null())
        DBUG_RETURN(NESTED_LOOP_OK);
    }
    fill_record(thd, table->field, sjm->sj_nest->nested_join->sj_inner_exprs,
                1, NULL, NULL);
    if (thd->is_error())
      DBUG_RETURN(NESTED_LOOP_ERROR); /* purecov: inspected */
    if ((error= table->file->ha_write_row(table->record[0])))
    {
      /* create_myisam_from_heap will generate error if needed */
      if (!table->file->is_ignorable_error(error) &&
          create_myisam_from_heap(thd, table,
                                  sjm->table_param.start_recinfo, 
                                  &sjm->table_param.recinfo, error,
                                  TRUE, NULL))
        DBUG_RETURN(NESTED_LOOP_ERROR); /* purecov: inspected */
    }
  }
  DBUG_RETURN(NESTED_LOOP_OK);
}




/**
  Check appearance of new constant items in multiple equalities
  of a condition after reading a constant table.

    The function retrieves the cond condition and for each encountered
    multiple equality checks whether new constants have appeared after
    reading the constant (single row) table tab. If so it adjusts
    the multiple equality appropriately.

  @param cond       condition whose multiple equalities are to be checked
  @param table      constant table that has been read
*/

static void update_const_equal_items(Item *cond, JOIN_TAB *tab)
{
  if (!(cond->used_tables() & tab->table->map))
    return;

  if (cond->type() == Item::COND_ITEM)
  {
    List<Item> *cond_list= ((Item_cond*) cond)->argument_list(); 
    List_iterator_fast<Item> li(*cond_list);
    Item *item;
    while ((item= li++))
      update_const_equal_items(item, tab);
  }
  else if (cond->type() == Item::FUNC_ITEM && 
           ((Item_cond*) cond)->functype() == Item_func::MULT_EQUAL_FUNC)
  {
    Item_equal *item_equal= (Item_equal *) cond;
    bool contained_const= item_equal->get_const() != NULL;
    item_equal->update_const();
    if (!contained_const && item_equal->get_const())
    {
      /* Update keys for range analysis */
      Item_equal_iterator it(*item_equal);
      Item_field *item_field;
      while ((item_field= it++))
      {
        Field *field= item_field->field;
        JOIN_TAB *stat= field->table->reginfo.join_tab;
        key_map possible_keys= field->key_start;
        possible_keys.intersect(field->table->keys_in_use_for_query);
        stat[0].const_keys.merge(possible_keys);
        stat[0].keys.merge(possible_keys);

        /*
          For each field in the multiple equality (for which we know that it 
          is a constant) we have to find its corresponding key part, and set 
          that key part in const_key_parts.
        */  
        if (!possible_keys.is_clear_all())
        {
          TABLE *tab= field->table;
          Key_use *use;
          for (use= stat->keyuse; use && use->table == tab; use++)
            if (possible_keys.is_set(use->key) && 
                tab->key_info[use->key].key_part[use->keypart].field ==
                field)
              tab->const_key_parts[use->key]|= use->keypart_map;
        }
      }
    }
  }
}

/**
  For some reason, e.g. due to an impossible WHERE clause, the tables cannot
  possibly contain any rows that will be in the result. This function
  is used to return with a result based on no matching rows (i.e., an
  empty result or one row with aggregates calculated without using
  rows in the case of implicit grouping) before the execution of
  nested loop join.

  This function may evaluate the HAVING clause and is only meant for
  result sets that are empty due to an impossible HAVING clause. Do
  not use it if HAVING has already been evaluated.

  @param join    The join that does not produce a row
  @param fields  Fields in result
*/
static void
return_zero_rows(JOIN *join, List<Item> &fields)
{
  DBUG_ENTER("return_zero_rows");

  join->join_free();

  /* Update results for FOUND_ROWS */
  if (!join->send_row_on_empty_set())
  {
    join->thd->set_examined_row_count(0);
    join->thd->limit_found_rows= 0;
  }

  if (!(join->result->send_result_set_metadata(fields,
                                               Protocol::SEND_NUM_ROWS | 
                                               Protocol::SEND_EOF)))
  {
    bool send_error= FALSE;
    if (join->send_row_on_empty_set())
    {
      // Mark tables as containing only NULL values
      for (TABLE_LIST *table= join->select_lex->leaf_tables; table;
           table= table->next_leaf)
        mark_as_null_row(table->table);

      // Calculate aggregate functions for no rows

      /*
        Must notify all fields that there are no rows (not only those
        that will be returned) because join->having may refer to
        fields that are not part of the result columns.
       */
      List_iterator_fast<Item> it(join->all_fields);
      Item *item;
      while ((item= it++))
        item->no_rows_in_result();

      if (!join->having_cond || join->having_cond->val_int())
        send_error= join->result->send_data(fields);
    }
    if (!send_error)
      join->result->send_eof();                 // Should be safe
  }
  DBUG_VOID_RETURN;
}


/**
  @brief Setup write_func of QEP_tmp_table object

  @param join_tab JOIN_TAB of a tmp table

  @details
  Function sets up write_func according to how QEP_tmp_table object that
  is attached to the given join_tab will be used in the query.
*/

void setup_tmptable_write_func(JOIN_TAB *tab)
{
  JOIN *join= tab->join;
  TABLE *table= tab->table;
  QEP_tmp_table *op= (QEP_tmp_table *)tab->op;
  Temp_table_param *tmp_tbl= tab->tmp_table_param;

  DBUG_ASSERT(table && op);

  if (table->group && tmp_tbl->sum_func_count && 
      !tmp_tbl->precomputed_group_by)
  {
    /*
      Note for MyISAM tmp tables: if uniques is true keys won't be
      created.
    */
    if (table->s->keys && !table->s->uniques)
    {
      DBUG_PRINT("info",("Using end_update"));
      op->set_write_func(end_update);
    }
    else
    {
      DBUG_PRINT("info",("Using end_unique_update"));
      op->set_write_func(end_unique_update);
    }
  }
  else if (join->sort_and_group && !tmp_tbl->precomputed_group_by)
  {
    DBUG_PRINT("info",("Using end_write_group"));
    op->set_write_func(end_write_group);
  }
  else
  {
    DBUG_PRINT("info",("Using end_write"));
    op->set_write_func(end_write);
    if (tmp_tbl->precomputed_group_by)
    {
      Item_sum **func_ptr= join->sum_funcs;
      Item_sum *func;
      while ((func= *(func_ptr++)))
      {
        tmp_tbl->items_to_copy->push_back(func);
      }
    }
  }
}


/**
  @details
  Rows produced by a join sweep may end up in a temporary table or be sent
  to a client. Setup the function of the nested loop join algorithm which
  handles final fully constructed and matched records.

  @param join   join to setup the function for.

  @return
    end_select function to use. This function can't fail.
*/

Next_select_func setup_end_select_func(JOIN *join, JOIN_TAB *tab)
{
  Temp_table_param *tmp_tbl=
    tab ? tab->tmp_table_param : &join->tmp_table_param;

  /* 
     Choose method for presenting result to user. Use end_send_group
     if the query requires grouping (has a GROUP BY clause and/or one or
     more aggregate functions). Use end_send if the query should not
     be grouped.
   */
  if (join->sort_and_group && !tmp_tbl->precomputed_group_by)
  {
    DBUG_PRINT("info",("Using end_send_group"));
    return end_send_group;
  }
  DBUG_PRINT("info",("Using end_send"));
  return end_send;
}


/**
  Make a join of all tables and write it on socket or to table.

  @retval
    0  if ok
  @retval
    1  if error is sent
  @retval
    -1  if error should be sent
*/

static int
do_select(JOIN *join)
{
  int rc= 0;
  enum_nested_loop_state error= NESTED_LOOP_OK;
  DBUG_ENTER("do_select");

  join->send_records=0;
  if (join->plan_is_const() && !join->need_tmp)
  {
    Next_select_func end_select= setup_end_select_func(join, NULL);
    /*
      HAVING will be checked after processing aggregate functions,
      But WHERE should checkd here (we alredy have read tables)

      @todo: consider calling end_select instead of duplicating code
    */
    if (!join->where_cond || join->where_cond->val_int())
    {
      // HAVING will be checked by end_select
      error= (*end_select)(join, 0, 0);
      if (error >= NESTED_LOOP_OK)
	error= (*end_select)(join, 0, 1);

      /*
        If we don't go through evaluate_join_record(), do the counting
        here.  join->send_records is increased on success in end_send(),
        so we don't touch it here.
      */
      join->examined_rows++;
      DBUG_ASSERT(join->examined_rows <= 1);
    }
    else if (join->send_row_on_empty_set())
    {
      table_map save_nullinfo= 0;
      /*
        If this is a subquery, we need to save and later restore
        the const table NULL info before clearing the tables
        because the following executions of the subquery do not
        reevaluate constant fields. @see save_const_null_info
        and restore_const_null_info
      */
      if (join->select_lex->master_unit()->item && join->const_tables)
        save_const_null_info(join, &save_nullinfo);

      // Calculate aggregate functions for no rows
      List_iterator_fast<Item> it(*join->fields);
      Item *item;
      while ((item= it++))
        item->no_rows_in_result();

      // Mark tables as containing only NULL values
      join->clear();

      if (!join->having_cond || join->having_cond->val_int())
        rc= join->result->send_data(*join->fields);

      if (save_nullinfo)
        restore_const_null_info(join, save_nullinfo);
    }
    /*
      An error can happen when evaluating the conds 
      (the join condition and piece of where clause 
      relevant to this join table).
    */
    if (join->thd->is_error())
      error= NESTED_LOOP_ERROR;
  }
  else
  {
    JOIN_TAB *join_tab= join->join_tab + join->const_tables;
    DBUG_ASSERT(join->primary_tables);
    error= join->first_select(join,join_tab,0);
    if (error >= NESTED_LOOP_OK)
      error= join->first_select(join,join_tab,1);
  }

  join->thd->limit_found_rows= join->send_records;
  /*
    For "order by with limit", we cannot rely on send_records, but need
    to use the rowcount read originally into the join_tab applying the
    filesort. There cannot be any post-filtering conditions, nor any
    following join_tabs in this case, so this rowcount properly represents
    the correct number of qualifying rows.
  */
  if (join->join_tab && join->order)
  {
    // Save # of found records prior to cleanup
    JOIN_TAB *sort_tab;
    JOIN_TAB *join_tab= join->join_tab;
    uint const_tables= join->const_tables;

    // Take record count from first non constant table or from last tmp table
    if (join->tmp_tables > 0)
      sort_tab= join_tab + join->primary_tables + join->tmp_tables - 1;
    else
    {
      DBUG_ASSERT(!join->plan_is_const());
      sort_tab= join_tab + const_tables;
    }
    if (sort_tab->filesort &&
        join->select_options & OPTION_FOUND_ROWS &&
        sort_tab->filesort->sortorder &&
        sort_tab->filesort->limit != HA_POS_ERROR)
    {
      join->thd->limit_found_rows= sort_tab->records;
    }
  }

  {
    /*
      The following will unlock all cursors if the command wasn't an
      update command
    */
    join->join_free();			// Unlock all cursors
  }
  if (error == NESTED_LOOP_OK)
  {
    /*
      Sic: this branch works even if rc != 0, e.g. when
      send_data above returns an error.
    */
    if (join->result->send_eof())
      rc= 1;                                  // Don't send error
    DBUG_PRINT("info",("%ld records output", (long) join->send_records));
  }
  else
    rc= -1;
#ifndef DBUG_OFF
  if (rc)
  {
    DBUG_PRINT("error",("Error: do_select() failed"));
  }
#endif
  rc= join->thd->is_error() ? -1 : rc;
  DBUG_RETURN(rc);
}


/**
  @brief Accumulate full or partial join result in operation and send
  operation's result further.

  @param join  pointer to the structure providing all context info for the query
  @param join_tab the JOIN_TAB object to which the operation is attached
  @param end_records  TRUE <=> all records were accumulated, send them further

  @details
  This function accumulates records, one by one, in QEP operation's buffer by
  calling op->put_record(). When there is no more records to save, in this
  case the end_of_records argument == true, function tells QEP operation to
  send records further by calling op->send_records().
  When all records are sent this function passes 'end_of_records' signal
  further by calling sub_select() with end_of_records argument set to
  true. After that op->end_send() is called to tell QEP operation that
  it could end internal buffer scan.

  @note
  This function is not expected to be called when dynamic range scan is
  used to scan join_tab because join cache is disabled for such scan
  and range scans aren't used for tmp tables.
  @see setup_join_buffering
  For caches the function implements the algorithmic schema for both
  Blocked Nested Loop Join and Batched Key Access Join. The difference can
  be seen only at the level of of the implementation of the put_record and
  send_records virtual methods for the cache object associated with the
  join_tab.

  @return
    return one of enum_nested_loop_state.
*/

enum_nested_loop_state
sub_select_op(JOIN *join, JOIN_TAB *join_tab, bool end_of_records)
{
  enum_nested_loop_state rc;
  QEP_operation *op= join_tab->op;

  /* This function cannot be called if join_tab has no associated operation */
  DBUG_ASSERT(op != NULL);

  DBUG_ENTER("sub_select_op");

  if (join->thd->killed)
  {
    /* The user has aborted the execution of the query */
    join->thd->send_kill_message();
    DBUG_RETURN(NESTED_LOOP_KILLED);
  }

  if (end_of_records)
  {
    rc= op->end_send();
    if (rc >= NESTED_LOOP_OK)
      rc= sub_select(join, join_tab, end_of_records);
    DBUG_RETURN(rc);
  }
  if (join_tab->prepare_scan())
    DBUG_RETURN(NESTED_LOOP_ERROR);

  /*
    setup_join_buffering() disables join buffering if QS_DYNAMIC_RANGE is
    enabled.
  */
  DBUG_ASSERT(join_tab->use_quick != QS_DYNAMIC_RANGE);

  rc= op->put_record();

  DBUG_RETURN(rc);
}


/**
  Retrieve records ends with a given beginning from the result of a join.

  SYNPOSIS
    sub_select()
    join      pointer to the structure providing all context info for the query
    join_tab  the first next table of the execution plan to be retrieved
    end_records  true when we need to perform final steps of retrival   

  DESCRIPTION
    For a given partial join record consisting of records from the tables 
    preceding the table join_tab in the execution plan, the function
    retrieves all matching full records from the result set and
    send them to the result set stream. 

  @note
    The function effectively implements the  final (n-k) nested loops
    of nested loops join algorithm, where k is the ordinal number of
    the join_tab table and n is the total number of tables in the join query.
    It performs nested loops joins with all conjunctive predicates from
    the where condition pushed as low to the tables as possible.
    E.g. for the query
    @code
      SELECT * FROM t1,t2,t3
      WHERE t1.a=t2.a AND t2.b=t3.b AND t1.a BETWEEN 5 AND 9
    @endcode
    the predicate (t1.a BETWEEN 5 AND 9) will be pushed to table t1,
    given the selected plan prescribes to nest retrievals of the
    joined tables in the following order: t1,t2,t3.
    A pushed down predicate are attached to the table which it pushed to,
    at the field join_tab->cond.
    When executing a nested loop of level k the function runs through
    the rows of 'join_tab' and for each row checks the pushed condition
    attached to the table.
    If it is false the function moves to the next row of the
    table. If the condition is true the function recursively executes (n-k-1)
    remaining embedded nested loops.
    The situation becomes more complicated if outer joins are involved in
    the execution plan. In this case the pushed down predicates can be
    checked only at certain conditions.
    Suppose for the query
    @code
      SELECT * FROM t1 LEFT JOIN (t2,t3) ON t3.a=t1.a
      WHERE t1>2 AND (t2.b>5 OR t2.b IS NULL)
    @endcode
    the optimizer has chosen a plan with the table order t1,t2,t3.
    The predicate P1=t1>2 will be pushed down to the table t1, while the
    predicate P2=(t2.b>5 OR t2.b IS NULL) will be attached to the table
    t2. But the second predicate can not be unconditionally tested right
    after a row from t2 has been read. This can be done only after the
    first row with t3.a=t1.a has been encountered.
    Thus, the second predicate P2 is supplied with a guarded value that are
    stored in the field 'found' of the first inner table for the outer join
    (table t2). When the first row with t3.a=t1.a for the  current row 
    of table t1  appears, the value becomes true. For now on the predicate
    is evaluated immediately after the row of table t2 has been read.
    When the first row with t3.a=t1.a has been encountered all
    conditions attached to the inner tables t2,t3 must be evaluated.
    Only when all of them are true the row is sent to the output stream.
    If not, the function returns to the lowest nest level that has a false
    attached condition.
    The predicates from on expressions are also pushed down. If in the 
    the above example the on expression were (t3.a=t1.a AND t2.a=t1.a),
    then t1.a=t2.a would be pushed down to table t2, and without any
    guard.
    If after the run through all rows of table t2, the first inner table
    for the outer join operation, it turns out that no matches are
    found for the current row of t1, then current row from table t1
    is complemented by nulls  for t2 and t3. Then the pushed down predicates
    are checked for the composed row almost in the same way as it had
    been done for the first row with a match. The only difference is
    the predicates from on expressions are not checked. 

  @par
  @b IMPLEMENTATION
  @par
    The function forms output rows for a current partial join of k
    tables tables recursively.
    For each partial join record ending with a certain row from
    join_tab it calls sub_select that builds all possible matching
    tails from the result set.
    To be able  check predicates conditionally items of the class
    Item_func_trig_cond are employed.
    An object of  this class is constructed from an item of class COND
    and a pointer to a guarding boolean variable.
    When the value of the guard variable is true the value of the object
    is the same as the value of the predicate, otherwise it's just returns
    true. 
    To carry out a return to a nested loop level of join table t the pointer 
    to t is remembered in the field 'return_tab' of the join structure.
    Consider the following query:
    @code
        SELECT * FROM t1,
                      LEFT JOIN
                      (t2, t3 LEFT JOIN (t4,t5) ON t5.a=t3.a)
                      ON t4.a=t2.a
           WHERE (t2.b=5 OR t2.b IS NULL) AND (t4.b=2 OR t4.b IS NULL)
    @endcode
    Suppose the chosen execution plan dictates the order t1,t2,t3,t4,t5
    and suppose for a given joined rows from tables t1,t2,t3 there are
    no rows in the result set yet.
    When first row from t5 that satisfies the on condition
    t5.a=t3.a is found, the pushed down predicate t4.b=2 OR t4.b IS NULL
    becomes 'activated', as well the predicate t4.a=t2.a. But
    the predicate (t2.b=5 OR t2.b IS NULL) can not be checked until
    t4.a=t2.a becomes true. 
    In order not to re-evaluate the predicates that were already evaluated
    as attached pushed down predicates, a pointer to the the first
    most inner unmatched table is maintained in join_tab->first_unmatched.
    Thus, when the first row from t5 with t5.a=t3.a is found
    this pointer for t5 is changed from t4 to t2.             

    @par
    @b STRUCTURE @b NOTES
    @par
    join_tab->first_unmatched points always backwards to the first inner
    table of the embedding nested join, if any.

  @param join      pointer to the structure providing all context info for
                   the query
  @param join_tab  the first next table of the execution plan to be retrieved
  @param end_records  true when we need to perform final steps of retrival   

  @return
    return one of enum_nested_loop_state, except NESTED_LOOP_NO_MORE_ROWS.
*/

enum_nested_loop_state
sub_select(JOIN *join,JOIN_TAB *join_tab,bool end_of_records)
{
  DBUG_ENTER("sub_select");

  join_tab->table->null_row=0;
  if (end_of_records)
  {
    enum_nested_loop_state nls=
      (*join_tab->next_select)(join,join_tab+1,end_of_records);
    DBUG_RETURN(nls);
  }
  READ_RECORD *info= &join_tab->read_record;

  if (join_tab->prepare_scan())
    DBUG_RETURN(NESTED_LOOP_ERROR);

  if (join_tab->starts_weedout())
  {
    do_sj_reset(join_tab->flush_weedout_table);
  }

  join->return_tab= join_tab;
  join_tab->not_null_compl= true;
  join_tab->found_match= false;

  if (join_tab->last_inner)
  {
    /* join_tab is the first inner table for an outer join operation. */

    /* Set initial state of guard variables for this table.*/
    join_tab->found=0;

    /* Set first_unmatched for the last inner table of this group */
    join_tab->last_inner->first_unmatched= join_tab;
  }
  if (join_tab->do_firstmatch() || join_tab->do_loosescan())
  {
    /*
      join_tab is the first table of a LooseScan range, or has a "jump"
      address in a FirstMatch range.
      Reset the matching for this round of execution.
    */
    join_tab->match_tab->found_match= false;
  }

  join->thd->get_stmt_da()->reset_current_row_for_condition();

  enum_nested_loop_state rc= NESTED_LOOP_OK;
  bool in_first_read= true;
  while (rc == NESTED_LOOP_OK && join->return_tab >= join_tab)
  {
    int error;
    if (in_first_read)
    {
      in_first_read= false;
      error= (*join_tab->read_first_record)(join_tab);
    }
    else
      error= info->read_record(info);

    DBUG_EXECUTE_IF("bug13822652_1", join->thd->killed= THD::KILL_QUERY;);

    if (error > 0 || (join->thd->is_error()))   // Fatal error
      rc= NESTED_LOOP_ERROR;
    else if (error < 0)
      break;
    else if (join->thd->killed)			// Aborted by user
    {
      join->thd->send_kill_message();
      rc= NESTED_LOOP_KILLED;
    }
    else
    {
      if (join_tab->keep_current_rowid)
        join_tab->table->file->position(join_tab->table->record[0]);
      rc= evaluate_join_record(join, join_tab);
    }
  }

  if (rc == NESTED_LOOP_OK && join_tab->last_inner && !join_tab->found)
    rc= evaluate_null_complemented_join_record(join, join_tab);

  DBUG_RETURN(rc);
}


/**
  @brief Prepare table to be scanned.

  @details This function is the place to do any work on the table that
  needs to be done before table can be scanned. Currently it
  only materialized derived tables and semi-joined subqueries and binds
  buffer for current rowid.

  @returns false - Ok, true  - error
*/

bool JOIN_TAB::prepare_scan()
{
  // Check whether materialization is required.
  if (!materialize_table || materialized)
    return false;

  // Materialize table prior to reading it
  if ((*materialize_table)(this))
    return true;

  materialized= true;

  // Bind to the rowid buffer managed by the TABLE object.
  if (copy_current_rowid)
    copy_current_rowid->bind_buffer(table->file->ref);

  return false;
}


/**
  SemiJoinDuplicateElimination: Weed out duplicate row combinations

  SYNPOSIS
    do_sj_dups_weedout()
      thd    Thread handle
      sjtbl  Duplicate weedout table

  DESCRIPTION
    Try storing current record combination of outer tables (i.e. their
    rowids) in the temporary table. This records the fact that we've seen 
    this record combination and also tells us if we've seen it before.

  RETURN
    -1  Error
    1   The row combination is a duplicate (discard it)
    0   The row combination is not a duplicate (continue)
*/

int do_sj_dups_weedout(THD *thd, SJ_TMP_TABLE *sjtbl) 
{
  int error;
  SJ_TMP_TABLE::TAB *tab= sjtbl->tabs;
  SJ_TMP_TABLE::TAB *tab_end= sjtbl->tabs_end;

  DBUG_ENTER("do_sj_dups_weedout");

  if (sjtbl->is_confluent)
  {
    if (sjtbl->have_confluent_row) 
      DBUG_RETURN(1);
    else
    {
      sjtbl->have_confluent_row= TRUE;
      DBUG_RETURN(0);
    }
  }

  uchar *ptr= sjtbl->tmp_table->record[0] + 1;
  // Put the rowids tuple into table->record[0]:
  // 1. Store the length 
  if (((Field_varstring*)(sjtbl->tmp_table->field[0]))->length_bytes == 1)
  {
    *ptr= (uchar)(sjtbl->rowid_len + sjtbl->null_bytes);
    ptr++;
  }
  else
  {
    int2store(ptr, sjtbl->rowid_len + sjtbl->null_bytes);
    ptr += 2;
  }

  // 2. Zero the null bytes 
  uchar *const nulls_ptr= ptr;
  if (sjtbl->null_bytes)
  {
    memset(ptr, 0, sjtbl->null_bytes);
    ptr += sjtbl->null_bytes; 
  }

  // 3. Put the rowids
  for (uint i=0; tab != tab_end; tab++, i++)
  {
    handler *h= tab->join_tab->table->file;
    if (tab->join_tab->table->maybe_null && tab->join_tab->table->null_row)
    {
      /* It's a NULL-complemented row */
      *(nulls_ptr + tab->null_byte) |= tab->null_bit;
      memset(ptr + tab->rowid_offset, 0, h->ref_length);
    }
    else
    {
      /* Copy the rowid value */
      memcpy(ptr + tab->rowid_offset, h->ref, h->ref_length);
    }
  }

  error= sjtbl->tmp_table->file->ha_write_row(sjtbl->tmp_table->record[0]);
  if (error)
  {
    /* If this is a duplicate error, return immediately */
    if (sjtbl->tmp_table->file->is_ignorable_error(error))
      DBUG_RETURN(1);
    /*
      Other error than duplicate error: Attempt to create a temporary table.
    */
    bool is_duplicate;
    if (create_myisam_from_heap(thd, sjtbl->tmp_table,
                                sjtbl->start_recinfo, &sjtbl->recinfo,
                                error, TRUE, &is_duplicate))
      DBUG_RETURN(-1);
    DBUG_RETURN(is_duplicate ? 1 : 0);
  }
  DBUG_RETURN(0);
}


/**
  SemiJoinDuplicateElimination: Reset the temporary table
*/

static int do_sj_reset(SJ_TMP_TABLE *sj_tbl)
{
  DBUG_ENTER("do_sj_reset");
  if (sj_tbl->tmp_table)
  {
    int rc= sj_tbl->tmp_table->file->ha_delete_all_rows();
    DBUG_RETURN(rc);
  }
  sj_tbl->have_confluent_row= FALSE;
  DBUG_RETURN(0);
}

/**
  @brief Process one row of the nested loop join.

  This function will evaluate parts of WHERE/ON clauses that are
  applicable to the partial row on hand and in case of success
  submit this row to the next level of the nested loop.
  join_tab->return_tab may be modified to cause a return to a previous
  join_tab.

  @param  join     - The join object
  @param  join_tab - The most inner join_tab being processed

  @return Nested loop state
*/

static enum_nested_loop_state
evaluate_join_record(JOIN *join, JOIN_TAB *join_tab)
{
  bool not_used_in_distinct=join_tab->not_used_in_distinct;
  ha_rows found_records=join->found_records;
  Item *condition= join_tab->condition();
  bool found= TRUE;
  DBUG_ENTER("evaluate_join_record");
  DBUG_PRINT("enter",
             ("join: %p join_tab index: %d table: %s cond: %p",
              join, static_cast<int>(join_tab - join_tab->join->join_tab),
              join_tab->table->alias, condition));

  if (condition)
  {
    found= MY_TEST(condition->val_int());

    if (join->thd->killed)
    {
      join->thd->send_kill_message();
      DBUG_RETURN(NESTED_LOOP_KILLED);
    }

    /* check for errors evaluating the condition */
    if (join->thd->is_error())
      DBUG_RETURN(NESTED_LOOP_ERROR);
  }
  if (found)
  {
    /*
      There is no condition on this join_tab or the attached pushed down
      condition is true => a match is found.
    */
    while (join_tab->first_unmatched && found)
    {
      /*
        The while condition is always false if join_tab is not
        the last inner join table of an outer join operation.
      */
      JOIN_TAB *first_unmatched= join_tab->first_unmatched;
      /*
        Mark that a match for current outer table is found.
        This activates push down conditional predicates attached
        to the all inner tables of the outer join.
      */
      first_unmatched->found= 1;
      for (JOIN_TAB *tab= first_unmatched; tab <= join_tab; tab++)
      {
        /* Check all predicates that has just been activated. */
        /*
          Actually all predicates non-guarded by first_unmatched->found
          will be re-evaluated again. It could be fixed, but, probably,
          it's not worth doing now.
        */
        /*
          not_exists_optimize has been created from a
          condition containing 'is_null'. This 'is_null'
          predicate is still present on any 'tab' with
          'not_exists_optimize'. Furthermore, the usual rules
          for condition guards also applies for
          'not_exists_optimize' -> When 'is_null==false' we
          know all cond. guards are open and we can apply
          the 'not_exists_optimize'.
        */
        DBUG_ASSERT(!(tab->table->reginfo.not_exists_optimize &&
                     !tab->condition()));

        if (tab->condition() && !tab->condition()->val_int())
        {
          /* The condition attached to table tab is false */

          if (tab->table->reginfo.not_exists_optimize)
          {
            /*
              When not_exists_optimizer is set and a matching row is found, the
              outer row should be excluded from the result set: no need to
              explore this record, thus we don't call the next_select.
              And, no need to explore other following records of 'tab', so we
              set join_tab->return_tab.
              As we set join_tab->found above, evaluate_join_record() at the
              upper level will not yield a NULL-complemented record.
            */
            join->return_tab= join_tab - 1;
            DBUG_RETURN(NESTED_LOOP_OK);
          }

          if (tab == join_tab)
            found= 0;
          else
          {
            /*
              Set a return point if rejected predicate is attached
              not to the last table of the current nest level.
            */
            join->return_tab= tab;
            DBUG_RETURN(NESTED_LOOP_OK);
          }
        }
      }
      /*
        Check whether join_tab is not the last inner table
        for another embedding outer join.
      */
      if ((first_unmatched= first_unmatched->first_upper) &&
          first_unmatched->last_inner != join_tab)
        first_unmatched= 0;
      join_tab->first_unmatched= first_unmatched;
    }

    JOIN_TAB *return_tab= join->return_tab;

    if (join_tab->finishes_weedout() && found)
    {
      int res= do_sj_dups_weedout(join->thd, join_tab->check_weed_out_table);
      if (res == -1)
        DBUG_RETURN(NESTED_LOOP_ERROR);
      else if (res == 1)
        found= FALSE;
    }
    else if (join_tab->do_loosescan() && join_tab->match_tab->found_match)
    { 
      /* Loosescan algorithm requires 'sorted' retrieval of keys. */
      DBUG_ASSERT(join_tab->use_order());
      /* 
         Previous row combination for duplicate-generating range,
         generated a match.  Compare keys of this row and previous row
         to determine if this is a duplicate that should be skipped.
       */
      if (key_cmp(join_tab->table->key_info[join_tab->index].key_part,
                  join_tab->loosescan_buf, join_tab->loosescan_key_len))
        /* 
           Keys do not match.  
           Reset found_match for last table of duplicate-generating range, 
           to avoid comparing keys until a new match has been found.
        */
        join_tab->match_tab->found_match= false;
      else
        found= false;
    }

    join_tab->found_match= true;

    /*
      It was not just a return to lower loop level when one
      of the newly activated predicates is evaluated as false
      (See above join->return_tab= tab).
    */
    join->examined_rows++;
    DBUG_PRINT("counts", ("evaluate_join_record join->examined_rows++: %lu",
                          (ulong) join->examined_rows));

    if (found)
    {
      enum enum_nested_loop_state rc;
      /* A match from join_tab is found for the current partial join. */
      rc= (*join_tab->next_select)(join, join_tab+1, 0);
      join->thd->get_stmt_da()->inc_current_row_for_condition();
      if (rc != NESTED_LOOP_OK)
        DBUG_RETURN(rc);

      if (join_tab->do_loosescan() && join_tab->match_tab->found_match)
      {
        /* 
           A match was found for a duplicate-generating range of a semijoin. 
           Copy key to be able to determine whether subsequent rows
           will give duplicates that should be skipped.
        */
        KEY *key= join_tab->table->key_info + join_tab->index;
        key_copy(join_tab->loosescan_buf, join_tab->table->record[0],
                 key, join_tab->loosescan_key_len);
      }
      else if (join_tab->do_firstmatch() && join_tab->match_tab->found_match)
      {
        /* 
          We should return to join_tab->firstmatch_return after we have 
          enumerated all the suffixes for current prefix row combination
        */
        set_if_smaller(return_tab, join_tab->firstmatch_return);
      }

      /*
        Test if this was a SELECT DISTINCT query on a table that
        was not in the field list;  In this case we can abort if
        we found a row, as no new rows can be added to the result.
      */
      if (not_used_in_distinct && found_records != join->found_records)
        set_if_smaller(return_tab, join_tab - 1);

      set_if_smaller(join->return_tab, return_tab);
    }
    else
    {
      join->thd->get_stmt_da()->inc_current_row_for_condition();
      if (join_tab->not_null_compl)
      {
        /* a NULL-complemented row is not in a table so cannot be locked */
        join_tab->read_record.unlock_row(join_tab);
      }
    }
  }
  else
  {
    /*
      The condition pushed down to the table join_tab rejects all rows
      with the beginning coinciding with the current partial join.
    */
    join->examined_rows++;
    join->thd->get_stmt_da()->inc_current_row_for_condition();
    if (join_tab->not_null_compl)
      join_tab->read_record.unlock_row(join_tab);
  }
  DBUG_RETURN(NESTED_LOOP_OK);
}


/**

  @details
    Construct a NULL complimented partial join record and feed it to the next
    level of the nested loop. This function is used in case we have
    an OUTER join and no matching record was found.
*/

static enum_nested_loop_state
evaluate_null_complemented_join_record(JOIN *join, JOIN_TAB *join_tab)
{
  /*
    The table join_tab is the first inner table of a outer join operation
    and no matches has been found for the current outer row.
  */
  JOIN_TAB *first_inner_tab= join_tab;
  JOIN_TAB *last_inner_tab= join_tab->last_inner;

  DBUG_ENTER("evaluate_null_complemented_join_record");

  for ( ; join_tab <= last_inner_tab ; join_tab++)
  {
    // Make sure that the rowid buffer is bound, duplicates weedout needs it
    if (join_tab->copy_current_rowid &&
        !join_tab->copy_current_rowid->buffer_is_bound())
      join_tab->copy_current_rowid->bind_buffer(join_tab->table->file->ref);

    /* Change the the values of guard predicate variables. */
    join_tab->found= 1;
    join_tab->not_null_compl= 0;
    /* The outer row is complemented by nulls for each inner tables */
    restore_record(join_tab->table,s->default_values);  // Make empty record
    mark_as_null_row(join_tab->table);       // For group by without error
    if (join_tab->starts_weedout() && join_tab > first_inner_tab)
    {
      // sub_select() has not performed a reset for this table.
      do_sj_reset(join_tab->flush_weedout_table);
    }
    /* Check all attached conditions for inner table rows. */
    if (join_tab->condition() && !join_tab->condition()->val_int())
      DBUG_RETURN(NESTED_LOOP_OK);
  }
  join_tab= last_inner_tab;
  /*
    From the point of view of the rest of execution, this record matches
    (it has been built and satisfies conditions, no need to do more evaluation
    on it). See similar code in evaluate_join_record().
  */
  JOIN_TAB *first_unmatched= join_tab->first_unmatched->first_upper;
  if (first_unmatched != NULL &&
      first_unmatched->last_inner != join_tab)
    first_unmatched= NULL;
  join_tab->first_unmatched= first_unmatched;
  /*
    The row complemented by nulls satisfies all conditions
    attached to inner tables.
    Finish evaluation of record and send it to be joined with
    remaining tables.
    Note that evaluate_join_record will re-evaluate the condition attached
    to the last inner table of the current outer join. This is not deemed to
    have a significant performance impact.
  */
  const enum_nested_loop_state rc= evaluate_join_record(join, join_tab);
  DBUG_RETURN(rc);
}


/*****************************************************************************
  The different ways to read a record
  Returns -1 if row was not found, 0 if row was found and 1 on errors
*****************************************************************************/

/** Help function when we get some an error from the table handler. */

int report_handler_error(TABLE *table, int error)
{
  if (error == HA_ERR_END_OF_FILE || error == HA_ERR_KEY_NOT_FOUND)
  {
    table->status= STATUS_GARBAGE;
    return -1;					// key not found; ok
  }
  /*
    Do not spam the error log with these temporary errors:
       LOCK_DEADLOCK LOCK_WAIT_TIMEOUT TABLE_DEF_CHANGED
    Also skip printing to error log if the current thread has been killed.
  */
  if (error != HA_ERR_LOCK_DEADLOCK &&
      error != HA_ERR_LOCK_WAIT_TIMEOUT &&
      error != HA_ERR_TABLE_DEF_CHANGED &&
      !table->in_use->killed)
    sql_print_error("Got error %d when reading table '%s'",
		    error, table->s->path.str);
  table->file->print_error(error,MYF(0));
  return 1;
}


int safe_index_read(JOIN_TAB *tab)
{
  int error;
  TABLE *table= tab->table;
  if ((error=table->file->ha_index_read_map(table->record[0],
                                            tab->ref.key_buff,
                                            make_prev_keypart_map(tab->ref.key_parts),
                                            HA_READ_KEY_EXACT)))
    return report_handler_error(table, error);
  return 0;
}


<<<<<<< HEAD
static int
test_if_quick_select(JOIN_TAB *tab)
{
  mysql_mutex_lock(&tab->join->thd->LOCK_query_plan);
  tab->select->set_quick(NULL);
  mysql_mutex_unlock(&tab->join->thd->LOCK_query_plan);
  const bool ret=
    tab->select->test_quick_select(tab->join->thd, 
                                   tab->keys,
                                   0,          // empty table map
                                   HA_POS_ERROR, 
                                   false,      // don't force quick range
                                   ORDER::ORDER_NOT_RELEVANT);
  return ret;
}


=======
>>>>>>> a9800d0d
/**
   Reads content of constant table
   @param tab  table
   @param pos  position of table in query plan
   @retval 0   ok, one row was found or one NULL-complemented row was created
   @retval -1  ok, no row was found and no NULL-complemented row was created
   @retval 1   error
*/

int
join_read_const_table(JOIN_TAB *tab, POSITION *pos)
{
  int error;
  DBUG_ENTER("join_read_const_table");
  TABLE *table=tab->table;
  table->const_table=1;
  table->null_row=0;
  table->status= STATUS_GARBAGE | STATUS_NOT_FOUND;

  if (table->reginfo.lock_type >= TL_WRITE_ALLOW_WRITE)
  {
    const enum_sql_command sql_command= tab->join->thd->lex->sql_command;
    if (sql_command == SQLCOM_UPDATE_MULTI ||
        sql_command == SQLCOM_DELETE_MULTI)
    {
      /*
        In a multi-UPDATE, if we represent "depends on" with "->", we have:
        "what columns to read (read_set)" ->
        "whether table will be updated on-the-fly or with tmp table" ->
        "whether to-be-updated columns are used by access path"
        "access path to table (range, ref, scan...)" ->
        "query execution plan" ->
        "what tables are const" ->
        "reading const tables" ->
        "what columns to read (read_set)".
        To break this loop, we always read all columns of a constant table if
        it is going to be updated.
        Another case is in multi-UPDATE and multi-DELETE, when the table has a
        trigger: bits of columns needed by the trigger are turned on in
        result->initialize_tables(), which has not yet been called when we do
        the reading now, so we must read all columns.
      */
      bitmap_set_all(table->read_set);
      table->file->column_bitmaps_signal();
    }
  }

  if (tab->type == JT_SYSTEM)
  {
    if ((error=join_read_system(tab)))
    {						// Info for DESCRIBE
      tab->info= ET_CONST_ROW_NOT_FOUND;
      /* Mark for EXPLAIN that the row was not found */
      pos->fanout= 0.0;
      pos->prefix_record_count= 0.0;
      pos->ref_depend_map= 0;
      if (!table->pos_in_table_list->outer_join || error > 0)
	DBUG_RETURN(error);
    }
  }
  else
  {
    if (!table->key_read && table->covering_keys.is_set(tab->ref.key) &&
	!table->no_keyread &&
        (int) table->reginfo.lock_type <= (int) TL_READ_HIGH_PRIORITY)
    {
      table->set_keyread(TRUE);
      tab->index= tab->ref.key;
    }
    error=join_read_const(tab);
    table->set_keyread(FALSE);
    if (error)
    {
      tab->info= ET_UNIQUE_ROW_NOT_FOUND;
      /* Mark for EXPLAIN that the row was not found */
      pos->fanout= 0.0;
      pos->prefix_record_count= 0.0;
      pos->ref_depend_map= 0;
      if (!table->pos_in_table_list->outer_join || error > 0)
	DBUG_RETURN(error);
    }
  }

  if (tab->join_cond() && !table->null_row)
  {
    // We cannot handle outer-joined tables with expensive join conditions here:
    DBUG_ASSERT(!tab->join_cond()->is_expensive());
    if ((table->null_row= (tab->join_cond()->val_int() == 0)))
      mark_as_null_row(table);  
  }
  if (!table->null_row)
    table->maybe_null=0;

  /* Check appearance of new constant items in Item_equal objects */
  JOIN *join= tab->join;
  if (join->where_cond)
    update_const_equal_items(join->where_cond, tab);
  TABLE_LIST *tbl;
  for (tbl= join->select_lex->leaf_tables; tbl; tbl= tbl->next_leaf)
  {
    TABLE_LIST *embedded;
    TABLE_LIST *embedding= tbl;
    do
    {
      embedded= embedding;
      if (embedded->optim_join_cond())
        update_const_equal_items(embedded->optim_join_cond(), tab);
      embedding= embedded->embedding;
    }
    while (embedding &&
           embedding->nested_join->join_list.head() == embedded);
  }

  DBUG_RETURN(0);
}


/**
  Read a constant table when there is at most one matching row, using a table
  scan.

  @param tab			Table to read

  @retval  0  Row was found
  @retval  -1 Row was not found
  @retval  1  Got an error (other than row not found) during read
*/
static int
join_read_system(JOIN_TAB *tab)
{
  TABLE *table= tab->table;
  int error;
  if (table->status & STATUS_GARBAGE)		// If first read
  {
    if ((error=table->file->read_first_row(table->record[0],
					   table->s->primary_key)))
    {
      if (error != HA_ERR_END_OF_FILE)
	return report_handler_error(table, error);
      mark_as_null_row(tab->table);
      empty_record(table);			// Make empty record
      return -1;
    }
    store_record(table,record[1]);
  }
  else if (!table->status)			// Only happens with left join
    restore_record(table,record[1]);			// restore old record
  table->null_row=0;
  return table->status ? -1 : 0;
}


/**
  Read a constant table when there is at most one matching row, using an
  index lookup.

  @param tab			Table to read

  @retval 0  Row was found
  @retval -1 Row was not found
  @retval 1  Got an error (other than row not found) during read
*/

static int
join_read_const(JOIN_TAB *tab)
{
  int error;
  TABLE *table= tab->table;
  DBUG_ENTER("join_read_const");


  if (table->status & STATUS_GARBAGE)		// If first read
  {
    table->status= 0;
    if (cp_buffer_from_ref(tab->join->thd, table, &tab->ref))
      error=HA_ERR_KEY_NOT_FOUND;
    else
    {
      error=table->file->ha_index_read_idx_map(table->record[0],tab->ref.key,
                                               (uchar*) tab->ref.key_buff,
                                               make_prev_keypart_map(tab->ref.key_parts),
                                               HA_READ_KEY_EXACT);
    }
    if (error)
    {
      table->status= STATUS_NOT_FOUND;
      mark_as_null_row(tab->table);
      empty_record(table);
      if (error != HA_ERR_KEY_NOT_FOUND && error != HA_ERR_END_OF_FILE)
      {
        const int ret= report_handler_error(table, error);
        DBUG_RETURN(ret);
      }
      DBUG_RETURN(-1);
    }
    store_record(table,record[1]);
  }
  else if (!(table->status & ~STATUS_NULL_ROW))	// Only happens with left join
  {
    table->status=0;
    restore_record(table,record[1]);			// restore old record
  }
  table->null_row=0;
  DBUG_RETURN(table->status ? -1 : 0);
}


/**
  Read row using unique key: eq_ref access method implementation

  @details
    This is the "read_first" function for the eq_ref access method.
    The difference from ref access function is that it has a one-element
    lookup cache (see cmp_buffer_with_ref)

  @param tab   JOIN_TAB of the accessed table

  @retval  0 - Ok
  @retval -1 - Row not found 
  @retval  1 - Error
*/

static int
join_read_key(JOIN_TAB *tab)
{
  TABLE *const table= tab->table;
  TABLE_REF *table_ref= &tab->ref;
  int error;

  if (!table->file->inited)
  {
    DBUG_ASSERT(!tab->use_order()); //Don't expect sort req. for single row.
    if ((error= table->file->ha_index_init(table_ref->key, tab->use_order())))
    {
      (void) report_handler_error(table, error);
      return 1;
    }
  }

  /*
    We needn't do "Late NULLs Filtering" because eq_ref is restricted to
    indices on NOT NULL columns (see create_ref_for_key()).
  */
  if (cmp_buffer_with_ref(tab->join->thd, table, table_ref) ||
      (table->status & (STATUS_GARBAGE | STATUS_NULL_ROW)))
  {
    if (table_ref->key_err)
    {
      table->status=STATUS_NOT_FOUND;
      return -1;
    }
    /*
      Moving away from the current record. Unlock the row
      in the handler if it did not match the partial WHERE.
    */
    if (table_ref->has_record && table_ref->use_count == 0)
    {
      table->file->unlock_row();
      table_ref->has_record= FALSE;
    }
    error= table->file->ha_index_read_map(table->record[0],
                                          table_ref->key_buff,
                                          make_prev_keypart_map(table_ref->key_parts),
                                          HA_READ_KEY_EXACT);
    if (error && error != HA_ERR_KEY_NOT_FOUND && error != HA_ERR_END_OF_FILE)
      return report_handler_error(table, error);

    if (! error)
    {
      table_ref->has_record= TRUE;
      table_ref->use_count= 1;
    }
  }
  else if (table->status == 0)
  {
    DBUG_ASSERT(table_ref->has_record);
    table_ref->use_count++;
  }
  table->null_row=0;
  return table->status ? -1 : 0;
}

/**
  Since join_read_key may buffer a record, do not unlock
  it if it was not used in this invocation of join_read_key().
  Only count locks, thus remembering if the record was left unused,
  and unlock already when pruning the current value of
  TABLE_REF buffer.
  @sa join_read_key()
*/

void
join_read_key_unlock_row(st_join_table *tab)
{
  DBUG_ASSERT(tab->ref.use_count);
  if (tab->ref.use_count)
    tab->ref.use_count--;
}

/**
  Read a table *assumed* to be included in execution of a pushed join.
  This is the counterpart of join_read_key() / join_read_always_key()
  for child tables in a pushed join.

  When the table access is performed as part of the pushed join,
  all 'linked' child colums are prefetched together with the parent row.
  The handler will then only format the row as required by MySQL and set
  'table->status' accordingly.

  However, there may be situations where the prepared pushed join was not
  executed as assumed. It is the responsibility of the handler to handle
  these situation by letting ::index_read_pushed() then effectively do a 
  plain old' index_read_map(..., HA_READ_KEY_EXACT);
  
  @param tab			Table to read

  @retval
    0	Row was found
  @retval
    -1   Row was not found
  @retval
    1   Got an error (other than row not found) during read
*/
static int
join_read_linked_first(JOIN_TAB *tab)
{
  int error;
  TABLE *table= tab->table;
  DBUG_ENTER("join_read_linked_first");

  DBUG_ASSERT(!tab->use_order()); // Pushed child can't be sorted
  if (!table->file->inited &&
      (error= table->file->ha_index_init(tab->ref.key, tab->use_order())))
  {
    (void) report_handler_error(table, error);
    DBUG_RETURN(error);
  }

  /* Perform "Late NULLs Filtering" (see internals manual for explanations) */
  if (tab->ref.impossible_null_ref())
  {
    DBUG_PRINT("info", ("join_read_linked_first null_rejected"));
    DBUG_RETURN(-1);
  }

  if (cp_buffer_from_ref(tab->join->thd, table, &tab->ref))
  {
    table->status=STATUS_NOT_FOUND;
    DBUG_RETURN(-1);
  }

  // 'read' itself is a NOOP: 
  //  handler::index_read_pushed() only unpack the prefetched row and set 'status'
  error=table->file->index_read_pushed(table->record[0],
                                       tab->ref.key_buff,
                                       make_prev_keypart_map(tab->ref.key_parts));
  if (unlikely(error && error != HA_ERR_KEY_NOT_FOUND && error != HA_ERR_END_OF_FILE))
    DBUG_RETURN(report_handler_error(table, error));

  table->null_row=0;
  int rc= table->status ? -1 : 0;
  DBUG_RETURN(rc);
}

static int
join_read_linked_next(READ_RECORD *info)
{
  TABLE *table= info->table;
  DBUG_ENTER("join_read_linked_next");

  int error=table->file->index_next_pushed(table->record[0]);
  if (error)
  {
    if (unlikely(error != HA_ERR_END_OF_FILE))
      DBUG_RETURN(report_handler_error(table, error));
    table->status= STATUS_GARBAGE;
    DBUG_RETURN(-1);
  }
  DBUG_RETURN(error);
}

/*
  ref access method implementation: "read_first" function

  SYNOPSIS
    join_read_always_key()
      tab  JOIN_TAB of the accessed table

  DESCRIPTION
    This is "read_fist" function for the "ref" access method.
   
    The functon must leave the index initialized when it returns.
    ref_or_null access implementation depends on that.

  RETURN
    0  - Ok
   -1  - Row not found 
    1  - Error
*/

static int
join_read_always_key(JOIN_TAB *tab)
{
  int error;
  TABLE *table= tab->table;

  /* Initialize the index first */
  if (!table->file->inited &&
      (error= table->file->ha_index_init(tab->ref.key, tab->use_order())))
  {
    (void) report_handler_error(table, error);
    return 1;
  }

  /* Perform "Late NULLs Filtering" (see internals manual for explanations) */
  TABLE_REF *ref= &tab->ref;
  if (ref->impossible_null_ref())
  {
    DBUG_PRINT("info", ("join_read_always_key null_rejected"));
    return -1;
  }

  if (cp_buffer_from_ref(tab->join->thd, table, ref))
    return -1;
  if ((error= table->file->ha_index_read_map(table->record[0],
                                             tab->ref.key_buff,
                                             make_prev_keypart_map(tab->ref.key_parts),
                                             HA_READ_KEY_EXACT)))
  {
    if (error != HA_ERR_KEY_NOT_FOUND && error != HA_ERR_END_OF_FILE)
      return report_handler_error(table, error);
    return -1; /* purecov: inspected */
  }
  return 0;
}


/**
  This function is used when optimizing away ORDER BY in 
  SELECT * FROM t1 WHERE a=1 ORDER BY a DESC,b DESC.
*/
  
int
join_read_last_key(JOIN_TAB *tab)
{
  int error;
  TABLE *table= tab->table;

  if (!table->file->inited &&
      (error= table->file->ha_index_init(tab->ref.key, tab->use_order())))
  {
    (void) report_handler_error(table, error);
    return 1;
  }
  if (cp_buffer_from_ref(tab->join->thd, table, &tab->ref))
    return -1;
  if ((error=table->file->ha_index_read_last_map(table->record[0],
                                                 tab->ref.key_buff,
                                                 make_prev_keypart_map(tab->ref.key_parts))))
  {
    if (error != HA_ERR_KEY_NOT_FOUND && error != HA_ERR_END_OF_FILE)
      return report_handler_error(table, error);
    return -1; /* purecov: inspected */
  }
  return 0;
}


	/* ARGSUSED */
static int
join_no_more_records(READ_RECORD *info __attribute__((unused)))
{
  return -1;
}


static int
join_read_next_same(READ_RECORD *info)
{
  int error;
  TABLE *table= info->table;
  JOIN_TAB *tab=table->reginfo.join_tab;

  if ((error= table->file->ha_index_next_same(table->record[0],
                                              tab->ref.key_buff,
                                              tab->ref.key_length)))
  {
    if (error != HA_ERR_END_OF_FILE)
      return report_handler_error(table, error);
    table->status= STATUS_GARBAGE;
    return -1;
  }
  return 0;
}


int
join_read_prev_same(READ_RECORD *info)
{
  int error;
  TABLE *table= info->table;
  JOIN_TAB *tab=table->reginfo.join_tab;

  /*
    Using ha_index_prev() for reading records from the table can cause
    performance issues if used in combination with ICP. The ICP code
    in the storage engine does not know when to stop reading from the
    index and a call to ha_index_prev() might cause the storage engine
    to read to the beginning of the index if no qualifying record is
    found.
  */
  DBUG_ASSERT(table->file->pushed_idx_cond == NULL);

  if ((error= table->file->ha_index_prev(table->record[0])))
    return report_handler_error(table, error);
  if (key_cmp_if_same(table, tab->ref.key_buff, tab->ref.key,
                      tab->ref.key_length))
  {
    table->status=STATUS_NOT_FOUND;
    error= -1;
  }
  return error;
}


int
join_init_quick_read_record(JOIN_TAB *tab)
{
  /*
    This is for QS_DYNAMIC_RANGE, i.e., "Range checked for each
    record". The trace for the range analysis below this point will
    be printed with different ranges for every record to the left of
    this table in the join.
  */

#ifdef OPTIMIZER_TRACE
  Opt_trace_context * const trace= &tab->join->thd->opt_trace;
  const bool disable_trace=
    tab->select->traced_before &&
    !trace->feature_enabled(Opt_trace_context::DYNAMIC_RANGE);
  Opt_trace_disable_I_S disable_trace_wrapper(trace, disable_trace);

  tab->select->traced_before= true;

  Opt_trace_object wrapper(trace);
  Opt_trace_object trace_table(trace, "rows_estimation_per_outer_row");
  trace_table.add_utf8_table(tab->table);
#endif

  /* 
    If this join tab was read through a QUICK for the last record
    combination from earlier tables, test_quick_select() will
    delete that quick and effectively close the index. Otherwise, we
    need to close the index before the next join iteration starts
    because the handler object might be reused by a different access
    strategy.
  */
  if ((!tab->select || !tab->select->quick) && 
      (tab->table->file->inited != handler::NONE))
    tab->table->file->ha_index_or_rnd_end(); 

  if (tab->select->test_quick_select(tab->join->thd, 
                                     tab->keys,
                                     0,          // empty table map
                                     HA_POS_ERROR, 
                                     false,      // don't force quick range
                                     ORDER::ORDER_NOT_RELEVANT) == -1)
    return -1;					/* No possible records */
  return join_init_read_record(tab);
}


int read_first_record_seq(JOIN_TAB *tab)
{
  if (tab->read_record.table->file->ha_rnd_init(1))
    return 1;
  return (*tab->read_record.read_record)(&tab->read_record);
}


/**
  @brief Prepare table for reading rows and read first record.
  @details
    Prior to reading the table following tasks are done, (in the order of
    execution):
      .) derived tables are materialized
      .) duplicates removed (tmp tables only)
      .) table is sorted with filesort (both non-tmp and tmp tables)
    After this have been done this function resets quick select, if it's
    present, sets up table reading functions, and reads first record.

  @retval
    0   Ok
  @retval
    -1   End of records
  @retval
    1   Error
*/

int join_init_read_record(JOIN_TAB *tab)
{
  int error;

  if (tab->distinct && tab->remove_duplicates())  // Remove duplicates.
    return 1;
  if (tab->filesort && tab->sort_table())     // Sort table.
    return 1;

  if (tab->select && tab->select->quick && (error= tab->select->quick->reset()))
  {
    /* Ensures error status is propageted back to client */
    report_handler_error(tab->table, error);
    return 1;
  }
  if (init_read_record(&tab->read_record, tab->join->thd, tab->table,
                       tab->select, 1, 1, FALSE))
    return 1;

  return (*tab->read_record.read_record)(&tab->read_record);
}

/*
  This helper function materializes derived table/view and then calls
  read_first_record function to set up access to the materialized table.
*/

int
join_materialize_derived(JOIN_TAB *tab)
{
  THD *thd= tab->table->in_use;
  TABLE_LIST *derived= tab->table->pos_in_table_list;
  DBUG_ASSERT(derived->uses_materialization() && !tab->materialized);

  if (derived->materializable_is_const()) // Has been materialized by optimizer
    return NESTED_LOOP_OK;

  bool res= mysql_handle_single_derived(thd->lex,
                                        derived, &mysql_derived_materialize);
  res|= mysql_handle_single_derived(thd->lex, derived, &mysql_derived_cleanup);
  DEBUG_SYNC(thd, "after_materialize_derived");
  return res ? NESTED_LOOP_ERROR : NESTED_LOOP_OK;
}



/*
  Helper function for materialization of a semi-joined subquery.

  @param tab JOIN_TAB referencing a materialized semi-join table

  @return Nested loop state
*/

int
join_materialize_semijoin(JOIN_TAB *tab)
{
  DBUG_ENTER("join_materialize_semijoin");

  Semijoin_mat_exec *const sjm= tab->sj_mat_exec;

  JOIN_TAB *const first= tab->join->join_tab + sjm->inner_table_index;
  JOIN_TAB *const last= first + (sjm->table_count - 1);
  /*
    Set up the end_sj_materialize function after the last inner table,
    so that generated rows are inserted into the materialized table.
  */
  last->next_select= end_sj_materialize;
  last->sj_mat_exec= sjm; // TODO: This violates comment for sj_mat_exec!

  int rc;
  if ((rc= sub_select(tab->join, first, false)) < 0)
    DBUG_RETURN(rc);
  if ((rc= sub_select(tab->join, first, true)) < 0)
    DBUG_RETURN(rc);

  last->next_select= NULL;
  last->sj_mat_exec= NULL;

#if !defined(DBUG_OFF) || defined(HAVE_VALGRIND)
  // Fields of inner tables should not be read anymore:
  for (JOIN_TAB *t= first; t <= last; t++)
  {
    TABLE *const inner_table= t->table;
    TRASH(inner_table->record[0], inner_table->s->reclength);
  }
#endif

  DBUG_RETURN(NESTED_LOOP_OK);
}


/**
  Check if access to this JOIN_TAB has to retrieve rows
  in sorted order as defined by the ordered index
  used to access this table.
*/
bool
JOIN_TAB::use_order() const
{
  /*
    No need to require sorted access for single row reads
    being performed by const- or EQ_REF-accessed tables.
  */
  if (type == JT_EQ_REF ||
      type == JT_CONST  ||
      type == JT_SYSTEM)
    return false;

  /*
    First non-const table requires sorted results 
    if ORDER or GROUP BY use ordered index. 
  */
  if (this == &join->join_tab[join->const_tables] && 
      join->ordered_index_usage != JOIN::ordered_index_void)
    return true;

  /*
    LooseScan strategy for semijoin requires sorted
    results even if final result is not to be sorted.
  */
  if (position->sj_strategy == SJ_OPT_LOOSE_SCAN)
    return true;

  /* Fall through: Results don't have to be sorted */
  return false;
}

/*
  Helper function for sorting table with filesort.
*/

bool
JOIN_TAB::sort_table()
{
  int rc;
  DBUG_PRINT("info",("Sorting for index"));
  THD_STAGE_INFO(join->thd, stage_creating_sort_index);
  DBUG_ASSERT(join->ordered_index_usage != (filesort->order == join->order ?
                                            JOIN::ordered_index_order_by :
                                            JOIN::ordered_index_group_by));
  rc= create_sort_index(join->thd, join, this);
  return (rc != 0);
}


int
join_read_first(JOIN_TAB *tab)
{
  int error;
  TABLE *table=tab->table;
  if (table->covering_keys.is_set(tab->index) && !table->no_keyread)
    table->set_keyread(TRUE);
  tab->table->status=0;
  tab->read_record.table=table;
  tab->read_record.record=table->record[0];
  tab->read_record.read_record=join_read_next;

  if (!table->file->inited &&
      (error= table->file->ha_index_init(tab->index, tab->use_order())))
  {
    (void) report_handler_error(table, error);
    return 1;
  }
  if ((error= tab->table->file->ha_index_first(tab->table->record[0])))
  {
    if (error != HA_ERR_KEY_NOT_FOUND && error != HA_ERR_END_OF_FILE)
      report_handler_error(table, error);
    return -1;
  }
  return 0;
}


static int
join_read_next(READ_RECORD *info)
{
  int error;
  if ((error= info->table->file->ha_index_next(info->record)))
    return report_handler_error(info->table, error);
  return 0;
}


int
join_read_last(JOIN_TAB *tab)
{
  TABLE *table=tab->table;
  int error;
  if (table->covering_keys.is_set(tab->index) && !table->no_keyread)
    table->set_keyread(TRUE);
  tab->table->status=0;
  tab->read_record.read_record=join_read_prev;
  tab->read_record.table=table;
  tab->read_record.record=table->record[0];
  if (!table->file->inited &&
      (error= table->file->ha_index_init(tab->index, tab->use_order())))
  {
    (void) report_handler_error(table, error);
    return 1;
  }
  if ((error= tab->table->file->ha_index_last(tab->table->record[0])))
    return report_handler_error(table, error);
  return 0;
}


static int
join_read_prev(READ_RECORD *info)
{
  int error;
  if ((error= info->table->file->ha_index_prev(info->record)))
    return report_handler_error(info->table, error);
  return 0;
}


static int
join_ft_read_first(JOIN_TAB *tab)
{
  int error;
  TABLE *table= tab->table;

  if (!table->file->inited &&
      (error= table->file->ha_index_init(tab->ref.key, tab->use_order())))
  {
    (void) report_handler_error(table, error);
    return 1;
  }
  table->file->ft_init();

  if ((error= table->file->ft_read(table->record[0])))
    return report_handler_error(table, error);
  return 0;
}

static int
join_ft_read_next(READ_RECORD *info)
{
  int error;
  if ((error= info->table->file->ft_read(info->table->record[0])))
    return report_handler_error(info->table, error);
  return 0;
}


/**
  Reading of key with key reference and one part that may be NULL.
*/

static int
join_read_always_key_or_null(JOIN_TAB *tab)
{
  int res;

  /* First read according to key which is NOT NULL */
  *tab->ref.null_ref_key= 0;			// Clear null byte
  if ((res= join_read_always_key(tab)) >= 0)
    return res;

  /* Then read key with null value */
  *tab->ref.null_ref_key= 1;			// Set null byte
  return safe_index_read(tab);
}


static int
join_read_next_same_or_null(READ_RECORD *info)
{
  int error;
  if ((error= join_read_next_same(info)) >= 0)
    return error;
  JOIN_TAB *tab= info->table->reginfo.join_tab;

  /* Test if we have already done a read after null key */
  if (*tab->ref.null_ref_key)
    return -1;					// All keys read
  *tab->ref.null_ref_key= 1;			// Set null byte
  return safe_index_read(tab);			// then read null keys
}


/**
  Pick the appropriate access method functions

  Sets the functions for the selected table access method

  @param      tab               Table reference to put access method

  @todo join_init_read_record/join_read_(last|first) set
  tab->read_record.read_record internally. Do the same in other first record
  reading functions.
*/

void
pick_table_access_method(JOIN_TAB *tab)
{
  // Must have an associated table
  if (!tab->table)
    return;

  /**
    Set up modified access function for children of pushed joins.
  */
  const TABLE *pushed_root= tab->table->file->root_of_pushed_join();
  if (pushed_root && pushed_root != tab->table)
  {
    /**
      Is child of a pushed join operation:
      Replace access functions with its linked counterpart.
      ... Which is effectively a NOOP as the row is already fetched 
      together with the root of the linked operation.
     */
    DBUG_ASSERT(tab->type != JT_REF_OR_NULL);
    tab->read_first_record= join_read_linked_first;
    tab->read_record.read_record= join_read_linked_next;
    return;
  }

  DBUG_ASSERT(tab->read_first_record == NULL);
  // Only some access methods support reversed access:
  DBUG_ASSERT(!tab->reversed_access || tab->type == JT_REF ||
              tab->type == JT_INDEX_SCAN);
  // Fall through to set default access functions:
  switch (tab->type) 
  {
  case JT_REF:
    if (tab->reversed_access)
    {
      tab->read_first_record= join_read_last_key;
      tab->read_record.read_record= join_read_prev_same;
    }
    else
    {
      tab->read_first_record= join_read_always_key;
      tab->read_record.read_record= join_read_next_same;
    }
    break;

  case JT_REF_OR_NULL:
    tab->read_first_record= join_read_always_key_or_null;
    tab->read_record.read_record= join_read_next_same_or_null;
    break;

  case JT_CONST:
    tab->read_first_record= join_read_const;
    tab->read_record.read_record= join_no_more_records;
    break;

  case JT_EQ_REF:
    tab->read_first_record= join_read_key;
    tab->read_record.read_record= join_no_more_records;
    tab->read_record.unlock_row= join_read_key_unlock_row;
    break;

  case JT_FT:
    tab->read_first_record= join_ft_read_first;
    tab->read_record.read_record= join_ft_read_next;
    break;

  case JT_SYSTEM:
    tab->read_first_record= join_read_system;
    tab->read_record.read_record= join_no_more_records;
    break;

  case JT_INDEX_SCAN:
    tab->read_first_record= tab->reversed_access ?
                            join_read_last : join_read_first;
    break;
  case JT_ALL:
  case JT_RANGE:
  case JT_INDEX_MERGE:
    tab->read_first_record= (tab->use_quick == QS_DYNAMIC_RANGE) ?
                            join_init_quick_read_record :
                            join_init_read_record;
    break;
  default:
    DBUG_ASSERT(0);
    break;
  }
}


/*****************************************************************************
  DESCRIPTION
    Functions that end one nested loop iteration. Different functions
    are used to support GROUP BY clause and to redirect records
    to a table (e.g. in case of SELECT into a temporary table) or to the
    network client.
    See the enum_nested_loop_state enumeration for the description of return
    values.
*****************************************************************************/

/* ARGSUSED */
static enum_nested_loop_state
end_send(JOIN *join, JOIN_TAB *join_tab, bool end_of_records)
{
  DBUG_ENTER("end_send");
  /*
    When all tables are const this function is called with jointab == NULL.
    This function shouldn't be called for the first join_tab as it needs
    to get fields from previous tab.
  */
  DBUG_ASSERT(join_tab == NULL || join_tab != join->join_tab);
  //TODO pass fields via argument
  List<Item> *fields= join_tab ? (join_tab-1)->fields : join->fields;
  
  if (!end_of_records)
  {
    int error;
    if (join->tables &&
        join->join_tab->is_using_loose_index_scan())
    {
      /* Copy non-aggregated fields when loose index scan is used. */
      copy_fields(&join->tmp_table_param);
    }
    // Use JOIN's HAVING for the case of tableless SELECT.
    if (join->having_cond && join->having_cond->val_int() == 0)
      DBUG_RETURN(NESTED_LOOP_OK);               // Didn't match having
    error=0;
    if (join->do_send_rows)
      error=join->result->send_data(*fields);
    if (error)
      DBUG_RETURN(NESTED_LOOP_ERROR); /* purecov: inspected */

    ++join->send_records;
    if (join->send_records >= join->unit->select_limit_cnt &&
        !join->do_send_rows)
    {
      /*
        If we have used Priority Queue for optimizing order by with limit,
        then stop here, there are no more records to consume.
        When this optimization is used, end_send is called on the next
        join_tab.
      */
      if (join->order &&
          join->select_options & OPTION_FOUND_ROWS &&
          join_tab > join->join_tab &&
          (join_tab - 1)->filesort && (join_tab - 1)->filesort->using_pq)
      {
        DBUG_PRINT("info", ("filesort NESTED_LOOP_QUERY_LIMIT"));
        DBUG_RETURN(NESTED_LOOP_QUERY_LIMIT);
      }
    }
    if (join->send_records >= join->unit->select_limit_cnt &&
        join->do_send_rows)
    {
      if (join->select_options & OPTION_FOUND_ROWS)
      {
	JOIN_TAB *jt=join->join_tab;
	if ((join->primary_tables == 1) &&
            !join->sort_and_group &&
            !join->send_group_parts &&
            !join->having_cond &&
            !jt->condition() &&
            !(jt->select && jt->select->quick) &&
	    (jt->table->file->ha_table_flags() & HA_STATS_RECORDS_IS_EXACT) &&
            (jt->ref.key < 0))
	{
	  /* Join over all rows in table;  Return number of found rows */
	  TABLE *table=jt->table;

	  if (table->sort.has_filesort_result())
	  {
	    /* Using filesort */
	    join->send_records= table->sort.found_records;
	  }
	  else
	  {
	    table->file->info(HA_STATUS_VARIABLE);
	    join->send_records= table->file->stats.records;
	  }
	}
	else 
	{
	  join->do_send_rows= 0;
	  if (join->unit->fake_select_lex)
	    join->unit->fake_select_lex->select_limit= 0;
	  DBUG_RETURN(NESTED_LOOP_OK);
	}
      }
      DBUG_RETURN(NESTED_LOOP_QUERY_LIMIT);      // Abort nicely
    }
    else if (join->send_records >= join->fetch_limit)
    {
      /*
        There is a server side cursor and all rows for
        this fetch request are sent.
      */
      DBUG_RETURN(NESTED_LOOP_CURSOR_LIMIT);
    }
  }
  DBUG_RETURN(NESTED_LOOP_OK);
}


	/* ARGSUSED */
enum_nested_loop_state
end_send_group(JOIN *join, JOIN_TAB *join_tab __attribute__((unused)),
	       bool end_of_records)
{
  int idx= -1;
  enum_nested_loop_state ok_code= NESTED_LOOP_OK;
  List<Item> *fields= join_tab ? (join_tab-1)->fields : join->fields;
  DBUG_ENTER("end_send_group");


  if (!join->items3.is_null() && !join->set_group_rpa)
  {
    join->set_group_rpa= true;
    join->set_items_ref_array(join->items3);
  }

  if (!join->first_record || end_of_records ||
      (idx=test_if_item_cache_changed(join->group_fields)) >= 0)
  {
    if (!join->group_sent &&
        (join->first_record ||
         (end_of_records && !join->group && !join->group_optimized_away)))
    {
      if (idx < (int) join->send_group_parts)
      {
	int error=0;
	{
          table_map save_nullinfo= 0;
          if (!join->first_record)
          {
            /*
              If this is a subquery, we need to save and later restore
              the const table NULL info before clearing the tables
              because the following executions of the subquery do not
              reevaluate constant fields. @see save_const_null_info
              and restore_const_null_info
            */
            if (join->select_lex->master_unit()->item && join->const_tables)
              save_const_null_info(join, &save_nullinfo);

            // Calculate aggregate functions for no rows
            List_iterator_fast<Item> it(*fields);
            Item *item;

            while ((item= it++))
              item->no_rows_in_result();

            // Mark tables as containing only NULL values
            join->clear();
	  }
	  if (join->having_cond && join->having_cond->val_int() == 0)
	    error= -1;				// Didn't satisfy having
	  else
	  {
	    if (join->do_send_rows)
	      error=join->result->send_data(*fields) ? 1 : 0;
	    join->send_records++;
            join->group_sent= true;
	  }
	  if (join->rollup.state != ROLLUP::STATE_NONE && error <= 0)
	  {
	    if (join->rollup_send_data((uint) (idx+1)))
	      error= 1;
	  }
          if (save_nullinfo)
            restore_const_null_info(join, save_nullinfo);

	}
	if (error > 0)
          DBUG_RETURN(NESTED_LOOP_ERROR);        /* purecov: inspected */
	if (end_of_records)
	  DBUG_RETURN(NESTED_LOOP_OK);
	if (join->send_records >= join->unit->select_limit_cnt &&
	    join->do_send_rows)
	{
	  if (!(join->select_options & OPTION_FOUND_ROWS))
	    DBUG_RETURN(NESTED_LOOP_QUERY_LIMIT); // Abort nicely
	  join->do_send_rows=0;
	  join->unit->select_limit_cnt = HA_POS_ERROR;
        }
        else if (join->send_records >= join->fetch_limit)
        {
          /*
            There is a server side cursor and all rows
            for this fetch request are sent.
          */
          /*
            Preventing code duplication. When finished with the group reset
            the group functions and copy_fields. We fall through. bug #11904
          */
          ok_code= NESTED_LOOP_CURSOR_LIMIT;
        }
      }
    }
    else
    {
      if (end_of_records)
	DBUG_RETURN(NESTED_LOOP_OK);
      join->first_record=1;
      (void)(test_if_item_cache_changed(join->group_fields));
    }
    if (idx < (int) join->send_group_parts)
    {
      /*
        This branch is executed also for cursors which have finished their
        fetch limit - the reason for ok_code.
      */
      copy_fields(&join->tmp_table_param);
      if (init_sum_functions(join->sum_funcs, join->sum_funcs_end[idx+1]))
	DBUG_RETURN(NESTED_LOOP_ERROR);
      join->group_sent= false;
      DBUG_RETURN(ok_code);
    }
  }
  if (update_sum_func(join->sum_funcs))
    DBUG_RETURN(NESTED_LOOP_ERROR);
  DBUG_RETURN(NESTED_LOOP_OK);
}


	/* ARGSUSED */
static enum_nested_loop_state
end_write(JOIN *join, JOIN_TAB *join_tab, bool end_of_records)
{
  TABLE *const table= join_tab->table;
  DBUG_ENTER("end_write");

  if (join->thd->killed)			// Aborted by user
  {
    join->thd->send_kill_message();
    DBUG_RETURN(NESTED_LOOP_KILLED);             /* purecov: inspected */
  }
  if (!end_of_records)
  {
    copy_fields(join_tab->tmp_table_param);
    if (copy_funcs(join_tab->tmp_table_param->items_to_copy, join->thd))
      DBUG_RETURN(NESTED_LOOP_ERROR);           /* purecov: inspected */

    if (!join_tab->having || join_tab->having->val_int())
    {
      int error;
      join->found_records++;
      if ((error=table->file->ha_write_row(table->record[0])))
      {
        if (table->file->is_ignorable_error(error))
	  goto end;
	if (create_myisam_from_heap(join->thd, table,
                                    join_tab->tmp_table_param->start_recinfo,
                                    &join_tab->tmp_table_param->recinfo,
				    error, TRUE, NULL))
	  DBUG_RETURN(NESTED_LOOP_ERROR);        // Not a table_is_full error
	table->s->uniques=0;			// To ensure rows are the same
      }
      if (++join_tab->send_records >=
            join_tab->tmp_table_param->end_write_records &&
	  join->do_send_rows)
      {
	if (!(join->select_options & OPTION_FOUND_ROWS))
	  DBUG_RETURN(NESTED_LOOP_QUERY_LIMIT);
	join->do_send_rows=0;
	join->unit->select_limit_cnt = HA_POS_ERROR;
	DBUG_RETURN(NESTED_LOOP_OK);
      }
    }
  }
end:
  DBUG_RETURN(NESTED_LOOP_OK);
}

/* ARGSUSED */
/** Group by searching after group record and updating it if possible. */

static enum_nested_loop_state
end_update(JOIN *join, JOIN_TAB *join_tab, bool end_of_records)
{
  TABLE *const table= join_tab->table;
  ORDER   *group;
  int	  error;
  DBUG_ENTER("end_update");

  if (end_of_records)
    DBUG_RETURN(NESTED_LOOP_OK);
  if (join->thd->killed)			// Aborted by user
  {
    join->thd->send_kill_message();
    DBUG_RETURN(NESTED_LOOP_KILLED);             /* purecov: inspected */
  }

  join->found_records++;
  copy_fields(join_tab->tmp_table_param);	// Groups are copied twice.
  /* Make a key of group index */
  for (group=table->group ; group ; group=group->next)
  {
    Item *item= *group->item;
    item->save_org_in_field(group->field);
    /* Store in the used key if the field was 0 */
    if (item->maybe_null)
      group->buff[-1]= (char) group->field->is_null();
  }
  if (!table->file->ha_index_read_map(table->record[1],
                                      join_tab->tmp_table_param->group_buff,
                                      HA_WHOLE_KEY,
                                      HA_READ_KEY_EXACT))
  {						/* Update old record */
    restore_record(table,record[1]);
    update_tmptable_sum_func(join->sum_funcs,table);
    if ((error=table->file->ha_update_row(table->record[1],
                                          table->record[0])))
    {
      table->file->print_error(error,MYF(0));	/* purecov: inspected */
      DBUG_RETURN(NESTED_LOOP_ERROR);            /* purecov: inspected */
    }
    DBUG_RETURN(NESTED_LOOP_OK);
  }

  /*
    Copy null bits from group key to table
    We can't copy all data as the key may have different format
    as the row data (for example as with VARCHAR keys)
  */
  KEY_PART_INFO *key_part;
  for (group=table->group,key_part=table->key_info[0].key_part;
       group ;
       group=group->next,key_part++)
  {
    if (key_part->null_bit)
      memcpy(table->record[0]+key_part->offset, group->buff, 1);
  }
  init_tmptable_sum_functions(join->sum_funcs);
  if (copy_funcs(join_tab->tmp_table_param->items_to_copy, join->thd))
    DBUG_RETURN(NESTED_LOOP_ERROR);           /* purecov: inspected */
  if ((error=table->file->ha_write_row(table->record[0])))
  {
    if (create_myisam_from_heap(join->thd, table,
                                join_tab->tmp_table_param->start_recinfo,
                                &join_tab->tmp_table_param->recinfo,
				error, FALSE, NULL))
      DBUG_RETURN(NESTED_LOOP_ERROR);            // Not a table_is_full error
    /* Change method to update rows */
    if ((error= table->file->ha_index_init(0, 0)))
    {
      table->file->print_error(error, MYF(0));
      DBUG_RETURN(NESTED_LOOP_ERROR);
    }
    ((QEP_tmp_table*)join_tab->op)->set_write_func(end_unique_update);
  }
  join_tab->send_records++;
  DBUG_RETURN(NESTED_LOOP_OK);
}


/** Like end_update, but this is done with unique constraints instead of keys.  */

static enum_nested_loop_state
end_unique_update(JOIN *join, JOIN_TAB *join_tab, bool end_of_records)
{
  TABLE *table= join_tab->table;
  int	  error;
  DBUG_ENTER("end_unique_update");

  if (end_of_records)
    DBUG_RETURN(NESTED_LOOP_OK);
  if (join->thd->killed)			// Aborted by user
  {
    join->thd->send_kill_message();
    DBUG_RETURN(NESTED_LOOP_KILLED);             /* purecov: inspected */
  }

  init_tmptable_sum_functions(join->sum_funcs);
  copy_fields(join_tab->tmp_table_param);		// Groups are copied twice.
  if (copy_funcs(join_tab->tmp_table_param->items_to_copy, join->thd))
    DBUG_RETURN(NESTED_LOOP_ERROR);           /* purecov: inspected */

  if (!(error=table->file->ha_write_row(table->record[0])))
    join_tab->send_records++;			// New group
  else
  {
    if ((int) table->file->get_dup_key(error) < 0)
    {
      table->file->print_error(error,MYF(0));	/* purecov: inspected */
      DBUG_RETURN(NESTED_LOOP_ERROR);            /* purecov: inspected */
    }
    if (table->file->ha_rnd_pos(table->record[1], table->file->dup_ref))
    {
      table->file->print_error(error,MYF(0));	/* purecov: inspected */
      DBUG_RETURN(NESTED_LOOP_ERROR);            /* purecov: inspected */
    }
    restore_record(table,record[1]);
    update_tmptable_sum_func(join->sum_funcs,table);
    if ((error=table->file->ha_update_row(table->record[1],
                                          table->record[0])))
    {
      table->file->print_error(error,MYF(0));	/* purecov: inspected */
      DBUG_RETURN(NESTED_LOOP_ERROR);            /* purecov: inspected */
    }
  }
  DBUG_RETURN(NESTED_LOOP_OK);
}


	/* ARGSUSED */
enum_nested_loop_state
end_write_group(JOIN *join, JOIN_TAB *join_tab, bool end_of_records)
{
  TABLE *table= join_tab->table;
  int	  idx= -1;
  DBUG_ENTER("end_write_group");

  if (join->thd->killed)
  {						// Aborted by user
    join->thd->send_kill_message();
    DBUG_RETURN(NESTED_LOOP_KILLED);             /* purecov: inspected */
  }
  if (!join->first_record || end_of_records ||
      (idx=test_if_item_cache_changed(join->group_fields)) >= 0)
  {
    if (join->first_record || (end_of_records && !join->group))
    {
      int send_group_parts= join->send_group_parts;
      if (idx < send_group_parts)
      {
        table_map save_nullinfo= 0;
        if (!join->first_record)
        {
          // Dead code or we need a test case for this branch
          DBUG_ASSERT(false);
          /*
            If this is a subquery, we need to save and later restore
            the const table NULL info before clearing the tables
            because the following executions of the subquery do not
            reevaluate constant fields. @see save_const_null_info
            and restore_const_null_info
          */
          if (join->select_lex->master_unit()->item && join->const_tables)
            save_const_null_info(join, &save_nullinfo);

          // Calculate aggregate functions for no rows
          List_iterator_fast<Item> it(*(join_tab-1)->fields);
          Item *item;
          while ((item= it++))
            item->no_rows_in_result();

          // Mark tables as containing only NULL values
          join->clear();
        }
        copy_sum_funcs(join->sum_funcs,
                       join->sum_funcs_end[send_group_parts]);
	if (!join_tab->having || join_tab->having->val_int())
	{
          int error= table->file->ha_write_row(table->record[0]);
          if (error &&
              create_myisam_from_heap(join->thd, table,
                                      join_tab->tmp_table_param->start_recinfo,
                                      &join_tab->tmp_table_param->recinfo,
                                      error, FALSE, NULL))
	    DBUG_RETURN(NESTED_LOOP_ERROR);
        }
        if (join->rollup.state != ROLLUP::STATE_NONE)
	{
	  if (join->rollup_write_data((uint) (idx+1), table))
	    DBUG_RETURN(NESTED_LOOP_ERROR);
	}
        if (save_nullinfo)
          restore_const_null_info(join, save_nullinfo);

	if (end_of_records)
	  DBUG_RETURN(NESTED_LOOP_OK);
      }
    }
    else
    {
      if (end_of_records)
	DBUG_RETURN(NESTED_LOOP_OK);
      join->first_record=1;
      (void)(test_if_item_cache_changed(join->group_fields));
    }
    if (idx < (int) join->send_group_parts)
    {
      copy_fields(join_tab->tmp_table_param);
      if (copy_funcs(join_tab->tmp_table_param->items_to_copy, join->thd))
	DBUG_RETURN(NESTED_LOOP_ERROR);
      if (init_sum_functions(join->sum_funcs, join->sum_funcs_end[idx+1]))
	DBUG_RETURN(NESTED_LOOP_ERROR);
      DBUG_RETURN(NESTED_LOOP_OK);
    }
  }
  if (update_sum_func(join->sum_funcs))
    DBUG_RETURN(NESTED_LOOP_ERROR);
  DBUG_RETURN(NESTED_LOOP_OK);
}


/*
  If not selecting by given key, create an index how records should be read

  SYNOPSIS
   create_sort_index()
     thd		Thread handler
     join		Join with table to sort
     order		How table should be sorted
     filesort_limit	Max number of rows that needs to be sorted
     select_limit	Max number of rows in final output
		        Used to decide if we should use index or not
  IMPLEMENTATION
   - If there is an index that can be used, the first non-const join_tab in
     'join' is modified to use this index.
   - If no index, create with filesort() an index file that can be used to
     retrieve rows in order (should be done with 'read_record').
     The sorted data is stored in tab->table and will be freed when calling
     free_io_cache(tab->table).

  RETURN VALUES
    0		ok
    -1		Some fatal error
    1		No records
*/

static int
create_sort_index(THD *thd, JOIN *join, JOIN_TAB *tab)
{
  ha_rows examined_rows;
  ha_rows found_rows;
  ha_rows filesort_retval= HA_POS_ERROR;
  TABLE *table;
  SQL_SELECT *select;
  Filesort *fsort= tab->filesort;
  DBUG_ENTER("create_sort_index");

  // One row, no need to sort. make_tmp_tables_info should already handle this.
  DBUG_ASSERT(!join->plan_is_const() && fsort);
  table=  tab->table;
  select= fsort->select;

  table->sort.io_cache=(IO_CACHE*) my_malloc(key_memory_TABLE_sort_io_cache,
                                             sizeof(IO_CACHE),
                                             MYF(MY_WME | MY_ZEROFILL));
  table->status=0;				// May be wrong if quick_select

  // If table has a range, move it to select
  if (select && tab->ref.key >= 0)
  {
    DBUG_ASSERT(select->quick);
    if (tab->type != JT_REF_OR_NULL && tab->type != JT_FT)
    {
      DBUG_ASSERT(tab->type == JT_REF || tab->type == JT_EQ_REF);
      // Update ref value
      if ((cp_buffer_from_ref(thd, table, &tab->ref) && thd->is_fatal_error))
        goto err;                                   // out of memory
    }
  }

  /* Fill schema tables with data before filesort if it's necessary */
  if ((join->select_lex->options & OPTION_SCHEMA_TABLE) &&
      get_schema_tables_result(join, PROCESSED_BY_CREATE_SORT_INDEX))
    goto err;

  if (table->s->tmp_table)
    table->file->info(HA_STATUS_VARIABLE);	// Get record count
  filesort_retval= filesort(thd, table, fsort, tab->keep_current_rowid,
                            &examined_rows, &found_rows);
  table->sort.found_records= filesort_retval;
  tab->records= found_rows;                     // For SQL_CALC_ROWS
  tab->join->examined_rows+=examined_rows;
  table->set_keyread(FALSE); // Restore if we used indexes
  if (tab->type == JT_FT)
    table->file->ft_end();
  else
    table->file->ha_index_or_rnd_end();
  DBUG_RETURN(filesort_retval == HA_POS_ERROR);
err:
  DBUG_RETURN(-1);
}


/*****************************************************************************
  Remove duplicates from tmp table
  This should be recoded to add a unique index to the table and remove
  duplicates
  Table is a locked single thread table
  fields is the number of fields to check (from the end)
*****************************************************************************/

static bool compare_record(TABLE *table, Field **ptr)
{
  for (; *ptr ; ptr++)
  {
    if ((*ptr)->cmp_offset(table->s->rec_buff_length))
      return 1;
  }
  return 0;
}

static bool copy_blobs(Field **ptr)
{
  for (; *ptr ; ptr++)
  {
    if ((*ptr)->flags & BLOB_FLAG)
      if (((Field_blob *) (*ptr))->copy())
	return 1;				// Error
  }
  return 0;
}

static void free_blobs(Field **ptr)
{
  for (; *ptr ; ptr++)
  {
    if ((*ptr)->flags & BLOB_FLAG)
      ((Field_blob *) (*ptr))->free();
  }
}


bool
JOIN_TAB::remove_duplicates()
{
  bool error;
  ulong reclength,offset;
<<<<<<< HEAD
  uint field_count;
  List<Item> *field_list= (this-1)->fields;
=======
>>>>>>> a9800d0d
  DBUG_ENTER("remove_duplicates");

  DBUG_ASSERT(join->tmp_tables > 0 && table->s->tmp_table != NO_TMP_TABLE);
  THD_STAGE_INFO(join->thd, stage_removing_duplicates);

  table->reginfo.lock_type=TL_WRITE;

<<<<<<< HEAD
  /* Calculate how many saved fields there is in list */
  field_count=0;
  List_iterator<Item> it(*field_list);
  Item *item;
  while ((item=it++))
  {
    if (item->get_tmp_table_field() && ! item->const_item())
      field_count++;
  }
=======
  uint field_count= (this-1)->fields->elements;
>>>>>>> a9800d0d

  if (!field_count && !(join->select_options & OPTION_FOUND_ROWS) && !having) 
  {                    // only const items with no OPTION_FOUND_ROWS
    join->unit->select_limit_cnt= 1;		// Only send first row
    DBUG_RETURN(false);
  }
  Field **first_field= table->field+ table->s->fields - field_count;
  offset= (field_count ? 
           table->field[table->s->fields - field_count]->
           offset(table->record[0]) : 0);
  reclength= table->s->reclength-offset;

  free_io_cache(table);				// Safety
  table->file->info(HA_STATUS_VARIABLE);
  if (table->s->db_type() == heap_hton ||
      (!table->s->blob_fields &&
       ((ALIGN_SIZE(reclength) + HASH_OVERHEAD) * table->file->stats.records <
	join->thd->variables.sortbuff_size)))
    error=remove_dup_with_hash_index(join->thd, table,
				     field_count, first_field,
				     reclength, having);
  else
    error=remove_dup_with_compare(join->thd, table, first_field, offset,
				  having);

  free_blobs(first_field);
  DBUG_RETURN(error);
}


static bool remove_dup_with_compare(THD *thd, TABLE *table, Field **first_field,
                                    ulong offset, Item *having)
{
  handler *file=table->file;
  char *org_record,*new_record;
  uchar *record;
  int error;
  ulong reclength= table->s->reclength-offset;
  DBUG_ENTER("remove_dup_with_compare");

  org_record=(char*) (record=table->record[0])+offset;
  new_record=(char*) table->record[1]+offset;

  if ((error= file->ha_rnd_init(1)))
    goto err;
  error=file->ha_rnd_next(record);
  for (;;)
  {
    if (thd->killed)
    {
      thd->send_kill_message();
      error=0;
      goto err;
    }
    if (error)
    {
      if (error == HA_ERR_RECORD_DELETED)
      {
        error= file->ha_rnd_next(record);
        continue;
      }
      if (error == HA_ERR_END_OF_FILE)
	break;
      goto err;
    }
    if (having && !having->val_int())
    {
      if ((error=file->ha_delete_row(record)))
	goto err;
      error=file->ha_rnd_next(record);
      continue;
    }
    if (copy_blobs(first_field))
    {
      error=0;
      goto err;
    }
    memcpy(new_record,org_record,reclength);

    /* Read through rest of file and mark duplicated rows deleted */
    bool found=0;
    for (;;)
    {
      if ((error=file->ha_rnd_next(record)))
      {
	if (error == HA_ERR_RECORD_DELETED)
	  continue;
	if (error == HA_ERR_END_OF_FILE)
	  break;
	goto err;
      }
      if (compare_record(table, first_field) == 0)
      {
	if ((error=file->ha_delete_row(record)))
	  goto err;
      }
      else if (!found)
      {
	found=1;
	file->position(record);	// Remember position
      }
    }
    if (!found)
      break;					// End of file
    /* Restart search on next row */
    error=file->restart_rnd_next(record,file->ref);
  }

  file->extra(HA_EXTRA_NO_CACHE);
  DBUG_RETURN(false);
err:
  file->extra(HA_EXTRA_NO_CACHE);
  if (file->inited)
    (void) file->ha_rnd_end();
  if (error)
    file->print_error(error,MYF(0));
  DBUG_RETURN(true);
}


/**
  Generate a hash index for each row to quickly find duplicate rows.

  @note
    Note that this will not work on tables with blobs!
*/

static bool remove_dup_with_hash_index(THD *thd, TABLE *table,
                                       uint field_count,
                                       Field **first_field,
                                       ulong key_length,
                                       Item *having)
{
  uchar *key_buffer, *key_pos, *record=table->record[0];
  int error;
  handler *file= table->file;
  ulong extra_length= ALIGN_SIZE(key_length)-key_length;
  uint *field_lengths,*field_length;
  HASH hash;
  DBUG_ENTER("remove_dup_with_hash_index");

  if (!my_multi_malloc(key_memory_hash_index_key_buffer,
                       MYF(MY_WME),
		       &key_buffer,
		       (uint) ((key_length + extra_length) *
			       (long) file->stats.records),
		       &field_lengths,
		       (uint) (field_count*sizeof(*field_lengths)),
		       NullS))
    DBUG_RETURN(true);

  {
    Field **ptr;
    ulong total_length= 0;
    for (ptr= first_field, field_length=field_lengths ; *ptr ; ptr++)
    {
      uint length= (*ptr)->sort_length();
      (*field_length++)= length;
      total_length+= length;
    }
    DBUG_PRINT("info",("field_count: %u  key_length: %lu  total_length: %lu",
                       field_count, key_length, total_length));
    DBUG_ASSERT(total_length <= key_length);
    key_length= total_length;
    extra_length= ALIGN_SIZE(key_length)-key_length;
  }

  if (my_hash_init(&hash, &my_charset_bin, (uint) file->stats.records, 0, 
                   key_length, (my_hash_get_key) 0, 0, 0))
  {
    my_free(key_buffer);
    DBUG_RETURN(true);
  }

  if ((error= file->ha_rnd_init(1)))
    goto err;
  key_pos=key_buffer;
  for (;;)
  {
    uchar *org_key_pos;
    if (thd->killed)
    {
      thd->send_kill_message();
      error=0;
      goto err;
    }
    if ((error=file->ha_rnd_next(record)))
    {
      if (error == HA_ERR_RECORD_DELETED)
	continue;
      if (error == HA_ERR_END_OF_FILE)
	break;
      goto err;
    }
    if (having && !having->val_int())
    {
      if ((error=file->ha_delete_row(record)))
	goto err;
      continue;
    }

    /* copy fields to key buffer */
    org_key_pos= key_pos;
    field_length=field_lengths;
    for (Field **ptr= first_field ; *ptr ; ptr++)
    {
      (*ptr)->make_sort_key(key_pos,*field_length);
      key_pos+= *field_length++;
    }
    /* Check if it exists before */
    if (my_hash_search(&hash, org_key_pos, key_length))
    {
      /* Duplicated found ; Remove the row */
      if ((error=file->ha_delete_row(record)))
	goto err;
    }
    else
    {
      if (my_hash_insert(&hash, org_key_pos))
        goto err;
    }
    key_pos+=extra_length;
  }
  my_free(key_buffer);
  my_hash_free(&hash);
  file->extra(HA_EXTRA_NO_CACHE);
  (void) file->ha_rnd_end();
  DBUG_RETURN(false);

err:
  my_free(key_buffer);
  my_hash_free(&hash);
  file->extra(HA_EXTRA_NO_CACHE);
  if (file->inited)
    (void) file->ha_rnd_end();
  if (error)
    file->print_error(error,MYF(0));
  DBUG_RETURN(true);
}


/*
  eq_ref: Create the lookup key and check if it is the same as saved key

  SYNOPSIS
    cmp_buffer_with_ref()
      tab      Join tab of the accessed table
      table    The table to read.  This is usually tab->table, except for 
               semi-join when we might need to make a lookup in a temptable
               instead.
      tab_ref  The structure with methods to collect index lookup tuple. 
               This is usually table->ref, except for the case of when we're 
               doing lookup into semi-join materialization table.

  DESCRIPTION 
    Used by eq_ref access method: create the index lookup key and check if 
    we've used this key at previous lookup (If yes, we don't need to repeat
    the lookup - the record has been already fetched)

  RETURN 
    TRUE   No cached record for the key, or failed to create the key (due to
           out-of-domain error)
    FALSE  The created key is the same as the previous one (and the record 
           is already in table->record)
*/

static bool
cmp_buffer_with_ref(THD *thd, TABLE *table, TABLE_REF *tab_ref)
{
  bool no_prev_key;
  if (!tab_ref->disable_cache)
  {
    if (!(no_prev_key= tab_ref->key_err))
    {
      /* Previous access found a row. Copy its key */
      memcpy(tab_ref->key_buff2, tab_ref->key_buff, tab_ref->key_length);
    }
  }
  else 
    no_prev_key= TRUE;
  if ((tab_ref->key_err= cp_buffer_from_ref(thd, table, tab_ref)) ||
      no_prev_key)
    return 1;
  return memcmp(tab_ref->key_buff2, tab_ref->key_buff, tab_ref->key_length)
    != 0;
}


bool
cp_buffer_from_ref(THD *thd, TABLE *table, TABLE_REF *ref)
{
  enum enum_check_fields save_count_cuted_fields= thd->count_cuted_fields;
  thd->count_cuted_fields= CHECK_FIELD_IGNORE;
  my_bitmap_map *old_map= dbug_tmp_use_all_columns(table, table->write_set);
  bool result= 0;

  for (uint part_no= 0; part_no < ref->key_parts; part_no++)
  {
    store_key *s_key= ref->key_copy[part_no];
    if (!s_key)
      continue;

    if (s_key->copy() & 1)
    {
      result= 1;
      break;
    }
  }
  thd->count_cuted_fields= save_count_cuted_fields;
  dbug_tmp_restore_column_map(table->write_set, old_map);
  return result;
}


/**
  allocate group fields or take prepared (cached).

  @param main_join   join of current select
  @param curr_join   current join (join of current select or temporary copy
                     of it)

  @retval
    0   ok
  @retval
    1   failed
*/

bool
make_group_fields(JOIN *main_join, JOIN *curr_join)
{
  if (main_join->group_fields_cache.elements)
  {
    curr_join->group_fields= main_join->group_fields_cache;
    curr_join->sort_and_group= 1;
  }
  else
  {
    if (alloc_group_fields(curr_join, curr_join->group_list))
      return (1);
    main_join->group_fields_cache= curr_join->group_fields;
  }
  return (0);
}


/**
  Get a list of buffers for saveing last group.

  Groups are saved in reverse order for easyer check loop.
*/

bool
alloc_group_fields(JOIN *join, ORDER *group)
{
  if (group)
  {
    for (; group ; group=group->next)
    {
      Cached_item *tmp=new_Cached_item(join->thd, *group->item, FALSE);
      if (!tmp || join->group_fields.push_front(tmp))
	return TRUE;
    }
  }
  join->sort_and_group=1;			/* Mark for do_select */
  return FALSE;
}


/*
  Test if a single-row cache of items changed, and update the cache.

  @details Test if a list of items that typically represents a result
  row has changed. If the value of some item changed, update the cached
  value for this item.
  
  @param list list of <item, cached_value> pairs stored as Cached_item.

  @return -1 if no item changed
  @return index of the first item that changed
*/

int test_if_item_cache_changed(List<Cached_item> &list)
{
  DBUG_ENTER("test_if_item_cache_changed");
  List_iterator<Cached_item> li(list);
  int idx= -1,i;
  Cached_item *buff;

  for (i=(int) list.elements-1 ; (buff=li++) ; i--)
  {
    if (buff->cmp())
      idx=i;
  }
  DBUG_PRINT("info", ("idx: %d", idx));
  DBUG_RETURN(idx);
}


/**
  Setup copy_fields to save fields at start of new group.

  Setup copy_fields to save fields at start of new group

  Only FIELD_ITEM:s and FUNC_ITEM:s needs to be saved between groups.
  Change old item_field to use a new field with points at saved fieldvalue
  This function is only called before use of send_result_set_metadata.

  @param thd                   THD pointer
  @param param                 temporary table parameters
  @param ref_pointer_array     array of pointers to top elements of filed list
  @param res_selected_fields   new list of items of select item list
  @param res_all_fields        new list of all items
  @param elements              number of elements in select item list
  @param all_fields            all fields list

  @todo
    In most cases this result will be sent to the user.
    This should be changed to use copy_int or copy_real depending
    on how the value is to be used: In some cases this may be an
    argument in a group function, like: IF(ISNULL(col),0,COUNT(*))

  @retval
    0     ok
  @retval
    !=0   error
*/

bool
setup_copy_fields(THD *thd, Temp_table_param *param,
		  Ref_ptr_array ref_pointer_array,
		  List<Item> &res_selected_fields, List<Item> &res_all_fields,
		  uint elements, List<Item> &all_fields)
{
  Item *pos;
  List_iterator_fast<Item> li(all_fields);
  Copy_field *copy= NULL;
  Copy_field *copy_start __attribute__((unused));
  res_selected_fields.empty();
  res_all_fields.empty();
  List_iterator_fast<Item> itr(res_all_fields);
  List<Item> extra_funcs;
  uint i, border= all_fields.elements - elements;
  DBUG_ENTER("setup_copy_fields");

  if (param->field_count && 
      !(copy=param->copy_field= new Copy_field[param->field_count]))
    goto err2;

  param->copy_funcs.empty();
  copy_start= copy;
  for (i= 0; (pos= li++); i++)
  {
    Field *field;
    uchar *tmp;
    Item *real_pos= pos->real_item();
    /*
      Aggregate functions can be substituted for fields (by e.g. temp tables).
      We need to filter those substituted fields out.
    */
    if (real_pos->type() == Item::FIELD_ITEM &&
        !(real_pos != pos &&
          ((Item_ref *)pos)->ref_type() == Item_ref::AGGREGATE_REF))
    {
      Item_field *item;
      if (!(item= new Item_field(thd, ((Item_field*) real_pos))))
	goto err;
      if (pos->type() == Item::REF_ITEM)
      {
        /* preserve the names of the ref when dereferncing */
        Item_ref *ref= (Item_ref *) pos;
        item->db_name= ref->db_name;
        item->table_name= ref->table_name;
        item->item_name= ref->item_name;
      }
      pos= item;
      if (item->field->flags & BLOB_FLAG)
      {
	if (!(pos= Item_copy::create(pos)))
	  goto err;
       /*
         Item_copy_string::copy for function can call 
         Item_copy_string::val_int for blob via Item_ref.
         But if Item_copy_string::copy for blob isn't called before,
         it's value will be wrong
         so let's insert Item_copy_string for blobs in the beginning of 
         copy_funcs
         (to see full test case look at having.test, BUG #4358) 
       */
	if (param->copy_funcs.push_front(pos))
	  goto err;
      }
      else
      {
	/* 
	   set up save buffer and change result_field to point at 
	   saved value
	*/
	field= item->field;
	item->result_field=field->new_field(thd->mem_root,field->table, 1);
        /*
          We need to allocate one extra byte for null handling.
        */
	if (!(tmp= static_cast<uchar*>(sql_alloc(field->pack_length() + 1))))
	  goto err;
        if (copy)
        {
          DBUG_ASSERT (param->field_count > (uint) (copy - copy_start));
          copy->set(tmp, item->result_field);
          item->result_field->move_field(copy->to_ptr, copy->to_null_ptr, 1);
          copy++;
        }
      }
    }
    else if ((real_pos->type() == Item::FUNC_ITEM ||
	      real_pos->type() == Item::SUBSELECT_ITEM ||
	      real_pos->type() == Item::CACHE_ITEM ||
	      real_pos->type() == Item::COND_ITEM) &&
	     !real_pos->with_sum_func)
    {						// Save for send fields
      pos= real_pos;
      /* TODO:
	 In most cases this result will be sent to the user.
	 This should be changed to use copy_int or copy_real depending
	 on how the value is to be used: In some cases this may be an
	 argument in a group function, like: IF(ISNULL(col),0,COUNT(*))
      */
      if (!(pos= Item_copy::create(pos)))
	goto err;
      if (i < border)                           // HAVING, ORDER and GROUP BY
      {
        if (extra_funcs.push_back(pos))
          goto err;
      }
      else if (param->copy_funcs.push_back(pos))
	goto err;
    }
    res_all_fields.push_back(pos);
    ref_pointer_array[((i < border)? all_fields.elements-i-1 : i-border)]=
      pos;
  }
  param->copy_field_end= copy;

  for (i= 0; i < border; i++)
    itr++;
  itr.sublist(res_selected_fields, elements);
  /*
    Put elements from HAVING, ORDER BY and GROUP BY last to ensure that any
    reference used in these will resolve to a item that is already calculated
  */
  param->copy_funcs.concat(&extra_funcs);

  DBUG_RETURN(0);

 err:
  if (copy)
    delete [] param->copy_field;			// This is never 0
  param->copy_field=0;
err2:
  DBUG_RETURN(TRUE);
}


/**
  Make a copy of all simple SELECT'ed items.

  This is done at the start of a new group so that we can retrieve
  these later when the group changes.
*/

void
copy_fields(Temp_table_param *param)
{
  Copy_field *ptr=param->copy_field;
  Copy_field *end=param->copy_field_end;

  DBUG_ASSERT((ptr != NULL && end >= ptr) || (ptr == NULL && end == NULL));

  for (; ptr < end; ptr++)
    (*ptr->do_copy)(ptr);

  List_iterator_fast<Item> it(param->copy_funcs);
  Item_copy *item;
  while ((item = (Item_copy*) it++))
    item->copy();
}


/**
  Change all funcs and sum_funcs to fields in tmp table, and create
  new list of all items.

  @param thd                   THD pointer
  @param ref_pointer_array     array of pointers to top elements of filed list
  @param res_selected_fields   new list of items of select item list
  @param res_all_fields        new list of all items
  @param elements              number of elements in select item list
  @param all_fields            all fields list

  @retval
    0     ok
  @retval
    !=0   error
*/

bool
change_to_use_tmp_fields(THD *thd, Ref_ptr_array ref_pointer_array,
			 List<Item> &res_selected_fields,
			 List<Item> &res_all_fields,
			 uint elements, List<Item> &all_fields)
{
  List_iterator_fast<Item> it(all_fields);
  Item *item_field,*item;
  DBUG_ENTER("change_to_use_tmp_fields");

  res_selected_fields.empty();
  res_all_fields.empty();

  uint border= all_fields.elements - elements;
  for (uint i= 0; (item= it++); i++)
  {
    Field *field;
    if (item->with_sum_func && item->type() != Item::SUM_FUNC_ITEM)
      item_field= item;
    else if (item->type() == Item::FIELD_ITEM)
      item_field= item->get_tmp_table_item(thd);
    else if (item->type() == Item::FUNC_ITEM &&
             ((Item_func*)item)->functype() == Item_func::SUSERVAR_FUNC)
    {
      field= item->get_tmp_table_field();
      if (field != NULL)
      {
        /*
          Replace "@:=<expression>" with "@:=<tmp table column>". Otherwise, we
          would re-evaluate <expression>, and if expression were a subquery, this
          would access already-unlocked tables.
        */
        Item_func_set_user_var* suv=
          new Item_func_set_user_var(thd, (Item_func_set_user_var*) item);
        Item_field *new_field= new Item_field(field);
        if (!suv || !new_field)
          DBUG_RETURN(true);                  // Fatal error
        List<Item> list;
        list.push_back(new_field);
        suv->set_arguments(list);
        item_field= suv;
      }
      else
        item_field= item;
    }
    else if ((field= item->get_tmp_table_field()))
    {
      if (item->type() == Item::SUM_FUNC_ITEM && field->table->group)
        item_field= ((Item_sum*) item)->result_item(field);
      else
        item_field= (Item*) new Item_field(field);
      if (!item_field)
        DBUG_RETURN(true);                    // Fatal error

      if (item->real_item()->type() != Item::FIELD_ITEM)
        field->orig_table= 0;
      item_field->item_name= item->item_name;
      if (item->type() == Item::REF_ITEM)
      {
        Item_field *ifield= (Item_field *) item_field;
        Item_ref *iref= (Item_ref *) item;
        ifield->table_name= iref->table_name;
        ifield->db_name= iref->db_name;
      }
#ifndef DBUG_OFF
      if (!item_field->item_name.is_set())
      {
        char buff[256];
        String str(buff,sizeof(buff),&my_charset_bin);
        str.length(0);
        item->print(&str, QT_ORDINARY);
        item_field->item_name.copy(str.ptr(), str.length());
      }
#endif
    }
    else
      item_field= item;

    res_all_fields.push_back(item_field);
    ref_pointer_array[((i < border)? all_fields.elements-i-1 : i-border)]=
      item_field;
  }

  List_iterator_fast<Item> itr(res_all_fields);
  for (uint i= 0; i < border; i++)
    itr++;
  itr.sublist(res_selected_fields, elements);
  DBUG_RETURN(false);
}


/**
  Change all sum_func refs to fields to point at fields in tmp table.
  Change all funcs to be fields in tmp table.

  @param thd                   THD pointer
  @param ref_pointer_array     array of pointers to top elements of filed list
  @param res_selected_fields   new list of items of select item list
  @param res_all_fields        new list of all items
  @param elements              number of elements in select item list
  @param all_fields            all fields list

  @retval
    0	ok
  @retval
    1	error
*/

bool
change_refs_to_tmp_fields(THD *thd, Ref_ptr_array ref_pointer_array,
			  List<Item> &res_selected_fields,
			  List<Item> &res_all_fields, uint elements,
			  List<Item> &all_fields)
{
  List_iterator_fast<Item> it(all_fields);
  Item *item, *new_item;
  res_selected_fields.empty();
  res_all_fields.empty();

  uint i, border= all_fields.elements - elements;
  for (i= 0; (item= it++); i++)
  {
    res_all_fields.push_back(new_item= item->get_tmp_table_item(thd));
    ref_pointer_array[((i < border)? all_fields.elements-i-1 : i-border)]=
      new_item;
  }

  List_iterator_fast<Item> itr(res_all_fields);
  for (i= 0; i < border; i++)
    itr++;
  itr.sublist(res_selected_fields, elements);

  return thd->is_fatal_error;
}


/**
  Save NULL-row info for constant tables. Used in conjunction with
  restore_const_null_info() to restore constant table null_row and
  status values after temporarily marking rows as NULL. This is only
  done for const tables in subqueries because these values are not
  recalculated on next execution of the subquery.

  @param join               The join for which const tables are about to be
                            marked as containing only NULL values
  @param[out] save_nullinfo Const tables that have null_row=false and
                            STATUS_NULL_ROW set are tagged in this
                            table_map so that the value can be
                            restored by restore_const_null_info()

  @see mark_as_null_row
  @see restore_const_null_info
*/
static void save_const_null_info(JOIN *join, table_map *save_nullinfo)
{
  DBUG_ASSERT(join->const_tables);

  for (uint tableno= 0; tableno < join->const_tables; tableno++)
  {
    TABLE *tbl= (join->join_tab+tableno)->table;
    /*
      tbl->status and tbl->null_row must be in sync: either both set
      or none set. Otherwise, an additional table_map parameter is
      needed to save/restore_const_null_info() these separately
    */
    DBUG_ASSERT(tbl->null_row ? (tbl->status & STATUS_NULL_ROW) :
                               !(tbl->status & STATUS_NULL_ROW));

    if (!tbl->null_row)
      *save_nullinfo|= tbl->map;
  }
}

/**
  Restore NULL-row info for constant tables. Used in conjunction with
  save_const_null_info() to restore constant table null_row and status
  values after temporarily marking rows as NULL. This is only done for
  const tables in subqueries because these values are not recalculated
  on next execution of the subquery.

  @param join            The join for which const tables have been
                         marked as containing only NULL values
  @param save_nullinfo   Const tables that had null_row=false and
                         STATUS_NULL_ROW set when
                         save_const_null_info() was called

  @see mark_as_null_row
  @see save_const_null_info
*/
static void restore_const_null_info(JOIN *join, table_map save_nullinfo)
{
  DBUG_ASSERT(join->const_tables && save_nullinfo);

  for (uint tableno= 0; tableno < join->const_tables; tableno++)
  {
    TABLE *tbl= (join->join_tab+tableno)->table;
    if ((save_nullinfo & tbl->map))
    {
      /*
        The table had null_row=false and STATUS_NULL_ROW set when
        save_const_null_info was called
      */
      tbl->null_row= false;
      tbl->status&= ~STATUS_NULL_ROW;
    }
  }
}


/****************************************************************************
  QEP_tmp_table implementation
****************************************************************************/

/**
  @brief Instantiate tmp table and start index scan if necessary
  @todo Tmp table always would be created, even for empty result. Extend
        executor to avoid tmp table creation when no rows were written
        into tmp table.
  @return
    true  error
    false ok
*/

bool
QEP_tmp_table::prepare_tmp_table()
{
  TABLE *table= join_tab->table;
  JOIN *join= join_tab->join;
  int rc= 0;

  if (!join_tab->table->is_created())
  {
    if (instantiate_tmp_table(table, join_tab->tmp_table_param->keyinfo,
                              join_tab->tmp_table_param->start_recinfo,
                              &join_tab->tmp_table_param->recinfo,
                              join->select_options,
                              join->thd->variables.big_tables,
                              &join->thd->opt_trace))
      return true;
    (void) table->file->extra(HA_EXTRA_WRITE_CACHE);
    empty_record(table);
  }
  /* If it wasn't already, start index scan for grouping using table index. */
  if (!table->file->inited && table->group &&
      join_tab->tmp_table_param->sum_func_count && table->s->keys)
    rc= table->file->ha_index_init(0, 0);
  else
  {
    /* Start index scan in scanning mode */
    rc= table->file->ha_rnd_init(true);
  }
  if (rc)
  {
    table->file->print_error(rc, MYF(0));
    return true;
  }
  return false;
}


/**
  @brief Prepare table if necessary and call write_func to save record

  @param end_of_record  the end_of_record signal to pass to the writer

  @return return one of enum_nested_loop_state.
*/

enum_nested_loop_state
QEP_tmp_table::put_record(bool end_of_records)
{
  // Lasy tmp table creation/initialization
  if (!join_tab->table->file->inited)
    prepare_tmp_table();
  enum_nested_loop_state rc= (*write_func)(join_tab->join, join_tab,
                                           end_of_records);
  return rc;
}


/**
  @brief Finish rnd/index scan after accumulating records, switch ref_array,
         and send accumulated records further.
  @return return one of enum_nested_loop_state.
*/

enum_nested_loop_state
QEP_tmp_table::end_send()
{
  enum_nested_loop_state rc= NESTED_LOOP_OK;
  TABLE *table= join_tab->table;
  JOIN *join= join_tab->join;

  // All records were stored, send them further
  int tmp, new_errno= 0;

  if ((rc= put_record(true)) < NESTED_LOOP_OK)
    return rc;

  if ((tmp= table->file->extra(HA_EXTRA_NO_CACHE)))
  {
    DBUG_PRINT("error",("extra(HA_EXTRA_NO_CACHE) failed"));
    new_errno= tmp;
  }
  if ((tmp= table->file->ha_index_or_rnd_end()))
  {
    DBUG_PRINT("error",("ha_index_or_rnd_end() failed"));
    new_errno= tmp;
  }
  if (new_errno)
  {
    table->file->print_error(new_errno,MYF(0));
    return NESTED_LOOP_ERROR;
  }
  // Update ref array
  join_tab->join->set_items_ref_array(*join_tab->ref_array);
  table->reginfo.lock_type= TL_UNLOCK;

  bool in_first_read= true;
  while (rc == NESTED_LOOP_OK)
  {
    int error;
    if (in_first_read)
    {
      in_first_read= false;
      error= join_init_read_record(join_tab);
    }
    else
      error= join_tab->read_record.read_record(&join_tab->read_record);

    if (error > 0 || (join->thd->is_error()))   // Fatal error
      rc= NESTED_LOOP_ERROR;
    else if (error < 0)
      break;
    else if (join->thd->killed)		  // Aborted by user
    {
      join->thd->send_kill_message();
      rc= NESTED_LOOP_KILLED;
    }
    else
      rc= evaluate_join_record(join, join_tab);
  }

  // Finish rnd scn after sending records
  if (join_tab->table->file->inited)
    join_tab->table->file->ha_rnd_end();

  return rc;
}


/**
  @} (end of group Query_Executor)
*/
<|MERGE_RESOLUTION|>--- conflicted
+++ resolved
@@ -1769,26 +1769,6 @@
 }
 
 
-<<<<<<< HEAD
-static int
-test_if_quick_select(JOIN_TAB *tab)
-{
-  mysql_mutex_lock(&tab->join->thd->LOCK_query_plan);
-  tab->select->set_quick(NULL);
-  mysql_mutex_unlock(&tab->join->thd->LOCK_query_plan);
-  const bool ret=
-    tab->select->test_quick_select(tab->join->thd, 
-                                   tab->keys,
-                                   0,          // empty table map
-                                   HA_POS_ERROR, 
-                                   false,      // don't force quick range
-                                   ORDER::ORDER_NOT_RELEVANT);
-  return ret;
-}
-
-
-=======
->>>>>>> a9800d0d
 /**
    Reads content of constant table
    @param tab  table
@@ -3403,11 +3383,6 @@
 {
   bool error;
   ulong reclength,offset;
-<<<<<<< HEAD
-  uint field_count;
-  List<Item> *field_list= (this-1)->fields;
-=======
->>>>>>> a9800d0d
   DBUG_ENTER("remove_duplicates");
 
   DBUG_ASSERT(join->tmp_tables > 0 && table->s->tmp_table != NO_TMP_TABLE);
@@ -3415,19 +3390,7 @@
 
   table->reginfo.lock_type=TL_WRITE;
 
-<<<<<<< HEAD
-  /* Calculate how many saved fields there is in list */
-  field_count=0;
-  List_iterator<Item> it(*field_list);
-  Item *item;
-  while ((item=it++))
-  {
-    if (item->get_tmp_table_field() && ! item->const_item())
-      field_count++;
-  }
-=======
   uint field_count= (this-1)->fields->elements;
->>>>>>> a9800d0d
 
   if (!field_count && !(join->select_options & OPTION_FOUND_ROWS) && !having) 
   {                    // only const items with no OPTION_FOUND_ROWS
