--- conflicted
+++ resolved
@@ -1631,16 +1631,12 @@
       if (rc != NESTED_LOOP_OK)
         DBUG_RETURN(rc);
 
-<<<<<<< HEAD
-      if (qep_tab->do_loosescan() &&
-          QEP_AT(qep_tab,match_tab).found_match)
-=======
       /* check for errors evaluating the condition */
       if (join->thd->is_error())
         DBUG_RETURN(NESTED_LOOP_ERROR);
 
-      if (join_tab->do_loosescan() && join_tab->match_tab->found_match)
->>>>>>> 5d2a9671
+      if (qep_tab->do_loosescan() &&
+          QEP_AT(qep_tab,match_tab).found_match)
       {
         /* 
            A match was found for a duplicate-generating range of a semijoin. 
