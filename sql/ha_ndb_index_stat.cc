/*
   Copyright (c) 2011-2013, Oracle and/or its affiliates. All rights reserved.

   This program is free software; you can redistribute it and/or modify
   it under the terms of the GNU General Public License as published by
   the Free Software Foundation; version 2 of the License.

   This program is distributed in the hope that it will be useful,
   but WITHOUT ANY WARRANTY; without even the implied warranty of
   MERCHANTABILITY or FITNESS FOR A PARTICULAR PURPOSE.  See the
   GNU General Public License for more details.

   You should have received a copy of the GNU General Public License
   along with this program; if not, write to the Free Software
   Foundation, Inc., 51 Franklin St, Fifth Floor, Boston, MA 02110-1301  USA
*/

#include "ha_ndbcluster_glue.h"
#include "ha_ndbcluster.h"
#include "ha_ndb_index_stat.h"
#include <mysql/plugin.h>
#include <ctype.h>

/* from other files */
extern struct st_ndb_status g_ndb_status;
extern pthread_mutex_t ndbcluster_mutex;

/* Implemented in ha_ndbcluster.cc */
extern bool ndb_index_stat_get_enable(THD *thd);
extern const char* g_ndb_status_index_stat_status;
extern long g_ndb_status_index_stat_cache_query;
extern long g_ndb_status_index_stat_cache_clean;        

// Do we have waiter...
static bool ndb_index_stat_waiter= false;

// Typedefs for long names 
typedef NdbDictionary::Table NDBTAB;
typedef NdbDictionary::Index NDBINDEX;

/** ndb_index_stat_thread */
Ndb_index_stat_thread::Ndb_index_stat_thread()
  : running(-1)
{
  pthread_mutex_init(&LOCK, MY_MUTEX_INIT_FAST);
  pthread_cond_init(&COND, NULL);
  pthread_cond_init(&COND_ready, NULL);
  pthread_mutex_init(&stat_mutex, MY_MUTEX_INIT_FAST);
  pthread_cond_init(&stat_cond, NULL);
}

Ndb_index_stat_thread::~Ndb_index_stat_thread()
{
  pthread_mutex_destroy(&LOCK);
  pthread_cond_destroy(&COND);
  pthread_cond_destroy(&COND_ready);
  pthread_mutex_destroy(&stat_mutex);
  pthread_cond_destroy(&stat_cond);
}

struct Ndb_index_stat {
  enum {
    LT_Undef= 0,
    LT_New= 1,          /* new entry added by a table handler */
    LT_Update = 2,      /* force kernel update from analyze table */
    LT_Read= 3,         /* read or reread stats into new query cache */
    LT_Idle= 4,         /* stats exist */
    LT_Check= 5,        /* check for new stats */
    LT_Delete= 6,       /* delete the entry */
    LT_Error= 7,        /* error, on hold for a while */
    LT_Count= 8
  };
  NdbIndexStat* is;
  int index_id;
  int index_version;
#ifndef DBUG_OFF
  char id[32];
#endif
  time_t access_time;   /* by any table handler */
  time_t update_time;   /* latest successful update by us */
  time_t load_time;     /* when stats were created by kernel */
  time_t read_time;     /* when stats were read by us (>= load_time) */
  uint sample_version;  /* goes with read_time */
  time_t check_time;    /* when checked for updated stats (>= read_time) */
  uint query_bytes;     /* cache query bytes in use */
  uint clean_bytes;     /* cache clean bytes waiting to be deleted */
  uint drop_bytes;      /* cache bytes waiting for drop */
  uint evict_bytes;     /* cache bytes waiting for evict */
  bool force_update;    /* one-time force update from analyze table */
  bool no_stats;        /* have detected that no stats exist */
  NdbIndexStat::Error error;
  NdbIndexStat::Error client_error;
  time_t error_time;
  uint error_count;
  struct Ndb_index_stat *share_next; /* per-share list */
  int lt;
  int lt_old;     /* for info only */
  struct Ndb_index_stat *list_next;
  struct Ndb_index_stat *list_prev;
  struct NDB_SHARE *share;
  uint ref_count;       /* from client requests */
  bool to_delete;       /* detached from share and marked for delete */
  bool abort_request;   /* abort all requests and allow no more */
  Ndb_index_stat();
};

struct Ndb_index_stat_list {
  const char *name;
  int lt;
  struct Ndb_index_stat *head;
  struct Ndb_index_stat *tail;
  uint count;
  Ndb_index_stat_list(int the_lt, const char* the_name);
};

extern Ndb_index_stat_list ndb_index_stat_list[];

static time_t ndb_index_stat_time_now= 0;

static time_t
ndb_index_stat_time()
{
  time_t now= time(0);

  if (unlikely(ndb_index_stat_time_now == 0))
    ndb_index_stat_time_now= now;

  if (unlikely(now < ndb_index_stat_time_now))
  {
    DBUG_PRINT("index_stat", ("time moved backwards %d seconds",
                              int(ndb_index_stat_time_now - now)));
    now= ndb_index_stat_time_now;
  }

  ndb_index_stat_time_now= now;
  return now;
}

/*
  Return error on stats queries before stats thread starts
  and after it exits.  This is only a pre-caution since mysqld
  should not allow clients at these times.
*/
static bool ndb_index_stat_allow_flag= false;

static bool
ndb_index_stat_allow(int flag= -1)
{
  if (flag != -1)
    ndb_index_stat_allow_flag= (bool)flag;
  return ndb_index_stat_allow_flag;
}

/* Options */

/* Options in string format buffer size */
static const uint ndb_index_stat_option_sz= 512;
static void ndb_index_stat_opt2str(const struct Ndb_index_stat_opt&, char*);

struct Ndb_index_stat_opt {
  enum Unit {
    Ubool = 1,
    Usize = 2,
    Utime = 3,
    Umsec = 4
  };
  enum Flag {
    Freadonly = (1 << 0),
    Fcontrol = (1 << 1)
  };
  struct Val {
    const char* name;
    uint val;
    uint minval;
    uint maxval;
    Unit unit;
    uint flag;
  };
  enum Idx {
    Iloop_enable = 0,
    Iloop_idle = 1,
    Iloop_busy = 2,
    Iupdate_batch = 3,
    Iread_batch = 4,
    Iidle_batch = 5,
    Icheck_batch = 6,
    Icheck_delay = 7,
    Idelete_batch = 8,
    Iclean_delay = 9,
    Ierror_batch = 10,
    Ierror_delay = 11,
    Ievict_batch = 12,
    Ievict_delay = 13,
    Icache_limit = 14,
    Icache_lowpct = 15,
    Izero_total = 16,
    Imax = 17
  };
  Val val[Imax];
  /* Options in string format (SYSVAR ndb_index_stat_option) */
  char *option;
  Ndb_index_stat_opt(char* buf);
  uint get(Idx i) const {
    assert(i < Imax);
    return val[i].val;
  }
  void set(Idx i, uint the_val) {
    assert(i < Imax);
    val[i].val = the_val;
  }
};

Ndb_index_stat_opt::Ndb_index_stat_opt(char* buf) :
  option(buf)
{
#define ival(aname, aval, aminval, amaxval, aunit, aflag) \
  val[I##aname].name = #aname; \
  val[I##aname].val = aval; \
  val[I##aname].minval = aminval; \
  val[I##aname].maxval = amaxval; \
  val[I##aname].unit = aunit; \
  val[I##aname].flag = aflag
  ival(loop_enable, 1000, 0, ~(uint)0, Umsec, 0);
  ival(loop_idle, 1000, 0, ~(uint)0, Umsec, 0);
  ival(loop_busy, 100, 0, ~(uint)0, Umsec, 0);
  ival(update_batch, 1, 1, ~(uint)0, Usize, 0);
  ival(read_batch, 4, 1, ~(uint)0, Usize, 0);
  ival(idle_batch, 32, 1, ~(uint)0, Usize, 0);
  ival(check_batch, 8, 1, ~(uint)0, Usize, 0);
  ival(check_delay, 600, 0, ~(uint)0, Utime, 0);
  ival(clean_delay, 60, 0, ~(uint)0, Utime, 0);
  ival(delete_batch, 8, 1, ~(uint)0, Usize, 0);
  ival(error_batch, 4, 1, ~(uint)0, Usize, 0);
  ival(error_delay, 60, 0, ~(uint)0, Utime, 0);
  ival(evict_batch, 8, 1, ~(uint)0, Usize, 0);
  ival(evict_delay, 60, 0, ~(uint)0, Utime, 0);
  ival(cache_limit, 32*1024*1024, 0, ~(uint)0, Usize, 0);
  ival(cache_lowpct, 90, 0, 100, Usize, 0);
  ival(zero_total, 0, 0, 1, Ubool, Fcontrol);
#undef ival

  ndb_index_stat_opt2str(*this, option);
}

/* Hard limits */
static const uint ndb_index_stat_max_evict_batch = 32;

char ndb_index_stat_option_buf[ndb_index_stat_option_sz];
static Ndb_index_stat_opt ndb_index_stat_opt(ndb_index_stat_option_buf);

/* Copy option struct to string buffer */
static void
ndb_index_stat_opt2str(const Ndb_index_stat_opt& opt, char* str)
{
  DBUG_ENTER("ndb_index_stat_opt2str");

  char buf[ndb_index_stat_option_sz];
  char *const end= &buf[sizeof(buf)];
  char* ptr= buf;
  *ptr= 0;

  const uint imax= Ndb_index_stat_opt::Imax;
  for (uint i= 0; i < imax; i++)
  {
    const Ndb_index_stat_opt::Val& v= opt.val[i];
    ptr+= strlen(ptr);
    const char* sep= (ptr == buf ? "" : ",");
    const uint sz= ptr < end ? (uint)(end - ptr) : 0;

    switch (v.unit) {
    case Ndb_index_stat_opt::Ubool:
      {
        DBUG_ASSERT(v.val == 0 || v.val == 1);
        if (v.val == 0)
          my_snprintf(ptr, sz, "%s%s=0", sep, v.name);
        else
          my_snprintf(ptr, sz, "%s%s=1", sep, v.name);
      }
      break;

    case Ndb_index_stat_opt::Usize:
      {
        uint m;
        if (v.val == 0)
          my_snprintf(ptr, sz, "%s%s=0", sep, v.name);
        else if (v.val % (m= 1024*1024*1024) == 0)
          my_snprintf(ptr, sz, "%s%s=%uG", sep, v.name, v.val / m);
        else if (v.val % (m= 1024*1024) == 0)
          my_snprintf(ptr, sz, "%s%s=%uM", sep, v.name, v.val / m);
        else if (v.val % (m= 1024) == 0)
          my_snprintf(ptr, sz, "%s%s=%uK", sep, v.name, v.val / m);
        else
          my_snprintf(ptr, sz, "%s%s=%u", sep, v.name, v.val);
      }
      break;

    case Ndb_index_stat_opt::Utime:
      {
        uint m;
        if (v.val == 0)
          my_snprintf(ptr, sz, "%s%s=0", sep, v.name);
        else if (v.val % (m= 60*60*24) == 0)
          my_snprintf(ptr, sz, "%s%s=%ud", sep, v.name, v.val / m);
        else if (v.val % (m= 60*60) == 0)
          my_snprintf(ptr, sz, "%s%s=%uh", sep, v.name, v.val / m);
        else if (v.val % (m= 60) == 0)
          my_snprintf(ptr, sz, "%s%s=%um", sep, v.name, v.val / m);
        else
          my_snprintf(ptr, sz, "%s%s=%us", sep, v.name, v.val);
      }
      break;

    case Ndb_index_stat_opt::Umsec:
      {
        if (v.val == 0)
          my_snprintf(ptr, sz, "%s%s=0", sep, v.name);
        else
          my_snprintf(ptr, sz, "%s%s=%ums", sep, v.name, v.val);
      }
      break;

    default:
      DBUG_ASSERT(false);
      break;
    }
  }

  memset(str, 0, ndb_index_stat_option_sz);
  strcpy(str, buf);
  DBUG_PRINT("index_stat", ("str: \"%s\"", str));
  DBUG_VOID_RETURN;
}

static int
ndb_index_stat_option_parse(char* p, Ndb_index_stat_opt& opt)
{
  DBUG_ENTER("ndb_index_stat_option_parse");

  char *r= strchr(p, '=');
  if (r == 0)
    DBUG_RETURN(-1);
  *r++= 0;

  while (isspace(*r))
    *r++= 0;
  if (*r == 0)
    DBUG_RETURN(-1);

  bool found= false;
  const uint imax= Ndb_index_stat_opt::Imax;
  for (uint i= 0; i < imax; i++)
  {
    Ndb_index_stat_opt::Val& v= opt.val[i];
    if (strcmp(p, v.name) != 0)
      continue;
    found= true;

    char *s;
    for (s= r; *s != 0; s++)
      *s= tolower(*s);
    ulonglong val= strtoull(r, &s, 10);

    switch (v.unit) {
    case Ndb_index_stat_opt::Ubool:
      {
        if ((s > r && *s == 0 && val == 0) ||
            strcmp(r, "off") == 0 ||
            strcmp(r, "false") == 0)
          val= 0;
        else if ((s > r && *s == 0 && val == 1) ||
            strcmp(r, "on") == 0 ||
            strcmp(r, "true") == 0)
          val= 1;
        else
          DBUG_RETURN(-1);
        v.val= (uint)val;
      }
      break;

    case Ndb_index_stat_opt::Usize:
      {
        if (s == r)
          DBUG_RETURN(-1);
        if (strcmp(s, "") == 0)
          ;
        else if (strcmp(s, "k") == 0)
          val*= 1024;
        else if (strcmp(s, "m") == 0)
          val*= 1024*1024;
        else if (strcmp(s, "g") == 0)
          val*= 1024*1024*1024;
        else
          DBUG_RETURN(-1);
        if (val < v.minval || val > v.maxval)
          DBUG_RETURN(-1);
        v.val= (uint)val;
      }
      break;

    case Ndb_index_stat_opt::Utime:
      {
        if (s == r)
          DBUG_RETURN(-1);
        if (strcmp(s, "") == 0)
          ;
        else if (strcmp(s, "s") == 0)
          ;
        else if (strcmp(s, "m") == 0)
          val*= 60;
        else if (strcmp(s, "h") == 0)
          val*= 60*60;
        else if (strcmp(s, "d") == 0)
          val*= 24*60*60;
        else
          DBUG_RETURN(-1);
        if (val < v.minval || val > v.maxval)
          DBUG_RETURN(-1);
        v.val= (uint)val;
      }
      break;

    case Ndb_index_stat_opt::Umsec:
      {
        if (s == r)
          DBUG_RETURN(-1);
        if (strcmp(s, "") == 0)
          ;
        else if (strcmp(s, "ms") == 0)
          ;
        else
          DBUG_RETURN(-1);
        if (val < v.minval || val > v.maxval)
          DBUG_RETURN(-1);
        v.val= (uint)val;
      }
      break;

    default:
      DBUG_ASSERT(false);
      break;
    }
  }

  if (!found)
    DBUG_RETURN(-1);
  DBUG_RETURN(0);
}

/* Copy option string to option struct */
static int
ndb_index_stat_str2opt(const char *str, Ndb_index_stat_opt& opt)
{
  DBUG_ENTER("ndb_index_stat_str2opt");
  DBUG_PRINT("index_stat", ("str: \"%s\"", str));

  char buf[ndb_index_stat_option_sz];

  assert(str != 0);
  if (strlen(str) >= sizeof(buf))
    DBUG_RETURN(-1);
  strcpy(buf, str);

  char *p= buf;
  while (1)
  {
    while (isspace(*p))
      p++;
    if (*p == 0)
      break;

    char *q= strchr(p, ',');
    if (q == p)
      DBUG_RETURN(-1);
    if (q != 0)
      *q= 0;

    DBUG_PRINT("index_stat", ("parse: %s", p));
    if (ndb_index_stat_option_parse(p, opt) == -1)
      DBUG_RETURN(-1);

    if (q == 0)
      break;
    p= q + 1;
  }

  ndb_index_stat_opt2str(opt, opt.option);
  DBUG_RETURN(0);
}

/* Thanks to ha_innodb.cc */

/* Need storage between check and update (assume locked) */
static char ndb_index_stat_option_tmp[ndb_index_stat_option_sz];
 
int
ndb_index_stat_option_check(MYSQL_THD,
                            struct st_mysql_sys_var *var,
                            void *save,
                            struct st_mysql_value *value)
{
  DBUG_ENTER("ndb_index_stat_option_check");
  char buf[ndb_index_stat_option_sz];
  int len= sizeof(buf);
  const char *str= value->val_str(value, buf, &len);
  if (str != 0)
  {
    /* Seems to be nothing in buf */
    DBUG_PRINT("index_stat", ("str: %s len: %d", str, len));
    char buf2[ndb_index_stat_option_sz];
    Ndb_index_stat_opt opt(buf2);
    if (ndb_index_stat_str2opt(str, opt) == 0)
    {
      /* Passed to update */
      strcpy(ndb_index_stat_option_tmp, str);
      *(const char**)save= ndb_index_stat_option_tmp;
      DBUG_RETURN(0);
    }
  }
  DBUG_RETURN(1);
}

void
ndb_index_stat_option_update(MYSQL_THD,
                             struct st_mysql_sys_var *var,
                             void *var_ptr,
                             const void *save)
{
  DBUG_ENTER("ndb_index_stat_option_update");
  const char *str= *(const char**)save;
  DBUG_PRINT("index_stat", ("str: %s", str));
  Ndb_index_stat_opt& opt= ndb_index_stat_opt;
  int ret= ndb_index_stat_str2opt(str, opt);
  assert(ret == 0); NDB_IGNORE_VALUE(ret);
  *(const char**)var_ptr= ndb_index_stat_opt.option;
  DBUG_VOID_RETURN;
}

/* Global stuff */

struct Ndb_index_stat_glob {
  bool th_allow;          /* Queries allowed */
  bool th_enable;         /* Stats thread idea of ndb_index_stat_enable */
  bool th_busy;           /* Stats thread is busy-looping */
  uint th_loop;           /* Stats thread current loop wait in ms */
  uint force_update;
  uint wait_update;
  uint no_stats;
  uint wait_stats;
  /* Accumulating counters */
  uint analyze_count;     /* Client counters */
  uint analyze_error;
  uint query_count;
  uint query_no_stats;
  uint query_error;
  uint event_act;         /* Events acted on */
  uint event_skip;        /* Events skipped (likely event-to-self) */
  uint event_miss;        /* Events received for unknown index */
  uint refresh_count;     /* Successful cache refreshes */
  uint clean_count;       /* Times old caches (1 or more) cleaned */
  uint pinned_count;      /* Times not cleaned due to old cache ref count */
  uint drop_count;        /* From index drop */
  uint evict_count;       /* From LRU cleanup */
  /* Cache */
  uint cache_query_bytes; /* In use */
  uint cache_clean_bytes; /* Obsolete versions not yet removed */
  uint cache_high_bytes;  /* Max ever of above */
  uint cache_drop_bytes;  /* Part of above waiting to be evicted */
  uint cache_evict_bytes; /* Part of above waiting to be evicted */
  char status[2][1024];
  uint status_i;

  Ndb_index_stat_glob();
  void set_status();
  void zero_total();
};

Ndb_index_stat_glob::Ndb_index_stat_glob()
{
  th_allow= false;
  th_enable= false;
  th_busy= false;
  th_loop= 0;
  force_update= 0;
  wait_update= 0;
  no_stats= 0;
  wait_stats= 0;
  analyze_count= 0;
  analyze_error= 0;
  query_count= 0;
  query_no_stats= 0;
  query_error= 0;
  event_act= 0;
  event_skip= 0;
  event_miss= 0;
  refresh_count= 0;
  clean_count= 0;
  pinned_count= 0;
  drop_count= 0;
  evict_count= 0;
  cache_query_bytes= 0;
  cache_clean_bytes= 0;
  cache_high_bytes= 0;
  cache_drop_bytes= 0;
  cache_evict_bytes= 0;
  memset(status, 0, sizeof(status));
  status_i= 0;
}

/* Update status variable (must hold stat_mutex) */
void
Ndb_index_stat_glob::set_status()
{
//safe_mutex_assert_owner(&ndb_index_stat_thread.stat_mutex); TODO

  const Ndb_index_stat_opt &opt= ndb_index_stat_opt;
  char* p= status[status_i];

  // stats thread
  th_allow= ndb_index_stat_allow();
  sprintf(p, "allow:%d,enable:%d,busy:%d,loop:%u",
             th_allow, th_enable, th_busy, th_loop);
  p+= strlen(p);

  // entry lists
  strcpy(p, ",list:(");
  p+= strlen(p);
  uint list_count= 0;
  for (int lt= 1; lt < Ndb_index_stat::LT_Count; lt++)
  {
    const Ndb_index_stat_list &list= ndb_index_stat_list[lt];
    sprintf(p, "%s:%u,", list.name, list.count);
    p+= strlen(p);
    list_count+= list.count;
  }
  sprintf(p, "%s:%u)", "total", list_count);
  p+= strlen(p);

  // special counters
  sprintf(p, ",analyze:(queue:%u,wait:%u)", force_update, wait_update);
  p+= strlen(p);
  sprintf(p, ",stats:(nostats:%u,wait:%u)", no_stats, wait_stats);
  p+= strlen(p);

  // accumulating counters
  sprintf(p, ",total:(");
  p+= strlen(p);
  sprintf(p, "analyze:(all:%u,error:%u)", analyze_count, analyze_error);
  p+= strlen(p);
  sprintf(p, ",query:(all:%u,nostats:%u,error:%u)",
             query_count, query_no_stats, query_error);
  p+= strlen(p);
  sprintf(p, ",event:(act:%u,skip:%u,miss:%u)",
             event_act, event_skip, event_miss);
  p+= strlen(p);
  sprintf(p, ",cache:(refresh:%u,clean:%u,pinned:%u,drop:%u,evict:%u)",
             refresh_count, clean_count, pinned_count, drop_count, evict_count);
  p+= strlen(p);
  sprintf(p, ")");
  p+= strlen(p);

  // cache size
  const uint cache_limit= opt.get(Ndb_index_stat_opt::Icache_limit);
  const uint cache_total= cache_query_bytes + cache_clean_bytes;
  double cache_pct= (double)0.0;
  double cache_high_pct= (double)0.0;
  if (cache_limit != 0)
  {
    cache_pct= (double)100.0 * (double)cache_total / (double)cache_limit;
    cache_high_pct= (double)100.0 * (double)cache_high_bytes / (double)cache_limit;
  }
  sprintf(p, ",cache:(query:%u,clean:%u"
             ",drop:%u,evict:%u"
             ",usedpct:%.2f,highpct:%.2f)",
             cache_query_bytes, cache_clean_bytes,
             cache_drop_bytes, cache_evict_bytes,
             cache_pct, cache_high_pct);
  p+= strlen(p);

  // alternating status buffers to keep this lock short
  mysql_mutex_lock(&LOCK_global_system_variables);
  g_ndb_status_index_stat_status= status[status_i];
  status_i= (status_i + 1) % 2;
  g_ndb_status_index_stat_cache_query= cache_query_bytes;
  g_ndb_status_index_stat_cache_clean= cache_clean_bytes;
  mysql_mutex_unlock(&LOCK_global_system_variables);
}

/* Zero accumulating counters */
void
Ndb_index_stat_glob::zero_total()
{
  analyze_count= 0;
  analyze_error= 0;
  query_count= 0;
  query_no_stats= 0;
  query_error= 0;
  event_act= 0;
  event_skip= 0;
  event_miss= 0;
  refresh_count= 0;
  clean_count= 0;
  pinned_count= 0;
  drop_count= 0;
  evict_count= 0;
  /* Reset highest use seen to current */
  cache_high_bytes= cache_query_bytes + cache_clean_bytes;
}

static Ndb_index_stat_glob ndb_index_stat_glob;

/* Shared index entries */

Ndb_index_stat::Ndb_index_stat()
{
  is= 0;
  index_id= 0;
  index_version= 0;
#ifndef DBUG_OFF
  memset(id, 0, sizeof(id));
#endif
  access_time= 0;
  update_time= 0;
  load_time= 0;
  read_time= 0;
  sample_version= 0;
  check_time= 0;
  query_bytes= 0;
  clean_bytes= 0;
  drop_bytes= 0;
  evict_bytes= 0;
  force_update= false;
  no_stats= false;
  error_time= 0;
  error_count= 0;
  share_next= 0;
  lt= 0;
  lt_old= 0;
  list_next= 0;
  list_prev= 0;
  share= 0;
  ref_count= 0;
  to_delete= false;
  abort_request= false;
}

/*
  Called by stats thread and (rarely) by client.  Caller must hold
  stat_mutex.  Client errors currently have no effect on execution
  since they are probably local e.g. bad range (internal error).
  Argument "from" is 0=stats thread 1=client.
*/
static void
ndb_index_stat_error(Ndb_index_stat *st,
                     int from, const char* place, int line)
{
//safe_mutex_assert_owner(&ndb_index_stat_thread.stat_mutex); TODO

  time_t now= ndb_index_stat_time();
  NdbIndexStat::Error error= st->is->getNdbError();
  if (error.code == 0)
  {
    /* Make sure code is not 0 */
    NdbIndexStat::Error error2;
    error= error2;
    error.code= NdbIndexStat::InternalError;
    error.status= NdbError::TemporaryError;
  }
  if (from == 0)
  {
    st->error= error;
    st->error_time= now; /* Controls proc_error */
  }
  else
    st->client_error= error;
  st->error_count++;

  DBUG_PRINT("index_stat", ("%s line %d: error %d line %d extra %d",
                            place, line, error.code, error.line, error.extra));
}

static void
ndb_index_stat_clear_error(Ndb_index_stat *st)
{
  st->error.code= 0;
  st->error.status= NdbError::Success;
}

/* Lists across shares */

Ndb_index_stat_list::Ndb_index_stat_list(int the_lt, const char* the_name)
{
  lt= the_lt;
  name= the_name;
  head= 0;
  tail= 0;
  count= 0;
}

Ndb_index_stat_list ndb_index_stat_list[Ndb_index_stat::LT_Count] = {
  Ndb_index_stat_list(0, 0),
  Ndb_index_stat_list(Ndb_index_stat::LT_New,    "new"),
  Ndb_index_stat_list(Ndb_index_stat::LT_Update, "update"),
  Ndb_index_stat_list(Ndb_index_stat::LT_Read,   "read"),
  Ndb_index_stat_list(Ndb_index_stat::LT_Idle,   "idle"),
  Ndb_index_stat_list(Ndb_index_stat::LT_Check,  "check"),
  Ndb_index_stat_list(Ndb_index_stat::LT_Delete, "delete"),
  Ndb_index_stat_list(Ndb_index_stat::LT_Error,  "error")
};

static void
ndb_index_stat_list_add(Ndb_index_stat* st, int lt)
{
  assert(st != 0 && st->lt == 0);
  assert(st->list_next == 0 && st->list_prev == 0);
  assert(1 <= lt && lt < Ndb_index_stat::LT_Count);
  Ndb_index_stat_list &list= ndb_index_stat_list[lt];

  DBUG_PRINT("index_stat", ("st %s -> %s", st->id, list.name));

  if (list.count == 0)
  {
    assert(list.head == 0 && list.tail == 0);
    list.head= st;
    list.tail= st;
  }
  else
  {
    assert(list.tail != 0 && list.tail->list_next == 0);
    st->list_prev= list.tail;
    list.tail->list_next= st;
    list.tail= st;
  }
  list.count++;

  st->lt= lt;
}

static void
ndb_index_stat_list_remove(Ndb_index_stat* st)
{
  assert(st != 0);
  int lt= st->lt;
  assert(1 <= lt && lt < Ndb_index_stat::LT_Count);
  Ndb_index_stat_list &list= ndb_index_stat_list[lt];

  DBUG_PRINT("index_stat", ("st %s <- %s", st->id, list.name));

  Ndb_index_stat* next= st->list_next;
  Ndb_index_stat* prev= st->list_prev;

  if (list.head == st)
    list.head= next;
  if (list.tail == st)
    list.tail= prev;
  assert(list.count != 0);
  list.count--;

  if (next != 0)
    next->list_prev= prev;
  if (prev != 0)
    prev->list_next= next;

  st->lt= 0;
  st->lt_old= 0;
  st->list_next= 0;
  st->list_prev= 0;
}

static void
ndb_index_stat_list_move(Ndb_index_stat *st, int lt)
{
  assert(st != 0);
  ndb_index_stat_list_remove(st);
  ndb_index_stat_list_add(st, lt);
}

/* Stats entry changes (must hold stat_mutex) */

static void
ndb_index_stat_force_update(Ndb_index_stat *st, bool onoff)
{
//safe_mutex_assert_owner(&ndb_index_stat_thread.stat_mutex); TODO

  Ndb_index_stat_glob &glob= ndb_index_stat_glob;
  if (onoff)
  {
    if (!st->force_update)
    {
      glob.force_update++;
      st->force_update= true;
      glob.set_status();
    }
  }
  else
  {
    if (st->force_update)
    {
      assert(glob.force_update != 0);
      glob.force_update--;
      st->force_update= false;
      glob.set_status();
    }
  }
}

static void
ndb_index_stat_no_stats(Ndb_index_stat *st, bool flag)
{
//safe_mutex_assert_owner(&ndb_index_stat_thread.stat_mutex); TODO

  Ndb_index_stat_glob &glob= ndb_index_stat_glob;
  if (st->no_stats != flag)
  {
    if (flag)
    {
      glob.no_stats++;
      st->no_stats= true;
    }
    else
    {
      assert(glob.no_stats >= 1);
      glob.no_stats-= 1;
      st->no_stats= false;
    }
    glob.set_status();
  }
}

static void
ndb_index_stat_ref_count(Ndb_index_stat *st, bool flag)
{
//safe_mutex_assert_owner(&ndb_index_stat_thread.stat_mutex); TODO

  uint old_count= st->ref_count;
  (void)old_count; // USED
  if (flag)
  {
    st->ref_count++;
<<<<<<< HEAD
  }
  else
  {
    assert(st->ref_count != 0);
    st->ref_count--;
  }
=======
  }
  else
  {
    assert(st->ref_count != 0);
    st->ref_count--;
  }
>>>>>>> e6ffef75
  DBUG_PRINT("index_stat", ("st %s ref_count:%u->%u",
                            st->id, old_count, st->ref_count));
}

/* Find or add entry under the share */

/* Saved in get_share() under stat_mutex */
struct Ndb_index_stat_snap {
  time_t load_time;
  uint sample_version;
  Ndb_index_stat_snap() { load_time= 0; sample_version= 0; }
};

/* Subroutine, have lock */
static Ndb_index_stat*
ndb_index_stat_alloc(const NDBINDEX *index,
                     const NDBTAB *table,
                     int &err_out)
{
  err_out= 0;
  Ndb_index_stat *st= new Ndb_index_stat;
  NdbIndexStat *is= new NdbIndexStat;
  if (st != 0 && is != 0)
  {
    st->is= is;
    st->index_id= index->getObjectId();
    st->index_version= index->getObjectVersion();
#ifndef DBUG_OFF
    my_snprintf(st->id, sizeof(st->id), "%d.%d", st->index_id, st->index_version);
#endif
    if (is->set_index(*index, *table) == 0)
      return st;
    ndb_index_stat_error(st, 1, "set_index", __LINE__);
    err_out= st->client_error.code;
  }
  else
  {
    err_out= NdbIndexStat::NoMemError;
  }
  if (is != 0)
    delete is;
  if (st != 0)
    delete st;
  return 0;
}

/* Subroutine, have lock */
static Ndb_index_stat*
ndb_index_stat_find_share(NDB_SHARE *share,
                          const NDBINDEX *index,
                          Ndb_index_stat *&st_last)
{
  struct Ndb_index_stat *st= share->index_stat_list;
  st_last= 0;
  while (st != 0)
  {
    assert(st->share == share);
    assert(st->is != 0);
    NdbIndexStat::Head head;
    st->is->get_head(head);
    if (head.m_indexId == (uint)index->getObjectId() &&
        head.m_indexVersion == (uint)index->getObjectVersion())
      break;
    st_last= st;
    st= st->share_next;
  }
  return st;
}

/* Subroutine, have lock */
static void
ndb_index_stat_add_share(NDB_SHARE *share,
                         Ndb_index_stat *st,
                         Ndb_index_stat *st_last)
{
  st->share= share;
  if (st_last == 0)
    share->index_stat_list= st;
  else
    st_last->share_next= st;
}

static Ndb_index_stat*
ndb_index_stat_get_share(NDB_SHARE *share,
                         const NDBINDEX *index,
                         const NDBTAB *table,
                         Ndb_index_stat_snap &snap,
                         int &err_out,
                         bool allow_add,
                         bool force_update)
{
  Ndb_index_stat_glob &glob= ndb_index_stat_glob;

  pthread_mutex_lock(&share->mutex);
  pthread_mutex_lock(&ndb_index_stat_thread.stat_mutex);
  time_t now= ndb_index_stat_time();
  err_out= 0;

  struct Ndb_index_stat *st= 0;
  struct Ndb_index_stat *st_last= 0;
  do
  {
    if (unlikely(!ndb_index_stat_allow()))
    {
      err_out= NdbIndexStat::MyNotAllow;
      break;
    }
    st= ndb_index_stat_find_share(share, index, st_last);
    if (st == 0)
    {
      if (!allow_add)
      {
        err_out= NdbIndexStat::MyNotFound;
        break;
      }
      st= ndb_index_stat_alloc(index, table, err_out);
      if (st == 0)
      {
        assert(err_out != 0);
        break;
      }
      ndb_index_stat_add_share(share, st, st_last);
      ndb_index_stat_list_add(st, Ndb_index_stat::LT_New);
      glob.set_status();
    }
    else if (unlikely(st->abort_request))
    {
      err_out= NdbIndexStat::MyAbortReq;
      break;
    }
    if (force_update)
      ndb_index_stat_force_update(st, true);
    snap.load_time= st->load_time;
    snap.sample_version= st->sample_version;
    st->access_time= now;
  }
  while (0);
 
  if (err_out == 0)
  {
    assert(st != 0);
    ndb_index_stat_ref_count(st, true);
  }
  else
    st= 0;

  pthread_mutex_unlock(&ndb_index_stat_thread.stat_mutex);
  pthread_mutex_unlock(&share->mutex);
  return st;
}

/*
  Prepare to delete index stat entry.  Remove it from per-share
  list and set "to_delete" flag.  Stats thread does real delete.
*/

/* caller must hold stat_mutex */
static void
ndb_index_stat_free(Ndb_index_stat *st)
{
//safe_mutex_assert_owner(&ndb_index_stat_thread.stat_mutex); TODO

  DBUG_ENTER("ndb_index_stat_free");
  Ndb_index_stat_glob &glob= ndb_index_stat_glob;
  NDB_SHARE *share= st->share;
  assert(share != 0);

  Ndb_index_stat *st_head= 0;
  Ndb_index_stat *st_tail= 0;
  Ndb_index_stat *st_loop= share->index_stat_list;
  uint found= 0;
  while (st_loop != 0)
  {
    if (st == st_loop)
    {
      DBUG_PRINT("index_stat", ("st %s stat free one", st->id));
      st_loop= st_loop->share_next;
      st->share_next= 0;
      st->share= 0;
      assert(st->lt != 0);
      assert(st->lt != Ndb_index_stat::LT_Delete);
      assert(!st->to_delete);
      st->to_delete= true;
      st->abort_request= true;
      found++;
    }
    else
    {
      if (st_head == 0)
        st_head= st_loop;
      else
        st_tail->share_next= st_loop;
      st_tail= st_loop;
      st_loop= st_loop->share_next;
      st_tail->share_next= 0;
    }
  }
  assert(found == 1);
  share->index_stat_list= st_head;

  glob.set_status();
  DBUG_VOID_RETURN;
}

/* Interface to online drop index */
void
ndb_index_stat_free(NDB_SHARE *share, int index_id, int index_version)
{
  DBUG_ENTER("ndb_index_stat_free");
  DBUG_PRINT("index_stat", ("(index_id:%d index_version:%d",
                            index_id, index_version));
  Ndb_index_stat_glob &glob= ndb_index_stat_glob;
  pthread_mutex_lock(&ndb_index_stat_thread.stat_mutex);

  uint found= 0;
  Ndb_index_stat *st= share->index_stat_list;
  while (st != 0)
  {
    if (st->index_id == index_id &&
        st->index_version == index_version)
    {
      ndb_index_stat_free(st);
      found++;
      glob.drop_count++;
      assert(st->drop_bytes == 0);
      st->drop_bytes= st->query_bytes + st->clean_bytes;
      glob.cache_drop_bytes+= st->drop_bytes;
      break;
    }
    st= st->share_next;
  }

  glob.set_status();
  pthread_mutex_unlock(&ndb_index_stat_thread.stat_mutex);
  DBUG_VOID_RETURN;
}

void
ndb_index_stat_free(NDB_SHARE *share)
{
  DBUG_ENTER("ndb_index_stat_free");
  Ndb_index_stat_glob &glob= ndb_index_stat_glob;
  pthread_mutex_lock(&ndb_index_stat_thread.stat_mutex);

  uint found= 0;
  Ndb_index_stat *st;
  while ((st= share->index_stat_list) != 0)
  {
    DBUG_PRINT("index_stat", ("st %s stat free all", st->id));
    share->index_stat_list= st->share_next;
    st->share_next= 0;
    st->share= 0;
    assert(st->lt != 0);
    assert(st->lt != Ndb_index_stat::LT_Delete);
    assert(!st->to_delete);
    st->to_delete= true;
    st->abort_request= true;
    found++;
    glob.drop_count++;
    assert(st->drop_bytes == 0);
    st->drop_bytes+= st->query_bytes + st->clean_bytes;
    glob.cache_drop_bytes+= st->drop_bytes;
  }

  glob.set_status();
  pthread_mutex_unlock(&ndb_index_stat_thread.stat_mutex);
  DBUG_VOID_RETURN;
}

/* Find entry across shares */
/* wl4124_todo mutex overkill, hash table, can we find table share */
static Ndb_index_stat*
ndb_index_stat_find_entry(int index_id, int index_version, int table_id)
{
  DBUG_ENTER("ndb_index_stat_find_entry");
  pthread_mutex_lock(&ndbcluster_mutex);
  pthread_mutex_lock(&ndb_index_stat_thread.stat_mutex);
  DBUG_PRINT("index_stat", ("find index:%d version:%d table:%d",
                            index_id, index_version, table_id));

  int lt;
  for (lt=1; lt < Ndb_index_stat::LT_Count; lt++)
  {
    Ndb_index_stat *st=ndb_index_stat_list[lt].head;
    while (st != 0)
    {
      if (st->index_id == index_id &&
          st->index_version == index_version)
      {
        pthread_mutex_unlock(&ndb_index_stat_thread.stat_mutex);
        pthread_mutex_unlock(&ndbcluster_mutex);
        DBUG_RETURN(st);
      }
      st= st->list_next;
    }
  }

  pthread_mutex_unlock(&ndb_index_stat_thread.stat_mutex);
  pthread_mutex_unlock(&ndbcluster_mutex);
  DBUG_RETURN(0);
}

/* Statistics thread sub-routines */

static void
ndb_index_stat_cache_move(Ndb_index_stat *st)
{
  Ndb_index_stat_glob &glob= ndb_index_stat_glob;
  NdbIndexStat::CacheInfo infoBuild;
  NdbIndexStat::CacheInfo infoQuery;

  st->is->get_cache_info(infoBuild, NdbIndexStat::CacheBuild);
  st->is->get_cache_info(infoQuery, NdbIndexStat::CacheQuery);
  const uint new_query_bytes= infoBuild.m_totalBytes;
  const uint old_query_bytes= infoQuery.m_totalBytes;
  DBUG_PRINT("index_stat", ("st %s cache move: query:%u clean:%u",
                            st->id, new_query_bytes, old_query_bytes));
  st->is->move_cache();
  st->query_bytes= new_query_bytes;
  st->clean_bytes+= old_query_bytes;
  assert(glob.cache_query_bytes >= old_query_bytes);
  glob.cache_query_bytes-= old_query_bytes;
  glob.cache_query_bytes+= new_query_bytes;
  glob.cache_clean_bytes+= old_query_bytes;
  const uint cache_total= glob.cache_query_bytes + glob.cache_clean_bytes;
  if (glob.cache_high_bytes < cache_total)
    glob.cache_high_bytes= cache_total;
}

static bool
ndb_index_stat_cache_clean(Ndb_index_stat *st)
{
  Ndb_index_stat_glob &glob= ndb_index_stat_glob;
  NdbIndexStat::CacheInfo infoClean;

  st->is->get_cache_info(infoClean, NdbIndexStat::CacheClean);
  const uint old_clean_bytes= infoClean.m_totalBytes;
  const uint ref_count= infoClean.m_ref_count;
  DBUG_PRINT("index_stat", ("st %s cache clean: clean:%u ref_count:%u",
                            st->id, old_clean_bytes, ref_count));
  if (ref_count != 0)
    return false;
  st->is->clean_cache();
  st->clean_bytes= 0;
  assert(glob.cache_clean_bytes >= old_clean_bytes);
  glob.cache_clean_bytes-= old_clean_bytes;
  return true;
}

static void
ndb_index_stat_cache_evict(Ndb_index_stat *st)
{
  NdbIndexStat::Head head;
  NdbIndexStat::CacheInfo infoBuild;
  NdbIndexStat::CacheInfo infoQuery;
  NdbIndexStat::CacheInfo infoClean;
  st->is->get_head(head);
  st->is->get_cache_info(infoBuild, NdbIndexStat::CacheBuild);
  st->is->get_cache_info(infoQuery, NdbIndexStat::CacheQuery);
  st->is->get_cache_info(infoClean, NdbIndexStat::CacheClean);

  DBUG_PRINT("index_stat",
             ("evict table: %u index: %u version: %u"
              " sample version: %u"
              " cache bytes build:%u query:%u clean:%u",
              head.m_tableId, head.m_indexId, head.m_indexVersion,
              head.m_sampleVersion,
              infoBuild.m_totalBytes, infoQuery.m_totalBytes, infoClean.m_totalBytes));

  /* Twice to move all caches to clean */
  ndb_index_stat_cache_move(st);
  ndb_index_stat_cache_move(st);
  /* Unused variable release vs debug nonsense */
  bool ok= false;
  (void)ok; // USED
  ok= ndb_index_stat_cache_clean(st);
  assert(ok);
}

/* Misc in/out parameters for process steps */
struct Ndb_index_stat_proc {
  NdbIndexStat* is_util; // For metadata and polling
  Ndb *ndb;
  time_t start; // start of current processing slice
  time_t now;
  int lt;
  bool busy;
  bool end;
#ifndef DBUG_OFF
  uint cache_query_bytes;
  uint cache_clean_bytes;
#endif
  Ndb_index_stat_proc() :
    is_util(0),
    ndb(0),
    now(0),
    lt(0),
    busy(false),
    end(false)
  {}

  ~Ndb_index_stat_proc()
  {
    assert(ndb == NULL);
  }

  bool init_ndb(Ndb_cluster_connection* connection)
  {
    assert(ndb == NULL); // Should not have been created yet
    assert(connection);

    ndb= new Ndb(connection, "");
    if (!ndb)
      return false;

    if (ndb->init() != 0)
    {
      sql_print_error("ndb_index_stat_proc: Failed to init Ndb object");
      return false;
    }

    if (ndb->setDatabaseName(NDB_INDEX_STAT_DB) != 0)
    {
      sql_print_error("ndb_index_stat_proc: Failed to change database to %s",
                      NDB_INDEX_STAT_DB);
      return false;
    }
    return true;
  }

  void destroy(void)
  {
    delete ndb;
    ndb= NULL;
  }
};

static void
ndb_index_stat_proc_new(Ndb_index_stat_proc &pr, Ndb_index_stat *st)
{
  assert(st->error.code == 0);
  if (st->force_update)
    pr.lt= Ndb_index_stat::LT_Update;
  else
    pr.lt= Ndb_index_stat::LT_Read;
}

static void
ndb_index_stat_proc_new(Ndb_index_stat_proc &pr)
{
  Ndb_index_stat_glob &glob= ndb_index_stat_glob;
  pthread_mutex_lock(&ndb_index_stat_thread.stat_mutex);
  const int lt= Ndb_index_stat::LT_New;
  Ndb_index_stat_list &list= ndb_index_stat_list[lt];

  Ndb_index_stat *st_loop= list.head;
  while (st_loop != 0)
  {
    Ndb_index_stat *st= st_loop;
    st_loop= st_loop->list_next;
    DBUG_PRINT("index_stat", ("st %s proc %s", st->id, list.name));
    ndb_index_stat_proc_new(pr, st);
    assert(pr.lt != lt);
    ndb_index_stat_list_move(st, pr.lt);
  }
  glob.set_status();
  pthread_mutex_unlock(&ndb_index_stat_thread.stat_mutex);
}

static void
ndb_index_stat_proc_update(Ndb_index_stat_proc &pr, Ndb_index_stat *st)
{
  if (st->is->update_stat(pr.ndb) == -1)
  {
    pthread_mutex_lock(&ndb_index_stat_thread.stat_mutex);
    ndb_index_stat_error(st, 0, "update_stat", __LINE__);

    /*
      Turn off force update or else proc_error() thinks
      it is a new analyze request.
    */
    ndb_index_stat_force_update(st, false);

    pthread_cond_broadcast(&ndb_index_stat_thread.stat_cond);
    pthread_mutex_unlock(&ndb_index_stat_thread.stat_mutex);

    pr.lt= Ndb_index_stat::LT_Error;
    return;
  }

  pr.now= ndb_index_stat_time();
  st->update_time= pr.now;
  pr.lt= Ndb_index_stat::LT_Read;
}

static void
ndb_index_stat_proc_update(Ndb_index_stat_proc &pr)
{
  Ndb_index_stat_glob &glob= ndb_index_stat_glob;
  const int lt= Ndb_index_stat::LT_Update;
  Ndb_index_stat_list &list= ndb_index_stat_list[lt];
  const Ndb_index_stat_opt &opt= ndb_index_stat_opt;
  const uint batch= opt.get(Ndb_index_stat_opt::Iupdate_batch);

  Ndb_index_stat *st_loop= list.head;
  uint cnt= 0;
  while (st_loop != 0 && cnt < batch)
  {
    Ndb_index_stat *st= st_loop;
    st_loop= st_loop->list_next;
    DBUG_PRINT("index_stat", ("st %s proc %s", st->id, list.name));
    ndb_index_stat_proc_update(pr, st);
    assert(pr.lt != lt);
    ndb_index_stat_list_move(st, pr.lt);
    // db op so update status after each
    pthread_mutex_lock(&ndb_index_stat_thread.stat_mutex);
    glob.set_status();
    pthread_mutex_unlock(&ndb_index_stat_thread.stat_mutex);
    cnt++;
  }
  if (cnt == batch)
    pr.busy= true;
}

static void
ndb_index_stat_proc_read(Ndb_index_stat_proc &pr, Ndb_index_stat *st)
{
  Ndb_index_stat_glob &glob= ndb_index_stat_glob;
  NdbIndexStat::Head head;
  if (st->is->read_stat(pr.ndb) == -1)
  {
    pthread_mutex_lock(&ndb_index_stat_thread.stat_mutex);
    ndb_index_stat_error(st, 0, "read_stat", __LINE__);
    const bool force_update= st->force_update;
    ndb_index_stat_force_update(st, false);

    /* no stats is not unexpected error, unless analyze was done */
    if (st->is->getNdbError().code == NdbIndexStat::NoIndexStats &&
        !force_update)
    {
      ndb_index_stat_no_stats(st, true);
      pr.lt= Ndb_index_stat::LT_Idle;
    }
    else
    {
      pr.lt= Ndb_index_stat::LT_Error;
    }

    pthread_cond_broadcast(&ndb_index_stat_thread.stat_cond);
    pr.now= ndb_index_stat_time();
    st->check_time= pr.now;
    pthread_mutex_unlock(&ndb_index_stat_thread.stat_mutex);
    return;
  }

  pthread_mutex_lock(&ndb_index_stat_thread.stat_mutex);
  pr.now= ndb_index_stat_time();
  st->is->get_head(head);
  st->load_time= (time_t)head.m_loadTime;
  st->read_time= pr.now;
  st->sample_version= head.m_sampleVersion;
  st->check_time= pr.now;

  ndb_index_stat_force_update(st, false);
  ndb_index_stat_no_stats(st, false);

  ndb_index_stat_cache_move(st);
  pr.lt= Ndb_index_stat::LT_Idle;
  glob.refresh_count++;
  pthread_cond_broadcast(&ndb_index_stat_thread.stat_cond);
  pthread_mutex_unlock(&ndb_index_stat_thread.stat_mutex);
}

static void
ndb_index_stat_proc_read(Ndb_index_stat_proc &pr)
{
  Ndb_index_stat_glob &glob= ndb_index_stat_glob;
  const int lt= Ndb_index_stat::LT_Read;
  Ndb_index_stat_list &list= ndb_index_stat_list[lt];
  const Ndb_index_stat_opt &opt= ndb_index_stat_opt;
  const uint batch= opt.get(Ndb_index_stat_opt::Iread_batch);

  Ndb_index_stat *st_loop= list.head;
  uint cnt= 0;
  while (st_loop != 0 && cnt < batch)
  {
    Ndb_index_stat *st= st_loop;
    st_loop= st_loop->list_next;
    DBUG_PRINT("index_stat", ("st %s proc %s", st->id, list.name));
    ndb_index_stat_proc_read(pr, st);
    assert(pr.lt != lt);
    ndb_index_stat_list_move(st, pr.lt);
    // db op so update status after each
    pthread_mutex_lock(&ndb_index_stat_thread.stat_mutex);
    glob.set_status();
    pthread_mutex_unlock(&ndb_index_stat_thread.stat_mutex);
    cnt++;
  }
  if (cnt == batch)
    pr.busy= true;
}

static void
ndb_index_stat_proc_idle(Ndb_index_stat_proc &pr, Ndb_index_stat *st)
{
  Ndb_index_stat_glob &glob= ndb_index_stat_glob;
  const Ndb_index_stat_opt &opt= ndb_index_stat_opt;
  const longlong clean_delay= opt.get(Ndb_index_stat_opt::Iclean_delay);
  const longlong check_delay= opt.get(Ndb_index_stat_opt::Icheck_delay);
<<<<<<< HEAD

  const longlong pr_now= (longlong)pr.now;
  const longlong st_read_time= (longlong)st->read_time;
  const longlong st_check_time= (longlong)st->check_time;

=======

  const longlong pr_now= (longlong)pr.now;
  const longlong st_read_time= (longlong)st->read_time;
  const longlong st_check_time= (longlong)st->check_time;

>>>>>>> e6ffef75
  const longlong clean_wait= st_read_time + clean_delay - pr_now;
  const longlong check_wait= st_check_time + check_delay - pr_now;

  DBUG_PRINT("index_stat", ("st %s clean_wait:%lld check_wait:%lld"
                            " force_update:%d to_delete:%d",
                            st->id, clean_wait, check_wait,
                            st->force_update, st->to_delete));

  if (st->to_delete)
  {
    pr.lt= Ndb_index_stat::LT_Delete;
    return;
  }

  if (st->clean_bytes != 0 && clean_wait <= 0)
  {
    if (ndb_index_stat_cache_clean(st))
      glob.clean_count++;
    else
      glob.pinned_count++;
  }
  if (st->force_update)
  {
    pr.lt= Ndb_index_stat::LT_Update;
    pr.busy= true;
    return;
  }
  if (check_wait <= 0)
  {
    // avoid creating "idle" entries on Check list
    const int lt_check= Ndb_index_stat::LT_Check;
    const Ndb_index_stat_list &list_check= ndb_index_stat_list[lt_check];
    const uint check_batch= opt.get(Ndb_index_stat_opt::Icheck_batch);
    if (list_check.count < check_batch)
    {
      pr.lt= Ndb_index_stat::LT_Check;
      return;
    }
  }
  pr.lt= Ndb_index_stat::LT_Idle;
}

static void
ndb_index_stat_proc_idle(Ndb_index_stat_proc &pr)
{
  Ndb_index_stat_glob &glob= ndb_index_stat_glob;
  const int lt= Ndb_index_stat::LT_Idle;
  Ndb_index_stat_list &list= ndb_index_stat_list[lt];
  const Ndb_index_stat_opt &opt= ndb_index_stat_opt;
  uint batch= opt.get(Ndb_index_stat_opt::Iidle_batch);
  {
    pthread_mutex_lock(&ndb_index_stat_thread.stat_mutex);
    const Ndb_index_stat_glob &glob= ndb_index_stat_glob;
    const int lt_update= Ndb_index_stat::LT_Update;
    const Ndb_index_stat_list &list_update= ndb_index_stat_list[lt_update];
    if (glob.force_update > list_update.count)
    {
      // probably there is a force update waiting on Idle list
      batch= ~(uint)0;
    }
    pthread_mutex_unlock(&ndb_index_stat_thread.stat_mutex);
  }
  // entry may be moved to end of this list
  if (batch > list.count)
    batch= list.count;
  pr.now= ndb_index_stat_time();

  Ndb_index_stat *st_loop= list.head;
  uint cnt= 0;
  while (st_loop != 0 && cnt < batch)
  {
    Ndb_index_stat *st= st_loop;
    st_loop= st_loop->list_next;
    DBUG_PRINT("index_stat", ("st %s proc %s", st->id, list.name));
    ndb_index_stat_proc_idle(pr, st);
    // rotates list if entry remains LT_Idle
    ndb_index_stat_list_move(st, pr.lt);
    cnt++;
  }
  // full batch does not set pr.busy
  pthread_mutex_lock(&ndb_index_stat_thread.stat_mutex);
  glob.set_status();
  pthread_mutex_unlock(&ndb_index_stat_thread.stat_mutex);
}

static void
ndb_index_stat_proc_check(Ndb_index_stat_proc &pr, Ndb_index_stat *st)
{
  pr.now= ndb_index_stat_time();
  st->check_time= pr.now;
  NdbIndexStat::Head head;
  if (st->is->read_head(pr.ndb) == -1)
  {
    pthread_mutex_lock(&ndb_index_stat_thread.stat_mutex);
    ndb_index_stat_error(st, 0, "read_head", __LINE__);
    /* no stats is not unexpected error */
    if (st->is->getNdbError().code == NdbIndexStat::NoIndexStats)
    {
      ndb_index_stat_no_stats(st, true);
      pr.lt= Ndb_index_stat::LT_Idle;
    }
    else
    {
      pr.lt= Ndb_index_stat::LT_Error;
    }
    pthread_cond_broadcast(&ndb_index_stat_thread.stat_cond);
    pthread_mutex_unlock(&ndb_index_stat_thread.stat_mutex);
    return;
  }
  st->is->get_head(head);
  const uint version_old= st->sample_version;
  const uint version_new= head.m_sampleVersion;
  if (version_old != version_new)
  {
    DBUG_PRINT("index_stat", ("st %s sample version old:%u new:%u",
                              st->id, version_old, version_new));
    pr.lt= Ndb_index_stat::LT_Read;
    return;
  }
  pr.lt= Ndb_index_stat::LT_Idle;
}

static void
ndb_index_stat_proc_check(Ndb_index_stat_proc &pr)
{
  Ndb_index_stat_glob &glob= ndb_index_stat_glob;
  const int lt= Ndb_index_stat::LT_Check;
  Ndb_index_stat_list &list= ndb_index_stat_list[lt];
  const Ndb_index_stat_opt &opt= ndb_index_stat_opt;
  const uint batch= opt.get(Ndb_index_stat_opt::Icheck_batch);

  Ndb_index_stat *st_loop= list.head;
  uint cnt= 0;
  while (st_loop != 0 && cnt < batch)
  {
    Ndb_index_stat *st= st_loop;
    st_loop= st_loop->list_next;
    DBUG_PRINT("index_stat", ("st %s proc %s", st->id, list.name));
    ndb_index_stat_proc_check(pr, st);
    assert(pr.lt != lt);
    ndb_index_stat_list_move(st, pr.lt);
    // db op so update status after each
    pthread_mutex_lock(&ndb_index_stat_thread.stat_mutex);
    glob.set_status();
    pthread_mutex_unlock(&ndb_index_stat_thread.stat_mutex);
    cnt++;
  }
  if (cnt == batch)
    pr.busy= true;
}

/* Check if need to evict more */
static bool
ndb_index_stat_proc_evict()
{
  const Ndb_index_stat_opt &opt= ndb_index_stat_opt;
  Ndb_index_stat_glob &glob= ndb_index_stat_glob;
  uint curr_size= glob.cache_query_bytes + glob.cache_clean_bytes;

  /* Subtract bytes already scheduled for evict */
  assert(curr_size >= glob.cache_evict_bytes);
  curr_size-= glob.cache_evict_bytes;

  const uint cache_lowpct= opt.get(Ndb_index_stat_opt::Icache_lowpct);
  const uint cache_limit= opt.get(Ndb_index_stat_opt::Icache_limit);
  if (100 * curr_size <= cache_lowpct * cache_limit)
    return false;
  return true;
}

/* Check if st1 is better or as good to evict than st2 */
static bool
ndb_index_stat_evict(const Ndb_index_stat *st1,
                     const Ndb_index_stat *st2)
{
  if (st1->access_time < st2->access_time)
    return true;
  if (st1->access_time == st2->access_time &&
      st1->query_bytes + st1->clean_bytes >=
      st2->query_bytes + st2->clean_bytes)
    return true;
  return false;
}

static void
ndb_index_stat_proc_evict(Ndb_index_stat_proc &pr, int lt)
{
  Ndb_index_stat_glob &glob= ndb_index_stat_glob;
  Ndb_index_stat_list &list= ndb_index_stat_list[lt];
  const Ndb_index_stat_opt &opt= ndb_index_stat_opt;
  const uint batch= opt.get(Ndb_index_stat_opt::Ievict_batch);
  const longlong evict_delay= opt.get(Ndb_index_stat_opt::Ievict_delay);
  pr.now= ndb_index_stat_time();
  const longlong pr_now= (longlong)pr.now;

  if (!ndb_index_stat_proc_evict())
    return;

  /* Mutex entire routine (protect access_time) */
  pthread_mutex_lock(&ndb_index_stat_thread.stat_mutex);

  /* Create a LRU batch */
  Ndb_index_stat* st_lru_arr[ndb_index_stat_max_evict_batch + 1];
  uint st_lru_cnt= 0;
  Ndb_index_stat *st_loop= list.head;
  while (st_loop != 0 && st_lru_cnt < batch)
  {
    Ndb_index_stat *st= st_loop;
    st_loop= st_loop->list_next;
    const longlong st_read_time= (longlong)st->read_time;
    if (st_read_time + evict_delay <= pr_now &&
        st->query_bytes + st->clean_bytes != 0 &&
        !st->to_delete)
    {
      /* Insertion sort into the batch from the end */
      if (st_lru_cnt == 0)
        st_lru_arr[st_lru_cnt++]= st;
      else
      {
        uint i= st_lru_cnt;
        while (i != 0)
        {
          const Ndb_index_stat *st1= st_lru_arr[i-1];
          if (ndb_index_stat_evict(st1, st))
          {
            /*
              The old entry at i-1 is preferred over st.
              Stop at first such entry.  Therefore entries
              after it (>= i) are less preferred than st.
            */
            break;
          }
          i--;
        }
        if (i < st_lru_cnt)
        {
          /*
            Some old entry is less preferred than st.  If this is
            true for all then i is 0 and st becomes new first entry.
            Otherwise st is inserted after i-1.  In both case entries
            >= i are shifted up.  The extra position at the end of
            st_lru_arr avoids a special case when the array is full.
          */
          uint j= st_lru_cnt;
          while (j > i)
          {
            st_lru_arr[j]= st_lru_arr[j-1];
            j--;
          }
          st_lru_arr[i]= st;
          if (st_lru_cnt < batch)
            st_lru_cnt++;
        }
      }
    }
  }
 
#ifndef DBUG_OFF
  for (uint i=0; i < st_lru_cnt; i++)
  {
    Ndb_index_stat* st1= st_lru_arr[i];
    assert(!st1->to_delete && st1->share != 0);
    if (i + 1 < st_lru_cnt)
    {
      Ndb_index_stat* st2= st_lru_arr[i+1];
      assert(ndb_index_stat_evict(st1, st2));
    }
  }
#endif

  /* Process the LRU batch */
  uint cnt= 0;
  while (cnt < st_lru_cnt)
  {
    if (!ndb_index_stat_proc_evict())
      break;

    Ndb_index_stat *st= st_lru_arr[cnt];
    DBUG_PRINT("index_stat", ("st %s proc evict %s", st->id, list.name));

    /* Entry may have requests.  Cache is evicted at delete. */
    ndb_index_stat_free(st);
    assert(st->evict_bytes == 0);
    st->evict_bytes= st->query_bytes + st->clean_bytes;
    glob.cache_evict_bytes+= st->evict_bytes;
    cnt++;
  }
  if (cnt == batch)
    pr.busy= true;

  glob.evict_count+= cnt;
  pthread_mutex_unlock(&ndb_index_stat_thread.stat_mutex);
}

static void
ndb_index_stat_proc_evict(Ndb_index_stat_proc &pr)
{
  ndb_index_stat_proc_evict(pr, Ndb_index_stat::LT_Error);
  ndb_index_stat_proc_evict(pr, Ndb_index_stat::LT_Idle);
}

static void
ndb_index_stat_proc_delete(Ndb_index_stat_proc &pr)
{
  Ndb_index_stat_glob &glob= ndb_index_stat_glob;
  const int lt= Ndb_index_stat::LT_Delete;
  Ndb_index_stat_list &list= ndb_index_stat_list[lt];
  const Ndb_index_stat_opt &opt= ndb_index_stat_opt;
  const uint delete_batch= opt.get(Ndb_index_stat_opt::Idelete_batch);
  const uint batch= !pr.end ? delete_batch : ~(uint)0;

  /* Mutex entire routine */
  pthread_mutex_lock(&ndb_index_stat_thread.stat_mutex);

  Ndb_index_stat *st_loop= list.head;
  uint cnt= 0;
  while (st_loop != 0 && cnt < batch)
  {
    Ndb_index_stat *st= st_loop;
    st_loop= st_loop->list_next;
    DBUG_PRINT("index_stat", ("st %s proc %s", st->id, list.name));

    // adjust global counters at drop
    ndb_index_stat_force_update(st, false);
    ndb_index_stat_no_stats(st, false);

    /*
      Do not wait for requests to terminate since this could
      risk stats thread hanging.  Instead try again next time.
      Presumably clients will eventually notice abort_request.
    */
    if (st->ref_count != 0)
    {
      DBUG_PRINT("index_stat", ("st %s proc %s: ref_count:%u",
                 st->id, list.name, st->ref_count));
      continue;
    }

    ndb_index_stat_cache_evict(st);
    assert(glob.cache_drop_bytes >= st->drop_bytes);
    glob.cache_drop_bytes-= st->drop_bytes;
    assert(glob.cache_evict_bytes >= st->evict_bytes);
    glob.cache_evict_bytes-= st->evict_bytes;
    ndb_index_stat_list_remove(st);
    delete st->is;
    delete st;
    cnt++;
  }
  if (cnt == batch)
    pr.busy= true;

  glob.set_status();
  pthread_mutex_unlock(&ndb_index_stat_thread.stat_mutex);
}

static void
ndb_index_stat_proc_error(Ndb_index_stat_proc &pr, Ndb_index_stat *st)
{
  const Ndb_index_stat_opt &opt= ndb_index_stat_opt;
  const longlong error_delay= opt.get(Ndb_index_stat_opt::Ierror_delay);

  const longlong pr_now= (longlong)pr.now;
  const longlong st_error_time= (longlong)st->error_time;
  const longlong error_wait= st_error_time + error_delay - pr_now;

  DBUG_PRINT("index_stat", ("st %s error_wait:%lld error_count:%u"
                            " force_update:%d to_delete:%d",
                            st->id, error_wait, st->error_count,
                            st->force_update, st->to_delete));

  if (st->to_delete)
  {
    pr.lt= Ndb_index_stat::LT_Delete;
    return;
  }

  if (error_wait <= 0 ||
      /* Analyze issued after previous error */
      st->force_update)
  {
    ndb_index_stat_clear_error(st);
    if (st->force_update)
      pr.lt= Ndb_index_stat::LT_Update;
    else
      pr.lt= Ndb_index_stat::LT_Read;
    return;
  }
  pr.lt= Ndb_index_stat::LT_Error;
}

static void
ndb_index_stat_proc_error(Ndb_index_stat_proc &pr)
{
  Ndb_index_stat_glob &glob= ndb_index_stat_glob;
  const int lt= Ndb_index_stat::LT_Error;
  Ndb_index_stat_list &list= ndb_index_stat_list[lt];
  const Ndb_index_stat_opt &opt= ndb_index_stat_opt;
  uint batch= opt.get(Ndb_index_stat_opt::Ierror_batch);
  // entry may be moved to end of this list
  if (batch > list.count)
    batch= list.count;
  pr.now= ndb_index_stat_time();

  Ndb_index_stat *st_loop= list.head;
  uint cnt= 0;
  while (st_loop != 0 && cnt < batch)
  {
    Ndb_index_stat *st= st_loop;
    st_loop= st_loop->list_next;
    DBUG_PRINT("index_stat", ("st %s proc %s", st->id, list.name));
    ndb_index_stat_proc_error(pr, st);
    // rotates list if entry remains LT_Error
    ndb_index_stat_list_move(st, pr.lt);
    cnt++;
  }
  // full batch does not set pr.busy
  pthread_mutex_lock(&ndb_index_stat_thread.stat_mutex);
  glob.set_status();
  pthread_mutex_unlock(&ndb_index_stat_thread.stat_mutex);
}

static void
ndb_index_stat_proc_event(Ndb_index_stat_proc &pr, Ndb_index_stat *st)
{
  /*
    Put on Check list if idle.
    We get event also for our own analyze but this should not matter.

    bug#13524696
    The useless event-to-self makes an immediate second analyze wait
    for loop_idle time since the entry moves to LT_Check temporarily.
    Ignore the event if an update was done near this processing slice.
   */
  pr.lt= st->lt;
  if (st->lt == Ndb_index_stat::LT_Idle ||
      st->lt == Ndb_index_stat::LT_Error)
  {
    if (st->update_time < pr.start)
    {
      DBUG_PRINT("index_stat", ("st %s accept event for check", st->id));
      pr.lt= Ndb_index_stat::LT_Check;
    }
    else
    {
      DBUG_PRINT("index_stat", ("st %s ignore likely event to self", st->id));
    }
  }
  else
  {
    DBUG_PRINT("index_stat", ("st %s ignore event on lt=%d", st->id, st->lt));
  }
}

static void
ndb_index_stat_proc_event(Ndb_index_stat_proc &pr)
{
  Ndb_index_stat_glob &glob= ndb_index_stat_glob;
  NdbIndexStat *is= pr.is_util;
  Ndb *ndb= pr.ndb;
  int ret;
  ret= is->poll_listener(ndb, 0);
  DBUG_PRINT("index_stat", ("poll_listener ret: %d", ret));
  if (ret == -1)
  {
    // wl4124_todo report error
    DBUG_ASSERT(false);
    return;
  }
  if (ret == 0)
    return;

  while (1)
  {
    ret= is->next_listener(ndb);
    DBUG_PRINT("index_stat", ("next_listener ret: %d", ret));
    if (ret == -1)
    {
      // wl4124_todo report error
      DBUG_ASSERT(false);
      return;
    }
    if (ret == 0)
      break;

    NdbIndexStat::Head head;
    is->get_head(head);
    DBUG_PRINT("index_stat", ("next_listener eventType: %d indexId: %u",
                              head.m_eventType, head.m_indexId));

    Ndb_index_stat *st= ndb_index_stat_find_entry(head.m_indexId,
                                                  head.m_indexVersion,
                                                  head.m_tableId);
    /*
      Another process can update stats for an index which is not found
      in this mysqld.  Ignore it.
     */
    if (st != 0)
    {
      DBUG_PRINT("index_stat", ("st %s proc %s", st->id, "event"));
      ndb_index_stat_proc_event(pr, st);
      if (pr.lt != st->lt)
      {
        ndb_index_stat_list_move(st, pr.lt);
        glob.event_act++;
      }
      else
        glob.event_skip++;
    }
    else
    {
      DBUG_PRINT("index_stat", ("entry not found in this mysqld"));
      glob.event_miss++;
    }
  }
  pthread_mutex_lock(&ndb_index_stat_thread.stat_mutex);
  glob.set_status();
  pthread_mutex_unlock(&ndb_index_stat_thread.stat_mutex);
}

/* Control options */

static void
ndb_index_stat_proc_control(Ndb_index_stat_proc &pr)
{
  Ndb_index_stat_glob &glob= ndb_index_stat_glob;
  Ndb_index_stat_opt &opt= ndb_index_stat_opt;

  /* Request to zero accumulating counters */
  if (opt.get(Ndb_index_stat_opt::Izero_total) == true)
  {
    pthread_mutex_lock(&ndb_index_stat_thread.stat_mutex);
    glob.zero_total();
    glob.set_status();
    opt.set(Ndb_index_stat_opt::Izero_total, false);
    pthread_mutex_unlock(&ndb_index_stat_thread.stat_mutex);
  }
}

#ifndef DBUG_OFF
static void
ndb_index_stat_entry_verify(Ndb_index_stat_proc &pr, const Ndb_index_stat *st)
{
  const NDB_SHARE *share= st->share;
  if (st->to_delete)
  {
    assert(st->share_next == 0);
    assert(share == 0);
  }
  else
  {
    assert(share != 0);
    const Ndb_index_stat *st2= share->index_stat_list;
    assert(st2 != 0);
    uint found= 0;
    while (st2 != 0)
    {
      assert(st2->share == share);
      const Ndb_index_stat *st3= st2->share_next;
      uint guard= 0;
      while (st3 != 0)
      {
        assert(st2 != st3);
        guard++;
        assert(guard <= 1000); // MAX_INDEXES
        st3= st3->share_next;
      }
      if (st == st2)
        found++;
      st2= st2->share_next;
    }
    assert(found == 1);
  }
  assert(st->read_time <= st->check_time);
  pr.cache_query_bytes+= st->query_bytes;
  pr.cache_clean_bytes+= st->clean_bytes;
}

static void
ndb_index_stat_list_verify(Ndb_index_stat_proc &pr, int lt)
{
  const Ndb_index_stat_list &list= ndb_index_stat_list[lt];
  const Ndb_index_stat *st= list.head;
  uint count= 0;
  while (st != 0)
  {
    count++;
    assert(count <= list.count);
    if (st->list_prev != 0)
    {
      assert(st->list_prev->list_next == st);
    }
    if (st->list_next != 0)
    {
      assert(st->list_next->list_prev == st);
    }
    if (count == 1)
    {
      assert(st == list.head);
    }
    if (count == list.count)
    {
      assert(st == list.tail);
    }
    if (st == list.head)
    {
      assert(count == 1);
      assert(st->list_prev == 0);
    }
    if (st == list.tail)
    {
      assert(count == list.count);
      assert(st->list_next == 0);
    }
    const Ndb_index_stat *st2= st->list_next;
    uint guard= 0;
    while (st2 != 0)
    {
      assert(st != st2);
      guard++;
      assert(guard <= list.count);
      st2= st2->list_next;
    }
    ndb_index_stat_entry_verify(pr, st);
    st= st->list_next;
  }
  assert(count == list.count);
}

static void
ndb_index_stat_list_verify(Ndb_index_stat_proc &pr)
{
  const Ndb_index_stat_glob &glob= ndb_index_stat_glob;
  pthread_mutex_lock(&ndb_index_stat_thread.stat_mutex);
  pr.cache_query_bytes= 0;
  pr.cache_clean_bytes= 0;

  for (int lt= 1; lt < Ndb_index_stat::LT_Count; lt++)
    ndb_index_stat_list_verify(pr, lt);

  assert(glob.cache_query_bytes == pr.cache_query_bytes);
  assert(glob.cache_clean_bytes == pr.cache_clean_bytes);
  pthread_mutex_unlock(&ndb_index_stat_thread.stat_mutex);
}

static void
ndb_index_stat_report(const Ndb_index_stat_glob& old_glob)
{
  const Ndb_index_stat_glob &new_glob= ndb_index_stat_glob;
  const char *old_status= old_glob.status[old_glob.status_i];
  const char *new_status= new_glob.status[new_glob.status_i];

  if (strcmp(old_status, new_status) != 0)
  {
    DBUG_PRINT("index_stat", ("old_status: %s", old_status));
    DBUG_PRINT("index_stat", ("new_status: %s", new_status));
  }
}
#endif

static void
ndb_index_stat_proc(Ndb_index_stat_proc &pr)
{
  DBUG_ENTER("ndb_index_stat_proc");

  ndb_index_stat_proc_control(pr);

#ifndef DBUG_OFF
  ndb_index_stat_list_verify(pr);
  Ndb_index_stat_glob old_glob= ndb_index_stat_glob;
#endif

  pr.start= pr.now= ndb_index_stat_time();

  ndb_index_stat_proc_new(pr);
  ndb_index_stat_proc_update(pr);
  ndb_index_stat_proc_read(pr);
  ndb_index_stat_proc_idle(pr);
  ndb_index_stat_proc_check(pr);
  ndb_index_stat_proc_evict(pr);
  ndb_index_stat_proc_delete(pr);
  ndb_index_stat_proc_error(pr);
  ndb_index_stat_proc_event(pr);

#ifndef DBUG_OFF
  ndb_index_stat_list_verify(pr);
  ndb_index_stat_report(old_glob);
#endif
  DBUG_VOID_RETURN;
}

/*
  Runs after stats thread exits and needs no locks.
*/
void
ndb_index_stat_end()
{
  DBUG_ENTER("ndb_index_stat_end");
  Ndb_index_stat_proc pr;
  pr.end= true;

  /*
   * Shares have been freed so any index stat entries left should be
   * in LT_Delete.  The first two steps here should be unnecessary.
   */

  int lt;
  for (lt= 1; lt < Ndb_index_stat::LT_Count; lt++)
  {
    if (lt == (int)Ndb_index_stat::LT_Delete)
      continue;
    Ndb_index_stat_list &list= ndb_index_stat_list[lt];
    Ndb_index_stat *st_loop= list.head;
    while (st_loop != 0)
    {
      Ndb_index_stat *st= st_loop;
      st_loop= st_loop->list_next;
      DBUG_PRINT("index_stat", ("st %s end %s", st->id, list.name));
      pr.lt= Ndb_index_stat::LT_Delete;
      ndb_index_stat_list_move(st, pr.lt);
    }
  }

  /* Real free */
  ndb_index_stat_proc_delete(pr);
  DBUG_VOID_RETURN;
}

/* Index stats thread */

static int
ndb_index_stat_check_or_create_systables(Ndb_index_stat_proc &pr)
{
  DBUG_ENTER("ndb_index_stat_check_or_create_systables");

  NdbIndexStat *is= pr.is_util;
  Ndb *ndb= pr.ndb;

  if (is->check_systables(ndb) == 0)
  {
    DBUG_PRINT("index_stat", ("using existing index stats tables"));
    DBUG_RETURN(0);
  }

  if (is->create_systables(ndb) == 0)
  {
    DBUG_PRINT("index_stat", ("created index stats tables"));
    DBUG_RETURN(0);
  }

  if (is->getNdbError().code == 721 ||
      is->getNdbError().code == 4244 ||
      is->getNdbError().code == 4009) // no connection
  {
    // race between mysqlds, maybe
    DBUG_PRINT("index_stat", ("create index stats tables failed: error %d line %d",
                              is->getNdbError().code, is->getNdbError().line));
    DBUG_RETURN(-1);
  }

  sql_print_warning("create index stats tables failed: error %d line %d",
                    is->getNdbError().code, is->getNdbError().line);
  DBUG_RETURN(-1);
}

static int
ndb_index_stat_check_or_create_sysevents(Ndb_index_stat_proc &pr)
{
  DBUG_ENTER("ndb_index_stat_check_or_create_sysevents");

  NdbIndexStat *is= pr.is_util;
  Ndb *ndb= pr.ndb;

  if (is->check_sysevents(ndb) == 0)
  {
    DBUG_PRINT("index_stat", ("using existing index stats events"));
    DBUG_RETURN(0);
  }

  if (is->create_sysevents(ndb) == 0)
  {
    DBUG_PRINT("index_stat", ("created index stats events"));
    DBUG_RETURN(0);
  }

  if (is->getNdbError().code == 746)
  {
    // race between mysqlds, maybe
    DBUG_PRINT("index_stat", ("create index stats events failed: error %d line %d",
                              is->getNdbError().code, is->getNdbError().line));
    DBUG_RETURN(-1);
  }

  sql_print_warning("create index stats events failed: error %d line %d",
                    is->getNdbError().code, is->getNdbError().line);
  DBUG_RETURN(-1);
}

static int
ndb_index_stat_start_listener(Ndb_index_stat_proc &pr)
{
  DBUG_ENTER("ndb_index_stat_start_listener");

  NdbIndexStat *is= pr.is_util;
  Ndb *ndb= pr.ndb;

  if (is->create_listener(ndb) == -1)
  {
    sql_print_warning("create index stats listener failed: error %d line %d",
                      is->getNdbError().code, is->getNdbError().line);
    DBUG_RETURN(-1);
  }

  if (is->execute_listener(ndb) == -1)
  {
    sql_print_warning("execute index stats listener failed: error %d line %d",
                      is->getNdbError().code, is->getNdbError().line);
    // Drop the created listener
    (void)is->drop_listener(ndb);
    DBUG_RETURN(-1);
  }

  DBUG_RETURN(0);
}

static int
ndb_index_stat_stop_listener(Ndb_index_stat_proc &pr)
{
  DBUG_ENTER("ndb_index_stat_stop_listener");

  NdbIndexStat *is= pr.is_util;
  Ndb *ndb= pr.ndb;

  if (is->drop_listener(ndb) == -1)
  {
    sql_print_warning("drop index stats listener failed: error %d line %d",
                      is->getNdbError().code, is->getNdbError().line);
    DBUG_RETURN(-1);
  }

  DBUG_RETURN(0);
}

/* Restart things after system restart */

static bool ndb_index_stat_restart_flag= false;

void
ndb_index_stat_restart()
{
  DBUG_ENTER("ndb_index_stat_restart");
  ndb_index_stat_restart_flag= true;
  DBUG_VOID_RETURN;
}

bool
Ndb_index_stat_thread::is_setup_complete()
{
  if (ndb_index_stat_get_enable(NULL))
  {
    return ndb_index_stat_allow();
  }
  return true;
}

extern Ndb_cluster_connection* g_ndb_cluster_connection;
extern handlerton *ndbcluster_hton;

void
Ndb_index_stat_thread::do_run()
{
  struct timespec abstime;
  DBUG_ENTER("ndb_index_stat_thread_func");

  Ndb_index_stat_glob &glob= ndb_index_stat_glob;
  Ndb_index_stat_proc pr;

  bool have_listener;
  have_listener= false;

  /* Signal successful initialization */
  pthread_mutex_lock(&ndb_index_stat_thread.LOCK);
  ndb_index_stat_thread.running= 1;
  pthread_cond_signal(&ndb_index_stat_thread.COND_ready);
  pthread_mutex_unlock(&ndb_index_stat_thread.LOCK);

  /*
    wait for mysql server to start
  */
  mysql_mutex_lock(&LOCK_server_started);
  while (!mysqld_server_started)
  {
    set_timespec(abstime, 1);
    mysql_cond_timedwait(&COND_server_started, &LOCK_server_started,
	                 &abstime);
    if (ndbcluster_terminating)
    {
      mysql_mutex_unlock(&LOCK_server_started);
      pthread_mutex_lock(&ndb_index_stat_thread.LOCK);
      goto ndb_index_stat_thread_end;
    }
  }
  mysql_mutex_unlock(&LOCK_server_started);

  /*
    Wait for cluster to start
  */
  pthread_mutex_lock(&ndb_util_thread.LOCK);
  while (!ndbcluster_terminating && !g_ndb_status.cluster_node_id &&
         (ndbcluster_hton->slot != ~(uint)0))
  {
    /* ndb not connected yet */
    pthread_cond_wait(&ndb_util_thread.COND, &ndb_util_thread.LOCK);
  }
  pthread_mutex_unlock(&ndb_util_thread.LOCK);

  if (ndbcluster_terminating)
  {
    pthread_mutex_lock(&ndb_index_stat_thread.LOCK);
    goto ndb_index_stat_thread_end;
  }

  /* Get instance used for sys objects check and create */
  if (!(pr.is_util= new NdbIndexStat))
  {
    sql_print_error("Could not allocate NdbIndexStat is_util object");
    pthread_mutex_lock(&ndb_index_stat_thread.LOCK);
    goto ndb_index_stat_thread_end;
  }

  if (!pr.init_ndb(g_ndb_cluster_connection))
  {
    // Error already printed
    pthread_mutex_lock(&ndb_index_stat_thread.LOCK);
    goto ndb_index_stat_thread_end;
  }

  /* Allow clients */
  ndb_index_stat_allow(1);

  /* Fill in initial status variable */
  pthread_mutex_lock(&ndb_index_stat_thread.stat_mutex);
  glob.set_status();
  pthread_mutex_unlock(&ndb_index_stat_thread.stat_mutex);

  bool enable_ok;
  enable_ok= false;

  set_timespec(abstime, 0);
  for (;;)
  {
    pthread_mutex_lock(&ndb_index_stat_thread.LOCK);
    if (!ndbcluster_terminating && ndb_index_stat_waiter == false) {
      int ret= pthread_cond_timedwait(&ndb_index_stat_thread.COND,
                                      &ndb_index_stat_thread.LOCK,
                                      &abstime);
      const char* reason= ret == ETIMEDOUT ? "timed out" : "wake up";
      (void)reason; // USED
      DBUG_PRINT("index_stat", ("loop: %s", reason));
    }
    if (ndbcluster_terminating) /* Shutting down server */
      goto ndb_index_stat_thread_end;
    ndb_index_stat_waiter= false;
    pthread_mutex_unlock(&ndb_index_stat_thread.LOCK);

    if (ndb_index_stat_restart_flag)
    {
      ndb_index_stat_restart_flag= false;
      enable_ok= false;
      if (have_listener)
      {
        if (ndb_index_stat_stop_listener(pr) == 0)
          have_listener= false;
      }
    }

    /* const bool enable_ok_new= THDVAR(NULL, index_stat_enable); */
    const bool enable_ok_new= ndb_index_stat_get_enable(NULL);

    do
    {
      if (enable_ok != enable_ok_new)
      {
        DBUG_PRINT("index_stat", ("global enable: %d -> %d",
                                  enable_ok, enable_ok_new));

        if (enable_ok_new)
        {
          // at enable check or create stats tables and events
          if (ndb_index_stat_check_or_create_systables(pr) == -1 ||
              ndb_index_stat_check_or_create_sysevents(pr) == -1 ||
              ndb_index_stat_start_listener(pr) == -1)
          {
            // try again in next loop
            break;
          }
          have_listener= true;
        }
        else
        {
          // not a normal use-case
          if (have_listener)
          {
            if (ndb_index_stat_stop_listener(pr) == 0)
              have_listener= false;
          }
        }
        enable_ok= enable_ok_new;
      }

      if (!enable_ok)
        break;

      pr.busy= false;
      ndb_index_stat_proc(pr);
    } while (0);

    /* Calculate new time to wake up */

    const Ndb_index_stat_opt &opt= ndb_index_stat_opt;
    uint msecs= 0;
    if (!enable_ok)
      msecs= opt.get(Ndb_index_stat_opt::Iloop_enable);
    else if (!pr.busy)
      msecs= opt.get(Ndb_index_stat_opt::Iloop_idle);
    else
      msecs= opt.get(Ndb_index_stat_opt::Iloop_busy);
    DBUG_PRINT("index_stat", ("sleep %dms", msecs));

    set_timespec_nsec(abstime, msecs * 1000000ULL);

    /* Update status variable */
    glob.th_enable= enable_ok;
    glob.th_busy= pr.busy;
    glob.th_loop= msecs;
    pthread_mutex_lock(&ndb_index_stat_thread.stat_mutex);
    glob.set_status();
    pthread_mutex_unlock(&ndb_index_stat_thread.stat_mutex);
  }

ndb_index_stat_thread_end:
  /* Prevent clients */
  ndb_index_stat_allow(0);

  if (have_listener)
  {
    if (ndb_index_stat_stop_listener(pr) == 0)
      have_listener= false;
  }
  if (pr.is_util)
  {
    delete pr.is_util;
    pr.is_util= 0;
  }

  pr.destroy();

  /* signal termination */
  ndb_index_stat_thread.running= 0;
  pthread_cond_signal(&ndb_index_stat_thread.COND_ready);
  pthread_mutex_unlock(&ndb_index_stat_thread.LOCK);
  DBUG_PRINT("exit", ("ndb_index_stat_thread"));

  DBUG_LEAVE;
}

/* Optimizer queries */

static ulonglong
ndb_index_stat_round(double x)
{
  char buf[100];
  if (x < 0.0)
    x= 0.0;
  // my_snprintf has no float and windows has no snprintf
  sprintf(buf, "%.0f", x);
  /* mysql provides strtoull */
  ulonglong n= strtoull(buf, 0, 10);
  return n;
}

/*
  Client waits for query or analyze.  The routines are
  similar but separated for clarity.
*/

static int
ndb_index_stat_wait_query(Ndb_index_stat *st,
                          const Ndb_index_stat_snap &snap)
{
  DBUG_ENTER("ndb_index_stat_wait_query");

  Ndb_index_stat_glob &glob= ndb_index_stat_glob;
  pthread_mutex_lock(&ndb_index_stat_thread.stat_mutex);
  int err= 0;
  uint count= 0;
  struct timespec abstime;
  while (true)
  {
    int ret= 0;
    if (count == 0)
    {
      glob.wait_stats++;
      glob.query_count++;
      if (st->lt == Ndb_index_stat::LT_Error)
      {
        err= NdbIndexStat::MyHasError;
        break;
      }
      ndb_index_stat_clear_error(st);
    }
    if (st->no_stats)
    {
      /* Have detected no stats now or before */
      err= NdbIndexStat::NoIndexStats;
      glob.query_no_stats++;
<<<<<<< HEAD
=======
      break;
    }
    if (st->error.code != 0)
    {
      /* A new error has occured */
      err= st->error.code;
      glob.query_error++;
      break;
    }
    /* Query waits for any samples */
    if (st->sample_version > 0)
      break;
    /*
      Try to detect changes behind our backs.  Should really not
      happen but make sure.
    */
    if (st->load_time != snap.load_time ||
        st->sample_version != snap.sample_version)
    {
      err= NdbIndexStat::NoIndexStats;
>>>>>>> e6ffef75
      break;
    }
    if (st->abort_request)
    {
      err= NdbIndexStat::MyAbortReq;
      break;
    }
    count++;
    DBUG_PRINT("index_stat", ("st %s wait_query count:%u",
                              st->id, count));
    pthread_mutex_lock(&ndb_index_stat_thread.LOCK);
    ndb_index_stat_waiter= true;
    pthread_cond_signal(&ndb_index_stat_thread.COND);
    pthread_mutex_unlock(&ndb_index_stat_thread.LOCK);
    set_timespec(abstime, 1);
    ret= pthread_cond_timedwait(&ndb_index_stat_thread.stat_cond,
                                &ndb_index_stat_thread.stat_mutex,
                                &abstime);
    if (ret != 0 && ret != ETIMEDOUT)
    {
      err= ret;
      break;
    }
  }
  assert(glob.wait_stats != 0);
  glob.wait_stats--;
  pthread_mutex_unlock(&ndb_index_stat_thread.stat_mutex);
  if (err != 0)
  {
    DBUG_PRINT("index_stat", ("st %s wait_query error: %d",
                               st->id, err));
    DBUG_RETURN(err);
  }
  DBUG_PRINT("index_stat", ("st %s wait_query ok: sample_version %u -> %u",
                            st->id, snap.sample_version, st->sample_version));
  DBUG_RETURN(0);
}

static int
ndb_index_stat_wait_analyze(Ndb_index_stat *st,
                            const Ndb_index_stat_snap &snap)
{
  DBUG_ENTER("ndb_index_stat_wait_analyze");

  Ndb_index_stat_glob &glob= ndb_index_stat_glob;
  pthread_mutex_lock(&ndb_index_stat_thread.stat_mutex);
  int err= 0;
  uint count= 0;
  struct timespec abstime;
  while (true)
  {
    int ret= 0;
    if (count == 0)
    {
      glob.wait_update++;
      glob.analyze_count++;
      ndb_index_stat_clear_error(st);
    }
    if (st->error.code != 0)
    {
      /* A new error has occured */
      err= st->error.code;
<<<<<<< HEAD
      glob.query_error++;
      break;
    }
    /* Query waits for any samples */
    if (st->sample_version > 0)
      break;
    /*
      Try to detect changes behind our backs.  Should really not
      happen but make sure.
    */
    if (st->load_time != snap.load_time ||
        st->sample_version != snap.sample_version)
    {
      err= NdbIndexStat::NoIndexStats;
      break;
    }
    if (st->abort_request)
    {
      err= NdbIndexStat::MyAbortReq;
      break;
    }
    count++;
    DBUG_PRINT("index_stat", ("st %s wait_query count:%u",
=======
      glob.analyze_error++;
      break;
    }
    /* Analyze waits for newer samples */
    if (st->sample_version > snap.sample_version)
      break;
    /*
      Try to detect changes behind our backs.  If another process
      deleted stats, an analyze here could wait forever.
    */
    if (st->load_time != snap.load_time ||
        st->sample_version != snap.sample_version)
    {
      err= NdbIndexStat::AlienUpdate;
      break;
    }
    if (st->abort_request)
    {
      err= NdbIndexStat::MyAbortReq;
      break;
    }
    count++;
    DBUG_PRINT("index_stat", ("st %s wait_analyze count:%u",
>>>>>>> e6ffef75
                              st->id, count));
    pthread_mutex_lock(&ndb_index_stat_thread.LOCK);
    ndb_index_stat_waiter= true;
    pthread_cond_signal(&ndb_index_stat_thread.COND);
    pthread_mutex_unlock(&ndb_index_stat_thread.LOCK);
    set_timespec(abstime, 1);
    ret= pthread_cond_timedwait(&ndb_index_stat_thread.stat_cond,
                                &ndb_index_stat_thread.stat_mutex,
                                &abstime);
    if (ret != 0 && ret != ETIMEDOUT)
    {
      err= ret;
      break;
    }
  }
<<<<<<< HEAD
  assert(glob.wait_stats != 0);
  glob.wait_stats--;
  pthread_mutex_unlock(&ndb_index_stat_thread.stat_mutex);
  if (err != 0)
  {
    DBUG_PRINT("index_stat", ("st %s wait_query error: %d",
                               st->id, err));
    DBUG_RETURN(err);
  }
  DBUG_PRINT("index_stat", ("st %s wait_query ok: sample_version %u -> %u",
                            st->id, snap.sample_version, st->sample_version));
  DBUG_RETURN(0);
}

static int
ndb_index_stat_wait_analyze(Ndb_index_stat *st,
                            const Ndb_index_stat_snap &snap)
{
  DBUG_ENTER("ndb_index_stat_wait_analyze");

  Ndb_index_stat_glob &glob= ndb_index_stat_glob;
  pthread_mutex_lock(&ndb_index_stat_thread.stat_mutex);
  int err= 0;
  uint count= 0;
  struct timespec abstime;
  while (true)
  {
    int ret= 0;
    if (count == 0)
    {
      glob.wait_update++;
      glob.analyze_count++;
      ndb_index_stat_clear_error(st);
    }
    if (st->error.code != 0)
    {
      /* A new error has occured */
      err= st->error.code;
      glob.analyze_error++;
      break;
    }
    /* Analyze waits for newer samples */
    if (st->sample_version > snap.sample_version)
      break;
    /*
      Try to detect changes behind our backs.  If another process
      deleted stats, an analyze here could wait forever.
    */
    if (st->load_time != snap.load_time ||
        st->sample_version != snap.sample_version)
    {
      err= NdbIndexStat::AlienUpdate;
      break;
    }
    if (st->abort_request)
    {
      err= NdbIndexStat::MyAbortReq;
      break;
    }
    count++;
    DBUG_PRINT("index_stat", ("st %s wait_analyze count:%u",
                              st->id, count));
    pthread_mutex_lock(&ndb_index_stat_thread.LOCK);
    ndb_index_stat_waiter= true;
    pthread_cond_signal(&ndb_index_stat_thread.COND);
    pthread_mutex_unlock(&ndb_index_stat_thread.LOCK);
    set_timespec(abstime, 1);
    ret= pthread_cond_timedwait(&ndb_index_stat_thread.stat_cond,
                                &ndb_index_stat_thread.stat_mutex,
                                &abstime);
    if (ret != 0 && ret != ETIMEDOUT)
    {
      err= ret;
      break;
    }
  }
  assert(glob.wait_update != 0);
  glob.wait_update--;
  pthread_mutex_unlock(&ndb_index_stat_thread.stat_mutex);
  if (err != 0)
  {
    DBUG_PRINT("index_stat", ("st %s wait_analyze error: %d",
                               st->id, err));
    DBUG_RETURN(err);
  }
=======
  assert(glob.wait_update != 0);
  glob.wait_update--;
  pthread_mutex_unlock(&ndb_index_stat_thread.stat_mutex);
  if (err != 0)
  {
    DBUG_PRINT("index_stat", ("st %s wait_analyze error: %d",
                               st->id, err));
    DBUG_RETURN(err);
  }
>>>>>>> e6ffef75
  DBUG_PRINT("index_stat", ("st %s wait_analyze ok: sample_version %u -> %u",
                            st->id, snap.sample_version, st->sample_version));
  DBUG_RETURN(0);
}

int
ha_ndbcluster::ndb_index_stat_query(uint inx,
                                    const key_range *min_key,
                                    const key_range *max_key,
                                    NdbIndexStat::Stat& stat,
                                    int from)
{
  DBUG_ENTER("ha_ndbcluster::ndb_index_stat_query");

  const KEY *key_info= table->key_info + inx;
  const NDB_INDEX_DATA &data= m_index[inx];
  const NDBINDEX *index= data.index;
  DBUG_PRINT("index_stat", ("index: %u name: %s", inx, index->getName()));

  int err= 0;

  /* Create an IndexBound struct for the keys */
  NdbIndexScanOperation::IndexBound ib;
  compute_index_bounds(ib, key_info, min_key, max_key, from);
  ib.range_no= 0;

  Ndb_index_stat_snap snap;
  Ndb_index_stat *st=
    ndb_index_stat_get_share(m_share, index, m_table, snap, err, true, false);
  if (st == 0)
    DBUG_RETURN(err);
  /* Now holding reference to st */

  do
  {
    err= ndb_index_stat_wait_query(st, snap);
    if (err != 0)
      break;
    assert(st->sample_version != 0);
    uint8 bound_lo_buffer[NdbIndexStat::BoundBufferBytes];
    uint8 bound_hi_buffer[NdbIndexStat::BoundBufferBytes];
    NdbIndexStat::Bound bound_lo(st->is, bound_lo_buffer);
    NdbIndexStat::Bound bound_hi(st->is, bound_hi_buffer);
    NdbIndexStat::Range range(bound_lo, bound_hi);

    const NdbRecord* key_record= data.ndb_record_key;
    if (st->is->convert_range(range, key_record, &ib) == -1)
    {
      pthread_mutex_lock(&ndb_index_stat_thread.stat_mutex);
      ndb_index_stat_error(st, 1, "convert_range", __LINE__);
      err= st->client_error.code;
      pthread_mutex_unlock(&ndb_index_stat_thread.stat_mutex);
      break;
    }
    if (st->is->query_stat(range, stat) == -1)
    {
      /* Invalid cache - should remove the entry */
      pthread_mutex_lock(&ndb_index_stat_thread.stat_mutex);
      ndb_index_stat_error(st, 1, "query_stat", __LINE__);
      err= st->client_error.code;
      pthread_mutex_unlock(&ndb_index_stat_thread.stat_mutex);
      break;
    }
  }
  while (0);

  /* Release reference to st */
  pthread_mutex_lock(&ndb_index_stat_thread.stat_mutex);
  ndb_index_stat_ref_count(st, false);
  pthread_mutex_unlock(&ndb_index_stat_thread.stat_mutex);
  DBUG_RETURN(err);
}

int
ha_ndbcluster::ndb_index_stat_get_rir(uint inx,
                                      key_range *min_key,
                                      key_range *max_key,
                                      ha_rows *rows_out)
{
  DBUG_ENTER("ha_ndbcluster::ndb_index_stat_get_rir");
  uint8 stat_buffer[NdbIndexStat::StatBufferBytes];
  NdbIndexStat::Stat stat(stat_buffer);
  int err= ndb_index_stat_query(inx, min_key, max_key, stat, 1);
  if (err == 0)
  {
    double rir= -1.0;
    NdbIndexStat::get_rir(stat, &rir);
    ha_rows rows= ndb_index_stat_round(rir);
    /* Estimate only so cannot return exact zero */
    if (rows == 0)
      rows= 1;
    *rows_out= rows;
#ifndef DBUG_OFF
    char rule[NdbIndexStat::RuleBufferBytes];
    NdbIndexStat::get_rule(stat, rule);
#endif
    DBUG_PRINT("index_stat", ("rir: %u rule: %s", (uint)rows, rule));
    DBUG_RETURN(0);
  }
  DBUG_RETURN(err);
}

int
ha_ndbcluster::ndb_index_stat_set_rpk(uint inx)
{
  DBUG_ENTER("ha_ndbcluster::ndb_index_stat_set_rpk");

  KEY *key_info= table->key_info + inx;
  int err= 0;

  uint8 stat_buffer[NdbIndexStat::StatBufferBytes];
  NdbIndexStat::Stat stat(stat_buffer);
  const key_range *min_key= 0;
  const key_range *max_key= 0;
  err= ndb_index_stat_query(inx, min_key, max_key, stat, 2);
  if (err == 0)
  {
    uint k;
    for (k= 0; k < key_info->user_defined_key_parts; k++)
    {
      double rpk= -1.0;
      NdbIndexStat::get_rpk(stat, k, &rpk);
      ulonglong recs= ndb_index_stat_round(rpk);
      key_info->rec_per_key[k]= (ulong)recs;
#ifndef DBUG_OFF
      char rule[NdbIndexStat::RuleBufferBytes];
      NdbIndexStat::get_rule(stat, rule);
#endif
      DBUG_PRINT("index_stat", ("rpk[%u]: %u rule: %s", k, (uint)recs, rule));
    }
    DBUG_RETURN(0);
  }
  DBUG_RETURN(err);
}

int
ha_ndbcluster::ndb_index_stat_analyze(Ndb *ndb,
                                      uint *inx_list,
                                      uint inx_count)
{
  DBUG_ENTER("ha_ndbcluster::ndb_index_stat_analyze");

  struct Req {
    Ndb_index_stat *st;
    Ndb_index_stat_snap snap;
    int err;
    Req() { st= 0; err= 0; }
  };
  Req req[MAX_INDEXES];

  /* Force stats update on each index */
  for (uint i= 0; i < inx_count; i++)
  {
    Req &r= req[i];
    uint inx= inx_list[i];
    const NDB_INDEX_DATA &data= m_index[inx];
    const NDBINDEX *index= data.index;
    DBUG_PRINT("index_stat", ("force update: %s", index->getName()));

    r.st=
      ndb_index_stat_get_share(m_share, index, m_table, r.snap, r.err, true, true);
    assert((r.st != 0) == (r.err == 0));
    /* Now holding reference to r.st if r.err == 0 */
  }

  /* Wait for each update */
  for (uint i = 0; i < inx_count; i++)
  {
    Req &r= req[i];
    uint inx= inx_list[i];
    const NDB_INDEX_DATA &data= m_index[inx];
    const NDBINDEX *index= data.index;
    (void)index; // USED
<<<<<<< HEAD

    if (r.err == 0)
    {
      DBUG_PRINT("index_stat", ("wait for update: %s", index->getName()));
      r.err=ndb_index_stat_wait_analyze(r.st, r.snap);
      /* Release reference to r.st */
      pthread_mutex_lock(&ndb_index_stat_thread.stat_mutex);
      ndb_index_stat_ref_count(r.st, false);
      pthread_mutex_unlock(&ndb_index_stat_thread.stat_mutex);
    }
  }

  /* Return first error if any */
  int err= 0;
  for (uint i= 0; i < inx_count; i++)
  {
    Req &r= req[i];
    if (r.err != 0)
    {
      err= r.err;
      break;
    }
  }

  DBUG_RETURN(err);
}
=======

    if (r.err == 0)
    {
      DBUG_PRINT("index_stat", ("wait for update: %s", index->getName()));
      r.err=ndb_index_stat_wait_analyze(r.st, r.snap);
      /* Release reference to r.st */
      pthread_mutex_lock(&ndb_index_stat_thread.stat_mutex);
      ndb_index_stat_ref_count(r.st, false);
      pthread_mutex_unlock(&ndb_index_stat_thread.stat_mutex);
    }
  }

  /* Return first error if any */
  int err= 0;
  for (uint i= 0; i < inx_count; i++)
  {
    Req &r= req[i];
    if (r.err != 0)
    {
      err= r.err;
      break;
    }
  }
>>>>>>> e6ffef75

  DBUG_RETURN(err);
}<|MERGE_RESOLUTION|>--- conflicted
+++ resolved
@@ -936,21 +936,12 @@
   if (flag)
   {
     st->ref_count++;
-<<<<<<< HEAD
   }
   else
   {
     assert(st->ref_count != 0);
     st->ref_count--;
   }
-=======
-  }
-  else
-  {
-    assert(st->ref_count != 0);
-    st->ref_count--;
-  }
->>>>>>> e6ffef75
   DBUG_PRINT("index_stat", ("st %s ref_count:%u->%u",
                             st->id, old_count, st->ref_count));
 }
@@ -1560,19 +1551,11 @@
   const Ndb_index_stat_opt &opt= ndb_index_stat_opt;
   const longlong clean_delay= opt.get(Ndb_index_stat_opt::Iclean_delay);
   const longlong check_delay= opt.get(Ndb_index_stat_opt::Icheck_delay);
-<<<<<<< HEAD
 
   const longlong pr_now= (longlong)pr.now;
   const longlong st_read_time= (longlong)st->read_time;
   const longlong st_check_time= (longlong)st->check_time;
 
-=======
-
-  const longlong pr_now= (longlong)pr.now;
-  const longlong st_read_time= (longlong)st->read_time;
-  const longlong st_check_time= (longlong)st->check_time;
-
->>>>>>> e6ffef75
   const longlong clean_wait= st_read_time + clean_delay - pr_now;
   const longlong check_wait= st_check_time + check_delay - pr_now;
 
@@ -2688,8 +2671,6 @@
       /* Have detected no stats now or before */
       err= NdbIndexStat::NoIndexStats;
       glob.query_no_stats++;
-<<<<<<< HEAD
-=======
       break;
     }
     if (st->error.code != 0)
@@ -2710,7 +2691,6 @@
         st->sample_version != snap.sample_version)
     {
       err= NdbIndexStat::NoIndexStats;
->>>>>>> e6ffef75
       break;
     }
     if (st->abort_request)
@@ -2773,109 +2753,6 @@
     {
       /* A new error has occured */
       err= st->error.code;
-<<<<<<< HEAD
-      glob.query_error++;
-      break;
-    }
-    /* Query waits for any samples */
-    if (st->sample_version > 0)
-      break;
-    /*
-      Try to detect changes behind our backs.  Should really not
-      happen but make sure.
-    */
-    if (st->load_time != snap.load_time ||
-        st->sample_version != snap.sample_version)
-    {
-      err= NdbIndexStat::NoIndexStats;
-      break;
-    }
-    if (st->abort_request)
-    {
-      err= NdbIndexStat::MyAbortReq;
-      break;
-    }
-    count++;
-    DBUG_PRINT("index_stat", ("st %s wait_query count:%u",
-=======
-      glob.analyze_error++;
-      break;
-    }
-    /* Analyze waits for newer samples */
-    if (st->sample_version > snap.sample_version)
-      break;
-    /*
-      Try to detect changes behind our backs.  If another process
-      deleted stats, an analyze here could wait forever.
-    */
-    if (st->load_time != snap.load_time ||
-        st->sample_version != snap.sample_version)
-    {
-      err= NdbIndexStat::AlienUpdate;
-      break;
-    }
-    if (st->abort_request)
-    {
-      err= NdbIndexStat::MyAbortReq;
-      break;
-    }
-    count++;
-    DBUG_PRINT("index_stat", ("st %s wait_analyze count:%u",
->>>>>>> e6ffef75
-                              st->id, count));
-    pthread_mutex_lock(&ndb_index_stat_thread.LOCK);
-    ndb_index_stat_waiter= true;
-    pthread_cond_signal(&ndb_index_stat_thread.COND);
-    pthread_mutex_unlock(&ndb_index_stat_thread.LOCK);
-    set_timespec(abstime, 1);
-    ret= pthread_cond_timedwait(&ndb_index_stat_thread.stat_cond,
-                                &ndb_index_stat_thread.stat_mutex,
-                                &abstime);
-    if (ret != 0 && ret != ETIMEDOUT)
-    {
-      err= ret;
-      break;
-    }
-  }
-<<<<<<< HEAD
-  assert(glob.wait_stats != 0);
-  glob.wait_stats--;
-  pthread_mutex_unlock(&ndb_index_stat_thread.stat_mutex);
-  if (err != 0)
-  {
-    DBUG_PRINT("index_stat", ("st %s wait_query error: %d",
-                               st->id, err));
-    DBUG_RETURN(err);
-  }
-  DBUG_PRINT("index_stat", ("st %s wait_query ok: sample_version %u -> %u",
-                            st->id, snap.sample_version, st->sample_version));
-  DBUG_RETURN(0);
-}
-
-static int
-ndb_index_stat_wait_analyze(Ndb_index_stat *st,
-                            const Ndb_index_stat_snap &snap)
-{
-  DBUG_ENTER("ndb_index_stat_wait_analyze");
-
-  Ndb_index_stat_glob &glob= ndb_index_stat_glob;
-  pthread_mutex_lock(&ndb_index_stat_thread.stat_mutex);
-  int err= 0;
-  uint count= 0;
-  struct timespec abstime;
-  while (true)
-  {
-    int ret= 0;
-    if (count == 0)
-    {
-      glob.wait_update++;
-      glob.analyze_count++;
-      ndb_index_stat_clear_error(st);
-    }
-    if (st->error.code != 0)
-    {
-      /* A new error has occured */
-      err= st->error.code;
       glob.analyze_error++;
       break;
     }
@@ -2923,17 +2800,6 @@
                                st->id, err));
     DBUG_RETURN(err);
   }
-=======
-  assert(glob.wait_update != 0);
-  glob.wait_update--;
-  pthread_mutex_unlock(&ndb_index_stat_thread.stat_mutex);
-  if (err != 0)
-  {
-    DBUG_PRINT("index_stat", ("st %s wait_analyze error: %d",
-                               st->id, err));
-    DBUG_RETURN(err);
-  }
->>>>>>> e6ffef75
   DBUG_PRINT("index_stat", ("st %s wait_analyze ok: sample_version %u -> %u",
                             st->id, snap.sample_version, st->sample_version));
   DBUG_RETURN(0);
@@ -3107,7 +2973,6 @@
     const NDB_INDEX_DATA &data= m_index[inx];
     const NDBINDEX *index= data.index;
     (void)index; // USED
-<<<<<<< HEAD
 
     if (r.err == 0)
     {
@@ -3133,32 +2998,4 @@
   }
 
   DBUG_RETURN(err);
-}
-=======
-
-    if (r.err == 0)
-    {
-      DBUG_PRINT("index_stat", ("wait for update: %s", index->getName()));
-      r.err=ndb_index_stat_wait_analyze(r.st, r.snap);
-      /* Release reference to r.st */
-      pthread_mutex_lock(&ndb_index_stat_thread.stat_mutex);
-      ndb_index_stat_ref_count(r.st, false);
-      pthread_mutex_unlock(&ndb_index_stat_thread.stat_mutex);
-    }
-  }
-
-  /* Return first error if any */
-  int err= 0;
-  for (uint i= 0; i < inx_count; i++)
-  {
-    Req &r= req[i];
-    if (r.err != 0)
-    {
-      err= r.err;
-      break;
-    }
-  }
->>>>>>> e6ffef75
-
-  DBUG_RETURN(err);
 }