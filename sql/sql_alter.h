/* Copyright (c) 2010, 2012, Oracle and/or its affiliates. All rights reserved.

   This program is free software; you can redistribute it and/or modify
   it under the terms of the GNU General Public License as published by
   the Free Software Foundation; version 2 of the License.

   This program is distributed in the hope that it will be useful,
   but WITHOUT ANY WARRANTY; without even the implied warranty of
   MERCHANTABILITY or FITNESS FOR A PARTICULAR PURPOSE.  See the
   GNU General Public License for more details.

   You should have received a copy of the GNU General Public License
   along with this program; if not, write to the Free Software
   Foundation, Inc., 51 Franklin St, Fifth Floor, Boston, MA 02110-1301  USA */

#ifndef SQL_ALTER_TABLE_H
#define SQL_ALTER_TABLE_H

class Key;


/**
  Class representing DROP COLUMN, DROP KEY and DROP FOREIGN KEY
  clauses in ALTER TABLE statement.
*/

class Alter_drop :public Sql_alloc {
public:
  enum drop_type {KEY, COLUMN, FOREIGN_KEY };
  const char *name;
  enum drop_type type;
  Alter_drop(enum drop_type par_type,const char *par_name)
    :name(par_name), type(par_type)
  {
    DBUG_ASSERT(par_name != NULL);
  }
  /**
    Used to make a clone of this object for ALTER/CREATE TABLE
    @sa comment for Key_part_spec::clone
  */
  Alter_drop *clone(MEM_ROOT *mem_root) const
    { return new (mem_root) Alter_drop(*this); }
};


/**
  Class representing SET DEFAULT and DROP DEFAULT clauses in
  ALTER TABLE statement.
*/

class Alter_column :public Sql_alloc {
public:
  const char *name;
  Item *def;
  Alter_column(const char *par_name,Item *literal)
    :name(par_name), def(literal) {}
  /**
    Used to make a clone of this object for ALTER/CREATE TABLE
    @sa comment for Key_part_spec::clone
  */
  Alter_column *clone(MEM_ROOT *mem_root) const
    { return new (mem_root) Alter_column(*this); }
};


/**
  Class which instances represent RENAME INDEX clauses in
  ALTER TABLE statement.
*/

class Alter_rename_key :public Sql_alloc {
public:
  const char *old_name;
  const char *new_name;

  Alter_rename_key(const char *old_name_arg, const char *new_name_arg)
    : old_name(old_name_arg), new_name(new_name_arg)
  { }

  /**
    Used to make a clone of this object for ALTER/CREATE TABLE
    @sa comment for Key_part_spec::clone
  */
  Alter_rename_key *clone(MEM_ROOT *mem_root) const
  { return new (mem_root) Alter_rename_key(*this); }
};


/**
  Data describing the table being created by CREATE TABLE or
  altered by ALTER TABLE.
*/

class Alter_info
{
public:
  /*
    These flags are set by the parser and describes the type of
    operation(s) specified by the ALTER TABLE statement.

    They do *not* describe the type operation(s) to be executed
    by the storage engine. For example, we don't yet know the
    type of index to be added/dropped.
  */

  // Set for ADD [COLUMN]
  static const uint ALTER_ADD_COLUMN            = 1L <<  0;

  // Set for DROP [COLUMN]
  static const uint ALTER_DROP_COLUMN           = 1L <<  1;

  // Set for CHANGE [COLUMN] | MODIFY [CHANGE]
  // Set by mysql_recreate_table()
  static const uint ALTER_CHANGE_COLUMN         = 1L <<  2;

  // Set for ADD INDEX | ADD KEY | ADD PRIMARY KEY | ADD UNIQUE KEY |
  //         ADD UNIQUE INDEX | ALTER ADD [COLUMN]
  static const uint ALTER_ADD_INDEX             = 1L <<  3;

  // Set for DROP PRIMARY KEY | DROP FOREIGN KEY | DROP KEY | DROP INDEX
  static const uint ALTER_DROP_INDEX            = 1L <<  4;

  // Set for RENAME [TO]
  static const uint ALTER_RENAME                = 1L <<  5;

  // Set for ORDER BY
  static const uint ALTER_ORDER                 = 1L <<  6;

  // Set for table_options
  static const uint ALTER_OPTIONS               = 1L <<  7;

  // Set for ALTER [COLUMN] ... SET DEFAULT ... | DROP DEFAULT
  static const uint ALTER_CHANGE_COLUMN_DEFAULT = 1L <<  8;

  // Set for DISABLE KEYS | ENABLE KEYS
  static const uint ALTER_KEYS_ONOFF            = 1L <<  9;

  // Set for CONVERT TO CHARACTER SET
  static const uint ALTER_CONVERT               = 1L << 10;

  // Set for FORCE
  // Set by mysql_recreate_table()
  static const uint ALTER_RECREATE              = 1L << 11;

  // Set for ADD PARTITION
  static const uint ALTER_ADD_PARTITION         = 1L << 12;

  // Set for DROP PARTITION
  static const uint ALTER_DROP_PARTITION        = 1L << 13;

  // Set for COALESCE PARTITION
  static const uint ALTER_COALESCE_PARTITION    = 1L << 14;

  // Set for REORGANIZE PARTITION ... INTO
  static const uint ALTER_REORGANIZE_PARTITION  = 1L << 15;

  // Set for partition_options
  static const uint ALTER_PARTITION             = 1L << 16;

  // Set for LOAD INDEX INTO CACHE ... PARTITION
  // Set for CACHE INDEX ... PARTITION
  static const uint ALTER_ADMIN_PARTITION       = 1L << 17;

  // Set for REORGANIZE PARTITION
  static const uint ALTER_TABLE_REORG           = 1L << 18;

  // Set for REBUILD PARTITION
  static const uint ALTER_REBUILD_PARTITION     = 1L << 19;

  // Set for partitioning operations specifying ALL keyword
  static const uint ALTER_ALL_PARTITION         = 1L << 20;

  // Set for REMOVE PARTITIONING
  static const uint ALTER_REMOVE_PARTITIONING   = 1L << 21;

  // Set for ADD FOREIGN KEY
  static const uint ADD_FOREIGN_KEY             = 1L << 22;

  // Set for DROP FOREIGN KEY
  static const uint DROP_FOREIGN_KEY            = 1L << 23;

  // Set for EXCHANGE PARITION
  static const uint ALTER_EXCHANGE_PARTITION    = 1L << 24;

  // Set by Sql_cmd_alter_table_truncate_partition::execute()
  static const uint ALTER_TRUNCATE_PARTITION    = 1L << 25;

  // Set for ADD [COLUMN] FIRST | AFTER
  static const uint ALTER_COLUMN_ORDER          = 1L << 26;

<<<<<<< HEAD
=======
  // Set for RENAME INDEX
  static const uint ALTER_RENAME_INDEX          = 1L << 27;

>>>>>>> 4d1c8863
  enum enum_enable_or_disable { LEAVE_AS_IS, ENABLE, DISABLE };

  /**
     The different values of the ALGORITHM clause.
     Describes which algorithm to use when altering the table.
  */
  enum enum_alter_table_algorithm
  {
    // In-place if supported, copy otherwise.
    ALTER_TABLE_ALGORITHM_DEFAULT,

    // In-place if supported, error otherwise.
    ALTER_TABLE_ALGORITHM_INPLACE,

    // Copy if supported, error otherwise.
    ALTER_TABLE_ALGORITHM_COPY
  };


  /**
     The different values of the LOCK clause.
     Describes the level of concurrency during ALTER TABLE.
  */
  enum enum_alter_table_lock
  {
    // Maximum supported level of concurency for the given operation.
    ALTER_TABLE_LOCK_DEFAULT,

    // Allow concurrent reads & writes. If not supported, give erorr.
    ALTER_TABLE_LOCK_NONE,

    // Allow concurrent reads only. If not supported, give error.
    ALTER_TABLE_LOCK_SHARED,

    // Block reads and writes.
    ALTER_TABLE_LOCK_EXCLUSIVE
  };


  // Columns and keys to be dropped.
  List<Alter_drop>              drop_list;
  // Columns for ALTER_COLUMN_CHANGE_DEFAULT.
  List<Alter_column>            alter_list;
  // List of keys, used by both CREATE and ALTER TABLE.
  List<Key>                     key_list;
  // Keys to be renamed.
  List<Alter_rename_key>        alter_rename_key_list;
  // List of columns, used by both CREATE and ALTER TABLE.
  List<Create_field>            create_list;
  // Type of ALTER TABLE operation.
  uint                          flags;
  // Enable or disable keys.
  enum_enable_or_disable        keys_onoff;
  // List of partitions.
  List<char>                    partition_names;
  // Number of partitions.
  uint                          num_parts;
  // Type of ALTER TABLE algorithm.
  enum_alter_table_algorithm    requested_algorithm;
  // Type of ALTER TABLE lock.
  enum_alter_table_lock         requested_lock;


  Alter_info() :
    flags(0),
    keys_onoff(LEAVE_AS_IS),
    num_parts(0),
    requested_algorithm(ALTER_TABLE_ALGORITHM_DEFAULT),
    requested_lock(ALTER_TABLE_LOCK_DEFAULT)
  {}

  void reset()
  {
    drop_list.empty();
    alter_list.empty();
    key_list.empty();
    alter_rename_key_list.empty();
    create_list.empty();
    flags= 0;
    keys_onoff= LEAVE_AS_IS;
    num_parts= 0;
    partition_names.empty();
    requested_algorithm= ALTER_TABLE_ALGORITHM_DEFAULT;
    requested_lock= ALTER_TABLE_LOCK_DEFAULT;
  }


  /**
    Construct a copy of this object to be used for mysql_alter_table
    and mysql_create_table.

    Historically, these two functions modify their Alter_info
    arguments. This behaviour breaks re-execution of prepared
    statements and stored procedures and is compensated by always
    supplying a copy of Alter_info to these functions.

    @param  rhs       Alter_info to make copy of
    @param  mem_root  Mem_root for new Alter_info

    @note You need to use check the error in THD for out
    of memory condition after calling this function.
  */
  Alter_info(const Alter_info &rhs, MEM_ROOT *mem_root);


  /**
     Parses the given string and sets requested_algorithm
     if the string value matches a supported value.
     Supported values: INPLACE, COPY, DEFAULT

     @param  str    String containing the supplied value
     @retval false  Supported value found, state updated
     @retval true   Not supported value, no changes made
  */
  bool set_requested_algorithm(const LEX_STRING *str);


  /**
     Parses the given string and sets requested_lock
     if the string value matches a supported value.
     Supported values: NONE, SHARED, EXCLUSIVE, DEFAULT

     @param  str    String containing the supplied value
     @retval false  Supported value found, state updated
     @retval true   Not supported value, no changes made
  */

  bool set_requested_lock(const LEX_STRING *str);

private:
  Alter_info &operator=(const Alter_info &rhs); // not implemented
  Alter_info(const Alter_info &rhs);            // not implemented
};


/** Runtime context for ALTER TABLE. */
class Alter_table_ctx
{
public:
  Alter_table_ctx();

  Alter_table_ctx(THD *thd, TABLE_LIST *table_list, uint tables_opened_arg,
                  char *new_db_arg, char *new_name_arg);

  /**
     @return true if the table is moved to another database, false otherwise.
  */
  bool is_database_changed() const
  { return (new_db != db); };

  /**
     @return true if the table is renamed, false otherwise.
  */
  bool is_table_renamed() const
  { return (is_database_changed() || new_name != table_name); };

  /**
     @return filename (including .frm) for the new table.
  */
  const char *get_new_filename() const
  {
    DBUG_ASSERT(!tmp_table);
    return new_filename;
  }

  /**
     @return path to the original table.
  */
  const char *get_path() const
  {
    DBUG_ASSERT(!tmp_table);
    return path;
  }

  /**
     @return path to the new table.
  */
  const char *get_new_path() const
  {
    DBUG_ASSERT(!tmp_table);
    return new_path;
  }

  /**
     @return path to the temporary table created during ALTER TABLE.
  */
  const char *get_tmp_path() const
  { return tmp_path; }

  /**
    Mark ALTER TABLE as needing to produce foreign key error if
    it deletes a row from the table being changed.
  */
  void set_fk_error_if_delete_row(FOREIGN_KEY_INFO *fk)
  {
    fk_error_if_delete_row= true;
    fk_error_id= fk->foreign_id->str;
    fk_error_table= fk->foreign_table->str;
  }

public:
  Create_field *datetime_field;
  bool         error_if_not_empty;
  uint         tables_opened;
  char         *db;
  char         *table_name;
  char         *alias;
  char         *new_db;
  char         *new_name;
  char         *new_alias;
  char         tmp_name[80];
  /**
    Indicates that if a row is deleted during copying of data from old version
    of table to the new version ER_FK_CANNOT_DELETE_PARENT error should be
    emitted.
  */
  bool         fk_error_if_delete_row;
  /** Name of foreign key for the above error. */
  const char   *fk_error_id;
  /** Name of table for the above error. */
  const char   *fk_error_table;

private:
  char new_filename[FN_REFLEN + 1];
  char new_alias_buff[FN_REFLEN + 1];
  char path[FN_REFLEN + 1];
  char new_path[FN_REFLEN + 1];
  char tmp_path[FN_REFLEN + 1];

#ifndef DBUG_OFF
  /** Indicates that we are altering temporary table. Used only in asserts. */
  bool tmp_table;
#endif

  Alter_table_ctx &operator=(const Alter_table_ctx &rhs); // not implemented
  Alter_table_ctx(const Alter_table_ctx &rhs);            // not implemented
};


/**
  Sql_cmd_common_alter_table represents the common properties of the ALTER TABLE
  statements.
  @todo move Alter_info and other ALTER generic structures from Lex here.
*/
class Sql_cmd_common_alter_table : public Sql_cmd
{
protected:
  /**
    Constructor.
  */
  Sql_cmd_common_alter_table()
  {}

  virtual ~Sql_cmd_common_alter_table()
  {}

  virtual enum_sql_command sql_command_code() const
  {
    return SQLCOM_ALTER_TABLE;
  }
};

/**
  Sql_cmd_alter_table represents the generic ALTER TABLE statement.
  @todo move Alter_info and other ALTER specific structures from Lex here.
*/
class Sql_cmd_alter_table : public Sql_cmd_common_alter_table
{
public:
  /**
    Constructor, used to represent a ALTER TABLE statement.
  */
  Sql_cmd_alter_table()
  {}

  ~Sql_cmd_alter_table()
  {}

  bool execute(THD *thd);
};


/**
  Sql_cmd_alter_table_tablespace represents ALTER TABLE
  IMPORT/DISCARD TABLESPACE statements.
*/
class Sql_cmd_discard_import_tablespace : public Sql_cmd_common_alter_table
{
public:
  enum enum_tablespace_op_type
  {
    DISCARD_TABLESPACE, IMPORT_TABLESPACE
  };

  Sql_cmd_discard_import_tablespace(enum_tablespace_op_type tablespace_op_arg)
    : m_tablespace_op(tablespace_op_arg)
  {}

  bool execute(THD *thd);

private:
  const enum_tablespace_op_type m_tablespace_op;
};

#endif<|MERGE_RESOLUTION|>--- conflicted
+++ resolved
@@ -188,12 +188,9 @@
   // Set for ADD [COLUMN] FIRST | AFTER
   static const uint ALTER_COLUMN_ORDER          = 1L << 26;
 
-<<<<<<< HEAD
-=======
   // Set for RENAME INDEX
   static const uint ALTER_RENAME_INDEX          = 1L << 27;
 
->>>>>>> 4d1c8863
   enum enum_enable_or_disable { LEAVE_AS_IS, ENABLE, DISABLE };
 
   /**
