--- conflicted
+++ resolved
@@ -3900,21 +3900,15 @@
   */
   thd->lex->keep_diagnostics= DA_KEEP_PARSE_ERROR;
 
-<<<<<<< HEAD
   if (!error)
-=======
-  if (open_cursor)
-  {
-    lex->safe_to_cache_query= 0;
-    error= mysql_open_cursor(thd, &result, &cursor);
-  }
-  else
->>>>>>> 0720773a
   {
     // Execute
 
     if (open_cursor)
+    {
+      lex->safe_to_cache_query= 0;
       error= mysql_open_cursor(thd, &result, &cursor);
+    }
     else
     {
       /*
