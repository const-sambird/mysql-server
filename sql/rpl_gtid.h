/* Copyright (c) 2012, Oracle and/or its affiliates. All rights reserved.

   This program is free software; you can redistribute it and/or
   modify it under the terms of the GNU General Public License as
   published by the Free Software Foundation; version 2 of the
   License.

   This program is distributed in the hope that it will be useful, but
   WITHOUT ANY WARRANTY; without even the implied warranty of
   MERCHANTABILITY or FITNESS FOR A PARTICULAR PURPOSE. See the GNU
   General Public License for more details.

   You should have received a copy of the GNU General Public License
   along with this program; if not, write to the Free Software
   Foundation, Inc., 51 Franklin St, Fifth Floor, Boston, MA
   02110-1301 USA */


#ifndef RPL_GTID_H_INCLUDED
#define RPL_GTID_H_INCLUDED


#include <m_string.h>
#include <mysqld_error.h>
#include <my_global.h>
#ifdef MYSQL_SERVER
#include <mysqld.h>
#endif
/**
  Report an error from code that can be linked into either the server
  or mysqlbinlog.  There is no common error reporting mechanism, so we
  have to duplicate the error message (write it out in the source file
  for mysqlbinlog, write it in share/errmsg-utf8.txt for the server).

  @param MYSQLBINLOG_ERROR arguments to mysqlbinlog's 'error'
  function, including the function call parentheses
  @param SERVER_ERROR arguments to my_error, including the function
  call parentheses.
*/
#ifdef MYSQL_CLIENT
#define BINLOG_ERROR(MYSQLBINLOG_ERROR, SERVER_ERROR) error MYSQLBINLOG_ERROR
#else
#define BINLOG_ERROR(MYSQLBINLOG_ERROR, SERVER_ERROR) my_error SERVER_ERROR
#endif


#include "hash.h"
#include "lf.h"
#include "my_atomic.h"

/**
  This macro is used to check that the given character, pointed to by the
  character pointer, is a space or not.
*/
#define SKIP_WHITESPACE() while (my_isspace(&my_charset_utf8_general_ci, *s)) s++
/*
  This macro must be used to filter out parts of the code that
  is not used now but may be useful in future. In other words,
  we want to keep such code until we make up our minds on whether
  it should be removed or not.
*/
#undef NON_DISABLED_GTID

/*
  This macro must be used to filter out parts of the code that
  is not used now but we are not sure if there is a bug around
  them. In other words, we want to keep such code until we have
  time to investigate it.
*/
#undef NON_ERROR_GTID

#ifndef MYSQL_CLIENT
class String;
class THD;
#endif // ifndef MYSQL_CLIENT


/// Type of SIDNO (source ID number, first component of GTID)
typedef int32 rpl_sidno;
/// Type for GNO (group number, second component of GTID)
typedef int64 rpl_gno;
/// Type of binlog_pos (positions in binary log)
typedef int64 rpl_binlog_pos;


/**
  Generic return type for many functions that can succeed or fail.

  This is used in conjuction with the macros below for functions where
  the return status either indicates "success" or "failure".  It
  provides the following features:

   - The macros can be used to conveniently propagate errors from
     called functions back to the caller.

   - If a function is expected to print an error using my_error before
     it returns an error status, then the macros assert that my_error
     has been called.

   - Does a DBUG_PRINT before returning failure.
*/
enum enum_return_status
{
  /// The function completed successfully.
  RETURN_STATUS_OK= 0,
  /// The function completed with error but did not report it.
  RETURN_STATUS_UNREPORTED_ERROR= 1,
  /// The function completed with error and has called my_error.
  RETURN_STATUS_REPORTED_ERROR= 2
};

/**
  Lowest level macro used in the PROPAGATE_* and RETURN_* macros
  below.

  If DBUG_OFF is defined, does nothing. Otherwise, if STATUS is
  RETURN_STATUS_OK, does nothing; otherwise, make a dbug printout and
  (if ALLOW_UNREPORTED==0) assert that STATUS !=
  RETURN_STATUS_UNREPORTED.

  @param STATUS The status to return.
  @param ACTION A text that describes what we are doing: either
  "Returning" or "Propagating" (used in DBUG_PRINT macros)
  @param STATUS_NAME The stringified version of the STATUS (used in
  DBUG_PRINT macros).
  @param ALLOW_UNREPORTED If false, the macro asserts that STATUS is
  not RETURN_STATUS_UNREPORTED_ERROR.
*/
#ifdef DBUG_OFF
#define __CHECK_RETURN_STATUS(STATUS, ACTION, STATUS_NAME, ALLOW_UNREPORTED)
#else
extern void check_return_status(enum_return_status status,
                                const char *action, const char *status_name,
                                int allow_unreported);
#define __CHECK_RETURN_STATUS(STATUS, ACTION, STATUS_NAME, ALLOW_UNREPORTED) \
  check_return_status(STATUS, ACTION, STATUS_NAME, ALLOW_UNREPORTED);
#endif
/**
  Low-level macro that checks if STATUS is RETURN_STATUS_OK; if it is
  not, then RETURN_VALUE is returned.
  @see __DO_RETURN_STATUS
*/
#define __PROPAGATE_ERROR(STATUS, RETURN_VALUE, ALLOW_UNREPORTED)       \
  do                                                                    \
  {                                                                     \
    enum_return_status __propagate_error_status= STATUS;                \
    if (__propagate_error_status != RETURN_STATUS_OK) {                 \
      __CHECK_RETURN_STATUS(__propagate_error_status, "Propagating",    \
                            #STATUS, ALLOW_UNREPORTED);                 \
      DBUG_RETURN(RETURN_VALUE);                                        \
    }                                                                   \
  } while (0)
/// Low-level macro that returns STATUS. @see __DO_RETURN_STATUS
#define __RETURN_STATUS(STATUS, ALLOW_UNREPORTED)                       \
  do                                                                    \
  {                                                                     \
    enum_return_status __return_status_status= STATUS;                  \
    __CHECK_RETURN_STATUS(__return_status_status, "Returning",          \
                          #STATUS, ALLOW_UNREPORTED);                   \
    DBUG_RETURN(__return_status_status);                                \
  } while (0)
/**
  If STATUS (of type enum_return_status) returns RETURN_STATUS_OK,
  does nothing; otherwise, does a DBUG_PRINT and returns STATUS.
*/
#define PROPAGATE_ERROR(STATUS)                                 \
  __PROPAGATE_ERROR(STATUS, __propagate_error_status, true)
/**
  If STATUS (of type enum_return_status) returns RETURN_STATUS_OK,
  does nothing; otherwise asserts that STATUS ==
  RETURN_STATUS_REPORTED_ERROR, does a DBUG_PRINT, and returns STATUS.
*/
#define PROPAGATE_REPORTED_ERROR(STATUS)                        \
  __PROPAGATE_ERROR(STATUS, __propagate_error_status, false)
/**
  If STATUS (of type enum_return_status) returns RETURN_STATUS_OK,
  does nothing; otherwise asserts that STATUS ==
  RETURN_STATUS_REPORTED_ERROR, does a DBUG_PRINT, and returns 1.
*/
#define PROPAGATE_REPORTED_ERROR_INT(STATUS)    \
  __PROPAGATE_ERROR(STATUS, 1, false)
/**
  If STATUS returns something else than RETURN_STATUS_OK, does a
  DBUG_PRINT.  Then, returns STATUS.
*/
#define RETURN_STATUS(STATUS) __RETURN_STATUS(STATUS, true)
/**
  Asserts that STATUS is not RETURN_STATUS_UNREPORTED_ERROR.  Then, if
  STATUS is RETURN_STATUS_REPORTED_ERROR, does a DBUG_PRINT.  Then,
  returns STATUS.
*/
#define RETURN_REPORTED_STATUS(STATUS) __RETURN_STATUS(STATUS, false)
/// Returns RETURN_STATUS_OK.
#define RETURN_OK DBUG_RETURN(RETURN_STATUS_OK)
/// Does a DBUG_PRINT and returns RETURN_STATUS_REPORTED_ERROR.
#define RETURN_REPORTED_ERROR RETURN_STATUS(RETURN_STATUS_REPORTED_ERROR)
/// Does a DBUG_PRINT and returns RETURN_STATUS_UNREPORTED_ERROR.
#define RETURN_UNREPORTED_ERROR RETURN_STATUS(RETURN_STATUS_UNREPORTED_ERROR)


/// The maximum value of GNO
const rpl_gno MAX_GNO= LONGLONG_MAX;
/// The length of MAX_GNO when printed in decimal.
const int MAX_GNO_TEXT_LENGTH= 19;
/// The maximal possible length of thread_id when printed in decimal.
const int MAX_THREAD_ID_TEXT_LENGTH= 19;


/**
  Parse a GNO from a string.

  @param s Pointer to the string. *s will advance to the end of the
  parsed GNO, if a correct GNO is found.
  @retval GNO if a correct GNO (i.e., 0 or positive number) was found.
  @retval -1 otherwise.
*/
rpl_gno parse_gno(const char **s);
/**
  Formats a GNO as a string.

  @param s The buffer.
  @param gno The GNO.
  @return Length of the generated string.
*/
int format_gno(char *s, rpl_gno gno);


/**
  Represents a UUID.

  This is a POD.  It has to be a POD because it is a member of
  Sid_map::Node which is stored in both HASH and DYNAMIC_ARRAY.
*/
struct Uuid
{
  /**
    Stores the UUID represented by a string on the form
    XXXXXXXX-XXXX-XXXX-XXXX-XXXXXXXXXXXX in this object.
    @return RETURN_STATUS_OK or RETURN_STATUS_UNREPORTED_ERROR.
  */
  enum_return_status parse(const char *string);
  /// Set to all zeros.
  void clear() { memset(bytes, 0, BYTE_LENGTH); }
  /// Copies the given 16-byte data to this UUID.
  void copy_from(const uchar *data) { memcpy(bytes, data, BYTE_LENGTH); }
  /// Copies the given UUID object to this UUID.
  void copy_from(const Uuid &data) { copy_from(data.bytes); }
  /// Copies the given UUID object to this UUID.
  void copy_to(uchar *data) const { memcpy(data, bytes, BYTE_LENGTH); }
  /// Returns true if this UUID is equal the given UUID.
  bool equals(const Uuid &other) const
  { return memcmp(bytes, other.bytes, BYTE_LENGTH) == 0; }
  /**
    Generates a 36+1 character long representation of this UUID object
    in the given string buffer.

    @retval 36 - the length of the resulting string.
  */
  size_t to_string(char *buf) const;
  /// Convert the given binary buffer to a UUID
  static size_t to_string(const uchar* bytes_arg, char *buf);
#ifndef DBUG_OFF
  /// Debugging only: Print this Uuid to stdout.
  void print() const
  {
    char buf[TEXT_LENGTH + 1];
    to_string(buf);
    printf("%s\n", buf);
  }
#endif
  /// Print this Uuid to the trace file if debug is enabled; no-op otherwise.
  void dbug_print(const char *text= "") const
  {
#ifndef DBUG_OFF
    char buf[TEXT_LENGTH + 1];
    to_string(buf);
    DBUG_PRINT("info", ("%s%s%s", text, *text ? ": " : "", buf));
#endif
  }
  /**
    Return true if parse() would return succeed, but don't actually
    store the result anywhere.
  */
  static bool is_valid(const char *string);
  /// The number of bytes in the textual representation of a Uuid.
  static const size_t TEXT_LENGTH= 36;
  /// The number of bytes in the data of a Uuid.
  static const size_t BYTE_LENGTH= 16;
  /// The number of bits in the data of a Uuid.
  static const size_t BIT_LENGTH= 128;
  /// The data for this Uuid.
  uchar bytes[BYTE_LENGTH];
private:
  static const int NUMBER_OF_SECTIONS= 5;
  static const int bytes_per_section[NUMBER_OF_SECTIONS];
  static const int hex_to_byte[256];
};


typedef Uuid rpl_sid;


/**
  This has the functionality of mysql_rwlock_t, with two differences:
  1. It has additional operations to check if the read and/or write lock
     is held at the moment.
  2. It is wrapped in an object-oriented interface.

  Note that the assertions do not check whether *this* thread has
  taken the lock (that would be more complicated as it would require a
  dynamic data structure).  Luckily, it is still likely that the
  assertions find bugs where a thread forgot to take a lock, because
  most of the time most locks are only used by one thread at a time.

  The assertions are no-ops when DBUG is off.
*/
class Checkable_rwlock
{
public:
  /// Initialize this Checkable_rwlock.
  Checkable_rwlock()
  {
#ifndef DBUG_OFF
    my_atomic_rwlock_init(&atomic_lock);
    lock_state= 0;
#else
    is_write_lock= false;
#endif
<<<<<<< HEAD
    mysql_rwlock_init(
#ifdef MYSQL_SERVER
                      key_rwlock_global_sid_lock
#else
                      0
#endif
                      , &rwlock);
=======
#ifdef MYSQL_SERVER
    mysql_rwlock_init(key_rwlock_global_sid_lock, &rwlock);
#else
    mysql_rwlock_init(0, &rwlock);
#endif
>>>>>>> ab3cb5d6
  }
  /// Destroy this Checkable_lock.
  ~Checkable_rwlock()
  {
#ifndef DBUG_OFF
    my_atomic_rwlock_destroy(&atomic_lock);
#endif
    mysql_rwlock_destroy(&rwlock);
  }

  /// Acquire the read lock.
  inline void rdlock()
  {
    mysql_rwlock_rdlock(&rwlock);
    assert_no_wrlock();
#ifndef DBUG_OFF
    my_atomic_rwlock_wrlock(&atomic_lock);
    my_atomic_add32(&lock_state, 1);
    my_atomic_rwlock_wrunlock(&atomic_lock);
#endif
  }
  /// Acquire the write lock.
  inline void wrlock()
  {
    mysql_rwlock_wrlock(&rwlock);
    assert_no_lock();
#ifndef DBUG_OFF
    my_atomic_rwlock_wrlock(&atomic_lock);
    my_atomic_store32(&lock_state, -1);
    my_atomic_rwlock_wrunlock(&atomic_lock);
#else
    is_write_lock= true;
#endif
  }
  /// Release the lock (whether it is a write or read lock).
  inline void unlock()
  {
    assert_some_lock();
#ifndef DBUG_OFF
    my_atomic_rwlock_wrlock(&atomic_lock);
    int val= my_atomic_load32(&lock_state);
    if (val > 0)
      my_atomic_add32(&lock_state, -1);
    else if (val == -1)
      my_atomic_store32(&lock_state, 0);
    else
      DBUG_ASSERT(0);
    my_atomic_rwlock_wrunlock(&atomic_lock);
#else
    is_write_lock= false;
#endif
    mysql_rwlock_unlock(&rwlock);
  }
  /**
    Return true if the write lock is held. Must only be called by
    threads that hold a lock.
  */
  inline bool is_wrlock()
  {
    assert_some_lock();
#ifndef DBUG_OFF
    return get_state() == -1;
#else
    return is_write_lock;
#endif
  }

  /// Assert that some thread holds either the read or the write lock.
  inline void assert_some_lock() const
  { DBUG_ASSERT(get_state() != 0); }
  /// Assert that some thread holds the read lock.
  inline void assert_some_rdlock() const
  { DBUG_ASSERT(get_state() > 0); }
  /// Assert that some thread holds the write lock.
  inline void assert_some_wrlock() const
  { DBUG_ASSERT(get_state() == -1); }
  /// Assert that no thread holds the write lock.
  inline void assert_no_wrlock() const
  { DBUG_ASSERT(get_state() >= 0); }
  /// Assert that no thread holds the read lock.
  inline void assert_no_rdlock() const
  { DBUG_ASSERT(get_state() <= 0); }
  /// Assert that no thread holds read or write lock.
  inline void assert_no_lock() const
  { DBUG_ASSERT(get_state() == 0); }

private:
#ifndef DBUG_OFF
  /**
    The state of the lock:
    0 - not locked
    -1 - write locked
    >0 - read locked by that many threads
  */
  volatile int32 lock_state;
  /// Lock to protect my_atomic_* operations on lock_state.
  mutable my_atomic_rwlock_t atomic_lock;
  /// Read lock_state atomically and return the value.
  inline int32 get_state() const
  {
    int32 ret;
    my_atomic_rwlock_rdlock(&atomic_lock);
    ret= my_atomic_load32(const_cast<volatile int32*>(&lock_state));
    my_atomic_rwlock_rdunlock(&atomic_lock);
    return ret;
  }
#else
  bool is_write_lock;
#endif
  /// The rwlock.
  mysql_rwlock_t rwlock;
};


/// Protects Gtid_state.  See comment above gtid_state for details.
extern Checkable_rwlock *global_sid_lock;


/**
  Represents a bidirectional map between SID and SIDNO.

  SIDNOs are always numbers greater or equal to 1.

  This data structure OPTIONALLY knows of a read-write lock that
  protects the number of SIDNOs.  The lock is provided by the invoker
  of the constructor and it is generally the caller's responsibility
  to acquire the read lock.  If the lock is not NULL, access methods
  assert that the caller already holds the read (or write) lock.  If
  the lock is not NULL and a method of this class grows the number of
  SIDNOs, then the method temporarily upgrades this lock to a write
  lock and then degrades it to a read lock again; there will be a
  short period when the lock is not held at all.
*/
class Sid_map
{
public:
  /**
    Create this Sid_map.

    @param sid_lock Read-write lock that protects updates to the
    number of SIDNOs.
  */
  Sid_map(Checkable_rwlock *sid_lock);
  /// Destroy this Sid_map.
  ~Sid_map();
#ifdef NON_DISABLED_GTID
  /**
    Clears this Sid_map (for RESET MASTER)

    @return RETURN_STATUS_OK or RETURN_STAUTS_REPORTED_ERROR
  */
  enum_return_status clear();
#endif
  /**
    Add the given SID to this map if it does not already exist.

    The caller must hold the read lock or write lock on sid_lock
    before invoking this function.  If the SID does not exist in this
    map, it will release the read lock, take a write lock, update the
    map, release the write lock, and take the read lock again.

    @param sid The SID.
    @retval SIDNO The SIDNO for the SID (a new SIDNO if the SID did
    not exist, an existing if it did exist).
    @retval negative Error. This function calls my_error.
  */
  rpl_sidno add_sid(const rpl_sid &sid);
  /**
    Get the SIDNO for a given SID

    The caller must hold the read lock on sid_lock before invoking
    this function.

    @param sid The SID.
    @retval SIDNO if the given SID exists in this map.
    @retval 0 if the given SID does not exist in this map.
  */
  rpl_sidno sid_to_sidno(const rpl_sid &sid) const
  {
    if (sid_lock != NULL)
      sid_lock->assert_some_lock();
    Node *node= (Node *)my_hash_search(&_sid_to_sidno, sid.bytes,
                                       rpl_sid::BYTE_LENGTH);
    if (node == NULL)
      return 0;
    return node->sidno;
  }
  /**
    Get the SID for a given SIDNO.

    An assertion is raised if the caller does not hold a lock on
    sid_lock, or if the SIDNO is not valid.

    @param sidno The SIDNO.
    @retval NULL The SIDNO does not exist in this map.
    @retval pointer Pointer to the SID.  The data is shared with this
    Sid_map, so should not be modified.  It is safe to read the data
    even after this Sid_map is modified, but not if this Sid_map is
    destroyed.
  */
  const rpl_sid &sidno_to_sid(rpl_sidno sidno) const
  {
    if (sid_lock != NULL)
      sid_lock->assert_some_lock();
    DBUG_ASSERT(sidno >= 1 && sidno <= get_max_sidno());
    return (*dynamic_element(&_sidno_to_sid, sidno - 1, Node **))->sid;
  }
  /**
    Return the n'th smallest sidno, in the order of the SID's UUID.

    The caller must hold the read or write lock on sid_lock before
    invoking this function.

    @param n A number in the interval [0, get_max_sidno()-1], inclusively.
  */
  rpl_sidno get_sorted_sidno(rpl_sidno n) const
  {
    if (sid_lock != NULL)
      sid_lock->assert_some_lock();
    rpl_sidno ret= *dynamic_element(&_sorted, n, rpl_sidno *);
    return ret;
  }
  /**
    Return the biggest sidno in this Sid_map.

    The caller must hold the read or write lock on sid_lock before
    invoking this function.
  */
  rpl_sidno get_max_sidno() const
  {
    if (sid_lock != NULL)
      sid_lock->assert_some_lock();
    return _sidno_to_sid.elements;
  }

private:
  /// Node pointed to by both the hash and the array.
  struct Node
  {
    rpl_sidno sidno;
    rpl_sid sid;
  };

  /**
    Create a Node from the given SIDNO and SID and add it to
    _sidno_to_sid, _sid_to_sidno, and _sorted.

    The caller must hold the write lock on sid_lock before invoking
    this function.

    @param sidno The SIDNO to add.
    @param sid The SID to add.
    @return RETURN_STATUS_OK or RETURN_STATUS_REPORTED_ERROR.
  */
  enum_return_status add_node(rpl_sidno sidno, const rpl_sid &sid);

  /// Read-write lock that protects updates to the number of SIDNOs.
  mutable Checkable_rwlock *sid_lock;

  /**
    Array that maps SIDNO to SID; the element at index N points to a
    Node with SIDNO N-1.
  */
  DYNAMIC_ARRAY _sidno_to_sid;
  /**
    Hash that maps SID to SIDNO.  The keys in this array are of type
    rpl_sid.
  */
  HASH _sid_to_sidno;
  /**
    Array that maps numbers in the interval [0, get_max_sidno()-1] to
    SIDNOs, in order of increasing SID.

    @see Sid_map::get_sorted_sidno.
  */
  DYNAMIC_ARRAY _sorted;
};


extern Sid_map *global_sid_map;


/**
  Represents a growable array where each element contains a mutex and
  a condition variable.

  Each element can be locked, unlocked, broadcast, or waited for, and
  it is possible to call "THD::enter_cond" for the condition.  The
  allowed indexes range from 0, inclusive, to get_max_index(),
  inclusive.  Initially there are zero elements (and get_max_index()
  returns -1); more elements can be allocated by calling
  ensure_index().

  This data structure has a read-write lock that protects the number
  of elements.  The lock is provided by the invoker of the constructor
  and it is generally the caller's responsibility to acquire the read
  lock.  Access methods assert that the caller already holds the read
  (or write) lock.  If a method of this class grows the number of
  elements, then the method temporarily upgrades this lock to a write
  lock and then degrades it to a read lock again; there will be a
  short period when the lock is not held at all.
*/
class Mutex_cond_array
{
public:
  /**
    Create a new Mutex_cond_array.

    @param global_lock Read-write lock that protects updates to the
    number of elements.
  */
  Mutex_cond_array(Checkable_rwlock *global_lock);
  /// Destroy this object.
  ~Mutex_cond_array();
  /// Lock the n'th mutex.
  inline void lock(int n) const
  {
    assert_not_owner(n);
    mysql_mutex_lock(&get_mutex_cond(n)->mutex);
  }
  /// Unlock the n'th mutex.
  inline void unlock(int n) const
  {
    assert_owner(n);
    mysql_mutex_unlock(&get_mutex_cond(n)->mutex);
  }
  /// Broadcast the n'th condition.
  inline void broadcast(int n) const
  {
    mysql_cond_broadcast(&get_mutex_cond(n)->cond);
  }
  /**
    Assert that this thread owns the n'th mutex.
    This is a no-op if DBUG_OFF is on.
  */
  inline void assert_owner(int n) const
  {
#ifndef DBUG_OFF
    mysql_mutex_assert_owner(&get_mutex_cond(n)->mutex);
#endif
  }
  /**
    Assert that this thread does not own the n'th mutex.
    This is a no-op if DBUG_OFF is on.
  */
  inline void assert_not_owner(int n) const
  {
#ifndef DBUG_OFF
    mysql_mutex_assert_not_owner(&get_mutex_cond(n)->mutex);
#endif
  }
  /**
    Wait for signal on the n'th condition variable.

    The caller must hold the read lock or write lock on sid_lock, as
    well as the nth mutex lock, before invoking this function.  The
    sid_lock will be released, whereas the mutex will be released
    during the wait and (atomically) re-acquired when the wait ends.
  */
  inline void wait(int n) const
  {
    DBUG_ENTER("Mutex_cond_array::wait");
    Mutex_cond *mutex_cond= get_mutex_cond(n);
    global_lock->unlock();
    mysql_mutex_assert_owner(&mutex_cond->mutex);
    mysql_cond_wait(&mutex_cond->cond, &mutex_cond->mutex);
    mysql_mutex_assert_owner(&mutex_cond->mutex);
    DBUG_VOID_RETURN;
  }
#ifndef MYSQL_CLIENT
  /// Execute THD::enter_cond for the n'th condition variable.
  void enter_cond(THD *thd, int n, PSI_stage_info *stage,
                  PSI_stage_info *old_stage) const;
#endif // ifndef MYSQL_CLIENT
  /// Return the greatest addressable index in this Mutex_cond_array.
  inline int get_max_index() const
  {
    global_lock->assert_some_lock();
    return array.elements - 1;
  }
  /**
    Grows the array so that the given index fits.

    If the array is grown, the global_lock is temporarily upgraded to
    a write lock and then degraded again; there will be a
    short period when the lock is not held at all.

    @param n The index.
    @return RETURN_OK or RETURN_REPORTED_ERROR
  */
  enum_return_status ensure_index(int n);
private:
  /// A mutex/cond pair.
  struct Mutex_cond
  {
    mysql_mutex_t mutex;
    mysql_cond_t cond;
  };
  /// Return the Nth Mutex_cond object
  inline Mutex_cond *get_mutex_cond(int n) const
  {
    global_lock->assert_some_lock();
    DBUG_ASSERT(n <= get_max_index());
    Mutex_cond *ret= *dynamic_element(&array, n, Mutex_cond **);
    DBUG_ASSERT(ret);
    return ret;
  }
  /// Read-write lock that protects updates to the number of elements.
  mutable Checkable_rwlock *global_lock;
  DYNAMIC_ARRAY array;
};


/**
  Holds information about a GTID: the sidno and the gno.

  This is a POD. It has to be a POD because it is part of
  Gtid_specification, which has to be a POD because it is used in
  THD::variables.
*/
struct Gtid
{
  /// SIDNO of this Gtid.
  rpl_sidno sidno;
  /// GNO of this Gtid.
  rpl_gno gno;

  /// Set both components to 0.
  void clear() { sidno= 0; gno= 0; }
  /**
    The maximal length of the textual representation of a SID, not
    including the terminating '\0'.
  */
  static const int MAX_TEXT_LENGTH= Uuid::TEXT_LENGTH + 1 + MAX_GNO_TEXT_LENGTH;
  /**
    Return true if parse() would succeed, but don't store the
    result anywhere.
  */
  static bool is_valid(const char *text);
  /**
    Convert a Gtid to a string.
    @param sid the sid to use. This overrides the sidno of this Gtid.
    @param[out] buf Buffer to store the Gtid in (normally
    MAX_TEXT_LENGTH+1 bytes long).
    @return Length of the string, not counting '\0'.
  */
  int to_string(const rpl_sid &sid, char *buf) const;
  /**
    Convert this Gtid to a string.
    @param sid_map sid_map to use when converting sidno to a SID.
    @param[out] buf Buffer to store the Gtid in (normally
    MAX_TEXT_LENGTH+1 bytes long).
    @return Length of the string, not counting '\0'.
  */
  int to_string(const Sid_map *sid_map, char *buf) const;
  /// Returns true if this Gtid has the same sid and gno as 'other'.
  bool equals(const Gtid &other) const
  { return sidno == other.sidno && gno == other.gno; }
  /**
    Parses the given string and stores in this Gtid.

    @param text The text to parse
    @return RETURN_STATUS_OK or RETURN_STATUS_REPORTED_ERROR.
  */
  enum_return_status parse(Sid_map *sid_map, const char *text);

#ifndef DBUG_OFF
  /// Debug only: print this Gtid to stdout.
  void print(const Sid_map *sid_map) const
  {
    char buf[MAX_TEXT_LENGTH + 1];
    to_string(sid_map, buf);
    printf("%s\n", buf);
  }
#endif
  /// Print this Gtid to the trace file if debug is enabled; no-op otherwise.
  void dbug_print(const Sid_map *sid_map, const char *text= "") const
  {
#ifndef DBUG_OFF
    char buf[MAX_TEXT_LENGTH + 1];
    to_string(sid_map, buf);
    DBUG_PRINT("info", ("%s%s%s", text, *text ? ": " : "", buf));
#endif
  }
};


/**
  Represents a set of GTIDs.

  This is structured as an array, indexed by SIDNO, where each element
  contains a linked list of intervals.

  This data structure OPTIONALLY knows of a Sid_map that gives a
  correspondence between SIDNO and SID.  If the Sid_map is NULL, then
  operations that require a Sid_map - printing and parsing - raise an
  assertion.

  This data structure OPTIONALLY knows of a read-write lock that
  protects the number of SIDNOs.  The lock is provided by the invoker
  of the constructor and it is generally the caller's responsibility
  to acquire the read lock.  If the lock is not NULL, access methods
  assert that the caller already holds the read (or write) lock.  If
  the lock is not NULL and a method of this class grows the number of
  SIDNOs, then the method temporarily upgrades this lock to a write
  lock and then degrades it to a read lock again; there will be a
  short period when the lock is not held at all.
*/
class Gtid_set
{
public:
  /**
    Constructs a new, empty Gtid_set.

    @param sid_map The Sid_map to use, or NULL if this Gtid_set
    should not have a Sid_map.
    @param sid_lock Read-write lock that protects updates to the
    number of SIDs. This may be NULL if such changes do not need to be
    protected.
  */
  Gtid_set(Sid_map *sid_map, Checkable_rwlock *sid_lock= NULL);
  /**
    Constructs a new Gtid_set that contains the groups in the given string, in the same format as add_gtid_text(char *).

    @param sid_map The Sid_map to use for SIDs.
    @param text The text to parse.
    @param status Will be set GS_SUCCESS or GS_ERROR_PARSE or
    GS_ERROR_OUT_OF_MEMORY.
    @param sid_lock Read/write lock to protect changes in the number
    of SIDs with. This may be NULL if such changes do not need to be
    protected.

    If sid_lock != NULL, then the read lock on sid_lock must be held
    before calling this function. If the array is grown, sid_lock is
    temporarily upgraded to a write lock and then degraded again;
    there will be a short period when the lock is not held at all.
  */
  Gtid_set(Sid_map *sid_map, const char *text, enum_return_status *status,
           Checkable_rwlock *sid_lock= NULL);
private:
  /// Worker for the constructor.
  void init();
public:
  /// Destroy this Gtid_set.
  ~Gtid_set();
  /**
    Removes all groups from this Gtid_set.

    This does not deallocate anything: if groups are added later,
    existing allocated memory will be re-used.
  */
  void clear();
  /**
    Adds the given GTID to this Gtid_set.

    The SIDNO must exist in the Gtid_set before this function is called.

    @param sidno SIDNO of the group to add.
    @param gno GNO of the group to add.
    @return RETURN_STATUS_OK or RETURN_STATUS_REPORTED_ERROR.
  */
  enum_return_status _add_gtid(rpl_sidno sidno, rpl_gno gno)
  {
    DBUG_ENTER("Gtid_set::_add_gtid(sidno, gno)");
    Interval_iterator ivit(this, sidno);
    Free_intervals_lock lock(this);
    enum_return_status ret= add_gno_interval(&ivit, gno, gno + 1, &lock);
    DBUG_RETURN(ret);
  }
  /**
    Removes the given GTID from this Gtid_set.

    @param sidno SIDNO of the group to remove.
    @param gno GNO of the group to remove.
    @return RETURN_STATUS_OK or RETURN_STATUS_REPORTED_ERROR.
  */
  enum_return_status _remove_gtid(rpl_sidno sidno, rpl_gno gno)
  {
    DBUG_ENTER("Gtid_set::_remove_gtid(rpl_sidno, rpl_gno)");
    if (sidno <= get_max_sidno())
    {
      Interval_iterator ivit(this, sidno);
      Free_intervals_lock lock(this);
      enum_return_status ret= remove_gno_interval(&ivit, gno, gno + 1, &lock);
      DBUG_RETURN(ret);
    }
    RETURN_OK;
  }
  /**
    Adds the given GTID to this Gtid_set.

    The SIDNO must exist in the Gtid_set before this function is called.

    @param gtid Gtid to add.
    @return RETURN_STATUS_OK or RETURN_STATUS_REPORTED_ERROR.
  */
  enum_return_status _add_gtid(const Gtid &gtid)
  { return _add_gtid(gtid.sidno, gtid.gno); }
  /**
    Adds all groups from the given Gtid_set to this Gtid_set.

    If sid_lock != NULL, then the read lock must be held before
    calling this function. If a new sidno is added so that the array
    of lists of intervals is grown, sid_lock is temporarily upgraded
    to a write lock and then degraded again; there will be a short
    period when the lock is not held at all.

    @param other The Gtid_set to add.
    @return RETURN_STATUS_OK or RETURN_STATUS_REPORTED_ERROR.
  */
  enum_return_status add_gtid_set(const Gtid_set *other);
  /**
    Removes all groups in the given Gtid_set from this Gtid_set.

    @param other The Gtid_set to remove.
    @return RETURN_STATUS_OK or RETURN_STATUS_REPORTED_ERROR.
  */
  enum_return_status remove_gtid_set(const Gtid_set *other);
  /**
    Adds the set of GTIDs represented by the given string to this Gtid_set.

    The string must have the format of a comma-separated list of zero
    or more of the following:

       XXXXXXXX-XXXX-XXXX-XXXX-XXXXXXXXXXXX(:NUMBER+(-NUMBER)?)*
       | ANONYMOUS

       Each X is a hexadecimal digit (upper- or lowercase).
       NUMBER is a decimal, 0xhex, or 0oct number.

       The start of an interval must be greater than 0. The end of an
       interval may be 0, but any interval that has an endpoint that
       is smaller than the start is discarded.

    If sid_lock != NULL, then the read lock on sid_lock must be held
    before calling this function. If a new sidno is added so that the
    array of lists of intervals is grown, sid_lock is temporarily
    upgraded to a write lock and then degraded again; there will be a
    short period when the lock is not held at all.

    @param text The string to parse.
    @param anonymous[in,out] If this is NULL, ANONYMOUS is not
    allowed.  If this is not NULL, it will be set to true if the
    anonymous group was found; false otherwise.
    @return RETURN_STATUS_OK or RETURN_STATUS_REPORTED_ERROR.
  */
  enum_return_status add_gtid_text(const char *text, bool *anonymous= NULL);
  /**
    Decodes a Gtid_set from the given string.

    @param string The string to parse.
    @param length The number of bytes.
    @return GS_SUCCESS or GS_ERROR_PARSE or GS_ERROR_OUT_OF_MEMORY
  */
  enum_return_status add_gtid_encoding(const uchar *encoded, size_t length);
  /// Return true iff the given GTID exists in this set.
  bool contains_gtid(rpl_sidno sidno, rpl_gno gno) const;
  /// Return true iff the given GTID exists in this set.
  bool contains_gtid(const Gtid &gtid) const
  { return contains_gtid(gtid.sidno, gtid.gno); }
  /// Returns the maximal sidno that this Gtid_set currently has space for.
  rpl_sidno get_max_sidno() const
  {
    if (sid_lock)
      sid_lock->assert_some_lock();
    return intervals.elements;
  }
  /**
    Allocates space for all sidnos up to the given sidno in the array of intervals.
    The sidno must exist in the Sid_map associated with this Gtid_set.

    If sid_lock != NULL, then the read lock on sid_lock must be held
    before calling this function. If the array is grown, sid_lock is
    temporarily upgraded to a write lock and then degraded again;
    there will be a short period when the lock is not held at all.

    @param sidno The SIDNO.
    @return RETURN_STATUS_OK or RETURN_STATUS_REPORTED_ERROR.
  */
  enum_return_status ensure_sidno(rpl_sidno sidno);
  /// Returns true if this Gtid_set is a subset of the other Gtid_set.
  bool is_subset(const Gtid_set *super) const;
  /// Returns true if there is a least one element of this Gtid_set in
  /// the other Gtid_set.
  bool is_intersection(const Gtid_set *other) const;
  /// Result is the intersection of this Gtid_set and the other Gtid_set.
  enum_return_status intersection(const Gtid_set *other, Gtid_set *result);
  /// Returns true if this Gtid_set is empty.
  bool is_empty() const
  {
    Gtid_iterator git(this);
    return git.get().sidno == 0;
  }
  /**
    Returns true if this Gtid_set contains at least one GTID with
    the given SIDNO.

    @param sidno The SIDNO to test.
    @retval true The SIDNO is less than or equal to the max SIDNO, and
    there is at least one group with this SIDNO.
    @retval false The SIDNO is greater than the max SIDNO, or there is
    no group with this SIDNO.
  */
  bool contains_sidno(rpl_sidno sidno) const
  {
    DBUG_ASSERT(sidno >= 1);
    if (sidno > get_max_sidno())
      return false;
    Const_interval_iterator ivit(this, sidno);
    return ivit.get() != NULL;
  }
  /**
    Returns true if the given string is a valid specification of a
    Gtid_set, false otherwise.
  */
  static bool is_valid(const char *text);
  /**
    Return a newly allocated string containing this Gtid_set, or NULL
    on out of memory.
  */
  char *to_string() const
  {
    char *str= (char *)my_malloc(get_string_length() + 1, MYF(MY_WME));
    if (str != NULL)
      to_string(str);
    return str;
  }
#ifndef DBUG_OFF
  /// Debug only: Print this Gtid_set to stdout.
  void print() const
  {
    char *str= to_string();
    printf("%s\n", str);
    my_free(str);
  }
#endif
  /**
    Print this Gtid_set to the trace file if debug is enabled; no-op
    otherwise.
  */
  void dbug_print(const char *text= "") const
  {
#ifndef DBUG_OFF
    char *str= to_string();
    DBUG_PRINT("info", ("%s%s'%s'", text, *text ? ": " : "", str));
    my_free(str);
#endif
  }

  /**
    Class Gtid_set::String_format defines the separators used by
    Gtid_set::to_string.
  */
  struct String_format
  {
    /// The generated string begins with this.
    const char *begin;
    /// The generated string begins with this.
    const char *end;
    /// In 'SID:GNO', this is the ':'
    const char *sid_gno_separator;
    /// In 'SID:GNO-GNO', this is the '-'
    const char *gno_start_end_separator;
    /// In 'SID:GNO:GNO', this is the second ':'
    const char *gno_gno_separator;
    /// In 'SID:GNO,SID:GNO', this is the ','
    const char *gno_sid_separator;
    /// If the set is empty and this is not NULL, then this string is generated.
    const char *empty_set_string;
    /// The following fields are the lengths of each field above.
    const int begin_length;
    const int end_length;
    const int sid_gno_separator_length;
    const int gno_start_end_separator_length;
    const int gno_gno_separator_length;
    const int gno_sid_separator_length;
    const int empty_set_string_length;
  };
  /**
    Returns the length of the output from to_string.

    @warning This does not include the trailing '\0', so your buffer
    needs space for get_string_length() + 1 characters.

    @param string_format String_format object that specifies
    separators in the resulting text.
    @return The length.
  */
  int get_string_length(const String_format *string_format= NULL) const;
  /**
    Formats this Gtid_set as a string and saves in a given buffer.

    @param[out] buf Pointer to the buffer where the string should be
    stored. This should have size at least get_string_length()+1.
    @param string_format String_format object that specifies
    separators in the resulting text.
    @return Length of the generated string.
  */
  int to_string(char *buf, const String_format *string_format= NULL) const;

  /**
    Formats a Gtid_set as a string and saves in a newly allocated buffer.
    @param[out] buf Pointer to pointer to string. The function will
    set it to point to the newly allocated buffer, or NULL on out of memory.
    @param string_format Specifies how to format the string.
    @retval Length of the generated string, or -1 on out of memory.
  */
  int to_string(char **buf, const String_format *string_format= NULL) const;

  /**
    The default String_format: the format understood by
    add_gtid_text(const char *).
  */
  static const String_format default_string_format;
  /**
    String_format useful to generate an SQL string: the string is
    wrapped in single quotes and there is a newline between SIDs.
  */
  static const String_format sql_string_format;
  /**
    String_format for printing the Gtid_set commented: the string is
    not quote-wrapped, and every SID is on a new line with a leading '# '.
  */
  static const String_format commented_string_format;

  /// Return the Sid_map associated with this Gtid_set.
  Sid_map *get_sid_map() const { return sid_map; }

  /**
    Represents one element in the linked list of intervals associated
    with a SIDNO.
  */
  struct Interval
  {
  public:
    /// The first GNO of this interval.
    rpl_gno start;
    /// The first GNO after this interval.
    rpl_gno end;
    /// Return true iff this interval is equal to the given interval.
    bool equals(const Interval &other) const
    {
      return start == other.start && end == other.end;
    }
    /// Pointer to next interval in list.
    Interval *next;
  };

  /**
    Provides an array of Intervals that this Gtid_set can use when
    groups are subsequently added.  This can be used as an
    optimization, to reduce allocation for sets that have a known
    number of intervals.

    @param n_intervals The number of intervals to add.
    @param intervals Array of n_intervals intervals.
  */
  void add_interval_memory(int n_intervals, Interval *intervals_param)
  {
    if (sid_lock != NULL)
      mysql_mutex_lock(&free_intervals_mutex);
    add_interval_memory_lock_taken(n_intervals, intervals_param);
    if (sid_lock != NULL)
      mysql_mutex_unlock(&free_intervals_mutex);
  }


  /**
    Iterator over intervals for a given SIDNO.

    This is an abstract template class, used as a common base class
    for Const_interval_iterator and Interval_iterator.

    The iterator always points to an interval pointer.  The interval
    pointer is either the initial pointer into the list, or the next
    pointer of one of the intervals in the list.
  */
  template<typename Gtid_set_p, typename Interval_p> class Interval_iterator_base
  {
  public:
    /**
      Construct a new iterator over the GNO intervals for a given Gtid_set.

      @param gtid_set The Gtid_set.
      @param sidno The SIDNO.
    */
    Interval_iterator_base(Gtid_set_p gtid_set, rpl_sidno sidno)
    {
      DBUG_ASSERT(sidno >= 1 && sidno <= gtid_set->get_max_sidno());
      init(gtid_set, sidno);
    }
    /// Construct a new iterator over the free intervals of a Gtid_set.
    Interval_iterator_base(Gtid_set_p gtid_set)
    { p= const_cast<Interval_p *>(&gtid_set->free_intervals); }
    /// Reset this iterator.
    inline void init(Gtid_set_p gtid_set, rpl_sidno sidno)
    { p= dynamic_element(&gtid_set->intervals, sidno - 1, Interval_p *); }
    /// Advance current_elem one step.
    inline void next()
    {
      DBUG_ASSERT(*p != NULL);
      p= const_cast<Interval_p *>(&(*p)->next);
    }
    /// Return current_elem.
    inline Interval_p get() const { return *p; }
  protected:
    /**
      Holds the address of the 'next' pointer of the previous element,
      or the address of the initial pointer into the list, if the
      current element is the first element.
    */
    Interval_p *p;
  };

  /**
    Iterator over intervals of a const Gtid_set.
  */
  class Const_interval_iterator
    : public Interval_iterator_base<const Gtid_set *, const Interval *>
  {
  public:
    /// Create this Const_interval_iterator.
    Const_interval_iterator(const Gtid_set *gtid_set, rpl_sidno sidno)
      : Interval_iterator_base<const Gtid_set *, const Interval *>(gtid_set, sidno) {}
    /// Create this Const_interval_iterator.
    Const_interval_iterator(const Gtid_set *gtid_set)
      : Interval_iterator_base<const Gtid_set *, const Interval *>(gtid_set) {}
  };

  /**
    Iterator over intervals of a non-const Gtid_set, with additional
    methods to modify the Gtid_set.
  */
  class Interval_iterator
    : public Interval_iterator_base<Gtid_set *, Interval *>
  {
  public:
    /// Create this Interval_iterator.
    Interval_iterator(Gtid_set *gtid_set, rpl_sidno sidno)
      : Interval_iterator_base<Gtid_set *, Interval *>(gtid_set, sidno) {}
    /// Destroy this Interval_iterator.
    Interval_iterator(Gtid_set *gtid_set)
      : Interval_iterator_base<Gtid_set *, Interval *>(gtid_set) {}
  private:
    /**
      Set current_elem to the given Interval but do not touch the
      next pointer of the given Interval.
    */
    inline void set(Interval *iv) { *p= iv; }
    /// Insert the given element before current_elem.
    inline void insert(Interval *iv) { iv->next= *p; set(iv); }
    /// Remove current_elem.
    inline void remove(Gtid_set *gtid_set)
    {
      DBUG_ASSERT(get() != NULL);
      Interval *next= (*p)->next;
      gtid_set->put_free_interval(*p);
      set(next);
    }
    /**
      Only Gtid_set is allowed to use set/insert/remove.

      They are not safe to use from other code because: (1) very easy
      to make a mistakes (2) they don't clear cached_string_format or
      cached_string_length.
    */
    friend class Gtid_set;
  };


  /**
    Iterator over all groups in a Gtid_set.  This is a const
    iterator; it does not allow modification of the Gtid_set.
  */
  class Gtid_iterator
  {
  public:
    Gtid_iterator(const Gtid_set *gs)
      : gtid_set(gs), sidno(0), ivit(gs)
    {
      if (gs->sid_lock != NULL)
        gs->sid_lock->assert_some_wrlock();
      next_sidno();
    }
    /// Advance to next group.
    inline void next()
    {
      DBUG_ASSERT(gno > 0 && sidno > 0);
      // go to next group in current interval
      gno++;
      // end of interval? then go to next interval for this sidno
      if (gno == ivit.get()->end)
      {
        ivit.next();
        const Interval *iv= ivit.get();
        // last interval for this sidno? then go to next sidno
        if (iv == NULL)
        {
          next_sidno();
          // last sidno? then don't try more
          if (sidno == 0)
            return;
          iv= ivit.get();
        }
        gno= iv->start;
      }
    }
    /// Return next group, or {0,0} if we reached the end.
    inline Gtid get() const
    {
      Gtid ret= { sidno, gno };
      return ret;
    }
  private:
    /// Find the next sidno that has one or more intervals.
    inline void next_sidno()
    {
      const Interval *iv;
      do
      {
        sidno++;
        if (sidno > gtid_set->get_max_sidno())
        {
          sidno= 0;
          gno= 0;
          return;
        }
        ivit.init(gtid_set, sidno);
        iv= ivit.get();
      } while (iv == NULL);
      gno= iv->start;
    }
    /// The Gtid_set we iterate over.
    const Gtid_set *gtid_set;
    /**
      The SIDNO of the current element, or 0 if the iterator is past
      the last element.
    */
    rpl_sidno sidno;
    /**
      The GNO of the current element, or 0 if the iterator is past the
      last element.
    */
    rpl_gno gno;
    /// Iterator over the intervals for the current SIDNO.
    Const_interval_iterator ivit;
  };

public:

  /**
    Encodes this Gtid_set as a binary string.
  */
  void encode(uchar *buf) const;
  /**
    Returns the length of this Gtid_set when encoded using the
    encode() function.
  */
  size_t get_encoded_length() const;

private:
  /**
    Contains a list of intervals allocated by this Gtid_set.  When a
    method of this class needs a new interval and there are no more
    free intervals, a new Interval_chunk is allocated and the
    intervals of it are added to the list of free intervals.
  */
  struct Interval_chunk
  {
    Interval_chunk *next;
    Interval intervals[1];
  };
  /// The default number of intervals in an Interval_chunk.
  static const int CHUNK_GROW_SIZE= 8;

/*
  Functions sidno_equals() and equals() are only used by unitests
*/
#ifdef NON_DISABLED_UNITTEST_GTID
  /**
    Return true if the given sidno of this Gtid_set contains the same
    intervals as the given sidno of the other Gtid_set.

    @param sidno SIDNO to check for this Gtid_set.
    @param other Other Gtid_set
    @param other_sidno SIDNO to check in other.
    @return true if equal, false is not equal.
  */
  bool sidno_equals(rpl_sidno sidno,
                    const Gtid_set *other, rpl_sidno other_sidno) const;
  /// Returns true if this Gtid_set is equal to the other Gtid_set.
  bool equals(const Gtid_set *other) const;
#endif

  /// Return the number of intervals for the given sidno.
  int get_n_intervals(rpl_sidno sidno) const
  {
    Const_interval_iterator ivit(this, sidno);
    int ret= 0;
    while (ivit.get() != NULL)
    {
      ret++;
      ivit.next();
    }
    return ret;
  }
  /// Return the number of intervals in this Gtid_set.
  int get_n_intervals() const
  {
    if (sid_lock != NULL)
      sid_lock->assert_some_wrlock();
    rpl_sidno max_sidno= get_max_sidno();
    int ret= 0;
    for (rpl_sidno sidno= 1; sidno < max_sidno; sidno++)
      ret+= get_n_intervals(sidno);
    return ret;
  }
  /**
    Allocates a new chunk of Intervals and adds them to the list of
    unused intervals.

    @param size The number of intervals in this chunk
    @return RETURN_STATUS_OK or RETURN_STATUS_REPORTED_ERROR.
  */
  enum_return_status create_new_chunk(int size);
  /**
    Returns a fresh new Interval object.

    This usually does not require any real allocation, it only pops
    the first interval from the list of free intervals.  If there are
    no free intervals, it calls create_new_chunk.

    @param out The resulting Interval* will be stored here.
    @return RETURN_STATUS_OK or RETURN_STATUS_REPORTED_ERROR.
  */
  enum_return_status get_free_interval(Interval **out);
  /**
    Puts the given interval in the list of free intervals.  Does not
    unlink it from its place in any other list.
  */
  void put_free_interval(Interval *iv);
  /**
    Like add_interval_memory, but does not acquire
    free_intervals_mutex.
    @see Gtid_set::add_interval_memory
  */
  void add_interval_memory_lock_taken(int n_ivs, Interval *ivs);

  /// Read-write lock that protects updates to the number of SIDs.
  mutable Checkable_rwlock *sid_lock;
  /**
    Lock protecting the list of free intervals.  This lock is only
    used if sid_lock is not NULL.
  */
  mysql_mutex_t free_intervals_mutex;
  /**
    Class representing a lock on free_intervals_mutex.

    This is used by the add_* and remove_* functions.  The lock is
    declared by the top-level function and a pointer to the lock is
    passed down to low-level functions. If the low-level function
    decides to access the free intervals list, then it acquires the
    lock.  The lock is then automatically released by the destructor
    when the top-level function returns.

    The lock is not taken if Gtid_set->sid_lock == NULL; such
    Gtid_sets are assumed to be thread-local.
  */
  class Free_intervals_lock
  {
  public:
    /// Create a new lock, but do not acquire it.
    Free_intervals_lock(Gtid_set *_gtid_set)
      : gtid_set(_gtid_set), locked(false) {}
    /// Lock the lock if it is not already locked.
    void lock_if_not_locked()
    {
      if (gtid_set->sid_lock && !locked)
      {
        mysql_mutex_lock(&gtid_set->free_intervals_mutex);
        locked= true;
      }
    }
    /// Lock the lock if it is locked.
    void unlock_if_locked()
    {
      if (gtid_set->sid_lock && locked)
      {
        mysql_mutex_unlock(&gtid_set->free_intervals_mutex);
        locked= false;
      }
    }
    /// Destroy this object and unlock the lock if it is locked.
    ~Free_intervals_lock()
    {
      unlock_if_locked();
    }
  private:
    Gtid_set *gtid_set;
    bool locked;
  };
  void assert_free_intervals_locked()
  {
    if (sid_lock != NULL)
      mysql_mutex_assert_owner(&free_intervals_mutex);
  }

  /**
    Adds the interval (start, end) to the given Interval_iterator.

    This is the lowest-level function that adds groups; this is where
    Interval objects are added, grown, or merged.

    @param ivitp Pointer to iterator.  After this function returns,
    the current_element of the iterator will be the interval that
    contains start and end.
    @param start The first GNO in the interval.
    @param end The first GNO after the interval.
    @param lock If this function has to add or remove an interval,
    then this lock will be taken unless it is already taken.  This
    mechanism means that the lock will be taken lazily by
    e.g. add_gtid_set() the first time that the list of free intervals
    is accessed, and automatically released when add_gtid_set()
    returns.
    @return RETURN_STATUS_OK or RETURN_STATUS_REPORTED_ERROR.
  */
  enum_return_status add_gno_interval(Interval_iterator *ivitp,
                                      rpl_gno start, rpl_gno end,
                                      Free_intervals_lock *lock);
  /**
    Removes the interval (start, end) from the given
    Interval_iterator. This is the lowest-level function that removes
    groups; this is where Interval objects are removed, truncated, or
    split.

    It is not required that the groups in the interval exist in this
    Gtid_set.

    @param ivitp Pointer to iterator.  After this function returns,
    the current_element of the iterator will be the next interval
    after end.
    @param start The first GNO in the interval.
    @param end The first GNO after the interval.
    @param lock If this function has to add or remove an interval,
    then this lock will be taken unless it is already taken.  This
    mechanism means that the lock will be taken lazily by
    e.g. add_gtid_set() the first time that the list of free intervals
    is accessed, and automatically released when add_gtid_set()
    returns.
    @return RETURN_STATUS_OK or RETURN_STATUS_REPORTED_ERROR.
  */
  enum_return_status remove_gno_interval(Interval_iterator *ivitp,
                                         rpl_gno start, rpl_gno end,
                                         Free_intervals_lock *lock);
  /**
    Adds a list of intervals to the given SIDNO.

    The SIDNO must exist in the Gtid_set before this function is called.

    @param sidno The SIDNO to which intervals will be added.
    @param ivit Iterator over the intervals to add. This is typically
    an iterator over some other Gtid_set.
    @param lock If this function has to add or remove an interval,
    then this lock will be taken unless it is already taken.  This
    mechanism means that the lock will be taken lazily by
    e.g. add_gtid_set() the first time that the list of free intervals
    is accessed, and automatically released when add_gtid_set()
    returns.
    @return RETURN_STATUS_OK or RETURN_STATUS_REPORTED_ERROR.
  */
  enum_return_status add_gno_intervals(rpl_sidno sidno,
                                       Const_interval_iterator ivit,
                                       Free_intervals_lock *lock);
  /**
    Removes a list of intervals from the given SIDNO.

    It is not required that the intervals exist in this Gtid_set.

    @param sidno The SIDNO from which intervals will be removed.
    @param ivit Iterator over the intervals to remove. This is typically
    an iterator over some other Gtid_set.
    @param lock If this function has to add or remove an interval,
    then this lock will be taken unless it is already taken.  This
    mechanism means that the lock will be taken lazily by
    e.g. add_gtid_set() the first time that the list of free intervals
    is accessed, and automatically released when add_gtid_set()
    returns.
    @return RETURN_STATUS_OK or RETURN_STATUS_REPORTED_ERROR.
  */
  enum_return_status remove_gno_intervals(rpl_sidno sidno,
                                          Const_interval_iterator ivit,
                                          Free_intervals_lock *lock);

  /// Sid_map associated with this Gtid_set.
  Sid_map *sid_map;
  /**
    Array where the N'th element contains the head pointer to the
    intervals of SIDNO N+1.
  */
  DYNAMIC_ARRAY intervals;
  /// Linked list of free intervals.
  Interval *free_intervals;
  /// Linked list of chunks.
  Interval_chunk *chunks;
  /// The string length.
  mutable int cached_string_length;
  /// The String_format that was used when cached_string_length was computed.
  mutable const String_format *cached_string_format;
#ifndef DBUG_OFF
  /**
    The number of chunks.  Used only to check some invariants when
    DBUG is on.
  */
  int n_chunks;
#endif

  /// Used by unit tests that need to access private members.
#ifdef FRIEND_OF_GTID_SET
  friend FRIEND_OF_GTID_SET;
#endif
  /// Only Free_intervals_lock is allowed to access free_intervals_mutex.
  friend class Gtid_set::Free_intervals_lock;
};


/**
  Holds information about a Gtid_set.  Can also be NULL.

  This is used as backend storage for @@session.gtid_next_list.  The
  idea is that we allow the user to set this to NULL, but we keep the
  Gtid_set object so that we can re-use the allocated memory and
  avoid costly allocations later.

  This is stored in struct system_variables (defined in sql_class.h),
  which is cleared using memset(0); hence the negated form of
  is_non_null.

  The convention is: if is_non_null is false, then the value of the
  session variable is NULL, and the field gtid_set may be NULL or
  non-NULL.  If is_non_null is true, then the value of the session
  variable is not NULL, and the field gtid_set has to be non-NULL.

  This is a POD. It has to be a POD because it is stored in
  THD::variables.
*/
struct Gtid_set_or_null
{
  /// Pointer to the Gtid_set.
  Gtid_set *gtid_set;
  /// True if this Gtid_set is NULL.
  bool is_non_null;
  /// Return NULL if this is NULL, otherwise return the Gtid_set.
  inline Gtid_set *get_gtid_set() const
  {
    DBUG_ASSERT(!(is_non_null && gtid_set == NULL));
    return is_non_null ? gtid_set : NULL;
  }
  /**
    Do nothing if this object is non-null; set to empty set otherwise.

    @return NULL if out of memory; Gtid_set otherwise.
  */
  Gtid_set *set_non_null(Sid_map *sm)
  {
    if (!is_non_null)
    {
      if (gtid_set == NULL)
        gtid_set= new Gtid_set(sm);
      else
        gtid_set->clear();
    }
    is_non_null= (gtid_set != NULL);
    return gtid_set;
  }
  /// Set this Gtid_set to NULL.
  inline void set_null() { is_non_null= false; }
};


/**
  Represents the set of GTIDs that are owned by some thread.

  This data structure has a read-write lock that protects the number
  of SIDNOs.  The lock is provided by the invoker of the constructor
  and it is generally the caller's responsibility to acquire the read
  lock.  Access methods assert that the caller already holds the read
  (or write) lock.  If a method of this class grows the number of
  SIDNOs, then the method temporarily upgrades this lock to a write
  lock and then degrades it to a read lock again; there will be a
  short period when the lock is not held at all.

  The internal representation is a DYNAMIC_ARRAY that maps SIDNO to
  HASH, where each HASH maps GNO to my_thread_id.
*/
class Owned_gtids
{
public:
  /**
    Constructs a new, empty Owned_gtids object.

    @param sid_lock Read-write lock that protects updates to the
    number of SIDs.
  */
  Owned_gtids(Checkable_rwlock *sid_lock);
  /// Destroys this Owned_gtids.
  ~Owned_gtids();
  /**
    Add a GTID to this Owned_gtids.

    @param gtid The Gtid to add.
    @param owner The my_thread_id of the group to add.
    @return RETURN_STATUS_OK or RETURN_STATUS_REPORTED_ERROR.
  */
  enum_return_status add_gtid_owner(const Gtid &gtid, my_thread_id owner);
  /**
    Returns the owner of the given GTID, or 0 if the GTID is not owned.

    @param Gtid The Gtid to query.
    @return my_thread_id of the thread that owns the group, or
    0 if the group is not owned.
  */
  my_thread_id get_owner(const Gtid &gtid) const;
  /**
    Removes the given GTID.

    If the group does not exist in this Owned_gtids object, does
    nothing.

    @param gtid The Gtid.
  */
  void remove_gtid(const Gtid &gtid);
  /**
    Ensures that this Owned_gtids object can accomodate SIDNOs up to
    the given SIDNO.

    If this Owned_gtids object needs to be resized, then the lock
    will be temporarily upgraded to a write lock and then degraded to
    a read lock again; there will be a short period when the lock is
    not held at all.

    @param sidno The SIDNO.
    @return RETURN_STATUS_OK or RETURN_STATUS_REPORTED_ERROR.
  */
  enum_return_status ensure_sidno(rpl_sidno sidno);
  /// Returns the maximal sidno that this Owned_gtids currently has space for.
  rpl_sidno get_max_sidno() const
  {
    sid_lock->assert_some_lock();
    return sidno_to_hash.elements;
  }

  /**
    Write a string representation of this Owned_groups to the given buffer.

    @param out Buffer to write to.
    @return Number of characters written.
  */
  int to_string(char *out) const
  {
    char *p= out;
    rpl_sidno max_sidno= get_max_sidno();
    rpl_sidno sid_map_max_sidno= global_sid_map->get_max_sidno();
    for (rpl_sidno sid_i= 0; sid_i < sid_map_max_sidno; sid_i++)
    {
      rpl_sidno sidno= global_sid_map->get_sorted_sidno(sid_i);
      if (sidno > max_sidno)
        continue;
      HASH *hash= get_hash(sidno);
      bool printed_sid= false;
      for (uint i= 0; i < hash->records; i++)
      {
        Node *node= (Node *)my_hash_element(hash, i);
        DBUG_ASSERT(node != NULL);
        if (!printed_sid)
        {
          p+= global_sid_map->sidno_to_sid(sidno).to_string(p);
          printed_sid= true;
        }
        p+= sprintf(p, ":%lld#%lu", node->gno, node->owner);
      }
    }
    *p= 0;
    return (int)(p - out);
  }

  /**
    Return an upper bound on the length of the string representation
    of this Owned_groups.  The actual length may be smaller.  This
    includes the trailing '\0'.
  */
  size_t get_max_string_length() const
  {
    rpl_sidno max_sidno= get_max_sidno();
    size_t ret= 0;
    for (rpl_sidno sidno= 1; sidno <= max_sidno; sidno++)
    {
      HASH *hash= get_hash(sidno);
      if (hash->records > 0)
        ret+= rpl_sid::TEXT_LENGTH +
          hash->records * (1 + MAX_GNO_TEXT_LENGTH +
                           1 + MAX_THREAD_ID_TEXT_LENGTH);
    }
    return 1 + ret;
  }

  /**
    Return true if the given thread is the owner of any groups.
  */
  bool thread_owns_anything(my_thread_id thd_id) const
  {
    rpl_sidno max_sidno= get_max_sidno();
    for (rpl_sidno sidno= 1; sidno <= max_sidno; sidno++)
    {
      HASH *hash= get_hash(sidno);
      for (uint i= 0; i < hash->records; i++)
      {
        Node *node= (Node *)my_hash_element(hash, i);
        DBUG_ASSERT(node != NULL);
        if (node->owner == thd_id)
          return true;
      }
    }
    return false;
  }

#ifndef DBUG_OFF
  /**
    Debug only: return a newly allocated string representation of
    this Owned_gtids.
  */
  char *to_string() const
  {
    char *str= (char *)my_malloc(get_max_string_length(), MYF(MY_WME));
    DBUG_ASSERT(str != NULL);
    to_string(str);
    return str;
  }
  /// Debug only: print this Owned_gtids to stdout.
  void print() const
  {
    char *str= to_string();
    printf("%s\n", str);
    my_free(str);
  }
#endif
  /**
    Print this Owned_gtids to the trace file if debug is enabled; no-op
    otherwise.
  */
  void dbug_print(const char *text= "") const
  {
#ifndef DBUG_OFF
    char *str= to_string();
    DBUG_PRINT("info", ("%s%s%s", text, *text ? ": " : "", str));
    my_free(str);
#endif
  }
private:
  /// Represents one owned group.
  struct Node
  {
    /// GNO of the group.
    rpl_gno gno;
    /// Owner of the group.
    my_thread_id owner;
  };
  /// Read-write lock that protects updates to the number of SIDs.
  mutable Checkable_rwlock *sid_lock;
  /// Returns the HASH for the given SIDNO.
  HASH *get_hash(rpl_sidno sidno) const
  {
    DBUG_ASSERT(sidno >= 1 && sidno <= get_max_sidno());
    sid_lock->assert_some_lock();
    return *dynamic_element(&sidno_to_hash, sidno - 1, HASH **);
  }
  /**
    Returns the Node for the given HASH and GNO, or NULL if the GNO
    does not exist in the HASH.
  */
  Node *get_node(const HASH *hash, rpl_gno gno) const
  {
    sid_lock->assert_some_lock();
    return (Node *)my_hash_search(hash, (const uchar *)&gno, sizeof(rpl_gno));
  }
  /**
    Returns the Node for the given group, or NULL if the group does
    not exist in this Owned_gtids object.
  */
  Node *get_node(const Gtid &gtid) const
  { return get_node(get_hash(gtid.sidno), gtid.gno); };
  /// Return true iff this Owned_gtids object contains the given group.
  bool contains_gtid(const Gtid &gtid) const { return get_node(gtid) != NULL; }
  /// Growable array of hashes.
  DYNAMIC_ARRAY sidno_to_hash;
};


/**
  Represents the state of the group log: the set of logged groups, the
  set of lost groups, the set of owned groups, the owner of each owned
  group, and a Mutex_cond_array that protects updates to groups of
  each SIDNO.

  Locking:

  This data structure has a read-write lock that protects the number
  of SIDNOs, and a Mutex_cond_array that contains one mutex per SIDNO.
  The rwlock is always the global_sid_lock.

  Access methods generally assert that the caller already holds the
  appropriate lock:

   - before accessing any global data, hold at least the rdlock.

   - before accessing a specific SIDNO in a Gtid_set or Owned_gtids
     (e.g., calling Gtid_set::_add_gtid(Gtid)), hold either the rdlock
     and the SIDNO's mutex lock; or the wrlock.  If you need to hold
     multiple mutexes, they must be acquired in order of increasing
     SIDNO.

   - before starting an operation that needs to access all SIDs
     (e.g. Gtid_set::to_string()), hold the wrlock.

  The access type (read/write) does not matter; the write lock only
  implies that the entire data structure is locked whereas the read
  lock implies that everything except SID-specific data is locked.
*/
class Gtid_state
{
public:
  /**
    Constructs a new Gtid_state object.

    @param _sid_lock Read-write lock that protects updates to the
    number of SIDs.
    @param _sid_map Sid_map used by this group log.
  */
  Gtid_state(Checkable_rwlock *_sid_lock, Sid_map *_sid_map)
    : sid_lock(_sid_lock),
    sid_map(_sid_map),
    sid_locks(sid_lock),
    logged_gtids(sid_map, sid_lock),
    lost_gtids(sid_map, sid_lock),
    owned_gtids(sid_lock) {}
  /**
    Add @@GLOBAL.SERVER_UUID to this binlog's Sid_map.

    This can't be done in the constructor because the constructor is
    invoked at server startup before SERVER_UUID is initialized.

    The caller must hold the read lock or write lock on sid_locks
    before invoking this function.

    @retval 0 Success
    @retval 1 Error (out of memory or IO error).
  */
  int init();
  /**
    Reset the state after RESET MASTER: remove all logged and lost
    groups, but keep owned groups as they are.

    The caller must hold the write lock on sid_lock before calling
    this function.
  */
  void clear();
  /**
    Returns true if the given GTID is logged.

    @param gtid The Gtid to check.

    @retval true The group is logged in the binary log.
    @retval false The group is not logged in the binary log.
  */
  bool is_logged(const Gtid &gtid) const
  {
    DBUG_ENTER("Gtid_state::is_logged");
    bool ret= logged_gtids.contains_gtid(gtid);
    DBUG_RETURN(ret);
  }
  /**
    Returns the owner of the given GTID, or 0 if the group is not owned.

    @param gtid The Gtid to check.
    @return my_thread_id of the thread that owns the group, or
    0 if the group is not owned.
  */
  my_thread_id get_owner(const Gtid &gtid) const
  { return owned_gtids.get_owner(gtid); }
#ifndef MYSQL_CLIENT
  /**
    Acquires ownership of the given GTID, on behalf of the given thread.

    The caller must lock the SIDNO before invoking this function.

    @param thd The thread that will own the GTID.
    @param gtid The Gtid to acquire ownership of.
    @return RETURN_STATUS_OK or RETURN_STATUS_REPORTED_ERROR.
  */
  enum_return_status acquire_ownership(THD *thd, const Gtid &gtid);
  /**
    Update the state after the given thread has committed or rolled back.

    This will:
     - release ownership of all GTIDs owned by the THD;
     - if 'commit' is set, add all GTIDs in the Group_cache
     - remove all owned GTIDS from thd->owned_gtid and thd->owned_gtid_set.
     - send a broadcast on the condition variable for every sidno for
       which we released ownership

    @param thd Thread for which owned groups are updated.
    @param commit If true, the thread commits all owned GTIDs;
    otherwise it rolls back.
  */
  enum_return_status update(THD *thd, bool commit);
#endif // ifndef MYSQL_CLIENT
  /**
    Allocates a GNO for an automatically numbered group.

    @param sidno The group's SIDNO.

    @retval negative the numeric value of GS_ERROR_OUT_OF_MEMORY
    @retval other The GNO for the group.
  */
  rpl_gno get_automatic_gno(rpl_sidno sidno) const;
  /// Locks a mutex for the given SIDNO.
  void lock_sidno(rpl_sidno sidno) { sid_locks.lock(sidno); }
  /// Unlocks a mutex for the given SIDNO.
  void unlock_sidno(rpl_sidno sidno) { sid_locks.unlock(sidno); }
  /// Broadcasts updates for the given SIDNO.
  void broadcast_sidno(rpl_sidno sidno) { sid_locks.broadcast(sidno); }
  /// Assert that we own the given SIDNO.
  void assert_sidno_lock_owner(rpl_sidno sidno)
  { sid_locks.assert_owner(sidno); }
#ifndef MYSQL_CLIENT
  /**
    Waits until the given GTID is not owned by any other thread.

    This requires that the caller holds a read lock on sid_lock.  It
    will release the lock before waiting; neither global_sid_lock nor
    the mutex lock on SIDNO will not be held when this function
    returns.

    @param thd THD object of the caller.
    @param g Gtid to wait for.
  */
  void wait_for_gtid(THD *thd, const Gtid &gtid);
#endif // ifndef MYSQL_CLIENT
#ifdef HAVE_NDB_BINLOG
  /**
    Locks one mutex for each SIDNO where the given Gtid_set has at
    least one GTID.  Locks are acquired in order of increasing SIDNO.
  */
  void lock_sidnos(const Gtid_set *set);
  /**
    Unlocks the mutex for each SIDNO where the given Gtid_set has at
    least one GTID.
  */
  void unlock_sidnos(const Gtid_set *set);
  /**
    Broadcasts the condition variable for each SIDNO where the given
    Gtid_set has at least one GTID.
  */
  void broadcast_sidnos(const Gtid_set *set);
#endif // ifdef HAVE_NDB_BINLOG
  /**
    Ensure that owned_gtids, logged_gtids, lost_gtids, and sid_locks
    have room for at least as many SIDNOs as sid_map.

    This function must only be called in one place:
    Sid_map::add_sid().

    Requires that the write lock on sid_locks is held.  If any object
    needs to be resized, then the lock will be temporarily upgraded to
    a write lock and then degraded to a read lock again; there will be
    a short period when the lock is not held at all.

    @return RETURN_STATUS_OK or RETURN_STATUS_REPORTED_ERROR.
  */
  enum_return_status ensure_sidno();
  /// Return a pointer to the Gtid_set that contains the logged groups.
  const Gtid_set *get_logged_gtids() const { return &logged_gtids; }
  /// Return a pointer to the Gtid_set that contains the logged groups.
  const Gtid_set *get_lost_gtids() const { return &lost_gtids; }
  /// Return a pointer to the Owned_gtids that contains the owned groups.
  const Owned_gtids *get_owned_gtids() const { return &owned_gtids; }
  /// Return the server's SID's SIDNO
  rpl_sidno get_server_sidno() const { return server_sidno; }
#ifndef DBUG_OFF
  /**
    Debug only: Returns an upper bound on the length of the string
    generated by to_string(), not counting '\0'.  The actual length
    may be shorter.
  */
  size_t get_max_string_length() const
  {
    return owned_gtids.get_max_string_length() +
      logged_gtids.get_string_length() +
      lost_gtids.get_string_length() +
      100;
  }
  /// Debug only: Generate a string in the given buffer and return the length.
  int to_string(char *buf) const
  {
    char *p= buf;
    p+= sprintf(p, "Logged GTIDs:\n");
    p+= logged_gtids.to_string(p);
    p+= sprintf(p, "\nOwned GTIDs:\n");
    p+= owned_gtids.to_string(p);
    p+= sprintf(p, "\nLost GTIDs:\n");
    p+= lost_gtids.to_string(p);
    return (int)(p - buf);
  }
  /// Debug only: return a newly allocated string, or NULL on out-of-memory.
  char *to_string() const
  {
    char *str= (char *)my_malloc(get_max_string_length(), MYF(MY_WME));
    to_string(str);
    return str;
  }
  /// Debug only: print this Gtid_state to stdout.
  void print() const
  {
    char *str= to_string();
    printf("%s", str);
    my_free(str);
  }
#endif
  /**
    Print this Gtid_state to the trace file if debug is enabled; no-op
    otherwise.
  */
  void dbug_print(const char *text= "") const
  {
#ifndef DBUG_OFF
    sid_lock->assert_some_wrlock();
    char *str= to_string();
    DBUG_PRINT("info", ("%s%s%s", text, *text ? ": " : "", str));
    my_free(str);
#endif
  }
private:
#ifdef HAVE_NDB_BINLOG
  /// Lock all SIDNOs owned by the given THD.
  void lock_owned_sidnos(const THD *thd);
#endif
  /// Unlock all SIDNOs owned by the given THD.
  void unlock_owned_sidnos(const THD *thd);
  /// Broadcast the condition for all SIDNOs owned by the given THD.
  void broadcast_owned_sidnos(const THD *thd);


  /// Read-write lock that protects updates to the number of SIDs.
  mutable Checkable_rwlock *sid_lock;
  /// The Sid_map used by this Gtid_state.
  mutable Sid_map *sid_map;
  /// Contains one mutex/cond pair for every SIDNO.
  Mutex_cond_array sid_locks;
  /// The set of GTIDs that have been executed and logged (and possibly purged).
  Gtid_set logged_gtids;
  /**
    The set of GTIDs that existed in some previously purged binary log.
    This is always a subset of logged_gtids.
  */
  Gtid_set lost_gtids;
  /// The set of GTIDs that are owned by some thread.
  Owned_gtids owned_gtids;
  /// The SIDNO for this server.
  rpl_sidno server_sidno;

  /// Used by unit tests that need to access private members.
#ifdef FRIEND_OF_GTID_STATE
  friend FRIEND_OF_GTID_STATE;
#endif
};


/// Global state of GTIDs.
extern Gtid_state *gtid_state;


/**
  Enumeration of group types.
*/
enum enum_group_type
{
  /**
    It is important that AUTOMATIC_GROUP==0 so that the default value
    for thd->variables->gtid_next.type is AUTOMATIC_GROUP.
  */
  AUTOMATIC_GROUP= 0, GTID_GROUP, ANONYMOUS_GROUP, INVALID_GROUP
};


/**
  This struct represents a specification of a GTID for a statement to
  be executed: either "AUTOMATIC", "ANONYMOUS", or "SID:GNO".

  This is a POD. It has to be a POD because it is used in THD::variables.
*/
struct Gtid_specification
{
  /// The type of this GTID
  enum_group_type type;
  /**
    The GTID:
    { SIDNO, GNO } if type == GTID;
    { 0, 0 } if type == AUTOMATIC or ANONYMOUS.
  */
  Gtid gtid;
  /// Set the type to GTID_GROUP and SID, GNO to the given values.
  void set(rpl_sidno sidno, rpl_gno gno)
  { type= GTID_GROUP; gtid.sidno= sidno; gtid.gno= gno; }
  /// Set the type to GTID_GROUP and SID, GNO to the given Gtid.
  void set(const Gtid &gtid_param) { set(gtid_param.sidno, gtid_param.gno); }
  /// Set the type to GTID_GROUP and SID, GNO to 0, 0.
  void clear() { set(0, 0); }
  /// Return true if this Gtid_specification is equal to 'other'.
  bool equals(const Gtid_specification &other) const
  {
    return (type == other.type &&
            (type != GTID_GROUP || gtid.equals(other.gtid)));
  }
  /**
    Return true if this Gtid_specification is a GTID_GROUP with the
    same SID, GNO as 'other_gtid'.
  */
  bool equals(const Gtid &other_gtid) const
  { return type == GTID_GROUP && gtid.equals(other_gtid); }
#ifndef MYSQL_CLIENT
  /**
    Parses the given string and stores in this Gtid_specification.

    @param text The text to parse
    @return RETURN_STATUS_OK or RETURN_STATUS_REPORTED_ERROR.
  */
  enum_return_status parse(Sid_map *sid_map, const char *text);
  /**
    Returns the type of the group, if the given string is a valid Gtid_specification; INVALID otherwise.
  */
  static enum_group_type get_type(const char *text);
  /// Returns true if the given string is a valid Gtid_specification.
  static bool is_valid(const char *text)
  { return Gtid_specification::get_type(text) != INVALID_GROUP; }
#endif
  static const int MAX_TEXT_LENGTH= Uuid::TEXT_LENGTH + 1 + MAX_GNO_TEXT_LENGTH;
  /**
    Writes this Gtid_specification to the given string buffer.

    @param sid_map Sid_map to use if the type of this
    Gtid_specification is GTID_GROUP.
    @param buf[out] The buffer
    @retval The number of characters written.
  */
  int to_string(const Sid_map *sid_map, char *buf) const;
  /**
    Writes this Gtid_specification to the given string buffer.

    @param sid SID to use if the type of this Gtid_specification is
    GTID_GROUP.  Can be NULL if this Gtid_specification is
    ANONYMOUS_GROUP or AUTOMATIC_GROUP.
    @param buf[out] The buffer
    @retval The number of characters written.
    @buf[out]
  */
  int to_string(const rpl_sid *sid, char *buf) const;
#ifndef DBUG_OFF
  /// Debug only: print this Gtid_specification to stdout.
  void print() const
  {
    char buf[MAX_TEXT_LENGTH + 1];
    to_string(global_sid_map, buf);
    printf("%s\n", buf);
  }
#endif
  /**
    Print this Gtid_specificatoin to the trace file if debug is
    enabled; no-op otherwise.
  */
  void dbug_print(const char *text= "") const
  {
#ifndef DBUG_OFF
    char buf[MAX_TEXT_LENGTH + 1];
    to_string(global_sid_map, buf);
    DBUG_PRINT("info", ("%s%s%s", text, *text ? ": " : "", buf));
#endif
  }
};


/**
  Represents a group in the group cache.

  Groups in the group cache are slightly different from other groups,
  because not all information about them is known.

  Automatic groups are marked as such by setting gno<=0.
*/
struct Cached_group
{
  /// The gtid for this group.
  Gtid_specification spec;
  /**
    The position of this GTID in the cache, i.e., the total size of
    all previous groups.
  */
  rpl_binlog_pos binlog_offset;
};


/**
  Represents a group cache: either the statement group cache or the
  transaction group cache.
*/
class Group_cache
{
public:
  /// Constructs a new Group_cache.
  Group_cache();
  /// Deletes a Group_cache.
  ~Group_cache();
  /// Removes all groups from this cache.
  void clear();
  /// Return the number of groups in this group cache.
  inline int get_n_groups() const { return groups.elements; }
  /// Return true iff the group cache contains zero groups.
  inline bool is_empty() const { return get_n_groups() == 0; }
  /**
    Adds a group to this Group_cache.  The group should
    already have been written to the stmt or trx cache.  The SIDNO and
    GNO fields are taken from @@SESSION.GTID_NEXT.

    @param thd The THD object from which we read session variables.
    @param binlog_length Length of group in binary log.
    @retval EXTEND_EXISTING_GROUP The last existing group had the same GTID
    and has been extended to include this group too.
    @retval APPEND_NEW_GROUP The group has been appended to this cache.
    @retval ERROR An error (out of memory) occurred.
    The error has been reported.
  */
  enum enum_add_group_status
  {
    EXTEND_EXISTING_GROUP, APPEND_NEW_GROUP, ERROR
  };
#ifndef MYSQL_CLIENT
  enum_add_group_status
    add_logged_group(const THD *thd, my_off_t binlog_offset);
#endif // ifndef MYSQL_CLIENT
#ifdef NON_DISABLED_GTID
  /**
    Adds an empty group with the given (SIDNO, GNO) to this cache.

    @param gtid The GTID of the group.

    @return RETURN_STATUS_OK or RETURN_STATUS_REPORTED_ERROR.
  */
  enum_add_group_status add_empty_group(const Gtid &gtid);
#endif // ifdef NON_DISABLED_GTID
#ifndef MYSQL_CLIENT
  /**
    Write all gtids in this cache to the global Gtid_state.
    @return RETURN_STATUS_OK or RETURN_STATUS_REPORTED_ERROR.
  */
  enum_return_status write_to_gtid_state() const;
  /**
    Generates GNO for all groups that are committed for the first time
    in this Group_cache.

    This acquires ownership of all groups.  After this call, this
    Group_cache does not contain any Cached_groups that have
    type==GTID_GROUP and gno<=0.

    @param thd The THD that this Gtid_state belongs to.
    @return RETURN_STATUS_OK or RETURN_STATUS_REPORTED_ERROR
  */
  enum_return_status generate_automatic_gno(THD *thd);
#endif // ifndef MYSQL_CLIENT
  /**
    Return true if this Group_cache contains the given GTID.

    @param gtid The Gtid to check.
    @retval true The group exists in this cache.
    @retval false The group does not exist in this cache.
  */
  bool contains_gtid(const Gtid &gtid) const;
  /**
    Add all GTIDs that exist in this Group_cache to the given Gtid_set.

    @param gs The Gtid_set to which groups are added.
    @return RETURN_STATUS_OK or RETURN_STATUS_REPORTED_ERROR.
  */
  enum_return_status get_gtids(Gtid_set *gs) const;

#ifndef DBUG_OFF
  /**
    Debug only: store a textual representation of this Group_cache in
    the given buffer and return the length.
  */
  size_t to_string(const Sid_map *sm, char *buf) const
  {
    int n_groups= get_n_groups();
    char *s= buf;

    s += sprintf(s, "%d groups = {\n", n_groups);
    for (int i= 0; i < n_groups; i++)
    {
      Cached_group *group= get_unsafe_pointer(i);
      char uuid[Uuid::TEXT_LENGTH + 1]= "[]";
      if (group->spec.gtid.sidno)
        sm->sidno_to_sid(group->spec.gtid.sidno).to_string(uuid);
      s += sprintf(s, "  %s:%lld [offset %lld] %s\n",
                   uuid, group->spec.gtid.gno, group->binlog_offset,
                   group->spec.type == GTID_GROUP ? "GTID" :
                   group->spec.type == ANONYMOUS_GROUP ? "ANONYMOUS" :
                   group->spec.type == AUTOMATIC_GROUP ? "AUTOMATIC" :
                   "INVALID-GROUP-TYPE");
    }
    sprintf(s, "}\n");
    return s - buf;
  }
  /**
    Debug only: return an upper bound on the length of the string
    generated by to_string(). The actual length may be shorter.
  */
  size_t get_max_string_length() const
  {
    return (2 + Uuid::TEXT_LENGTH + 1 + MAX_GNO_TEXT_LENGTH + 4 + 2 +
            40 + 10 + 21 + 1 + 100/*margin*/) * get_n_groups() + 100/*margin*/;
  }
  /**
    Debug only: generate a textual representation of this Group_cache
    and store in a newly allocated string. Return the string, or NULL
    on out of memory.
  */
  char *to_string(const Sid_map *sm) const
  {
    char *str= (char *)my_malloc(get_max_string_length(), MYF(MY_WME));
    if (str)
      to_string(sm, str);
    return str;
  }
  /// Debug only: print this Group_cache to stdout.
  void print(const Sid_map *sm) const
  {
    char *str= to_string(sm);
    printf("%s\n", str);
    my_free(str);
  }
#endif
  /**
    Print this Gtid_cache to the trace file if debug is enabled; no-op
    otherwise.
  */
  void dbug_print(const Sid_map *sid_map, const char *text= "") const
  {
#ifndef DBUG_OFF
    char *str= to_string(sid_map);
    DBUG_PRINT("info", ("%s%s%s", text, *text ? ": " : "", str));
    my_free(str);
#endif
  }

  /**
    Returns a pointer to the given group.  The pointer is only valid
    until the next time a group is added or removed.

    @param index Index of the element: 0 <= index < get_n_groups().
  */
  inline Cached_group *get_unsafe_pointer(int index) const
  {
    DBUG_ASSERT(index >= 0 && index < get_n_groups());
    return dynamic_element(&groups, index, Cached_group *);
  }

private:
  /// List of all groups in this cache, of type Cached_group.
  DYNAMIC_ARRAY groups;

  /**
    Return a pointer to the last group, or NULL if this Group_cache is
    empty.
  */
  Cached_group *get_last_group()
  {
    int n_groups= get_n_groups();
    return n_groups == 0 ? NULL : get_unsafe_pointer(n_groups - 1);
  }

  /**
    Allocate space for one more group and return a pointer to it, or
    NULL on error.
  */
  Cached_group *allocate_group()
  {
    Cached_group *ret= (Cached_group *)alloc_dynamic(&groups);
    if (ret == NULL)
      BINLOG_ERROR(("Out of memory."), (ER_OUT_OF_RESOURCES, MYF(0)));
    return ret;
  }

  /**
    Adds the given group to this group cache, or merges it with the
    last existing group in the cache if they are compatible.

    @param group The group to add.
    @return RETURN_STATUS_OK or RETURN_STATUS_REPORTED_ERROR.
  */
  enum_return_status add_group(const Cached_group *group);
  /**
    Prepare the cache to be written to the group log.

    @todo The group log is not yet implemented. /Sven

    @param trx_group_cache @see write_to_log.
    @return RETURN_STATUS_OK or RETURN_STATUS_REPORTED_ERROR.
  */
  enum_return_status
    write_to_log_prepare(Group_cache *trx_group_cache,
                         rpl_binlog_pos offset_after_last_statement,
                         Cached_group **last_non_empty_group);

  /// Used by unit tests that need to access private members.
#ifdef FRIEND_OF_GROUP_CACHE
  friend FRIEND_OF_GROUP_CACHE;
#endif
};

/**
  Indicates if a statement should be skipped or not. Used as return
  value from gtid_before_statement.
*/
enum enum_gtid_statement_status
{
  /// Statement can execute.
  GTID_STATEMENT_EXECUTE,
  /// Statement should be cancelled.
  GTID_STATEMENT_CANCEL,
  /**
    Statement should be skipped, but there may be an implicit commit
    after the statement if gtid_commit is set.
  */
  GTID_STATEMENT_SKIP
};


#ifndef MYSQL_CLIENT
/**
  Before a loggable statement begins, this function:

   - checks that the various @@session.gtid_* variables are consistent
     with each other

   - starts the super-group (if no super-group is active) and acquires
     ownership of all groups in the super-group

   - starts the group (if no group is active)
*/
enum_gtid_statement_status
gtid_before_statement(THD *thd, Group_cache *gsc, Group_cache *gtc);

/**
  Check that the current statement does not contradict
  disable_gtid_unsafe_statements, that there is no implicit commit in
  a transaction when GTID_NEXT!=AUTOMATIC, and whether the statement
  should be cancelled.

  @param thd THD object for the session.
*/
enum_gtid_statement_status gtid_pre_statement_checks(const THD *thd);

/**
  When a transaction is rolled back, this function releases ownership
  of any GTIDs that the transaction owns.
*/
int gtid_rollback(THD *thd);

int gtid_acquire_ownership_single(THD *thd);
#ifdef HAVE_NDB_BINLOG
int gtid_acquire_ownership_multiple(THD *thd);
#endif

#endif // ifndef MYSQL_CLIENT

#endif /* RPL_GTID_H_INCLUDED */<|MERGE_RESOLUTION|>--- conflicted
+++ resolved
@@ -326,21 +326,11 @@
 #else
     is_write_lock= false;
 #endif
-<<<<<<< HEAD
-    mysql_rwlock_init(
-#ifdef MYSQL_SERVER
-                      key_rwlock_global_sid_lock
-#else
-                      0
-#endif
-                      , &rwlock);
-=======
 #ifdef MYSQL_SERVER
     mysql_rwlock_init(key_rwlock_global_sid_lock, &rwlock);
 #else
     mysql_rwlock_init(0, &rwlock);
 #endif
->>>>>>> ab3cb5d6
   }
   /// Destroy this Checkable_lock.
   ~Checkable_rwlock()
