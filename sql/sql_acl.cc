/* Copyright (c) 2000, 2011, Oracle and/or its affiliates. All rights reserved.

   This program is free software; you can redistribute it and/or modify
   it under the terms of the GNU General Public License as published by
   the Free Software Foundation; version 2 of the License.

   This program is distributed in the hope that it will be useful,
   but WITHOUT ANY WARRANTY; without even the implied warranty of
   MERCHANTABILITY or FITNESS FOR A PARTICULAR PURPOSE.  See the
   GNU General Public License for more details.

   You should have received a copy of the GNU General Public License
   along with this program; if not, write to the Free Software
   Foundation, Inc., 51 Franklin St, Fifth Floor, Boston, MA 02110-1301  USA */


/*
  The privileges are saved in the following tables:
  mysql/user	 ; super user who are allowed to do almost anything
  mysql/host	 ; host privileges. This is used if host is empty in mysql/db.
  mysql/db	 ; database privileges / user

  data in tables is sorted according to how many not-wild-cards there is
  in the relevant fields. Empty strings comes last.
*/

#include "my_global.h"                          /* NO_EMBEDDED_ACCESS_CHECKS */
#include "sql_priv.h"
#include "sql_acl.h"         // MYSQL_DB_FIELD_COUNT, ACL_ACCESS
#include "sql_base.h"                           // close_mysql_tables
#include "key.h"             // key_copy, key_cmp_if_same, key_restore
#include "sql_show.h"        // append_identifier
#include "sql_table.h"                         // build_table_filename
#include "hash_filo.h"
#include "sql_parse.h"                          // check_access
#include "sql_view.h"                           // VIEW_ANY_ACL
#include "records.h"              // READ_RECORD, read_record_info,
                                  // init_read_record, end_read_record
#include "rpl_filter.h"           // rpl_filter
#include <m_ctype.h>
#include <stdarg.h>
#include "sp_head.h"
#include "sp.h"
#include "transaction.h"
#include "lock.h"                               // MYSQL_LOCK_IGNORE_TIMEOUT
#include "records.h"             // init_read_record, end_read_record
#include <sql_common.h>
#include <mysql/plugin_auth.h>
#include "sql_connect.h"
#include "hostname.h"
#include "sql_db.h"

bool mysql_user_table_is_in_short_password_format= false;

static const
TABLE_FIELD_TYPE mysql_db_table_fields[MYSQL_DB_FIELD_COUNT] = {
  {
    { C_STRING_WITH_LEN("Host") },            
    { C_STRING_WITH_LEN("char(60)") },
    {NULL, 0}
  }, 
  {
    { C_STRING_WITH_LEN("Db") },            
    { C_STRING_WITH_LEN("char(64)") },
    {NULL, 0}
  }, 
  {
    { C_STRING_WITH_LEN("User") },
    { C_STRING_WITH_LEN("char(16)") },
    {NULL, 0}
  },
  {
    { C_STRING_WITH_LEN("Select_priv") },
    { C_STRING_WITH_LEN("enum('N','Y')") },
    { C_STRING_WITH_LEN("utf8") }
  },
  {
    { C_STRING_WITH_LEN("Insert_priv") },
    { C_STRING_WITH_LEN("enum('N','Y')") },
    { C_STRING_WITH_LEN("utf8") }
  },
  {
    { C_STRING_WITH_LEN("Update_priv") },
    { C_STRING_WITH_LEN("enum('N','Y')") },
    { C_STRING_WITH_LEN("utf8") }
  },
  {
    { C_STRING_WITH_LEN("Delete_priv") },
    { C_STRING_WITH_LEN("enum('N','Y')") },
    { C_STRING_WITH_LEN("utf8") }
  },
  {
    { C_STRING_WITH_LEN("Create_priv") },
    { C_STRING_WITH_LEN("enum('N','Y')") },
    { C_STRING_WITH_LEN("utf8") }
  },
  {
    { C_STRING_WITH_LEN("Drop_priv") },
    { C_STRING_WITH_LEN("enum('N','Y')") },
    { C_STRING_WITH_LEN("utf8") }
  },
  {
    { C_STRING_WITH_LEN("Grant_priv") },
    { C_STRING_WITH_LEN("enum('N','Y')") },
    { C_STRING_WITH_LEN("utf8") }
  },
  {
    { C_STRING_WITH_LEN("References_priv") },
    { C_STRING_WITH_LEN("enum('N','Y')") },
    { C_STRING_WITH_LEN("utf8") }
  },
  {
    { C_STRING_WITH_LEN("Index_priv") },
    { C_STRING_WITH_LEN("enum('N','Y')") },
    { C_STRING_WITH_LEN("utf8") }
  },
  {
    { C_STRING_WITH_LEN("Alter_priv") },
    { C_STRING_WITH_LEN("enum('N','Y')") },
    { C_STRING_WITH_LEN("utf8") }
  },
  {
    { C_STRING_WITH_LEN("Create_tmp_table_priv") },
    { C_STRING_WITH_LEN("enum('N','Y')") },
    { C_STRING_WITH_LEN("utf8") }
  },
  {
    { C_STRING_WITH_LEN("Lock_tables_priv") },
    { C_STRING_WITH_LEN("enum('N','Y')") },
    { C_STRING_WITH_LEN("utf8") }
  },
  {
    { C_STRING_WITH_LEN("Create_view_priv") },
    { C_STRING_WITH_LEN("enum('N','Y')") },
    { C_STRING_WITH_LEN("utf8") }
  },
  {
    { C_STRING_WITH_LEN("Show_view_priv") },
    { C_STRING_WITH_LEN("enum('N','Y')") },
    { C_STRING_WITH_LEN("utf8") }
  },
  {
    { C_STRING_WITH_LEN("Create_routine_priv") },
    { C_STRING_WITH_LEN("enum('N','Y')") },
    { C_STRING_WITH_LEN("utf8") }
  },
  {
    { C_STRING_WITH_LEN("Alter_routine_priv") },
    { C_STRING_WITH_LEN("enum('N','Y')") },
    { C_STRING_WITH_LEN("utf8") }
  },
  {
    { C_STRING_WITH_LEN("Execute_priv") },
    { C_STRING_WITH_LEN("enum('N','Y')") },
    { C_STRING_WITH_LEN("utf8") }
  },
  {
    { C_STRING_WITH_LEN("Event_priv") },
    { C_STRING_WITH_LEN("enum('N','Y')") },
    { C_STRING_WITH_LEN("utf8") }
  },
  {
    { C_STRING_WITH_LEN("Trigger_priv") },
    { C_STRING_WITH_LEN("enum('N','Y')") },
    { C_STRING_WITH_LEN("utf8") }
  }
};

const TABLE_FIELD_DEF
  mysql_db_table_def= {MYSQL_DB_FIELD_COUNT, mysql_db_table_fields};

static LEX_STRING native_password_plugin_name= {
  C_STRING_WITH_LEN("mysql_native_password")
};
  
static LEX_STRING old_password_plugin_name= {
  C_STRING_WITH_LEN("mysql_old_password")
};
  
/// @todo make it configurable
LEX_STRING *default_auth_plugin_name= &native_password_plugin_name;

#ifndef NO_EMBEDDED_ACCESS_CHECKS
static plugin_ref old_password_plugin;
#endif
static plugin_ref native_password_plugin;

/* Classes */

struct acl_host_and_ip
{
  char *hostname;
  long ip, ip_mask;                      // Used with masked ip:s
};

class ACL_ACCESS {
public:
  ulong sort;
  ulong access;
};

/* ACL_HOST is used if no host is specified */

class ACL_HOST :public ACL_ACCESS
{
public:
  acl_host_and_ip host;
  char *db;
};

class ACL_USER :public ACL_ACCESS
{
public:
  acl_host_and_ip host;
  uint hostname_length;
  USER_RESOURCES user_resource;
  char *user;
  uint8 salt[SCRAMBLE_LENGTH + 1];       // scrambled password in binary form
  uint8 salt_len;        // 0 - no password, 4 - 3.20, 8 - 4.0,  20 - 4.1.1 
  enum SSL_type ssl_type;
  const char *ssl_cipher, *x509_issuer, *x509_subject;
  LEX_STRING plugin;
  LEX_STRING auth_string;

  ACL_USER *copy(MEM_ROOT *root)
  {
    ACL_USER *dst= (ACL_USER *) alloc_root(root, sizeof(ACL_USER));
    if (!dst)
      return 0;
    *dst= *this;
    dst->user= safe_strdup_root(root, user);
    dst->ssl_cipher= safe_strdup_root(root, ssl_cipher);
    dst->x509_issuer= safe_strdup_root(root, x509_issuer);
    dst->x509_subject= safe_strdup_root(root, x509_subject);
    if (plugin.str == native_password_plugin_name.str ||
        plugin.str == old_password_plugin_name.str)
      dst->plugin= plugin;
    else
      dst->plugin.str= strmake_root(root, plugin.str, plugin.length);
    dst->auth_string.str= safe_strdup_root(root, auth_string.str);
    dst->host.hostname= safe_strdup_root(root, host.hostname);
    return dst;
  }
};

class ACL_DB :public ACL_ACCESS
{
public:
  acl_host_and_ip host;
  char *user,*db;
};


#ifndef NO_EMBEDDED_ACCESS_CHECKS
static void update_hostname(acl_host_and_ip *host, const char *hostname);
static ulong get_sort(uint count,...);
static bool compare_hostname(const acl_host_and_ip *host, const char *hostname,
			     const char *ip);
static bool show_proxy_grants (THD *thd, LEX_USER *user,
                               char *buff, size_t buffsize);

class ACL_PROXY_USER :public ACL_ACCESS
{
  acl_host_and_ip host;
  const char *user;
  acl_host_and_ip proxied_host;
  const char *proxied_user;
  bool with_grant;

  typedef enum { 
    MYSQL_PROXIES_PRIV_HOST, 
    MYSQL_PROXIES_PRIV_USER, 
    MYSQL_PROXIES_PRIV_PROXIED_HOST,
    MYSQL_PROXIES_PRIV_PROXIED_USER, 
    MYSQL_PROXIES_PRIV_WITH_GRANT,
    MYSQL_PROXIES_PRIV_GRANTOR,
    MYSQL_PROXIES_PRIV_TIMESTAMP } old_acl_proxy_users;
public:
  ACL_PROXY_USER () {};

  void init(const char *host_arg, const char *user_arg,
       const char *proxied_host_arg, const char *proxied_user_arg,
       bool with_grant_arg)
  {
    user= (user_arg && *user_arg) ? user_arg : NULL;
    update_hostname (&host, 
                     (host_arg && *host_arg) ? host_arg : NULL);
    proxied_user= (proxied_user_arg && *proxied_user_arg) ? 
      proxied_user_arg : NULL;
    update_hostname (&proxied_host, 
                     (proxied_host_arg && *proxied_host_arg) ?
                     proxied_host_arg : NULL);
    with_grant= with_grant_arg;
    sort= get_sort(4, host.hostname, user,
                   proxied_host.hostname, proxied_user);
  }

  void init(MEM_ROOT *mem, const char *host_arg, const char *user_arg,
       const char *proxied_host_arg, const char *proxied_user_arg,
       bool with_grant_arg)
  {
    init ((host_arg && *host_arg) ? strdup_root (mem, host_arg) : NULL,
          (user_arg && *user_arg) ? strdup_root (mem, user_arg) : NULL,
          (proxied_host_arg && *proxied_host_arg) ? 
            strdup_root (mem, proxied_host_arg) : NULL,
          (proxied_user_arg && *proxied_user_arg) ? 
            strdup_root (mem, proxied_user_arg) : NULL,
          with_grant_arg);
  }

  void init(TABLE *table, MEM_ROOT *mem)
  {
    init (get_field(mem, table->field[MYSQL_PROXIES_PRIV_HOST]),
          get_field(mem, table->field[MYSQL_PROXIES_PRIV_USER]),
          get_field(mem, table->field[MYSQL_PROXIES_PRIV_PROXIED_HOST]),
          get_field(mem, table->field[MYSQL_PROXIES_PRIV_PROXIED_USER]),
          table->field[MYSQL_PROXIES_PRIV_WITH_GRANT]->val_int() != 0);
  }

  bool get_with_grant() { return with_grant; }
  const char *get_user() { return user; }
  const char *get_host() { return host.hostname; }
  const char *get_proxied_user() { return proxied_user; }
  const char *get_proxied_host() { return proxied_host.hostname; }
  void set_user(MEM_ROOT *mem, const char *user_arg) 
  { 
    user= user_arg && *user_arg ? strdup_root(mem, user_arg) : NULL;
  }
  void set_host(MEM_ROOT *mem, const char *host_arg) 
  { 
    update_hostname(&host, 
                    (host_arg && *host_arg) ? 
                    strdup_root(mem, host_arg) : NULL);
  }

  bool check_validity(bool check_no_resolve)
  {
    if (check_no_resolve && 
        (hostname_requires_resolving(host.hostname) ||
         hostname_requires_resolving(proxied_host.hostname)))
    {
      sql_print_warning("'proxies_priv' entry '%s@%s %s@%s' "
                        "ignored in --skip-name-resolve mode.",
                        proxied_user ? proxied_user : "",
                        proxied_host.hostname ? proxied_host.hostname : "",
                        user ? user : "",
                        host.hostname ? host.hostname : "");
      return TRUE;
    }
    return FALSE;
  }

  bool matches(const char *host_arg, const char *user_arg, const char *ip_arg,
                const char *proxied_user_arg)
  {
    DBUG_ENTER("ACL_PROXY_USER::matches");
    DBUG_PRINT("info", ("compare_hostname(%s,%s,%s) &&"
                        "compare_hostname(%s,%s,%s) &&"
                        "wild_compare (%s,%s) &&"
                        "wild_compare (%s,%s)",
                        host.hostname ? host.hostname : "<NULL>",
                        host_arg ? host_arg : "<NULL>",
                        ip_arg ? ip_arg : "<NULL>",
                        proxied_host.hostname ? proxied_host.hostname : "<NULL>",
                        host_arg ? host_arg : "<NULL>",
                        ip_arg ? ip_arg : "<NULL>",
                        user_arg ? user_arg : "<NULL>",
                        user ? user : "<NULL>",
                        proxied_user_arg ? proxied_user_arg : "<NULL>",
                        proxied_user ? proxied_user : "<NULL>"));
    DBUG_RETURN(compare_hostname(&host, host_arg, ip_arg) &&
                compare_hostname(&proxied_host, host_arg, ip_arg) &&
                (!user ||
                 (user_arg && !wild_compare(user_arg, user, TRUE))) &&
                (!proxied_user || 
                 (proxied_user && !wild_compare(proxied_user_arg, 
                                                proxied_user, TRUE))));
  }


  inline static bool auth_element_equals(const char *a, const char *b)
  {
    return (a == b || (a != NULL && b != NULL && !strcmp(a,b)));
  }


  bool pk_equals(ACL_PROXY_USER *grant)
  {
    DBUG_ENTER("pk_equals");
    DBUG_PRINT("info", ("strcmp(%s,%s) &&"
                        "strcmp(%s,%s) &&"
                        "wild_compare (%s,%s) &&"
                        "wild_compare (%s,%s)",
                        user ? user : "<NULL>",
                        grant->user ? grant->user : "<NULL>",
                        proxied_user ? proxied_user : "<NULL>",
                        grant->proxied_user ? grant->proxied_user : "<NULL>",
                        host.hostname ? host.hostname : "<NULL>",
                        grant->host.hostname ? grant->host.hostname : "<NULL>",
                        proxied_host.hostname ? proxied_host.hostname : "<NULL>",
                        grant->proxied_host.hostname ? 
                        grant->proxied_host.hostname : "<NULL>"));

    DBUG_RETURN(auth_element_equals(user, grant->user) &&
                auth_element_equals(proxied_user, grant->proxied_user) &&
                auth_element_equals(host.hostname, grant->host.hostname) &&
                auth_element_equals(proxied_host.hostname, 
                                    grant->proxied_host.hostname));
  }


  bool granted_on(const char *host_arg, const char *user_arg)
  {
    return (((!user && (!user_arg || !user_arg[0])) ||
             (user && user_arg && !strcmp(user, user_arg))) &&
            ((!host.hostname && (!host_arg || !host_arg[0])) ||
             (host.hostname && host_arg && !strcmp(host.hostname, host_arg))));
  }


  void print_grant(String *str)
  {
    str->append(STRING_WITH_LEN("GRANT PROXY ON '"));
    if (proxied_user)
      str->append(proxied_user, strlen(proxied_user));
    str->append(STRING_WITH_LEN("'@'"));
    if (proxied_host.hostname)
      str->append(proxied_host.hostname, strlen(proxied_host.hostname));
    str->append(STRING_WITH_LEN("' TO '"));
    if (user)
      str->append(user, strlen(user));
    str->append(STRING_WITH_LEN("'@'"));
    if (host.hostname)
      str->append(host.hostname, strlen(host.hostname));
    str->append(STRING_WITH_LEN("'"));
    if (with_grant)
      str->append(STRING_WITH_LEN(" WITH GRANT OPTION"));
  }

  void set_data(ACL_PROXY_USER *grant)
  {
    with_grant= grant->with_grant;
  }

  static int store_pk(TABLE *table, 
                      const LEX_STRING *host, 
                      const LEX_STRING *user,
                      const LEX_STRING *proxied_host, 
                      const LEX_STRING *proxied_user)
  {
    DBUG_ENTER("ACL_PROXY_USER::store_pk");
    DBUG_PRINT("info", ("host=%s, user=%s, proxied_host=%s, proxied_user=%s",
                        host->str ? host->str : "<NULL>",
                        user->str ? user->str : "<NULL>",
                        proxied_host->str ? proxied_host->str : "<NULL>",
                        proxied_user->str ? proxied_user->str : "<NULL>"));
    if (table->field[MYSQL_PROXIES_PRIV_HOST]->store(host->str, 
                                                   host->length,
                                                   system_charset_info))
      DBUG_RETURN(TRUE);
    if (table->field[MYSQL_PROXIES_PRIV_USER]->store(user->str, 
                                                   user->length,
                                                   system_charset_info))
      DBUG_RETURN(TRUE);
    if (table->field[MYSQL_PROXIES_PRIV_PROXIED_HOST]->store(proxied_host->str,
                                                           proxied_host->length,
                                                           system_charset_info))
      DBUG_RETURN(TRUE);
    if (table->field[MYSQL_PROXIES_PRIV_PROXIED_USER]->store(proxied_user->str,
                                                           proxied_user->length,
                                                           system_charset_info))
      DBUG_RETURN(TRUE);

    DBUG_RETURN(FALSE);
  }

  static int store_data_record(TABLE *table,
                               const LEX_STRING *host,
                               const LEX_STRING *user,
                               const LEX_STRING *proxied_host,
                               const LEX_STRING *proxied_user,
                               bool with_grant,
                               const char *grantor)
  {
    DBUG_ENTER("ACL_PROXY_USER::store_pk");
    if (store_pk(table,  host, user, proxied_host, proxied_user))
      DBUG_RETURN(TRUE);
    DBUG_PRINT("info", ("with_grant=%s", with_grant ? "TRUE" : "FALSE"));
    if (table->field[MYSQL_PROXIES_PRIV_WITH_GRANT]->store(with_grant ? 1 : 0, 
                                                         TRUE))
      DBUG_RETURN(TRUE);
    if (table->field[MYSQL_PROXIES_PRIV_GRANTOR]->store(grantor, 
                                                        strlen(grantor),
                                                        system_charset_info))
      DBUG_RETURN(TRUE);

    DBUG_RETURN(FALSE);
  }
};

#define FIRST_NON_YN_FIELD 26

class acl_entry :public hash_filo_element
{
public:
  ulong access;
  uint16 length;
  char key[1];					// Key will be stored here
};


static uchar* acl_entry_get_key(acl_entry *entry, size_t *length,
                                my_bool not_used __attribute__((unused)))
{
  *length=(uint) entry->length;
  return (uchar*) entry->key;
}

#define IP_ADDR_STRLEN (3 + 1 + 3 + 1 + 3 + 1 + 3)
#define ACL_KEY_LENGTH (IP_ADDR_STRLEN + 1 + NAME_LEN + \
                        1 + USERNAME_LENGTH + 1)

/** Size of the header fields of an authentication packet. */
#define AUTH_PACKET_HEADER_SIZE_PROTO_41    32
#define AUTH_PACKET_HEADER_SIZE_PROTO_40    5  

static DYNAMIC_ARRAY acl_hosts, acl_users, acl_dbs, acl_proxy_users;
static MEM_ROOT mem, memex;
static bool initialized=0;
static bool allow_all_hosts=1;
static HASH acl_check_hosts, column_priv_hash, proc_priv_hash, func_priv_hash;
static DYNAMIC_ARRAY acl_wild_hosts;
static hash_filo *acl_cache;
static uint grant_version=0; /* Version of priv tables. incremented by acl_load */
static ulong get_access(TABLE *form,uint fieldnr, uint *next_field=0);
static int acl_compare(ACL_ACCESS *a,ACL_ACCESS *b);
static ulong get_sort(uint count,...);
static void init_check_host(void);
static void rebuild_check_host(void);
static ACL_USER *find_acl_user(const char *host, const char *user,
                               my_bool exact);
static bool update_user_table(THD *thd, TABLE *table,
                              const char *host, const char *user,
			      const char *new_password, uint new_password_len);
static my_bool acl_load(THD *thd, TABLE_LIST *tables);
static my_bool grant_load(THD *thd, TABLE_LIST *tables);
static inline void get_grantor(THD *thd, char* grantor);

/*
  Convert scrambled password to binary form, according to scramble type, 
  Binary form is stored in user.salt.
*/

static
void
set_user_salt(ACL_USER *acl_user, const char *password, uint password_len)
{
  if (password_len == SCRAMBLED_PASSWORD_CHAR_LENGTH)
  {
    get_salt_from_password(acl_user->salt, password);
    acl_user->salt_len= SCRAMBLE_LENGTH;
  }
  else if (password_len == SCRAMBLED_PASSWORD_CHAR_LENGTH_323)
  {
    get_salt_from_password_323((ulong *) acl_user->salt, password);
    acl_user->salt_len= SCRAMBLE_LENGTH_323;
  }
  else
    acl_user->salt_len= 0;
}

/*
  Initialize structures responsible for user/db-level privilege checking and
  load privilege information for them from tables in the 'mysql' database.

  SYNOPSIS
    acl_init()
      dont_read_acl_tables  TRUE if we want to skip loading data from
                            privilege tables and disable privilege checking.

  NOTES
    This function is mostly responsible for preparatory steps, main work
    on initialization and grants loading is done in acl_reload().

  RETURN VALUES
    0	ok
    1	Could not initialize grant's
*/

my_bool acl_init(bool dont_read_acl_tables)
{
  THD  *thd;
  my_bool return_val;
  DBUG_ENTER("acl_init");

  acl_cache= new hash_filo(ACL_CACHE_SIZE, 0, 0,
                           (my_hash_get_key) acl_entry_get_key,
                           (my_hash_free_key) free,
                           &my_charset_utf8_bin);

  /*
    cache built-in native authentication plugins,
    to avoid hash searches and a global mutex lock on every connect
  */
  native_password_plugin= my_plugin_lock_by_name(0,
           &native_password_plugin_name, MYSQL_AUTHENTICATION_PLUGIN);
  old_password_plugin= my_plugin_lock_by_name(0,
           &old_password_plugin_name, MYSQL_AUTHENTICATION_PLUGIN);

  if (!native_password_plugin || !old_password_plugin)
    DBUG_RETURN(1);

  if (dont_read_acl_tables)
  {
    DBUG_RETURN(0); /* purecov: tested */
  }

  /*
    To be able to run this from boot, we allocate a temporary THD
  */
  if (!(thd=new THD))
    DBUG_RETURN(1); /* purecov: inspected */
  thd->thread_stack= (char*) &thd;
  thd->store_globals();
  /*
    It is safe to call acl_reload() since acl_* arrays and hashes which
    will be freed there are global static objects and thus are initialized
    by zeros at startup.
  */
  return_val= acl_reload(thd);
  delete thd;
  /* Remember that we don't have a THD */
  my_pthread_setspecific_ptr(THR_THD,  0);
  DBUG_RETURN(return_val);
}

/**
  Choose from either native or old password plugins when assigning a password
*/

static bool
set_user_plugin (ACL_USER *user, int password_len)
{
  switch (password_len) 
  {
  case 0: /* no password */
  case SCRAMBLED_PASSWORD_CHAR_LENGTH:
    user->plugin= native_password_plugin_name;
    return FALSE;
  case SCRAMBLED_PASSWORD_CHAR_LENGTH_323:
    user->plugin= old_password_plugin_name;
    return FALSE;
  case 45: /* 4.1: to be removed */
    sql_print_warning("Found 4.1.0 style password for user '%s@%s'. "
                      "Ignoring user. "
                      "You should change password for this user.",
                      user->user ? user->user : "",
                      user->host.hostname ? user->host.hostname : "");
    return TRUE;
  default:
    sql_print_warning("Found invalid password for user: '%s@%s'; "
                      "Ignoring user", user->user ? user->user : "",
                      user->host.hostname ? user->host.hostname : "");
    return TRUE;
  }
}


/*
  Initialize structures responsible for user/db-level privilege checking
  and load information about grants from open privilege tables.

  SYNOPSIS
    acl_load()
      thd     Current thread
      tables  List containing open "mysql.host", "mysql.user" and
              "mysql.db" tables.

  RETURN VALUES
    FALSE  Success
    TRUE   Error
*/

static my_bool acl_load(THD *thd, TABLE_LIST *tables)
{
  TABLE *table;
  READ_RECORD read_record_info;
  my_bool return_val= TRUE;
  bool check_no_resolve= specialflag & SPECIAL_NO_RESOLVE;
  char tmp_name[NAME_LEN+1];
  int password_length;
  sql_mode_t old_sql_mode= thd->variables.sql_mode;
  DBUG_ENTER("acl_load");

  thd->variables.sql_mode&= ~MODE_PAD_CHAR_TO_FULL_LENGTH;

  grant_version++; /* Privileges updated */

  acl_cache->clear(1);				// Clear locked hostname cache

  init_sql_alloc(&mem, ACL_ALLOC_BLOCK_SIZE, 0);
  init_read_record(&read_record_info,thd,table= tables[0].table,NULL,1,0, 
                   FALSE);
  table->use_all_columns();
  (void) my_init_dynamic_array(&acl_hosts,sizeof(ACL_HOST),20,50);
  while (!(read_record_info.read_record(&read_record_info)))
  {
    ACL_HOST host;
    update_hostname(&host.host,get_field(&mem, table->field[0]));
    host.db=	 get_field(&mem, table->field[1]);
    if (lower_case_table_names && host.db)
    {
      /*
        convert db to lower case and give a warning if the db wasn't
        already in lower case
      */
      (void) strmov(tmp_name, host.db);
      my_casedn_str(files_charset_info, host.db);
      if (strcmp(host.db, tmp_name) != 0)
        sql_print_warning("'host' entry '%s|%s' had database in mixed "
                          "case that has been forced to lowercase because "
                          "lower_case_table_names is set. It will not be "
                          "possible to remove this privilege using REVOKE.",
                          host.host.hostname ? host.host.hostname : "",
                          host.db ? host.db : "");
    }
    host.access= get_access(table,2);
    host.access= fix_rights_for_db(host.access);
    host.sort=	 get_sort(2,host.host.hostname,host.db);
    if (check_no_resolve && hostname_requires_resolving(host.host.hostname))
    {
      sql_print_warning("'host' entry '%s|%s' "
		      "ignored in --skip-name-resolve mode.",
			host.host.hostname ? host.host.hostname : "",
			host.db ? host.db : "");
      continue;
    }
#ifndef TO_BE_REMOVED
    if (table->s->fields == 8)
    {						// Without grant
      if (host.access & CREATE_ACL)
	host.access|=REFERENCES_ACL | INDEX_ACL | ALTER_ACL | CREATE_TMP_ACL;
    }
#endif
    (void) push_dynamic(&acl_hosts,(uchar*) &host);
  }
  my_qsort((uchar*) dynamic_element(&acl_hosts,0,ACL_HOST*),acl_hosts.elements,
	   sizeof(ACL_HOST),(qsort_cmp) acl_compare);
  end_read_record(&read_record_info);
  freeze_size(&acl_hosts);

  init_read_record(&read_record_info,thd,table=tables[1].table,NULL,1,0,FALSE);
  table->use_all_columns();
  (void) my_init_dynamic_array(&acl_users,sizeof(ACL_USER),50,100);
  password_length= table->field[2]->field_length /
    table->field[2]->charset()->mbmaxlen;
  if (password_length < SCRAMBLED_PASSWORD_CHAR_LENGTH_323)
  {
    sql_print_error("Fatal error: mysql.user table is damaged or in "
                    "unsupported 3.20 format.");
    goto end;
  }

  DBUG_PRINT("info",("user table fields: %d, password length: %d",
		     table->s->fields, password_length));

  mysql_mutex_lock(&LOCK_global_system_variables);
  if (password_length < SCRAMBLED_PASSWORD_CHAR_LENGTH)
  {
    if (opt_secure_auth)
    {
      mysql_mutex_unlock(&LOCK_global_system_variables);
      sql_print_error("Fatal error: mysql.user table is in old format, "
                      "but server started with --secure-auth option.");
      goto end;
    }
    mysql_user_table_is_in_short_password_format= true;
    if (global_system_variables.old_passwords)
      mysql_mutex_unlock(&LOCK_global_system_variables);
    else
    {
      global_system_variables.old_passwords= 1;
      mysql_mutex_unlock(&LOCK_global_system_variables);
      sql_print_warning("mysql.user table is not updated to new password format; "
                        "Disabling new password usage until "
                        "mysql_fix_privilege_tables is run");
    }
    thd->variables.old_passwords= 1;
  }
  else
  {
    mysql_user_table_is_in_short_password_format= false;
    mysql_mutex_unlock(&LOCK_global_system_variables);
  }

  allow_all_hosts=0;
  while (!(read_record_info.read_record(&read_record_info)))
  {
    ACL_USER user;
    memset(&user, 0, sizeof(user));
    update_hostname(&user.host, get_field(&mem, table->field[0]));
    user.user= get_field(&mem, table->field[1]);
    if (check_no_resolve && hostname_requires_resolving(user.host.hostname))
    {
      sql_print_warning("'user' entry '%s@%s' "
                        "ignored in --skip-name-resolve mode.",
			user.user ? user.user : "",
			user.host.hostname ? user.host.hostname : "");
      continue;
    }

    char *password= get_field(&mem, table->field[2]);
    uint password_len= password ? strlen(password) : 0;
    set_user_salt(&user, password, password_len);

    if (set_user_plugin(&user, password_len))
      continue;
    
    {
      uint next_field;
      user.access= get_access(table,3,&next_field) & GLOBAL_ACLS;
      /*
        if it is pre 5.0.1 privilege table then map CREATE privilege on
        CREATE VIEW & SHOW VIEW privileges
      */
      if (table->s->fields <= 31 && (user.access & CREATE_ACL))
        user.access|= (CREATE_VIEW_ACL | SHOW_VIEW_ACL);

      /*
        if it is pre 5.0.2 privilege table then map CREATE/ALTER privilege on
        CREATE PROCEDURE & ALTER PROCEDURE privileges
      */
      if (table->s->fields <= 33 && (user.access & CREATE_ACL))
        user.access|= CREATE_PROC_ACL;
      if (table->s->fields <= 33 && (user.access & ALTER_ACL))
        user.access|= ALTER_PROC_ACL;

      /*
        pre 5.0.3 did not have CREATE_USER_ACL
      */
      if (table->s->fields <= 36 && (user.access & GRANT_ACL))
        user.access|= CREATE_USER_ACL;


      /*
        if it is pre 5.1.6 privilege table then map CREATE privilege on
        CREATE|ALTER|DROP|EXECUTE EVENT
      */
      if (table->s->fields <= 37 && (user.access & SUPER_ACL))
        user.access|= EVENT_ACL;

      /*
        if it is pre 5.1.6 privilege then map TRIGGER privilege on CREATE.
      */
      if (table->s->fields <= 38 && (user.access & SUPER_ACL))
        user.access|= TRIGGER_ACL;

      user.sort= get_sort(2,user.host.hostname,user.user);
      user.hostname_length= (user.host.hostname ?
                             (uint) strlen(user.host.hostname) : 0);

      /* Starting from 4.0.2 we have more fields */
      if (table->s->fields >= 31)
      {
        char *ssl_type=get_field(thd->mem_root, table->field[next_field++]);
        if (!ssl_type)
          user.ssl_type=SSL_TYPE_NONE;
        else if (!strcmp(ssl_type, "ANY"))
          user.ssl_type=SSL_TYPE_ANY;
        else if (!strcmp(ssl_type, "X509"))
          user.ssl_type=SSL_TYPE_X509;
        else  /* !strcmp(ssl_type, "SPECIFIED") */
          user.ssl_type=SSL_TYPE_SPECIFIED;

        user.ssl_cipher=   get_field(&mem, table->field[next_field++]);
        user.x509_issuer=  get_field(&mem, table->field[next_field++]);
        user.x509_subject= get_field(&mem, table->field[next_field++]);

        char *ptr = get_field(thd->mem_root, table->field[next_field++]);
        user.user_resource.questions=ptr ? atoi(ptr) : 0;
        ptr = get_field(thd->mem_root, table->field[next_field++]);
        user.user_resource.updates=ptr ? atoi(ptr) : 0;
        ptr = get_field(thd->mem_root, table->field[next_field++]);
        user.user_resource.conn_per_hour= ptr ? atoi(ptr) : 0;
        if (user.user_resource.questions || user.user_resource.updates ||
            user.user_resource.conn_per_hour)
          mqh_used=1;

        if (table->s->fields >= 36)
        {
          /* Starting from 5.0.3 we have max_user_connections field */
          ptr= get_field(thd->mem_root, table->field[next_field++]);
          user.user_resource.user_conn= ptr ? atoi(ptr) : 0;
        }

        if (table->s->fields >= 41)
        {
          /* We may have plugin & auth_String fields */
          char *tmpstr= get_field(&mem, table->field[next_field++]);
          if (tmpstr)
          {
            if (password_len)
            {
              sql_print_warning("'user' entry '%s@%s' has both a password "
                                "and an authentication plugin specified. The "
                                "password will be ignored.",
                                user.user ? user.user : "",
                                user.host.hostname ? user.host.hostname : "");
            }
            if (my_strcasecmp(system_charset_info, tmpstr,
                              native_password_plugin_name.str) == 0)
              user.plugin= native_password_plugin_name;
            else
              if (my_strcasecmp(system_charset_info, tmpstr,
                                old_password_plugin_name.str) == 0)
                user.plugin= old_password_plugin_name;
              else
              {
                user.plugin.str= tmpstr;
                user.plugin.length= strlen(tmpstr);
              }
            user.auth_string.str= get_field(&mem, table->field[next_field++]);
            if (!user.auth_string.str)
              user.auth_string.str= const_cast<char*>("");
            user.auth_string.length= strlen(user.auth_string.str);
          }
        }
      }
      else
      {
        user.ssl_type=SSL_TYPE_NONE;
#ifndef TO_BE_REMOVED
        if (table->s->fields <= 13)
        {						// Without grant
          if (user.access & CREATE_ACL)
            user.access|=REFERENCES_ACL | INDEX_ACL | ALTER_ACL;
        }
        /* Convert old privileges */
        user.access|= LOCK_TABLES_ACL | CREATE_TMP_ACL | SHOW_DB_ACL;
        if (user.access & FILE_ACL)
          user.access|= REPL_CLIENT_ACL | REPL_SLAVE_ACL;
        if (user.access & PROCESS_ACL)
          user.access|= SUPER_ACL | EXECUTE_ACL;
#endif
      }
      (void) push_dynamic(&acl_users,(uchar*) &user);
      if (!user.host.hostname ||
	  (user.host.hostname[0] == wild_many && !user.host.hostname[1]))
        allow_all_hosts=1;			// Anyone can connect
    }
  }
  my_qsort((uchar*) dynamic_element(&acl_users,0,ACL_USER*),acl_users.elements,
	   sizeof(ACL_USER),(qsort_cmp) acl_compare);
  end_read_record(&read_record_info);
  freeze_size(&acl_users);

  init_read_record(&read_record_info,thd,table=tables[2].table,NULL,1,0,FALSE);
  table->use_all_columns();
  (void) my_init_dynamic_array(&acl_dbs,sizeof(ACL_DB),50,100);
  while (!(read_record_info.read_record(&read_record_info)))
  {
    ACL_DB db;
    update_hostname(&db.host,get_field(&mem, table->field[MYSQL_DB_FIELD_HOST]));
    db.db=get_field(&mem, table->field[MYSQL_DB_FIELD_DB]);
    if (!db.db)
    {
      sql_print_warning("Found an entry in the 'db' table with empty database name; Skipped");
      continue;
    }
    db.user=get_field(&mem, table->field[MYSQL_DB_FIELD_USER]);
    if (check_no_resolve && hostname_requires_resolving(db.host.hostname))
    {
      sql_print_warning("'db' entry '%s %s@%s' "
		        "ignored in --skip-name-resolve mode.",
		        db.db,
			db.user ? db.user : "",
			db.host.hostname ? db.host.hostname : "");
      continue;
    }
    db.access=get_access(table,3);
    db.access=fix_rights_for_db(db.access);
    if (lower_case_table_names)
    {
      /*
        convert db to lower case and give a warning if the db wasn't
        already in lower case
      */
      (void)strmov(tmp_name, db.db);
      my_casedn_str(files_charset_info, db.db);
      if (strcmp(db.db, tmp_name) != 0)
      {
        sql_print_warning("'db' entry '%s %s@%s' had database in mixed "
                          "case that has been forced to lowercase because "
                          "lower_case_table_names is set. It will not be "
                          "possible to remove this privilege using REVOKE.",
		          db.db,
			  db.user ? db.user : "",
			  db.host.hostname ? db.host.hostname : "");
      }
    }
    db.sort=get_sort(3,db.host.hostname,db.db,db.user);
#ifndef TO_BE_REMOVED
    if (table->s->fields <=  9)
    {						// Without grant
      if (db.access & CREATE_ACL)
	db.access|=REFERENCES_ACL | INDEX_ACL | ALTER_ACL;
    }
#endif
    (void) push_dynamic(&acl_dbs,(uchar*) &db);
  }
  my_qsort((uchar*) dynamic_element(&acl_dbs,0,ACL_DB*),acl_dbs.elements,
	   sizeof(ACL_DB),(qsort_cmp) acl_compare);
  end_read_record(&read_record_info);
  freeze_size(&acl_dbs);

  (void) my_init_dynamic_array(&acl_proxy_users, sizeof(ACL_PROXY_USER), 
                               50, 100);
  if (tables[3].table)
  {
    init_read_record(&read_record_info, thd, table= tables[3].table, NULL, 1, 
                     0, FALSE);
    table->use_all_columns();
    while (!(read_record_info.read_record(&read_record_info)))
    {
      ACL_PROXY_USER proxy;
      proxy.init(table, &mem);
      if (proxy.check_validity(check_no_resolve))
        continue;
      if (push_dynamic(&acl_proxy_users, (uchar*) &proxy))
      {
        end_read_record(&read_record_info);
        goto end;
      }
    }
    my_qsort((uchar*) dynamic_element(&acl_proxy_users, 0, ACL_PROXY_USER*),
             acl_proxy_users.elements,
             sizeof(ACL_PROXY_USER), (qsort_cmp) acl_compare);
    end_read_record(&read_record_info);
  }
  else
  {
    sql_print_error("Missing system table mysql.proxies_priv; "
                    "please run mysql_upgrade to create it");
  }
  freeze_size(&acl_proxy_users);

  init_check_host();

  initialized=1;
  return_val= FALSE;

end:
  thd->variables.sql_mode= old_sql_mode;
  DBUG_RETURN(return_val);
}


void acl_free(bool end)
{
  free_root(&mem,MYF(0));
  delete_dynamic(&acl_hosts);
  delete_dynamic(&acl_users);
  delete_dynamic(&acl_dbs);
  delete_dynamic(&acl_wild_hosts);
  delete_dynamic(&acl_proxy_users);
  my_hash_free(&acl_check_hosts);
  plugin_unlock(0, native_password_plugin);
  plugin_unlock(0, old_password_plugin);
  if (!end)
    acl_cache->clear(1); /* purecov: inspected */
  else
  {
    delete acl_cache;
    acl_cache=0;
  }
}


/*
  Forget current user/db-level privileges and read new privileges
  from the privilege tables.

  SYNOPSIS
    acl_reload()
      thd  Current thread

  NOTE
    All tables of calling thread which were open and locked by LOCK TABLES
    statement will be unlocked and closed.
    This function is also used for initialization of structures responsible
    for user/db-level privilege checking.

  RETURN VALUE
    FALSE  Success
    TRUE   Failure
*/

my_bool acl_reload(THD *thd)
{
  TABLE_LIST tables[4];
  DYNAMIC_ARRAY old_acl_hosts, old_acl_users, old_acl_dbs, old_acl_proxy_users;
  MEM_ROOT old_mem;
  bool old_initialized;
  my_bool return_val= TRUE;
  DBUG_ENTER("acl_reload");

  /*
    To avoid deadlocks we should obtain table locks before
    obtaining acl_cache->lock mutex.
  */
  tables[0].init_one_table(C_STRING_WITH_LEN("mysql"),
                           C_STRING_WITH_LEN("host"), "host", TL_READ);
  tables[1].init_one_table(C_STRING_WITH_LEN("mysql"),
                           C_STRING_WITH_LEN("user"), "user", TL_READ);
  tables[2].init_one_table(C_STRING_WITH_LEN("mysql"),
                           C_STRING_WITH_LEN("db"), "db", TL_READ);
  tables[3].init_one_table(C_STRING_WITH_LEN("mysql"),
                           C_STRING_WITH_LEN("proxies_priv"), 
                           "proxies_priv", TL_READ);
  tables[0].next_local= tables[0].next_global= tables + 1;
  tables[1].next_local= tables[1].next_global= tables + 2;
  tables[2].next_local= tables[2].next_global= tables + 3;
  tables[0].open_type= tables[1].open_type= tables[2].open_type= 
  tables[3].open_type= OT_BASE_ONLY;
  tables[3].open_strategy= TABLE_LIST::OPEN_IF_EXISTS;

  if (open_and_lock_tables(thd, tables, FALSE, MYSQL_LOCK_IGNORE_TIMEOUT))
  {
    /*
      Execution might have been interrupted; only print the error message
      if an error condition has been raised.
    */
    if (thd->get_stmt_da()->is_error())
      sql_print_error("Fatal error: Can't open and lock privilege tables: %s",
                      thd->get_stmt_da()->message());
    goto end;
  }

  if ((old_initialized=initialized))
    mysql_mutex_lock(&acl_cache->lock);

  old_acl_hosts= acl_hosts;
  old_acl_users= acl_users;
  old_acl_proxy_users= acl_proxy_users;
  old_acl_dbs= acl_dbs;
  old_mem= mem;
  delete_dynamic(&acl_wild_hosts);
  my_hash_free(&acl_check_hosts);

  if ((return_val= acl_load(thd, tables)))
  {					// Error. Revert to old list
    DBUG_PRINT("error",("Reverting to old privileges"));
    acl_free();				/* purecov: inspected */
    acl_hosts= old_acl_hosts;
    acl_users= old_acl_users;
    acl_proxy_users= old_acl_proxy_users;
    acl_dbs= old_acl_dbs;
    mem= old_mem;
    init_check_host();
  }
  else
  {
    free_root(&old_mem,MYF(0));
    delete_dynamic(&old_acl_hosts);
    delete_dynamic(&old_acl_users);
    delete_dynamic(&old_acl_proxy_users);
    delete_dynamic(&old_acl_dbs);
  }
  if (old_initialized)
    mysql_mutex_unlock(&acl_cache->lock);
end:
  close_mysql_tables(thd);
  DBUG_RETURN(return_val);
}


/*
  Get all access bits from table after fieldnr

  IMPLEMENTATION
  We know that the access privileges ends when there is no more fields
  or the field is not an enum with two elements.

  SYNOPSIS
    get_access()
    form        an open table to read privileges from.
                The record should be already read in table->record[0]
    fieldnr     number of the first privilege (that is ENUM('N','Y') field
    next_field  on return - number of the field next to the last ENUM
                (unless next_field == 0)

  RETURN VALUE
    privilege mask
*/

static ulong get_access(TABLE *form, uint fieldnr, uint *next_field)
{
  ulong access_bits=0,bit;
  char buff[2];
  String res(buff,sizeof(buff),&my_charset_latin1);
  Field **pos;

  for (pos=form->field+fieldnr, bit=1;
       *pos && (*pos)->real_type() == MYSQL_TYPE_ENUM &&
	 ((Field_enum*) (*pos))->typelib->count == 2 ;
       pos++, fieldnr++, bit<<=1)
  {
    (*pos)->val_str(&res);
    if (my_toupper(&my_charset_latin1, res[0]) == 'Y')
      access_bits|= bit;
  }
  if (next_field)
    *next_field=fieldnr;
  return access_bits;
}


/*
  Return a number which, if sorted 'desc', puts strings in this order:
    no wildcards
    wildcards
    empty string
*/

static ulong get_sort(uint count,...)
{
  va_list args;
  va_start(args,count);
  ulong sort=0;

  /* Should not use this function with more than 4 arguments for compare. */
  DBUG_ASSERT(count <= 4);

  while (count--)
  {
    char *start, *str= va_arg(args,char*);
    uint chars= 0;
    uint wild_pos= 0;           /* first wildcard position */

    if ((start= str))
    {
      for (; *str ; str++)
      {
        if (*str == wild_prefix && str[1])
          str++;
        else if (*str == wild_many || *str == wild_one)
        {
          wild_pos= (uint) (str - start) + 1;
          break;
        }
        chars= 128;                             // Marker that chars existed
      }
    }
    sort= (sort << 8) + (wild_pos ? min(wild_pos, 127) : chars);
  }
  va_end(args);
  return sort;
}


static int acl_compare(ACL_ACCESS *a,ACL_ACCESS *b)
{
  if (a->sort > b->sort)
    return -1;
  if (a->sort < b->sort)
    return 1;
  return 0;
}


/*
  Gets user credentials without authentication and resource limit checks.

  SYNOPSIS
    acl_getroot()
      sctx               Context which should be initialized
      user               user name
      host               host name
      ip                 IP
      db                 current data base name

  RETURN
    FALSE  OK
    TRUE   Error
*/

bool acl_getroot(Security_context *sctx, char *user, char *host,
                 char *ip, char *db)
{
  int res= 1;
  uint i;
  ACL_USER *acl_user= 0;
  DBUG_ENTER("acl_getroot");

  DBUG_PRINT("enter", ("Host: '%s', Ip: '%s', User: '%s', db: '%s'",
                       (host ? host : "(NULL)"), (ip ? ip : "(NULL)"),
                       user, (db ? db : "(NULL)")));
  sctx->user= user;
  sctx->host= host;
  sctx->ip= ip;
  sctx->host_or_ip= host ? host : (ip ? ip : "");

  if (!initialized)
  {
    /*
      here if mysqld's been started with --skip-grant-tables option.
    */
    sctx->skip_grants();
    DBUG_RETURN(FALSE);
  }

  mysql_mutex_lock(&acl_cache->lock);

  sctx->master_access= 0;
  sctx->db_access= 0;
  *sctx->priv_user= *sctx->priv_host= 0;

  /*
     Find acl entry in user database.
     This is specially tailored to suit the check we do for CALL of
     a stored procedure; user is set to what is actually a
     priv_user, which can be ''.
  */
  for (i=0 ; i < acl_users.elements ; i++)
  {
    ACL_USER *acl_user_tmp= dynamic_element(&acl_users,i,ACL_USER*);
    if ((!acl_user_tmp->user && !user[0]) ||
        (acl_user_tmp->user && strcmp(user, acl_user_tmp->user) == 0))
    {
      if (compare_hostname(&acl_user_tmp->host, host, ip))
      {
        acl_user= acl_user_tmp;
        res= 0;
        break;
      }
    }
  }

  if (acl_user)
  {
    for (i=0 ; i < acl_dbs.elements ; i++)
    {
      ACL_DB *acl_db= dynamic_element(&acl_dbs, i, ACL_DB*);
      if (!acl_db->user ||
	  (user && user[0] && !strcmp(user, acl_db->user)))
      {
	if (compare_hostname(&acl_db->host, host, ip))
	{
	  if (!acl_db->db || (db && !wild_compare(db, acl_db->db, 0)))
	  {
	    sctx->db_access= acl_db->access;
	    break;
	  }
	}
      }
    }
    sctx->master_access= acl_user->access;

    if (acl_user->user)
      strmake(sctx->priv_user, user, USERNAME_LENGTH);
    else
      *sctx->priv_user= 0;

    if (acl_user->host.hostname)
      strmake(sctx->priv_host, acl_user->host.hostname, MAX_HOSTNAME - 1);
    else
      *sctx->priv_host= 0;
  }
  mysql_mutex_unlock(&acl_cache->lock);
  DBUG_RETURN(res);
}

static uchar* check_get_key(ACL_USER *buff, size_t *length,
                            my_bool not_used __attribute__((unused)))
{
  *length=buff->hostname_length;
  return (uchar*) buff->host.hostname;
}


static void acl_update_user(const char *user, const char *host,
			    const char *password, uint password_len,
			    enum SSL_type ssl_type,
			    const char *ssl_cipher,
			    const char *x509_issuer,
			    const char *x509_subject,
			    USER_RESOURCES  *mqh,
			    ulong privileges,
			    const LEX_STRING *plugin,
			    const LEX_STRING *auth)
{
  mysql_mutex_assert_owner(&acl_cache->lock);

  for (uint i=0 ; i < acl_users.elements ; i++)
  {
    ACL_USER *acl_user=dynamic_element(&acl_users,i,ACL_USER*);
    if ((!acl_user->user && !user[0]) ||
	(acl_user->user && !strcmp(user,acl_user->user)))
    {
      if ((!acl_user->host.hostname && !host[0]) ||
	  (acl_user->host.hostname &&
	  !my_strcasecmp(system_charset_info, host, acl_user->host.hostname)))
      {
        if (plugin->str[0])
        {
          acl_user->plugin.str= strmake_root(&mem, plugin->str, plugin->length);
          acl_user->plugin.length= plugin->length;
          acl_user->auth_string.str= auth->str ?
            strmake_root(&mem, auth->str, auth->length) : const_cast<char*>("");
          acl_user->auth_string.length= auth->length;
        }
	acl_user->access=privileges;
	if (mqh->specified_limits & USER_RESOURCES::QUERIES_PER_HOUR)
	  acl_user->user_resource.questions=mqh->questions;
	if (mqh->specified_limits & USER_RESOURCES::UPDATES_PER_HOUR)
	  acl_user->user_resource.updates=mqh->updates;
	if (mqh->specified_limits & USER_RESOURCES::CONNECTIONS_PER_HOUR)
	  acl_user->user_resource.conn_per_hour= mqh->conn_per_hour;
	if (mqh->specified_limits & USER_RESOURCES::USER_CONNECTIONS)
	  acl_user->user_resource.user_conn= mqh->user_conn;
	if (ssl_type != SSL_TYPE_NOT_SPECIFIED)
	{
	  acl_user->ssl_type= ssl_type;
	  acl_user->ssl_cipher= (ssl_cipher ? strdup_root(&mem,ssl_cipher) :
				 0);
	  acl_user->x509_issuer= (x509_issuer ? strdup_root(&mem,x509_issuer) :
				  0);
	  acl_user->x509_subject= (x509_subject ?
				   strdup_root(&mem,x509_subject) : 0);
	}
	if (password)
	  set_user_salt(acl_user, password, password_len);
        /* search complete: */
	break;
      }
    }
  }
}


static void acl_insert_user(const char *user, const char *host,
			    const char *password, uint password_len,
			    enum SSL_type ssl_type,
			    const char *ssl_cipher,
			    const char *x509_issuer,
			    const char *x509_subject,
			    USER_RESOURCES *mqh,
			    ulong privileges,
			    const LEX_STRING *plugin,
			    const LEX_STRING *auth)
{
  ACL_USER acl_user;

  mysql_mutex_assert_owner(&acl_cache->lock);

  acl_user.user=*user ? strdup_root(&mem,user) : 0;
  update_hostname(&acl_user.host, *host ? strdup_root(&mem, host): 0);
  if (plugin->str[0])
  {
    acl_user.plugin.str= strmake_root(&mem, plugin->str, plugin->length);
    acl_user.plugin.length= plugin->length;
    acl_user.auth_string.str= auth->str ?
      strmake_root(&mem, auth->str, auth->length) : const_cast<char*>("");
    acl_user.auth_string.length= auth->length;
  }
  else
  {
    acl_user.plugin= password_len == SCRAMBLED_PASSWORD_CHAR_LENGTH_323 ?
      old_password_plugin_name : native_password_plugin_name;
    acl_user.auth_string.str= const_cast<char*>("");
    acl_user.auth_string.length= 0;
  }

  acl_user.access=privileges;
  acl_user.user_resource = *mqh;
  acl_user.sort=get_sort(2,acl_user.host.hostname,acl_user.user);
  acl_user.hostname_length=(uint) strlen(host);
  acl_user.ssl_type= (ssl_type != SSL_TYPE_NOT_SPECIFIED ?
		      ssl_type : SSL_TYPE_NONE);
  acl_user.ssl_cipher=	ssl_cipher   ? strdup_root(&mem,ssl_cipher) : 0;
  acl_user.x509_issuer= x509_issuer  ? strdup_root(&mem,x509_issuer) : 0;
  acl_user.x509_subject=x509_subject ? strdup_root(&mem,x509_subject) : 0;

  set_user_salt(&acl_user, password, password_len);

  (void) push_dynamic(&acl_users,(uchar*) &acl_user);
  if (!acl_user.host.hostname ||
      (acl_user.host.hostname[0] == wild_many && !acl_user.host.hostname[1]))
    allow_all_hosts=1;		// Anyone can connect /* purecov: tested */
  my_qsort((uchar*) dynamic_element(&acl_users,0,ACL_USER*),acl_users.elements,
	   sizeof(ACL_USER),(qsort_cmp) acl_compare);

  /* Rebuild 'acl_check_hosts' since 'acl_users' has been modified */
  rebuild_check_host();
}


static void acl_update_db(const char *user, const char *host, const char *db,
			  ulong privileges)
{
  mysql_mutex_assert_owner(&acl_cache->lock);

  for (uint i=0 ; i < acl_dbs.elements ; i++)
  {
    ACL_DB *acl_db=dynamic_element(&acl_dbs,i,ACL_DB*);
    if ((!acl_db->user && !user[0]) ||
	(acl_db->user &&
	!strcmp(user,acl_db->user)))
    {
      if ((!acl_db->host.hostname && !host[0]) ||
	  (acl_db->host.hostname &&
          !strcmp(host, acl_db->host.hostname)))
      {
	if ((!acl_db->db && !db[0]) ||
	    (acl_db->db && !strcmp(db,acl_db->db)))
	{
	  if (privileges)
	    acl_db->access=privileges;
	  else
	    delete_dynamic_element(&acl_dbs,i);
	}
      }
    }
  }
}


/*
  Insert a user/db/host combination into the global acl_cache

  SYNOPSIS
    acl_insert_db()
    user		User name
    host		Host name
    db			Database name
    privileges		Bitmap of privileges

  NOTES
    acl_cache->lock must be locked when calling this
*/

static void acl_insert_db(const char *user, const char *host, const char *db,
			  ulong privileges)
{
  ACL_DB acl_db;
  mysql_mutex_assert_owner(&acl_cache->lock);
  acl_db.user=strdup_root(&mem,user);
  update_hostname(&acl_db.host, *host ? strdup_root(&mem,host) : 0);
  acl_db.db=strdup_root(&mem,db);
  acl_db.access=privileges;
  acl_db.sort=get_sort(3,acl_db.host.hostname,acl_db.db,acl_db.user);
  (void) push_dynamic(&acl_dbs,(uchar*) &acl_db);
  my_qsort((uchar*) dynamic_element(&acl_dbs,0,ACL_DB*),acl_dbs.elements,
	   sizeof(ACL_DB),(qsort_cmp) acl_compare);
}



/*
  Get privilege for a host, user and db combination

  as db_is_pattern changes the semantics of comparison,
  acl_cache is not used if db_is_pattern is set.
*/

ulong acl_get(const char *host, const char *ip,
              const char *user, const char *db, my_bool db_is_pattern)
{
  ulong host_access= ~(ulong)0, db_access= 0;
  uint i;
  size_t key_length;
  char key[ACL_KEY_LENGTH],*tmp_db,*end;
  acl_entry *entry;
  DBUG_ENTER("acl_get");

  mysql_mutex_lock(&acl_cache->lock);
  end=strmov((tmp_db=strmov(strmov(key, ip ? ip : "")+1,user)+1),db);
  if (lower_case_table_names)
  {
    my_casedn_str(files_charset_info, tmp_db);
    db=tmp_db;
  }
  key_length= (size_t) (end-key);
  if (!db_is_pattern && (entry=(acl_entry*) acl_cache->search((uchar*) key,
                                                              key_length)))
  {
    db_access=entry->access;
    mysql_mutex_unlock(&acl_cache->lock);
    DBUG_PRINT("exit", ("access: 0x%lx", db_access));
    DBUG_RETURN(db_access);
  }

  /*
    Check if there are some access rights for database and user
  */
  for (i=0 ; i < acl_dbs.elements ; i++)
  {
    ACL_DB *acl_db=dynamic_element(&acl_dbs,i,ACL_DB*);
    if (!acl_db->user || !strcmp(user,acl_db->user))
    {
      if (compare_hostname(&acl_db->host,host,ip))
      {
	if (!acl_db->db || !wild_compare(db,acl_db->db,db_is_pattern))
	{
	  db_access=acl_db->access;
	  if (acl_db->host.hostname)
	    goto exit;				// Fully specified. Take it
	  break; /* purecov: tested */
	}
      }
    }
  }
  if (!db_access)
    goto exit;					// Can't be better

  /*
    No host specified for user. Get hostdata from host table
  */
  host_access=0;				// Host must be found
  for (i=0 ; i < acl_hosts.elements ; i++)
  {
    ACL_HOST *acl_host=dynamic_element(&acl_hosts,i,ACL_HOST*);
    if (compare_hostname(&acl_host->host,host,ip))
    {
      if (!acl_host->db || !wild_compare(db,acl_host->db,db_is_pattern))
      {
	host_access=acl_host->access;		// Fully specified. Take it
	break;
      }
    }
  }
exit:
  /* Save entry in cache for quick retrieval */
  if (!db_is_pattern &&
      (entry= (acl_entry*) malloc(sizeof(acl_entry)+key_length)))
  {
    entry->access=(db_access & host_access);
    entry->length=key_length;
    memcpy((uchar*) entry->key,key,key_length);
    acl_cache->add(entry);
  }
  mysql_mutex_unlock(&acl_cache->lock);
  DBUG_PRINT("exit", ("access: 0x%lx", db_access & host_access));
  DBUG_RETURN(db_access & host_access);
}

/*
  Check if there are any possible matching entries for this host

  NOTES
    All host names without wild cards are stored in a hash table,
    entries with wildcards are stored in a dynamic array
*/

static void init_check_host(void)
{
  DBUG_ENTER("init_check_host");
  (void) my_init_dynamic_array(&acl_wild_hosts,sizeof(struct acl_host_and_ip),
			  acl_users.elements,1);
  (void) my_hash_init(&acl_check_hosts,system_charset_info,
                      acl_users.elements, 0, 0,
                      (my_hash_get_key) check_get_key, 0, 0);
  if (!allow_all_hosts)
  {
    for (uint i=0 ; i < acl_users.elements ; i++)
    {
      ACL_USER *acl_user=dynamic_element(&acl_users,i,ACL_USER*);
      if (strchr(acl_user->host.hostname,wild_many) ||
	  strchr(acl_user->host.hostname,wild_one) ||
	  acl_user->host.ip_mask)
      {						// Has wildcard
	uint j;
	for (j=0 ; j < acl_wild_hosts.elements ; j++)
	{					// Check if host already exists
	  acl_host_and_ip *acl=dynamic_element(&acl_wild_hosts,j,
					       acl_host_and_ip *);
	  if (!my_strcasecmp(system_charset_info,
                             acl_user->host.hostname, acl->hostname))
	    break;				// already stored
	}
	if (j == acl_wild_hosts.elements)	// If new
	  (void) push_dynamic(&acl_wild_hosts,(uchar*) &acl_user->host);
      }
      else if (!my_hash_search(&acl_check_hosts,(uchar*)
                               acl_user->host.hostname,
                               strlen(acl_user->host.hostname)))
      {
	if (my_hash_insert(&acl_check_hosts,(uchar*) acl_user))
	{					// End of memory
	  allow_all_hosts=1;			// Should never happen
	  DBUG_VOID_RETURN;
	}
      }
    }
  }
  freeze_size(&acl_wild_hosts);
  freeze_size(&acl_check_hosts.array);
  DBUG_VOID_RETURN;
}


/*
  Rebuild lists used for checking of allowed hosts

  We need to rebuild 'acl_check_hosts' and 'acl_wild_hosts' after adding,
  dropping or renaming user, since they contain pointers to elements of
  'acl_user' array, which are invalidated by drop operation, and use
  ACL_USER::host::hostname as a key, which is changed by rename.
*/
void rebuild_check_host(void)
{
  delete_dynamic(&acl_wild_hosts);
  my_hash_free(&acl_check_hosts);
  init_check_host();
}


/* Return true if there is no users that can match the given host */

bool acl_check_host(const char *host, const char *ip)
{
  if (allow_all_hosts)
    return 0;
  mysql_mutex_lock(&acl_cache->lock);

  if ((host && my_hash_search(&acl_check_hosts,(uchar*) host,strlen(host))) ||
      (ip && my_hash_search(&acl_check_hosts,(uchar*) ip, strlen(ip))))
  {
    mysql_mutex_unlock(&acl_cache->lock);
    return 0;					// Found host
  }
  for (uint i=0 ; i < acl_wild_hosts.elements ; i++)
  {
    acl_host_and_ip *acl=dynamic_element(&acl_wild_hosts,i,acl_host_and_ip*);
    if (compare_hostname(acl, host, ip))
    {
      mysql_mutex_unlock(&acl_cache->lock);
      return 0;					// Host ok
    }
  }
  mysql_mutex_unlock(&acl_cache->lock);
  return 1;					// Host is not allowed
}


/*
  Check if the user is allowed to change password

  SYNOPSIS:
    check_change_password()
    thd		THD
    host	hostname for the user
    user	user name
    new_password new password

  NOTE:
    new_password cannot be NULL

    RETURN VALUE
      0		OK
      1		ERROR  ; In this case the error is sent to the client.
*/

int check_change_password(THD *thd, const char *host, const char *user,
                           char *new_password, uint new_password_len)
{
  if (!initialized)
  {
    my_error(ER_OPTION_PREVENTS_STATEMENT, MYF(0), "--skip-grant-tables");
    return(1);
  }
  if (!thd->slave_thread &&
      (strcmp(thd->security_ctx->user, user) ||
       my_strcasecmp(system_charset_info, host,
                     thd->security_ctx->priv_host)))
  {
    if (check_access(thd, UPDATE_ACL, "mysql", NULL, NULL, 1, 0))
      return(1);
  }
  if (!thd->slave_thread && !thd->security_ctx->user[0])
  {
    my_message(ER_PASSWORD_ANONYMOUS_USER, ER(ER_PASSWORD_ANONYMOUS_USER),
               MYF(0));
    return(1);
  }
  size_t len= strlen(new_password);
  if (len && len != SCRAMBLED_PASSWORD_CHAR_LENGTH &&
      len != SCRAMBLED_PASSWORD_CHAR_LENGTH_323)
  {
    my_error(ER_PASSWD_LENGTH, MYF(0), SCRAMBLED_PASSWORD_CHAR_LENGTH);
    return -1;
  }
  return(0);
}


/*
  Change a password for a user

  SYNOPSIS
    change_password()
    thd			Thread handle
    host		Hostname
    user		User name
    new_password	New password for host@user

  RETURN VALUES
    0	ok
    1	ERROR; In this case the error is sent to the client.
*/

bool change_password(THD *thd, const char *host, const char *user,
		     char *new_password)
{
  TABLE_LIST tables;
  TABLE *table;
  /* Buffer should be extended when password length is extended. */
  char buff[512];
  ulong query_length;
  bool save_binlog_row_based;
  uint new_password_len= (uint) strlen(new_password);
  bool result= 1;
  DBUG_ENTER("change_password");
  DBUG_PRINT("enter",("host: '%s'  user: '%s'  new_password: '%s'",
		      host,user,new_password));
  DBUG_ASSERT(host != 0);			// Ensured by parent

  if (check_change_password(thd, host, user, new_password, new_password_len))
    DBUG_RETURN(1);

  tables.init_one_table("mysql", 5, "user", 4, "user", TL_WRITE);

#ifdef HAVE_REPLICATION
  /*
    GRANT and REVOKE are applied the slave in/exclusion rules as they are
    some kind of updates to the mysql.% tables.
  */
  if (thd->slave_thread && rpl_filter->is_on())
  {
    /*
      The tables must be marked "updating" so that tables_ok() takes them into
      account in tests.  It's ok to leave 'updating' set after tables_ok.
    */
    tables.updating= 1;
    /* Thanks to memset, tables.next==0 */
    if (!(thd->spcont || rpl_filter->tables_ok(0, &tables)))
      DBUG_RETURN(0);
  }
#endif
  if (!(table= open_ltable(thd, &tables, TL_WRITE, MYSQL_LOCK_IGNORE_TIMEOUT)))
    DBUG_RETURN(1);

  /*
    This statement will be replicated as a statement, even when using
    row-based replication.  The flag will be reset at the end of the
    statement.
  */
  if ((save_binlog_row_based= thd->is_current_stmt_binlog_format_row()))
    thd->clear_current_stmt_binlog_format_row();

  mysql_mutex_lock(&acl_cache->lock);
  ACL_USER *acl_user;
  if (!(acl_user= find_acl_user(host, user, TRUE)))
  {
    mysql_mutex_unlock(&acl_cache->lock);
    my_message(ER_PASSWORD_NO_MATCH, ER(ER_PASSWORD_NO_MATCH), MYF(0));
    goto end;
  }

  /* update loaded acl entry: */
  set_user_salt(acl_user, new_password, new_password_len);

  if (my_strcasecmp(system_charset_info, acl_user->plugin.str,
                    native_password_plugin_name.str) &&
      my_strcasecmp(system_charset_info, acl_user->plugin.str,
                    old_password_plugin_name.str))
    push_warning(thd, Sql_condition::WARN_LEVEL_NOTE,
                 ER_SET_PASSWORD_AUTH_PLUGIN, ER(ER_SET_PASSWORD_AUTH_PLUGIN));
  else
    set_user_plugin(acl_user, new_password_len);

  if (update_user_table(thd, table,
			acl_user->host.hostname ? acl_user->host.hostname : "",
			acl_user->user ? acl_user->user : "",
			new_password, new_password_len))
  {
    mysql_mutex_unlock(&acl_cache->lock); /* purecov: deadcode */
    goto end;
  }

  acl_cache->clear(1);				// Clear locked hostname cache
  mysql_mutex_unlock(&acl_cache->lock);
  result= 0;
  if (mysql_bin_log.is_open())
  {
    query_length= sprintf(buff, "SET PASSWORD FOR '%-.120s'@'%-.120s'='%-.120s'",
                          acl_user->user ? acl_user->user : "",
                          acl_user->host.hostname ? acl_user->host.hostname : "",
                          new_password);
    thd->clear_error();
    result= thd->binlog_query(THD::STMT_QUERY_TYPE, buff, query_length,
                              FALSE, FALSE, FALSE, 0);
  }
end:
  close_mysql_tables(thd);

  /* Restore the state of binlog format */
  DBUG_ASSERT(!thd->is_current_stmt_binlog_format_row());
  if (save_binlog_row_based)
    thd->set_current_stmt_binlog_format_row();

  DBUG_RETURN(result);
}


/*
  Find user in ACL

  SYNOPSIS
    is_acl_user()
    host                 host name
    user                 user name

  RETURN
   FALSE  user not fond
   TRUE   there are such user
*/

bool is_acl_user(const char *host, const char *user)
{
  bool res;

  /* --skip-grants */
  if (!initialized)
    return TRUE;

  mysql_mutex_lock(&acl_cache->lock);
  res= find_acl_user(host, user, TRUE) != NULL;
  mysql_mutex_unlock(&acl_cache->lock);
  return res;
}


/*
  Find first entry that matches the current user
*/

static ACL_USER *
find_acl_user(const char *host, const char *user, my_bool exact)
{
  DBUG_ENTER("find_acl_user");
  DBUG_PRINT("enter",("host: '%s'  user: '%s'",host,user));

  mysql_mutex_assert_owner(&acl_cache->lock);

  for (uint i=0 ; i < acl_users.elements ; i++)
  {
    ACL_USER *acl_user=dynamic_element(&acl_users,i,ACL_USER*);
    DBUG_PRINT("info",("strcmp('%s','%s'), compare_hostname('%s','%s'),",
                       user, acl_user->user ? acl_user->user : "",
                       host,
                       acl_user->host.hostname ? acl_user->host.hostname :
                       ""));
    if ((!acl_user->user && !user[0]) ||
	(acl_user->user && !strcmp(user,acl_user->user)))
    {
      if (exact ? !my_strcasecmp(system_charset_info, host,
                                 acl_user->host.hostname ?
				 acl_user->host.hostname : "") :
          compare_hostname(&acl_user->host,host,host))
      {
	DBUG_RETURN(acl_user);
      }
    }
  }
  DBUG_RETURN(0);
}


/*
  Comparing of hostnames

  NOTES
  A hostname may be of type:
  hostname   (May include wildcards);   monty.pp.sci.fi
  ip	   (May include wildcards);   192.168.0.0
  ip/netmask			      192.168.0.0/255.255.255.0

  A net mask of 0.0.0.0 is not allowed.
*/

static const char *calc_ip(const char *ip, long *val, char end)
{
  long ip_val,tmp;
  if (!(ip=str2int(ip,10,0,255,&ip_val)) || *ip != '.')
    return 0;
  ip_val<<=24;
  if (!(ip=str2int(ip+1,10,0,255,&tmp)) || *ip != '.')
    return 0;
  ip_val+=tmp<<16;
  if (!(ip=str2int(ip+1,10,0,255,&tmp)) || *ip != '.')
    return 0;
  ip_val+=tmp<<8;
  if (!(ip=str2int(ip+1,10,0,255,&tmp)) || *ip != end)
    return 0;
  *val=ip_val+tmp;
  return ip;
}


static void update_hostname(acl_host_and_ip *host, const char *hostname)
{
  host->hostname=(char*) hostname;             // This will not be modified!
  if (!hostname ||
      (!(hostname=calc_ip(hostname,&host->ip,'/')) ||
       !(hostname=calc_ip(hostname+1,&host->ip_mask,'\0'))))
  {
    host->ip= host->ip_mask=0;			// Not a masked ip
  }
}


static bool compare_hostname(const acl_host_and_ip *host, const char *hostname,
			     const char *ip)
{
  long tmp;
  if (host->ip_mask && ip && calc_ip(ip,&tmp,'\0'))
  {
    return (tmp & host->ip_mask) == host->ip;
  }
  return (!host->hostname ||
	  (hostname && !wild_case_compare(system_charset_info,
                                          hostname, host->hostname)) ||
	  (ip && !wild_compare(ip, host->hostname, 0)));
}

/**
  Check if the given host name needs to be resolved or not.
  Host name has to be resolved if it actually contains *name*.

  For example:
    192.168.1.1               --> FALSE
    192.168.1.0/255.255.255.0 --> FALSE
    %                         --> FALSE
    192.168.1.%               --> FALSE
    AB%                       --> FALSE

    AAAAFFFF                  --> TRUE (Hostname)
    AAAA:FFFF:1234:5678       --> FALSE
    ::1                       --> FALSE

  This function does not check if the given string is a valid host name or
  not. It assumes that the argument is a valid host name.

  @param hostname   the string to check.

  @return a flag telling if the argument needs to be resolved or not.
  @retval TRUE the argument is a host name and needs to be resolved.
  @retval FALSE the argument is either an IP address, or a patter and
          should not be resolved.
*/

bool hostname_requires_resolving(const char *hostname)
{
  if (!hostname)
    return FALSE;

  /* Check if hostname is the localhost. */

  size_t hostname_len= strlen(hostname);
  size_t localhost_len= strlen(my_localhost);

  if (hostname == my_localhost ||
      (hostname_len == localhost_len &&
       !my_strnncoll(system_charset_info,
                     (const uchar *) hostname,  hostname_len,
                     (const uchar *) my_localhost, strlen(my_localhost))))
  {
    return FALSE;
  }

  /*
    If the string contains any of {':', '%', '_', '/'}, it is definitely
    not a host name:
      - ':' means that the string is an IPv6 address;
      - '%' or '_' means that the string is a pattern;
      - '/' means that the string is an IPv4 network address;
  */

  for (const char *p= hostname; *p; ++p)
  {
    switch (*p) {
      case ':':
      case '%':
      case '_':
      case '/':
        return FALSE;
    }
  }

  /*
    Now we have to tell a host name (ab.cd, 12.ab) from an IPv4 address
    (12.34.56.78). The assumption is that if the string contains only
    digits and dots, it is an IPv4 address. Otherwise -- a host name.
  */

  for (const char *p= hostname; *p; ++p)
  {
    if (*p != '.' && !my_isdigit(&my_charset_latin1, *p))
      return TRUE; /* a "letter" has been found. */
  }

  return FALSE; /* all characters are either dots or digits. */
}


/*
  Update record for user in mysql.user privilege table with new password.

  SYNOPSIS
    update_user_table()
      thd               Thread handle
      table             Pointer to TABLE object for open mysql.user table
      host/user         Hostname/username pair identifying user for which
                        new password should be set
      new_password      New password
      new_password_len  Length of new password
*/

static bool update_user_table(THD *thd, TABLE *table,
                              const char *host, const char *user,
			      const char *new_password, uint new_password_len)
{
  char user_key[MAX_KEY_LENGTH];
  int error;
  DBUG_ENTER("update_user_table");
  DBUG_PRINT("enter",("user: %s  host: %s",user,host));

  table->use_all_columns();
  table->field[0]->store(host,(uint) strlen(host), system_charset_info);
  table->field[1]->store(user,(uint) strlen(user), system_charset_info);
  key_copy((uchar *) user_key, table->record[0], table->key_info,
           table->key_info->key_length);

  if (table->file->ha_index_read_idx_map(table->record[0], 0,
                                         (uchar *) user_key, HA_WHOLE_KEY,
                                         HA_READ_KEY_EXACT))
  {
    my_message(ER_PASSWORD_NO_MATCH, ER(ER_PASSWORD_NO_MATCH),
               MYF(0));	/* purecov: deadcode */
    DBUG_RETURN(1);				/* purecov: deadcode */
  }
  store_record(table,record[1]);
  table->field[2]->store(new_password, new_password_len, system_charset_info);
  if ((error=table->file->ha_update_row(table->record[1],table->record[0])) &&
      error != HA_ERR_RECORD_IS_THE_SAME)
  {
    table->file->print_error(error,MYF(0));	/* purecov: deadcode */
    DBUG_RETURN(1);
  }
  DBUG_RETURN(0);
}


/*
  Return 1 if we are allowed to create new users
  the logic here is: INSERT_ACL is sufficient.
  It's also a requirement in opt_safe_user_create,
  otherwise CREATE_USER_ACL is enough.
*/

static bool test_if_create_new_users(THD *thd)
{
  Security_context *sctx= thd->security_ctx;
  bool create_new_users= test(sctx->master_access & INSERT_ACL) ||
                         (!opt_safe_user_create &&
                          test(sctx->master_access & CREATE_USER_ACL));
  if (!create_new_users)
  {
    TABLE_LIST tl;
    ulong db_access;
    tl.init_one_table(C_STRING_WITH_LEN("mysql"),
                      C_STRING_WITH_LEN("user"), "user", TL_WRITE);
    create_new_users= 1;

    db_access=acl_get(sctx->host, sctx->ip,
		      sctx->priv_user, tl.db, 0);
    if (!(db_access & INSERT_ACL))
    {
      if (check_grant(thd, INSERT_ACL, &tl, FALSE, UINT_MAX, TRUE))
	create_new_users=0;
    }
  }
  return create_new_users;
}


/****************************************************************************
  Handle GRANT commands
****************************************************************************/

static int replace_user_table(THD *thd, TABLE *table, const LEX_USER &combo,
			      ulong rights, bool revoke_grant,
			      bool can_create_user, bool no_auto_create)
{
  int error = -1;
  bool old_row_exists=0;
  const char *password= "";
  uint password_len= 0;
  char what= (revoke_grant) ? 'N' : 'Y';
  uchar user_key[MAX_KEY_LENGTH];
  LEX *lex= thd->lex;
  DBUG_ENTER("replace_user_table");

  mysql_mutex_assert_owner(&acl_cache->lock);

  if (combo.password.str && combo.password.str[0])
  {
    if (combo.password.length != SCRAMBLED_PASSWORD_CHAR_LENGTH &&
        combo.password.length != SCRAMBLED_PASSWORD_CHAR_LENGTH_323)
    {
      my_error(ER_PASSWD_LENGTH, MYF(0), SCRAMBLED_PASSWORD_CHAR_LENGTH);
      DBUG_RETURN(-1);
    }
    password_len= combo.password.length;
    password=combo.password.str;
  }

  table->use_all_columns();
  table->field[0]->store(combo.host.str,combo.host.length,
                         system_charset_info);
  table->field[1]->store(combo.user.str,combo.user.length,
                         system_charset_info);
  key_copy(user_key, table->record[0], table->key_info,
           table->key_info->key_length);

  if (table->file->ha_index_read_idx_map(table->record[0], 0, user_key,
                                         HA_WHOLE_KEY,
                                         HA_READ_KEY_EXACT))
  {
    /* what == 'N' means revoke */
    if (what == 'N')
    {
      my_error(ER_NONEXISTING_GRANT, MYF(0), combo.user.str, combo.host.str);
      goto end;
    }
    /*
      There are four options which affect the process of creation of
      a new user (mysqld option --safe-create-user, 'insert' privilege
      on 'mysql.user' table, using 'GRANT' with 'IDENTIFIED BY' and
      SQL_MODE flag NO_AUTO_CREATE_USER). Below is the simplified rule
      how it should work.
      if (safe-user-create && ! INSERT_priv) => reject
      else if (identified_by) => create
      else if (no_auto_create_user) => reject
      else create

      see also test_if_create_new_users()
    */
    else if (!password_len && !combo.plugin.length && no_auto_create)
    {
      my_error(ER_PASSWORD_NO_MATCH, MYF(0));
      goto end;
    }
    else if (!can_create_user)
    {
      my_error(ER_CANT_CREATE_USER_WITH_GRANT, MYF(0));
      goto end;
    }
    else if (combo.plugin.str[0])
    {
      if (!plugin_is_ready(&combo.plugin, MYSQL_AUTHENTICATION_PLUGIN))
      {
        my_error(ER_PLUGIN_IS_NOT_LOADED, MYF(0), combo.plugin.str);
        goto end;
      }
    }

    old_row_exists = 0;
    restore_record(table,s->default_values);
    table->field[0]->store(combo.host.str,combo.host.length,
                           system_charset_info);
    table->field[1]->store(combo.user.str,combo.user.length,
                           system_charset_info);
    table->field[2]->store(password, password_len,
                           system_charset_info);
  }
  else
  {
    old_row_exists = 1;
    store_record(table,record[1]);			// Save copy for update
    /* what == 'N' means revoke */
    if (combo.plugin.length && what != 'N')
    {
        my_error(ER_GRANT_PLUGIN_USER_EXISTS, MYF(0),
                 static_cast<int>(combo.user.length), combo.user.str);
        goto end;
    }
    if (combo.password.str)                             // If password given
      table->field[2]->store(password, password_len, system_charset_info);
    else if (!rights && !revoke_grant &&
             lex->ssl_type == SSL_TYPE_NOT_SPECIFIED &&
             !lex->mqh.specified_limits)
    {
      DBUG_RETURN(0);
    }
  }

  /* Update table columns with new privileges */

  Field **tmp_field;
  ulong priv;
  uint next_field;
  for (tmp_field= table->field+3, priv = SELECT_ACL;
       *tmp_field && (*tmp_field)->real_type() == MYSQL_TYPE_ENUM &&
	 ((Field_enum*) (*tmp_field))->typelib->count == 2 ;
       tmp_field++, priv <<= 1)
  {
    if (priv & rights)				 // set requested privileges
      (*tmp_field)->store(&what, 1, &my_charset_latin1);
  }
  rights= get_access(table, 3, &next_field);
  DBUG_PRINT("info",("table fields: %d",table->s->fields));
  if (table->s->fields >= 31)		/* From 4.0.0 we have more fields */
  {
    /* We write down SSL related ACL stuff */
    switch (lex->ssl_type) {
    case SSL_TYPE_ANY:
      table->field[next_field]->store(STRING_WITH_LEN("ANY"),
                                      &my_charset_latin1);
      table->field[next_field+1]->store("", 0, &my_charset_latin1);
      table->field[next_field+2]->store("", 0, &my_charset_latin1);
      table->field[next_field+3]->store("", 0, &my_charset_latin1);
      break;
    case SSL_TYPE_X509:
      table->field[next_field]->store(STRING_WITH_LEN("X509"),
                                      &my_charset_latin1);
      table->field[next_field+1]->store("", 0, &my_charset_latin1);
      table->field[next_field+2]->store("", 0, &my_charset_latin1);
      table->field[next_field+3]->store("", 0, &my_charset_latin1);
      break;
    case SSL_TYPE_SPECIFIED:
      table->field[next_field]->store(STRING_WITH_LEN("SPECIFIED"),
                                      &my_charset_latin1);
      table->field[next_field+1]->store("", 0, &my_charset_latin1);
      table->field[next_field+2]->store("", 0, &my_charset_latin1);
      table->field[next_field+3]->store("", 0, &my_charset_latin1);
      if (lex->ssl_cipher)
        table->field[next_field+1]->store(lex->ssl_cipher,
                                strlen(lex->ssl_cipher), system_charset_info);
      if (lex->x509_issuer)
        table->field[next_field+2]->store(lex->x509_issuer,
                                strlen(lex->x509_issuer), system_charset_info);
      if (lex->x509_subject)
        table->field[next_field+3]->store(lex->x509_subject,
                                strlen(lex->x509_subject), system_charset_info);
      break;
    case SSL_TYPE_NOT_SPECIFIED:
      break;
    case SSL_TYPE_NONE:
      table->field[next_field]->store("", 0, &my_charset_latin1);
      table->field[next_field+1]->store("", 0, &my_charset_latin1);
      table->field[next_field+2]->store("", 0, &my_charset_latin1);
      table->field[next_field+3]->store("", 0, &my_charset_latin1);
      break;
    }
    next_field+=4;

    USER_RESOURCES mqh= lex->mqh;
    if (mqh.specified_limits & USER_RESOURCES::QUERIES_PER_HOUR)
      table->field[next_field]->store((longlong) mqh.questions, TRUE);
    if (mqh.specified_limits & USER_RESOURCES::UPDATES_PER_HOUR)
      table->field[next_field+1]->store((longlong) mqh.updates, TRUE);
    if (mqh.specified_limits & USER_RESOURCES::CONNECTIONS_PER_HOUR)
      table->field[next_field+2]->store((longlong) mqh.conn_per_hour, TRUE);
    if (table->s->fields >= 36 &&
        (mqh.specified_limits & USER_RESOURCES::USER_CONNECTIONS))
      table->field[next_field+3]->store((longlong) mqh.user_conn, TRUE);
    mqh_used= mqh_used || mqh.questions || mqh.updates || mqh.conn_per_hour;

    next_field+= 4;
    if (combo.plugin.str[0])
    {
      if (table->s->fields >= 41 && combo.plugin.str[0])
      {
        table->field[next_field]->store(combo.plugin.str, combo.plugin.length,
                                        system_charset_info);
        table->field[next_field]->set_notnull();
        table->field[next_field + 1]->store(combo.auth.str, combo.auth.length,
                                            system_charset_info);
        table->field[next_field + 1]->set_notnull();
      }
      else
      {
        my_error(ER_BAD_FIELD_ERROR, MYF(0), "plugin", "mysql.user");
        goto end;
      }
    }
  }

  if (old_row_exists)
  {
    /*
      We should NEVER delete from the user table, as a uses can still
      use mysqld even if he doesn't have any privileges in the user table!
    */
    if (cmp_record(table,record[1]))
    {
      if ((error=
           table->file->ha_update_row(table->record[1],table->record[0])) &&
          error != HA_ERR_RECORD_IS_THE_SAME)
      {						// This should never happen
        table->file->print_error(error,MYF(0));	/* purecov: deadcode */
        error= -1;				/* purecov: deadcode */
        goto end;				/* purecov: deadcode */
      }
      else
        error= 0;
    }
  }
  else if ((error=table->file->ha_write_row(table->record[0]))) // insert
  {						// This should never happen
    if (table->file->is_fatal_error(error, HA_CHECK_DUP))
    {
      table->file->print_error(error,MYF(0));	/* purecov: deadcode */
      error= -1;				/* purecov: deadcode */
      goto end;					/* purecov: deadcode */
    }
  }
  error=0;					// Privileges granted / revoked

end:
  if (!error)
  {
    acl_cache->clear(1);			// Clear privilege cache
    if (old_row_exists)
      acl_update_user(combo.user.str, combo.host.str,
                      combo.password.str, password_len,
		      lex->ssl_type,
		      lex->ssl_cipher,
		      lex->x509_issuer,
		      lex->x509_subject,
		      &lex->mqh,
		      rights,
		      &combo.plugin,
		      &combo.auth);
    else
      acl_insert_user(combo.user.str, combo.host.str, password, password_len,
		      lex->ssl_type,
		      lex->ssl_cipher,
		      lex->x509_issuer,
		      lex->x509_subject,
		      &lex->mqh,
		      rights,
		      &combo.plugin,
		      &combo.auth);
  }
  DBUG_RETURN(error);
}


/*
  change grants in the mysql.db table
*/

static int replace_db_table(TABLE *table, const char *db,
			    const LEX_USER &combo,
			    ulong rights, bool revoke_grant)
{
  uint i;
  ulong priv,store_rights;
  bool old_row_exists=0;
  int error;
  char what= (revoke_grant) ? 'N' : 'Y';
  uchar user_key[MAX_KEY_LENGTH];
  DBUG_ENTER("replace_db_table");

  if (!initialized)
  {
    my_error(ER_OPTION_PREVENTS_STATEMENT, MYF(0), "--skip-grant-tables");
    DBUG_RETURN(-1);
  }

  /* Check if there is such a user in user table in memory? */
  if (!find_acl_user(combo.host.str,combo.user.str, FALSE))
  {
    my_message(ER_PASSWORD_NO_MATCH, ER(ER_PASSWORD_NO_MATCH), MYF(0));
    DBUG_RETURN(-1);
  }

  table->use_all_columns();
  table->field[0]->store(combo.host.str,combo.host.length,
                         system_charset_info);
  table->field[1]->store(db,(uint) strlen(db), system_charset_info);
  table->field[2]->store(combo.user.str,combo.user.length,
                         system_charset_info);
  key_copy(user_key, table->record[0], table->key_info,
           table->key_info->key_length);

  if (table->file->ha_index_read_idx_map(table->record[0],0, user_key,
                                         HA_WHOLE_KEY,
                                         HA_READ_KEY_EXACT))
  {
    if (what == 'N')
    { // no row, no revoke
      my_error(ER_NONEXISTING_GRANT, MYF(0), combo.user.str, combo.host.str);
      goto abort;
    }
    old_row_exists = 0;
    restore_record(table, s->default_values);
    table->field[0]->store(combo.host.str,combo.host.length,
                           system_charset_info);
    table->field[1]->store(db,(uint) strlen(db), system_charset_info);
    table->field[2]->store(combo.user.str,combo.user.length,
                           system_charset_info);
  }
  else
  {
    old_row_exists = 1;
    store_record(table,record[1]);
  }

  store_rights=get_rights_for_db(rights);
  for (i= 3, priv= 1; i < table->s->fields; i++, priv <<= 1)
  {
    if (priv & store_rights)			// do it if priv is chosen
      table->field [i]->store(&what,1, &my_charset_latin1);// set requested privileges
  }
  rights=get_access(table,3);
  rights=fix_rights_for_db(rights);

  if (old_row_exists)
  {
    /* update old existing row */
    if (rights)
    {
      if ((error= table->file->ha_update_row(table->record[1],
                                             table->record[0])) &&
          error != HA_ERR_RECORD_IS_THE_SAME)
	goto table_error;			/* purecov: deadcode */
    }
    else	/* must have been a revoke of all privileges */
    {
      if ((error= table->file->ha_delete_row(table->record[1])))
	goto table_error;			/* purecov: deadcode */
    }
  }
  else if (rights && (error= table->file->ha_write_row(table->record[0])))
  {
    if (table->file->is_fatal_error(error, HA_CHECK_DUP_KEY))
      goto table_error; /* purecov: deadcode */
  }

  acl_cache->clear(1);				// Clear privilege cache
  if (old_row_exists)
    acl_update_db(combo.user.str,combo.host.str,db,rights);
  else
  if (rights)
    acl_insert_db(combo.user.str,combo.host.str,db,rights);
  DBUG_RETURN(0);

  /* This could only happen if the grant tables got corrupted */
table_error:
  table->file->print_error(error,MYF(0));	/* purecov: deadcode */

abort:
  DBUG_RETURN(-1);
}


static void  
acl_update_proxy_user(ACL_PROXY_USER *new_value, bool is_revoke)
{
  mysql_mutex_assert_owner(&acl_cache->lock);

  DBUG_ENTER("acl_update_proxy_user");
  for (uint i= 0; i < acl_proxy_users.elements; i++)
  {
    ACL_PROXY_USER *acl_user= 
      dynamic_element(&acl_proxy_users, i, ACL_PROXY_USER *);

    if (acl_user->pk_equals(new_value))
    {
      if (is_revoke)
      {
        DBUG_PRINT("info", ("delting ACL_PROXY_USER"));
        delete_dynamic_element(&acl_proxy_users, i);
      }
      else
      {
        DBUG_PRINT("info", ("updating ACL_PROXY_USER"));
        acl_user->set_data(new_value);
      }
      break;
    }
  }
  DBUG_VOID_RETURN;
}


static void  
acl_insert_proxy_user(ACL_PROXY_USER *new_value)
{
  DBUG_ENTER("acl_insert_proxy_user");
  mysql_mutex_assert_owner(&acl_cache->lock);
  (void) push_dynamic(&acl_proxy_users, (uchar *) new_value);
  my_qsort((uchar*) dynamic_element(&acl_proxy_users, 0, ACL_PROXY_USER *),
           acl_proxy_users.elements,
           sizeof(ACL_PROXY_USER), (qsort_cmp) acl_compare);
  DBUG_VOID_RETURN;
}


static int 
replace_proxies_priv_table(THD *thd, TABLE *table, const LEX_USER *user,
                         const LEX_USER *proxied_user, bool with_grant_arg, 
                         bool revoke_grant)
{
  bool old_row_exists= 0;
  int error;
  uchar user_key[MAX_KEY_LENGTH];
  ACL_PROXY_USER new_grant;
  char grantor[USER_HOST_BUFF_SIZE];

  DBUG_ENTER("replace_proxies_priv_table");

  if (!initialized)
  {
    my_error(ER_OPTION_PREVENTS_STATEMENT, MYF(0), "--skip-grant-tables");
    DBUG_RETURN(-1);
  }

  /* Check if there is such a user in user table in memory? */
  if (!find_acl_user(user->host.str,user->user.str, FALSE))
  {
    my_message(ER_PASSWORD_NO_MATCH, ER(ER_PASSWORD_NO_MATCH), MYF(0));
    DBUG_RETURN(-1);
  }

  table->use_all_columns();
  ACL_PROXY_USER::store_pk (table, &user->host, &user->user, 
                            &proxied_user->host, &proxied_user->user);

  key_copy(user_key, table->record[0], table->key_info,
           table->key_info->key_length);

  get_grantor(thd, grantor);

  table->file->ha_index_init(0, 1);
  if (table->file->ha_index_read_map(table->record[0], user_key,
                                     HA_WHOLE_KEY,
                                     HA_READ_KEY_EXACT))
  {
    DBUG_PRINT ("info", ("Row not found"));
    if (revoke_grant)
    { // no row, no revoke
      my_error(ER_NONEXISTING_GRANT, MYF(0), user->user.str, user->host.str);
      goto abort;
    }
    old_row_exists= 0;
    restore_record(table, s->default_values);
    ACL_PROXY_USER::store_data_record(table, &user->host, &user->user,
                                      &proxied_user->host,
                                      &proxied_user->user,
                                      with_grant_arg,
                                      grantor);
  }
  else
  {
    DBUG_PRINT("info", ("Row found"));
    old_row_exists= 1;
    store_record(table, record[1]);
  }

  if (old_row_exists)
  {
    /* update old existing row */
    if (!revoke_grant)
    {
      if ((error= table->file->ha_update_row(table->record[1],
                                             table->record[0])) &&
          error != HA_ERR_RECORD_IS_THE_SAME)
	goto table_error;			/* purecov: inspected */
    }
    else
    {
      if ((error= table->file->ha_delete_row(table->record[1])))
	goto table_error;			/* purecov: inspected */
    }
  }
  else if ((error= table->file->ha_write_row(table->record[0])))
  {
    DBUG_PRINT("info", ("error inserting the row"));
    if (table->file->is_fatal_error(error, HA_CHECK_DUP_KEY))
      goto table_error; /* purecov: inspected */
  }

  acl_cache->clear(1);				// Clear privilege cache
  if (old_row_exists)
  {
    new_grant.init(user->host.str, user->user.str,
                   proxied_user->host.str, proxied_user->user.str,
                   with_grant_arg);
    acl_update_proxy_user(&new_grant, revoke_grant);
  }
  else
  {
    new_grant.init(&mem, user->host.str, user->user.str,
                   proxied_user->host.str, proxied_user->user.str,
                   with_grant_arg);
    acl_insert_proxy_user(&new_grant);
  }

  table->file->ha_index_end();
  DBUG_RETURN(0);

  /* This could only happen if the grant tables got corrupted */
table_error:
  DBUG_PRINT("info", ("table error"));
  table->file->print_error(error, MYF(0));	/* purecov: inspected */

abort:
  DBUG_PRINT("info", ("aborting replace_proxies_priv_table"));
  table->file->ha_index_end();
  DBUG_RETURN(-1);
}


class GRANT_COLUMN :public Sql_alloc
{
public:
  char *column;
  ulong rights;
  uint key_length;
  GRANT_COLUMN(String &c,  ulong y) :rights (y)
  {
    column= (char*) memdup_root(&memex,c.ptr(), key_length=c.length());
  }
};


static uchar* get_key_column(GRANT_COLUMN *buff, size_t *length,
			    my_bool not_used __attribute__((unused)))
{
  *length=buff->key_length;
  return (uchar*) buff->column;
}


class GRANT_NAME :public Sql_alloc
{
public:
  acl_host_and_ip host;
  char *db, *user, *tname, *hash_key;
  ulong privs;
  ulong sort;
  size_t key_length;
  GRANT_NAME(const char *h, const char *d,const char *u,
             const char *t, ulong p, bool is_routine);
  GRANT_NAME (TABLE *form, bool is_routine);
  virtual ~GRANT_NAME() {};
  virtual bool ok() { return privs != 0; }
  void set_user_details(const char *h, const char *d,
                        const char *u, const char *t,
                        bool is_routine);
};


class GRANT_TABLE :public GRANT_NAME
{
public:
  ulong cols;
  HASH hash_columns;

  GRANT_TABLE(const char *h, const char *d,const char *u,
              const char *t, ulong p, ulong c);
  GRANT_TABLE (TABLE *form, TABLE *col_privs);
  ~GRANT_TABLE();
  bool ok() { return privs != 0 || cols != 0; }
};


void GRANT_NAME::set_user_details(const char *h, const char *d,
                                  const char *u, const char *t,
                                  bool is_routine)
{
  /* Host given by user */
  update_hostname(&host, strdup_root(&memex, h));
  if (db != d)
  {
    db= strdup_root(&memex, d);
    if (lower_case_table_names)
      my_casedn_str(files_charset_info, db);
  }
  user = strdup_root(&memex,u);
  sort=  get_sort(3,host.hostname,db,user);
  if (tname != t)
  {
    tname= strdup_root(&memex, t);
    if (lower_case_table_names || is_routine)
      my_casedn_str(files_charset_info, tname);
  }
  key_length= strlen(d) + strlen(u)+ strlen(t)+3;
  hash_key=   (char*) alloc_root(&memex,key_length);
  strmov(strmov(strmov(hash_key,user)+1,db)+1,tname);
}

GRANT_NAME::GRANT_NAME(const char *h, const char *d,const char *u,
                       const char *t, ulong p, bool is_routine)
  :db(0), tname(0), privs(p)
{
  set_user_details(h, d, u, t, is_routine);
}

GRANT_TABLE::GRANT_TABLE(const char *h, const char *d,const char *u,
                	 const char *t, ulong p, ulong c)
  :GRANT_NAME(h,d,u,t,p, FALSE), cols(c)
{
  (void) my_hash_init2(&hash_columns,4,system_charset_info,
                   0,0,0, (my_hash_get_key) get_key_column,0,0);
}


GRANT_NAME::GRANT_NAME(TABLE *form, bool is_routine)
{
  update_hostname(&host, get_field(&memex, form->field[0]));
  db=    get_field(&memex,form->field[1]);
  user=  get_field(&memex,form->field[2]);
  if (!user)
    user= (char*) "";
  sort=  get_sort(3, host.hostname, db, user);
  tname= get_field(&memex,form->field[3]);
  if (!db || !tname)
  {
    /* Wrong table row; Ignore it */
    privs= 0;
    return;					/* purecov: inspected */
  }
  if (lower_case_table_names)
  {
    my_casedn_str(files_charset_info, db);
  }
  if (lower_case_table_names || is_routine)
  {
    my_casedn_str(files_charset_info, tname);
  }
  key_length= (strlen(db) + strlen(user) + strlen(tname) + 3);
  hash_key=   (char*) alloc_root(&memex, key_length);
  strmov(strmov(strmov(hash_key,user)+1,db)+1,tname);
  privs = (ulong) form->field[6]->val_int();
  privs = fix_rights_for_table(privs);
}


GRANT_TABLE::GRANT_TABLE(TABLE *form, TABLE *col_privs)
  :GRANT_NAME(form, FALSE)
{
  uchar key[MAX_KEY_LENGTH];

  if (!db || !tname)
  {
    /* Wrong table row; Ignore it */
    my_hash_clear(&hash_columns);               /* allow for destruction */
    cols= 0;
    return;
  }
  cols= (ulong) form->field[7]->val_int();
  cols =  fix_rights_for_column(cols);

  (void) my_hash_init2(&hash_columns,4,system_charset_info,
                   0,0,0, (my_hash_get_key) get_key_column,0,0);
  if (cols)
  {
    uint key_prefix_len;
    KEY_PART_INFO *key_part= col_privs->key_info->key_part;
    col_privs->field[0]->store(host.hostname,
                               host.hostname ? (uint) strlen(host.hostname) :
                               0,
                               system_charset_info);
    col_privs->field[1]->store(db,(uint) strlen(db), system_charset_info);
    col_privs->field[2]->store(user,(uint) strlen(user), system_charset_info);
    col_privs->field[3]->store(tname,(uint) strlen(tname), system_charset_info);

    key_prefix_len= (key_part[0].store_length +
                     key_part[1].store_length +
                     key_part[2].store_length +
                     key_part[3].store_length);
    key_copy(key, col_privs->record[0], col_privs->key_info, key_prefix_len);
    col_privs->field[4]->store("",0, &my_charset_latin1);

    col_privs->file->ha_index_init(0, 1);
    if (col_privs->file->ha_index_read_map(col_privs->record[0], (uchar*) key,
                                           (key_part_map)15, HA_READ_KEY_EXACT))
    {
      cols = 0; /* purecov: deadcode */
      col_privs->file->ha_index_end();
      return;
    }
    do
    {
      String *res,column_name;
      GRANT_COLUMN *mem_check;
      /* As column name is a string, we don't have to supply a buffer */
      res=col_privs->field[4]->val_str(&column_name);
      ulong priv= (ulong) col_privs->field[6]->val_int();
      if (!(mem_check = new GRANT_COLUMN(*res,
                                         fix_rights_for_column(priv))))
      {
        /* Don't use this entry */
        privs = cols = 0;			/* purecov: deadcode */
        return;				/* purecov: deadcode */
      }
      if (my_hash_insert(&hash_columns, (uchar *) mem_check))
      {
        /* Invalidate this entry */
        privs= cols= 0;
        return;
      }
    } while (!col_privs->file->ha_index_next(col_privs->record[0]) &&
             !key_cmp_if_same(col_privs,key,0,key_prefix_len));
    col_privs->file->ha_index_end();
  }
}


GRANT_TABLE::~GRANT_TABLE()
{
  my_hash_free(&hash_columns);
}


static uchar* get_grant_table(GRANT_NAME *buff, size_t *length,
			     my_bool not_used __attribute__((unused)))
{
  *length=buff->key_length;
  return (uchar*) buff->hash_key;
}


void free_grant_table(GRANT_TABLE *grant_table)
{
  my_hash_free(&grant_table->hash_columns);
}


/* Search after a matching grant. Prefer exact grants before not exact ones */

static GRANT_NAME *name_hash_search(HASH *name_hash,
                                    const char *host,const char* ip,
                                    const char *db,
                                    const char *user, const char *tname,
                                    bool exact, bool name_tolower)
{
  char helping [NAME_LEN*2+USERNAME_LENGTH+3], *name_ptr;
  uint len;
  GRANT_NAME *grant_name,*found=0;
  HASH_SEARCH_STATE state;

  name_ptr= strmov(strmov(helping, user) + 1, db) + 1;
  len  = (uint) (strmov(name_ptr, tname) - helping) + 1;
  if (name_tolower)
    my_casedn_str(files_charset_info, name_ptr);
  for (grant_name= (GRANT_NAME*) my_hash_first(name_hash, (uchar*) helping,
                                               len, &state);
       grant_name ;
       grant_name= (GRANT_NAME*) my_hash_next(name_hash,(uchar*) helping,
                                              len, &state))
  {
    if (exact)
    {
      if (!grant_name->host.hostname ||
          (host &&
	   !my_strcasecmp(system_charset_info, host,
                          grant_name->host.hostname)) ||
	  (ip && !strcmp(ip, grant_name->host.hostname)))
	return grant_name;
    }
    else
    {
      if (compare_hostname(&grant_name->host, host, ip) &&
          (!found || found->sort < grant_name->sort))
	found=grant_name;					// Host ok
    }
  }
  return found;
}


inline GRANT_NAME *
routine_hash_search(const char *host, const char *ip, const char *db,
                 const char *user, const char *tname, bool proc, bool exact)
{
  return (GRANT_TABLE*)
    name_hash_search(proc ? &proc_priv_hash : &func_priv_hash,
		     host, ip, db, user, tname, exact, TRUE);
}


inline GRANT_TABLE *
table_hash_search(const char *host, const char *ip, const char *db,
		  const char *user, const char *tname, bool exact)
{
  return (GRANT_TABLE*) name_hash_search(&column_priv_hash, host, ip, db,
					 user, tname, exact, FALSE);
}


inline GRANT_COLUMN *
column_hash_search(GRANT_TABLE *t, const char *cname, uint length)
{
  return (GRANT_COLUMN*) my_hash_search(&t->hash_columns,
                                        (uchar*) cname, length);
}


static int replace_column_table(GRANT_TABLE *g_t,
				TABLE *table, const LEX_USER &combo,
				List <LEX_COLUMN> &columns,
				const char *db, const char *table_name,
				ulong rights, bool revoke_grant)
{
  int error=0,result=0;
  uchar key[MAX_KEY_LENGTH];
  uint key_prefix_length;
  KEY_PART_INFO *key_part= table->key_info->key_part;
  DBUG_ENTER("replace_column_table");

  table->use_all_columns();
  table->field[0]->store(combo.host.str,combo.host.length,
                         system_charset_info);
  table->field[1]->store(db,(uint) strlen(db),
                         system_charset_info);
  table->field[2]->store(combo.user.str,combo.user.length,
                         system_charset_info);
  table->field[3]->store(table_name,(uint) strlen(table_name),
                         system_charset_info);

  /* Get length of 4 first key parts */
  key_prefix_length= (key_part[0].store_length + key_part[1].store_length +
                      key_part[2].store_length + key_part[3].store_length);
  key_copy(key, table->record[0], table->key_info, key_prefix_length);

  rights&= COL_ACLS;				// Only ACL for columns

  /* first fix privileges for all columns in column list */

  List_iterator <LEX_COLUMN> iter(columns);
  class LEX_COLUMN *column;
  table->file->ha_index_init(0, 1);
  while ((column= iter++))
  {
    ulong privileges= column->rights;
    bool old_row_exists=0;
    uchar user_key[MAX_KEY_LENGTH];

    key_restore(table->record[0],key,table->key_info,
                key_prefix_length);
    table->field[4]->store(column->column.ptr(), column->column.length(),
                           system_charset_info);
    /* Get key for the first 4 columns */
    key_copy(user_key, table->record[0], table->key_info,
             table->key_info->key_length);

    if (table->file->ha_index_read_map(table->record[0], user_key, HA_WHOLE_KEY,
                                       HA_READ_KEY_EXACT))
    {
      if (revoke_grant)
      {
	my_error(ER_NONEXISTING_TABLE_GRANT, MYF(0),
                 combo.user.str, combo.host.str,
                 table_name);                   /* purecov: inspected */
	result= -1;                             /* purecov: inspected */
	continue;                               /* purecov: inspected */
      }
      old_row_exists = 0;
      restore_record(table, s->default_values);		// Get empty record
      key_restore(table->record[0],key,table->key_info,
                  key_prefix_length);
      table->field[4]->store(column->column.ptr(),column->column.length(),
                             system_charset_info);
    }
    else
    {
      ulong tmp= (ulong) table->field[6]->val_int();
      tmp=fix_rights_for_column(tmp);

      if (revoke_grant)
	privileges = tmp & ~(privileges | rights);
      else
	privileges |= tmp;
      old_row_exists = 1;
      store_record(table,record[1]);			// copy original row
    }

    table->field[6]->store((longlong) get_rights_for_column(privileges), TRUE);

    if (old_row_exists)
    {
      GRANT_COLUMN *grant_column;
      if (privileges)
	error=table->file->ha_update_row(table->record[1],table->record[0]);
      else
	error=table->file->ha_delete_row(table->record[1]);
      if (error && error != HA_ERR_RECORD_IS_THE_SAME)
      {
	table->file->print_error(error,MYF(0)); /* purecov: inspected */
	result= -1;				/* purecov: inspected */
	goto end;				/* purecov: inspected */
      }
      else
        error= 0;
      grant_column= column_hash_search(g_t, column->column.ptr(),
                                       column->column.length());
      if (grant_column)				// Should always be true
	grant_column->rights= privileges;	// Update hash
    }
    else					// new grant
    {
      GRANT_COLUMN *grant_column;
      if ((error=table->file->ha_write_row(table->record[0])))
      {
	table->file->print_error(error,MYF(0)); /* purecov: inspected */
	result= -1;				/* purecov: inspected */
	goto end;				/* purecov: inspected */
      }
      grant_column= new GRANT_COLUMN(column->column,privileges);
      if (my_hash_insert(&g_t->hash_columns,(uchar*) grant_column))
      {
        result= -1;
        goto end;
      }
    }
  }

  /*
    If revoke of privileges on the table level, remove all such privileges
    for all columns
  */

  if (revoke_grant)
  {
    uchar user_key[MAX_KEY_LENGTH];
    key_copy(user_key, table->record[0], table->key_info,
             key_prefix_length);

    if (table->file->ha_index_read_map(table->record[0], user_key,
                                       (key_part_map)15,
                                       HA_READ_KEY_EXACT))
      goto end;

    /* Scan through all rows with the same host,db,user and table */
    do
    {
      ulong privileges = (ulong) table->field[6]->val_int();
      privileges=fix_rights_for_column(privileges);
      store_record(table,record[1]);

      if (privileges & rights)	// is in this record the priv to be revoked ??
      {
	GRANT_COLUMN *grant_column = NULL;
	char  colum_name_buf[HOSTNAME_LENGTH+1];
	String column_name(colum_name_buf,sizeof(colum_name_buf),
                           system_charset_info);

	privileges&= ~rights;
	table->field[6]->store((longlong)
			       get_rights_for_column(privileges), TRUE);
	table->field[4]->val_str(&column_name);
	grant_column = column_hash_search(g_t,
					  column_name.ptr(),
					  column_name.length());
	if (privileges)
	{
	  int tmp_error;
	  if ((tmp_error=table->file->ha_update_row(table->record[1],
						    table->record[0])) &&
              tmp_error != HA_ERR_RECORD_IS_THE_SAME)
	  {					/* purecov: deadcode */
	    table->file->print_error(tmp_error,MYF(0)); /* purecov: deadcode */
	    result= -1;				/* purecov: deadcode */
	    goto end;				/* purecov: deadcode */
	  }
	  if (grant_column)
	    grant_column->rights  = privileges; // Update hash
	}
	else
	{
	  int tmp_error;
	  if ((tmp_error = table->file->ha_delete_row(table->record[1])))
	  {					/* purecov: deadcode */
	    table->file->print_error(tmp_error,MYF(0)); /* purecov: deadcode */
	    result= -1;				/* purecov: deadcode */
	    goto end;				/* purecov: deadcode */
	  }
	  if (grant_column)
	    my_hash_delete(&g_t->hash_columns,(uchar*) grant_column);
	}
      }
    } while (!table->file->ha_index_next(table->record[0]) &&
	     !key_cmp_if_same(table, key, 0, key_prefix_length));
  }

end:
  table->file->ha_index_end();
  DBUG_RETURN(result);
}

static inline void get_grantor(THD *thd, char *grantor)
{
  const char *user= thd->security_ctx->user;
  const char *host= thd->security_ctx->host_or_ip;

#if defined(HAVE_REPLICATION)
  if (thd->slave_thread && thd->has_invoker())
  {
    user= thd->get_invoker_user().str;
    host= thd->get_invoker_host().str;
  }
#endif
  strxmov(grantor, user, "@", host, NullS);
}

static int replace_table_table(THD *thd, GRANT_TABLE *grant_table,
			       TABLE *table, const LEX_USER &combo,
			       const char *db, const char *table_name,
			       ulong rights, ulong col_rights,
			       bool revoke_grant)
{
  char grantor[USER_HOST_BUFF_SIZE];
  int old_row_exists = 1;
  int error=0;
  ulong store_table_rights, store_col_rights;
  uchar user_key[MAX_KEY_LENGTH];
  DBUG_ENTER("replace_table_table");

  get_grantor(thd, grantor);
  /*
    The following should always succeed as new users are created before
    this function is called!
  */
  if (!find_acl_user(combo.host.str,combo.user.str, FALSE))
  {
    my_message(ER_PASSWORD_NO_MATCH, ER(ER_PASSWORD_NO_MATCH),
               MYF(0));	/* purecov: deadcode */
    DBUG_RETURN(-1);				/* purecov: deadcode */
  }

  table->use_all_columns();
  restore_record(table, s->default_values);     // Get empty record
  table->field[0]->store(combo.host.str,combo.host.length,
                         system_charset_info);
  table->field[1]->store(db,(uint) strlen(db), system_charset_info);
  table->field[2]->store(combo.user.str,combo.user.length,
                         system_charset_info);
  table->field[3]->store(table_name,(uint) strlen(table_name),
                         system_charset_info);
  store_record(table,record[1]);			// store at pos 1
  key_copy(user_key, table->record[0], table->key_info,
           table->key_info->key_length);

  if (table->file->ha_index_read_idx_map(table->record[0], 0, user_key,
                                         HA_WHOLE_KEY,
                                         HA_READ_KEY_EXACT))
  {
    /*
      The following should never happen as we first check the in memory
      grant tables for the user.  There is however always a small change that
      the user has modified the grant tables directly.
    */
    if (revoke_grant)
    { // no row, no revoke
      my_error(ER_NONEXISTING_TABLE_GRANT, MYF(0),
               combo.user.str, combo.host.str,
               table_name);		        /* purecov: deadcode */
      DBUG_RETURN(-1);				/* purecov: deadcode */
    }
    old_row_exists = 0;
    restore_record(table,record[1]);			// Get saved record
  }

  store_table_rights= get_rights_for_table(rights);
  store_col_rights=   get_rights_for_column(col_rights);
  if (old_row_exists)
  {
    ulong j,k;
    store_record(table,record[1]);
    j = (ulong) table->field[6]->val_int();
    k = (ulong) table->field[7]->val_int();

    if (revoke_grant)
    {
      /* column rights are already fixed in mysql_table_grant */
      store_table_rights=j & ~store_table_rights;
    }
    else
    {
      store_table_rights|= j;
      store_col_rights|=   k;
    }
  }

  table->field[4]->store(grantor,(uint) strlen(grantor), system_charset_info);
  table->field[6]->store((longlong) store_table_rights, TRUE);
  table->field[7]->store((longlong) store_col_rights, TRUE);
  rights=fix_rights_for_table(store_table_rights);
  col_rights=fix_rights_for_column(store_col_rights);

  if (old_row_exists)
  {
    if (store_table_rights || store_col_rights)
    {
      if ((error=table->file->ha_update_row(table->record[1],
                                            table->record[0])) &&
          error != HA_ERR_RECORD_IS_THE_SAME)
	goto table_error;			/* purecov: deadcode */
    }
    else if ((error = table->file->ha_delete_row(table->record[1])))
      goto table_error;				/* purecov: deadcode */
  }
  else
  {
    error=table->file->ha_write_row(table->record[0]);
    if (table->file->is_fatal_error(error, HA_CHECK_DUP_KEY))
      goto table_error;				/* purecov: deadcode */
  }

  if (rights | col_rights)
  {
    grant_table->privs= rights;
    grant_table->cols=	col_rights;
  }
  else
  {
    my_hash_delete(&column_priv_hash,(uchar*) grant_table);
  }
  DBUG_RETURN(0);

  /* This should never happen */
table_error:
  table->file->print_error(error,MYF(0)); /* purecov: deadcode */
  DBUG_RETURN(-1); /* purecov: deadcode */
}


/**
  @retval       0  success
  @retval      -1  error
*/
static int replace_routine_table(THD *thd, GRANT_NAME *grant_name,
			      TABLE *table, const LEX_USER &combo,
			      const char *db, const char *routine_name,
			      bool is_proc, ulong rights, bool revoke_grant)
{
  char grantor[USER_HOST_BUFF_SIZE];
  int old_row_exists= 1;
  int error=0;
  ulong store_proc_rights;
  DBUG_ENTER("replace_routine_table");

  if (!initialized)
  {
    my_error(ER_OPTION_PREVENTS_STATEMENT, MYF(0), "--skip-grant-tables");
    DBUG_RETURN(-1);
  }

  get_grantor(thd, grantor);
  /*
    New users are created before this function is called.

    There may be some cases where a routine's definer is removed but the
    routine remains.
  */

  table->use_all_columns();
  restore_record(table, s->default_values);		// Get empty record
  table->field[0]->store(combo.host.str,combo.host.length, &my_charset_latin1);
  table->field[1]->store(db,(uint) strlen(db), &my_charset_latin1);
  table->field[2]->store(combo.user.str,combo.user.length, &my_charset_latin1);
  table->field[3]->store(routine_name,(uint) strlen(routine_name),
                         &my_charset_latin1);
  table->field[4]->store((longlong)(is_proc ?
                                    TYPE_ENUM_PROCEDURE : TYPE_ENUM_FUNCTION),
                         TRUE);
  store_record(table,record[1]);			// store at pos 1

  if (table->file->ha_index_read_idx_map(table->record[0], 0,
                                         (uchar*) table->field[0]->ptr,
                                         HA_WHOLE_KEY,
                                         HA_READ_KEY_EXACT))
  {
    /*
      The following should never happen as we first check the in memory
      grant tables for the user.  There is however always a small change that
      the user has modified the grant tables directly.
    */
    if (revoke_grant)
    { // no row, no revoke
      my_error(ER_NONEXISTING_PROC_GRANT, MYF(0),
               combo.user.str, combo.host.str, routine_name);
      DBUG_RETURN(-1);
    }
    old_row_exists= 0;
    restore_record(table,record[1]);			// Get saved record
  }

  store_proc_rights= get_rights_for_procedure(rights);
  if (old_row_exists)
  {
    ulong j;
    store_record(table,record[1]);
    j= (ulong) table->field[6]->val_int();

    if (revoke_grant)
    {
      /* column rights are already fixed in mysql_table_grant */
      store_proc_rights=j & ~store_proc_rights;
    }
    else
    {
      store_proc_rights|= j;
    }
  }

  table->field[5]->store(grantor,(uint) strlen(grantor), &my_charset_latin1);
  table->field[6]->store((longlong) store_proc_rights, TRUE);
  rights=fix_rights_for_procedure(store_proc_rights);

  if (old_row_exists)
  {
    if (store_proc_rights)
    {
      if ((error=table->file->ha_update_row(table->record[1],
                                            table->record[0])) &&
          error != HA_ERR_RECORD_IS_THE_SAME)
	goto table_error;
    }
    else if ((error= table->file->ha_delete_row(table->record[1])))
      goto table_error;
  }
  else
  {
    error=table->file->ha_write_row(table->record[0]);
    if (table->file->is_fatal_error(error, HA_CHECK_DUP_KEY))
      goto table_error;
  }

  if (rights)
  {
    grant_name->privs= rights;
  }
  else
  {
    my_hash_delete(is_proc ? &proc_priv_hash : &func_priv_hash,(uchar*)
                   grant_name);
  }
  DBUG_RETURN(0);

  /* This should never happen */
table_error:
  table->file->print_error(error,MYF(0));
  DBUG_RETURN(-1);
}


/*
  Store table level and column level grants in the privilege tables

  SYNOPSIS
    mysql_table_grant()
    thd			Thread handle
    table_list		List of tables to give grant
    user_list		List of users to give grant
    columns		List of columns to give grant
    rights		Table level grant
    revoke_grant	Set to 1 if this is a REVOKE command

  RETURN
    FALSE ok
    TRUE  error
*/

int mysql_table_grant(THD *thd, TABLE_LIST *table_list,
		      List <LEX_USER> &user_list,
		      List <LEX_COLUMN> &columns, ulong rights,
		      bool revoke_grant)
{
  ulong column_priv= 0;
  List_iterator <LEX_USER> str_list (user_list);
  LEX_USER *Str, *tmp_Str;
  TABLE_LIST tables[3];
  bool create_new_users=0;
  char *db_name, *table_name;
  bool save_binlog_row_based;
  bool should_write_to_binlog= FALSE;
  DBUG_ENTER("mysql_table_grant");

  if (!initialized)
  {
    my_error(ER_OPTION_PREVENTS_STATEMENT, MYF(0),
             "--skip-grant-tables");	/* purecov: inspected */
    DBUG_RETURN(TRUE);				/* purecov: inspected */
  }
  if (rights & ~TABLE_ACLS)
  {
    my_message(ER_ILLEGAL_GRANT_FOR_TABLE, ER(ER_ILLEGAL_GRANT_FOR_TABLE),
               MYF(0));
    DBUG_RETURN(TRUE);
  }

  if (!revoke_grant)
  {
    if (columns.elements)
    {
      class LEX_COLUMN *column;
      List_iterator <LEX_COLUMN> column_iter(columns);

      if (open_normal_and_derived_tables(thd, table_list, 0))
        DBUG_RETURN(TRUE);

      while ((column = column_iter++))
      {
        uint unused_field_idx= NO_CACHED_FIELD_INDEX;
        TABLE_LIST *dummy;
        Field *f=find_field_in_table_ref(thd, table_list, column->column.ptr(),
                                         column->column.length(),
                                         column->column.ptr(), NULL, NULL,
                                         NULL, TRUE, FALSE,
                                         &unused_field_idx, FALSE, &dummy);
        if (f == (Field*)0)
        {
          my_error(ER_BAD_FIELD_ERROR, MYF(0),
                   column->column.c_ptr(), table_list->alias);
          DBUG_RETURN(TRUE);
        }
        if (f == (Field *)-1)
          DBUG_RETURN(TRUE);
        column_priv|= column->rights;
      }
      close_mysql_tables(thd);
    }
    else
    {
      if (!(rights & CREATE_ACL))
      {
        char buf[FN_REFLEN + 1];
        build_table_filename(buf, sizeof(buf) - 1, table_list->db,
                             table_list->table_name, reg_ext, 0);
        fn_format(buf, buf, "", "", MY_UNPACK_FILENAME  | MY_RESOLVE_SYMLINKS |
                                    MY_RETURN_REAL_PATH | MY_APPEND_EXT);
        if (access(buf,F_OK))
        {
          my_error(ER_NO_SUCH_TABLE, MYF(0), table_list->db, table_list->alias);
          DBUG_RETURN(TRUE);
        }
      }
      if (table_list->grant.want_privilege)
      {
        char command[128];
        get_privilege_desc(command, sizeof(command),
                           table_list->grant.want_privilege);
        my_error(ER_TABLEACCESS_DENIED_ERROR, MYF(0),
                 command, thd->security_ctx->priv_user,
                 thd->security_ctx->host_or_ip, table_list->alias);
        DBUG_RETURN(-1);
      }
    }
  }

  /* open the mysql.tables_priv and mysql.columns_priv tables */

  tables[0].init_one_table(C_STRING_WITH_LEN("mysql"),
                           C_STRING_WITH_LEN("user"), "user", TL_WRITE);
  tables[1].init_one_table(C_STRING_WITH_LEN("mysql"),
                           C_STRING_WITH_LEN("tables_priv"),
                           "tables_priv", TL_WRITE);
  tables[2].init_one_table(C_STRING_WITH_LEN("mysql"),
                           C_STRING_WITH_LEN("columns_priv"),
                           "columns_priv", TL_WRITE);
  tables[0].next_local= tables[0].next_global= tables+1;
  /* Don't open column table if we don't need it ! */
  if (column_priv || (revoke_grant && ((rights & COL_ACLS) || columns.elements)))
    tables[1].next_local= tables[1].next_global= tables+2;

  /*
    This statement will be replicated as a statement, even when using
    row-based replication.  The flag will be reset at the end of the
    statement.
  */
  if ((save_binlog_row_based= thd->is_current_stmt_binlog_format_row()))
    thd->clear_current_stmt_binlog_format_row();

#ifdef HAVE_REPLICATION
  /*
    GRANT and REVOKE are applied the slave in/exclusion rules as they are
    some kind of updates to the mysql.% tables.
  */
  if (thd->slave_thread && rpl_filter->is_on())
  {
    /*
      The tables must be marked "updating" so that tables_ok() takes them into
      account in tests.
    */
    tables[0].updating= tables[1].updating= tables[2].updating= 1;
    if (!(thd->spcont || rpl_filter->tables_ok(0, tables)))
    {
      /* Restore the state of binlog format */
      DBUG_ASSERT(!thd->is_current_stmt_binlog_format_row());
      if (save_binlog_row_based)
        thd->set_current_stmt_binlog_format_row();
      DBUG_RETURN(FALSE);
    }
  }
#endif

  /* 
    The lock api is depending on the thd->lex variable which needs to be
    re-initialized.
  */
  Query_tables_list backup;
  thd->lex->reset_n_backup_query_tables_list(&backup);
  /*
    Restore Query_tables_list::sql_command value, which was reset
    above, as the code writing query to the binary log assumes that
    this value corresponds to the statement being executed.
  */
  thd->lex->sql_command= backup.sql_command;
  if (open_and_lock_tables(thd, tables, FALSE, MYSQL_LOCK_IGNORE_TIMEOUT))
  {						// Should never happen
    /* Restore the state of binlog format */
    DBUG_ASSERT(!thd->is_current_stmt_binlog_format_row());
    thd->lex->restore_backup_query_tables_list(&backup);
    if (save_binlog_row_based)
      thd->set_current_stmt_binlog_format_row();
    DBUG_RETURN(TRUE);				/* purecov: deadcode */
  }

  if (!revoke_grant)
    create_new_users= test_if_create_new_users(thd);
  bool result= FALSE;
  mysql_rwlock_wrlock(&LOCK_grant);
  mysql_mutex_lock(&acl_cache->lock);
  MEM_ROOT *old_root= thd->mem_root;
  thd->mem_root= &memex;
  grant_version++;

  while ((tmp_Str = str_list++))
  {
    int error;
    GRANT_TABLE *grant_table;
    if (!(Str= get_current_user(thd, tmp_Str)))
    {
      result= TRUE;
      continue;
    }  
    /* Create user if needed */
    error=replace_user_table(thd, tables[0].table, *Str,
			     0, revoke_grant, create_new_users,
                             test(thd->variables.sql_mode &
                                  MODE_NO_AUTO_CREATE_USER));
    if (error)
    {
      result= TRUE;				// Remember error
      continue;					// Add next user
    }

    /*
      Some operations below can fail and are not undone.
      As such, we play it safe and log the statement with
      an error to give a chance to the slave to replay this
      statement and fail as well, hoping that it will also
      get the same side effects.
     */
    should_write_to_binlog= TRUE;

    db_name= table_list->get_db_name();
    thd->add_to_binlog_accessed_dbs(db_name); // collecting db:s for MTS
    table_name= table_list->get_table_name();

    /* Find/create cached table grant */
    grant_table= table_hash_search(Str->host.str, NullS, db_name,
				   Str->user.str, table_name, 1);
    if (!grant_table)
    {
      if (revoke_grant)
      {
	my_error(ER_NONEXISTING_TABLE_GRANT, MYF(0),
                 Str->user.str, Str->host.str, table_list->table_name);
	result= TRUE;
	continue;
      }
      grant_table = new GRANT_TABLE (Str->host.str, db_name,
				     Str->user.str, table_name,
				     rights,
				     column_priv);
      if (!grant_table ||
        my_hash_insert(&column_priv_hash,(uchar*) grant_table))
      {
	result= TRUE;				/* purecov: deadcode */
	continue;				/* purecov: deadcode */
      }
    }

    /* If revoke_grant, calculate the new column privilege for tables_priv */
    if (revoke_grant)
    {
      class LEX_COLUMN *column;
      List_iterator <LEX_COLUMN> column_iter(columns);
      GRANT_COLUMN *grant_column;

      /* Fix old grants */
      while ((column = column_iter++))
      {
	grant_column = column_hash_search(grant_table,
					  column->column.ptr(),
					  column->column.length());
	if (grant_column)
	  grant_column->rights&= ~(column->rights | rights);
      }
      /* scan trough all columns to get new column grant */
      column_priv= 0;
      for (uint idx=0 ; idx < grant_table->hash_columns.records ; idx++)
      {
        grant_column= (GRANT_COLUMN*)
          my_hash_element(&grant_table->hash_columns, idx);
	grant_column->rights&= ~rights;		// Fix other columns
	column_priv|= grant_column->rights;
      }
    }
    else
    {
      column_priv|= grant_table->cols;
    }


    /* update table and columns */

    if (replace_table_table(thd, grant_table, tables[1].table, *Str,
			    db_name, table_name,
			    rights, column_priv, revoke_grant))
    {
      /* Should only happen if table is crashed */
      result= TRUE;			       /* purecov: deadcode */
    }
    else if (tables[2].table)
    {
      if ((replace_column_table(grant_table, tables[2].table, *Str,
				columns,
				db_name, table_name,
				rights, revoke_grant)))
      {
	result= TRUE;
      }
    }
  }
  thd->mem_root= old_root;
  mysql_mutex_unlock(&acl_cache->lock);

  if (should_write_to_binlog)
    result= result |
            write_bin_log(thd, FALSE, thd->query(), thd->query_length());
  mysql_rwlock_unlock(&LOCK_grant);

  if (!result) /* success */
    my_ok(thd);

  /* Tables are automatically closed */
  thd->lex->restore_backup_query_tables_list(&backup);
  /* Restore the state of binlog format */
  DBUG_ASSERT(!thd->is_current_stmt_binlog_format_row());
  if (save_binlog_row_based)
    thd->set_current_stmt_binlog_format_row();
  DBUG_RETURN(result);
}


/**
  Store routine level grants in the privilege tables

  @param thd Thread handle
  @param table_list List of routines to give grant
  @param is_proc Is this a list of procedures?
  @param user_list List of users to give grant
  @param rights Table level grant
  @param revoke_grant Is this is a REVOKE command?

  @return
    @retval FALSE Success.
    @retval TRUE An error occurred.
*/

bool mysql_routine_grant(THD *thd, TABLE_LIST *table_list, bool is_proc,
			 List <LEX_USER> &user_list, ulong rights,
			 bool revoke_grant, bool write_to_binlog)
{
  List_iterator <LEX_USER> str_list (user_list);
  LEX_USER *Str, *tmp_Str;
  TABLE_LIST tables[2];
  bool create_new_users=0, result=0;
  char *db_name, *table_name;
  bool save_binlog_row_based, should_write_to_binlog= FALSE;
  DBUG_ENTER("mysql_routine_grant");

  if (!initialized)
  {
    my_error(ER_OPTION_PREVENTS_STATEMENT, MYF(0),
             "--skip-grant-tables");
    DBUG_RETURN(TRUE);
  }
  if (rights & ~PROC_ACLS)
  {
    my_message(ER_ILLEGAL_GRANT_FOR_TABLE, ER(ER_ILLEGAL_GRANT_FOR_TABLE),
               MYF(0));
    DBUG_RETURN(TRUE);
  }

  if (!revoke_grant)
  {
    if (sp_exist_routines(thd, table_list, is_proc))
      DBUG_RETURN(TRUE);
  }

  /* open the mysql.user and mysql.procs_priv tables */

  tables[0].init_one_table(C_STRING_WITH_LEN("mysql"),
                           C_STRING_WITH_LEN("user"), "user", TL_WRITE);
  tables[1].init_one_table(C_STRING_WITH_LEN("mysql"),
                           C_STRING_WITH_LEN("procs_priv"), "procs_priv", TL_WRITE);
  tables[0].next_local= tables[0].next_global= tables+1;

  /*
    This statement will be replicated as a statement, even when using
    row-based replication.  The flag will be reset at the end of the
    statement.
  */
  if ((save_binlog_row_based= thd->is_current_stmt_binlog_format_row()))
    thd->clear_current_stmt_binlog_format_row();

#ifdef HAVE_REPLICATION
  /*
    GRANT and REVOKE are applied the slave in/exclusion rules as they are
    some kind of updates to the mysql.% tables.
  */
  if (thd->slave_thread && rpl_filter->is_on())
  {
    /*
      The tables must be marked "updating" so that tables_ok() takes them into
      account in tests.
    */
    tables[0].updating= tables[1].updating= 1;
    if (!(thd->spcont || rpl_filter->tables_ok(0, tables)))
    {
      /* Restore the state of binlog format */
      DBUG_ASSERT(!thd->is_current_stmt_binlog_format_row());
      if (save_binlog_row_based)
        thd->set_current_stmt_binlog_format_row();
      DBUG_RETURN(FALSE);
    }
  }
#endif

  if (open_and_lock_tables(thd, tables, FALSE, MYSQL_LOCK_IGNORE_TIMEOUT))
  {						// Should never happen
    /* Restore the state of binlog format */
    DBUG_ASSERT(!thd->is_current_stmt_binlog_format_row());
    if (save_binlog_row_based)
      thd->set_current_stmt_binlog_format_row();
    DBUG_RETURN(TRUE);
  }

  if (!revoke_grant)
    create_new_users= test_if_create_new_users(thd);
  mysql_rwlock_wrlock(&LOCK_grant);
  mysql_mutex_lock(&acl_cache->lock);
  MEM_ROOT *old_root= thd->mem_root;
  thd->mem_root= &memex;

  DBUG_PRINT("info",("now time to iterate and add users"));

  while ((tmp_Str= str_list++))
  {
    int error;
    GRANT_NAME *grant_name;
    if (!(Str= get_current_user(thd, tmp_Str)))
    {
      result= TRUE;
      continue;
    }

    /* Create user if needed */
    error=replace_user_table(thd, tables[0].table, *Str,
			     0, revoke_grant, create_new_users,
                             test(thd->variables.sql_mode &
                                  MODE_NO_AUTO_CREATE_USER));
    if (error)
    {
      result= TRUE;				// Remember error
      continue;					// Add next user
    }

    db_name= table_list->db;
    if (write_to_binlog)
      thd->add_to_binlog_accessed_dbs(db_name);
    table_name= table_list->table_name;
    grant_name= routine_hash_search(Str->host.str, NullS, db_name,
                                    Str->user.str, table_name, is_proc, 1);
    if (!grant_name)
    {
      if (revoke_grant)
      {
        my_error(ER_NONEXISTING_PROC_GRANT, MYF(0),
	         Str->user.str, Str->host.str, table_name);
	result= TRUE;
	continue;
      }
      grant_name= new GRANT_NAME(Str->host.str, db_name,
				 Str->user.str, table_name,
				 rights, TRUE);
      if (!grant_name ||
        my_hash_insert(is_proc ?
                       &proc_priv_hash : &func_priv_hash,(uchar*) grant_name))
      {
        result= TRUE;
	continue;
      }
    }

    if (replace_routine_table(thd, grant_name, tables[1].table, *Str,
                              db_name, table_name, is_proc, rights, 
                              revoke_grant) != 0)
    {
      result= TRUE;
      continue;
    }

    /*
      Even if there is an error, we should write to binary log.
     */
    should_write_to_binlog= TRUE;

  }
  thd->mem_root= old_root;
  mysql_mutex_unlock(&acl_cache->lock);

  if (write_to_binlog && should_write_to_binlog)
  {
    if (revoke_grant)
    {
      if (write_bin_log(thd, FALSE, thd->query(), thd->query_length()))
        result= TRUE;
    }
    else
    {
      DBUG_ASSERT(thd->rewritten_query.length());
      if (write_bin_log(thd, FALSE,
                        thd->rewritten_query.c_ptr_safe(),
                        thd->rewritten_query.length()))
        result= TRUE;
    }
  }

  mysql_rwlock_unlock(&LOCK_grant);
  /* Restore the state of binlog format */
  DBUG_ASSERT(!thd->is_current_stmt_binlog_format_row());
  if (save_binlog_row_based)
    thd->set_current_stmt_binlog_format_row();

  /* Tables are automatically closed */
  DBUG_RETURN(result);
}


bool mysql_grant(THD *thd, const char *db, List <LEX_USER> &list,
                 ulong rights, bool revoke_grant, bool is_proxy)
{
  List_iterator <LEX_USER> str_list (list);
  LEX_USER *Str, *tmp_Str, *proxied_user= NULL;
  char tmp_db[NAME_LEN+1];
  bool create_new_users=0;
  TABLE_LIST tables[2];
  bool save_binlog_row_based;
  bool should_write_to_binlog= FALSE;
  DBUG_ENTER("mysql_grant");
  if (!initialized)
  {
    my_error(ER_OPTION_PREVENTS_STATEMENT, MYF(0),
             "--skip-grant-tables");	/* purecov: tested */
    DBUG_RETURN(TRUE);				/* purecov: tested */
  }

  if (lower_case_table_names && db)
  {
    strmov(tmp_db,db);
    my_casedn_str(files_charset_info, tmp_db);
    db=tmp_db;
  }

  if (is_proxy)
  {
    DBUG_ASSERT(!db);
    proxied_user= str_list++;
  }

  /* open the mysql.user and mysql.db or mysql.proxies_priv tables */
  tables[0].init_one_table(C_STRING_WITH_LEN("mysql"),
                           C_STRING_WITH_LEN("user"), "user", TL_WRITE);
  if (is_proxy)

    tables[1].init_one_table(C_STRING_WITH_LEN("mysql"),
                             C_STRING_WITH_LEN("proxies_priv"),
                             "proxies_priv", 
                             TL_WRITE);
  else
    tables[1].init_one_table(C_STRING_WITH_LEN("mysql"),
                             C_STRING_WITH_LEN("db"), 
                             "db", 
                             TL_WRITE);
  tables[0].next_local= tables[0].next_global= tables+1;

  /*
    This statement will be replicated as a statement, even when using
    row-based replication.  The flag will be reset at the end of the
    statement.
  */
  if ((save_binlog_row_based= thd->is_current_stmt_binlog_format_row()))
    thd->clear_current_stmt_binlog_format_row();

#ifdef HAVE_REPLICATION
  /*
    GRANT and REVOKE are applied the slave in/exclusion rules as they are
    some kind of updates to the mysql.% tables.
  */
  if (thd->slave_thread && rpl_filter->is_on())
  {
    /*
      The tables must be marked "updating" so that tables_ok() takes them into
      account in tests.
    */
    tables[0].updating= tables[1].updating= 1;
    if (!(thd->spcont || rpl_filter->tables_ok(0, tables)))
    {
      /* Restore the state of binlog format */
      DBUG_ASSERT(!thd->is_current_stmt_binlog_format_row());
      if (save_binlog_row_based)
        thd->set_current_stmt_binlog_format_row();
      DBUG_RETURN(FALSE);
    }
  }
#endif

  if (open_and_lock_tables(thd, tables, FALSE, MYSQL_LOCK_IGNORE_TIMEOUT))
  {						// This should never happen
    /* Restore the state of binlog format */
    DBUG_ASSERT(!thd->is_current_stmt_binlog_format_row());
    if (save_binlog_row_based)
      thd->set_current_stmt_binlog_format_row();
    DBUG_RETURN(TRUE);				/* purecov: deadcode */
  }

  if (!revoke_grant)
    create_new_users= test_if_create_new_users(thd);

  /* go through users in user_list */
  mysql_rwlock_wrlock(&LOCK_grant);
  mysql_mutex_lock(&acl_cache->lock);
  grant_version++;

  int result=0;
  while ((tmp_Str = str_list++))
  {
    if (!(Str= get_current_user(thd, tmp_Str)))
    {
      result= TRUE;
      continue;
    }

    /*
      No User, but a password?
      They did GRANT ... TO CURRENT_USER() IDENTIFIED BY ... !
      Get the current user, and shallow-copy the new password to them!
    */
    if (!tmp_Str->user.str && tmp_Str->password.str)
      Str->password= tmp_Str->password;

    if (replace_user_table(thd, tables[0].table, *Str,
                           (!db ? rights : 0), revoke_grant, create_new_users,
                           test(thd->variables.sql_mode &
                                MODE_NO_AUTO_CREATE_USER)))
      result= -1;
    else if (db)
    {
      ulong db_rights= rights & DB_ACLS;
      if (db_rights  == rights)
      {
	if (replace_db_table(tables[1].table, db, *Str, db_rights,
			     revoke_grant))
	  result= -1;
      }
      else
      {
	my_error(ER_WRONG_USAGE, MYF(0), "DB GRANT", "GLOBAL PRIVILEGES");
	result= -1;
      }
      thd->add_to_binlog_accessed_dbs(db);
    }
    else if (is_proxy)
    {
      if (replace_proxies_priv_table (thd, tables[1].table, Str, proxied_user,
                                    rights & GRANT_ACL ? TRUE : FALSE, 
                                    revoke_grant))
        result= -1;
    }

    /*
      Even if there is an error, we should write to binary log.
     */
    should_write_to_binlog= TRUE;
  }
  mysql_mutex_unlock(&acl_cache->lock);

  if (should_write_to_binlog)
<<<<<<< HEAD
    result= result |
            write_bin_log(thd, FALSE, thd->query(), thd->query_length());
=======
  {
    if (thd->rewritten_query.length())
      result= result |
          write_bin_log(thd, FALSE,
                        thd->rewritten_query.c_ptr_safe(),
                        thd->rewritten_query.length());
    else
      result= result |
              write_bin_log(thd, FALSE, thd->query(), thd->query_length());
  }
>>>>>>> 99565c83

  mysql_rwlock_unlock(&LOCK_grant);

  if (!result)
    my_ok(thd);
  /* Restore the state of binlog format */
  DBUG_ASSERT(!thd->is_current_stmt_binlog_format_row());
  if (save_binlog_row_based)
    thd->set_current_stmt_binlog_format_row();

  DBUG_RETURN(result);
}


/* Free grant array if possible */

void  grant_free(void)
{
  DBUG_ENTER("grant_free");
  my_hash_free(&column_priv_hash);
  my_hash_free(&proc_priv_hash);
  my_hash_free(&func_priv_hash);
  free_root(&memex,MYF(0));
  DBUG_VOID_RETURN;
}


/**
  @brief Initialize structures responsible for table/column-level privilege
   checking and load information for them from tables in the 'mysql' database.

  @return Error status
    @retval 0 OK
    @retval 1 Could not initialize grant subsystem.
*/

my_bool grant_init()
{
  THD  *thd;
  my_bool return_val;
  DBUG_ENTER("grant_init");

  if (!(thd= new THD))
    DBUG_RETURN(1);				/* purecov: deadcode */
  thd->thread_stack= (char*) &thd;
  thd->store_globals();
  return_val=  grant_reload(thd);
  delete thd;
  /* Remember that we don't have a THD */
  my_pthread_setspecific_ptr(THR_THD,  0);
  DBUG_RETURN(return_val);
}


/**
  @brief Helper function to grant_reload_procs_priv

  Reads the procs_priv table into memory hash.

  @param table A pointer to the procs_priv table structure.

  @see grant_reload
  @see grant_reload_procs_priv

  @return Error state
    @retval TRUE An error occurred
    @retval FALSE Success
*/

static my_bool grant_load_procs_priv(TABLE *p_table)
{
  MEM_ROOT *memex_ptr;
  my_bool return_val= 1;
  bool check_no_resolve= specialflag & SPECIAL_NO_RESOLVE;
  MEM_ROOT **save_mem_root_ptr= my_pthread_getspecific_ptr(MEM_ROOT**,
                                                           THR_MALLOC);
  DBUG_ENTER("grant_load_procs_priv");
  (void) my_hash_init(&proc_priv_hash, &my_charset_utf8_bin,
                      0,0,0, (my_hash_get_key) get_grant_table,
                      0,0);
  (void) my_hash_init(&func_priv_hash, &my_charset_utf8_bin,
                      0,0,0, (my_hash_get_key) get_grant_table,
                      0,0);
  p_table->file->ha_index_init(0, 1);
  p_table->use_all_columns();

  if (!p_table->file->ha_index_first(p_table->record[0]))
  {
    memex_ptr= &memex;
    my_pthread_setspecific_ptr(THR_MALLOC, &memex_ptr);
    do
    {
      GRANT_NAME *mem_check;
      HASH *hash;
      if (!(mem_check=new (memex_ptr) GRANT_NAME(p_table, TRUE)))
      {
        /* This could only happen if we are out memory */
        goto end_unlock;
      }

      if (check_no_resolve)
      {
	if (hostname_requires_resolving(mem_check->host.hostname))
	{
          sql_print_warning("'procs_priv' entry '%s %s@%s' "
                            "ignored in --skip-name-resolve mode.",
                            mem_check->tname, mem_check->user,
                            mem_check->host.hostname ?
                            mem_check->host.hostname : "");
          continue;
        }
      }
      if (p_table->field[4]->val_int() == TYPE_ENUM_PROCEDURE)
      {
        hash= &proc_priv_hash;
      }
      else
      if (p_table->field[4]->val_int() == TYPE_ENUM_FUNCTION)
      {
        hash= &func_priv_hash;
      }
      else
      {
        sql_print_warning("'procs_priv' entry '%s' "
                          "ignored, bad routine type",
                          mem_check->tname);
        continue;
      }

      mem_check->privs= fix_rights_for_procedure(mem_check->privs);
      if (! mem_check->ok())
        delete mem_check;
      else if (my_hash_insert(hash, (uchar*) mem_check))
      {
        delete mem_check;
        goto end_unlock;
      }
    }
    while (!p_table->file->ha_index_next(p_table->record[0]));
  }
  /* Return ok */
  return_val= 0;

end_unlock:
  p_table->file->ha_index_end();
  my_pthread_setspecific_ptr(THR_MALLOC, save_mem_root_ptr);
  DBUG_RETURN(return_val);
}


/**
  @brief Initialize structures responsible for table/column-level privilege
    checking and load information about grants from open privilege tables.

  @param thd Current thread
  @param tables List containing open "mysql.tables_priv" and
    "mysql.columns_priv" tables.

  @see grant_reload

  @return Error state
    @retval FALSE Success
    @retval TRUE Error
*/

static my_bool grant_load(THD *thd, TABLE_LIST *tables)
{
  MEM_ROOT *memex_ptr;
  my_bool return_val= 1;
  TABLE *t_table= 0, *c_table= 0;
  bool check_no_resolve= specialflag & SPECIAL_NO_RESOLVE;
  MEM_ROOT **save_mem_root_ptr= my_pthread_getspecific_ptr(MEM_ROOT**,
                                                           THR_MALLOC);
  sql_mode_t old_sql_mode= thd->variables.sql_mode;
  DBUG_ENTER("grant_load");

  thd->variables.sql_mode&= ~MODE_PAD_CHAR_TO_FULL_LENGTH;

  (void) my_hash_init(&column_priv_hash, &my_charset_utf8_bin,
                      0,0,0, (my_hash_get_key) get_grant_table,
                      (my_hash_free_key) free_grant_table,0);

  t_table = tables[0].table;
  c_table = tables[1].table;
  t_table->file->ha_index_init(0, 1);
  t_table->use_all_columns();
  c_table->use_all_columns();

  if (!t_table->file->ha_index_first(t_table->record[0]))
  {
    memex_ptr= &memex;
    my_pthread_setspecific_ptr(THR_MALLOC, &memex_ptr);
    do
    {
      GRANT_TABLE *mem_check;
      if (!(mem_check=new (memex_ptr) GRANT_TABLE(t_table,c_table)))
      {
	/* This could only happen if we are out memory */
	goto end_unlock;
      }

      if (check_no_resolve)
      {
	if (hostname_requires_resolving(mem_check->host.hostname))
	{
          sql_print_warning("'tables_priv' entry '%s %s@%s' "
                            "ignored in --skip-name-resolve mode.",
                            mem_check->tname,
                            mem_check->user ? mem_check->user : "",
                            mem_check->host.hostname ?
                            mem_check->host.hostname : "");
	  continue;
	}
      }

      if (! mem_check->ok())
	delete mem_check;
      else if (my_hash_insert(&column_priv_hash,(uchar*) mem_check))
      {
	delete mem_check;
	goto end_unlock;
      }
    }
    while (!t_table->file->ha_index_next(t_table->record[0]));
  }

  return_val=0;					// Return ok

end_unlock:
  thd->variables.sql_mode= old_sql_mode;
  t_table->file->ha_index_end();
  my_pthread_setspecific_ptr(THR_MALLOC, save_mem_root_ptr);
  DBUG_RETURN(return_val);
}


/**
  @brief Helper function to grant_reload. Reloads procs_priv table is it
    exists.

  @param thd A pointer to the thread handler object.

  @see grant_reload

  @return Error state
    @retval FALSE Success
    @retval TRUE An error has occurred.
*/

static my_bool grant_reload_procs_priv(THD *thd)
{
  HASH old_proc_priv_hash, old_func_priv_hash;
  TABLE_LIST table;
  my_bool return_val= FALSE;
  DBUG_ENTER("grant_reload_procs_priv");

  table.init_one_table("mysql", 5, "procs_priv",
                       strlen("procs_priv"), "procs_priv",
                       TL_READ);
  table.open_type= OT_BASE_ONLY;

  if (open_and_lock_tables(thd, &table, FALSE, MYSQL_LOCK_IGNORE_TIMEOUT))
    DBUG_RETURN(TRUE);

  mysql_rwlock_wrlock(&LOCK_grant);
  /* Save a copy of the current hash if we need to undo the grant load */
  old_proc_priv_hash= proc_priv_hash;
  old_func_priv_hash= func_priv_hash;

  if ((return_val= grant_load_procs_priv(table.table)))
  {
    /* Error; Reverting to old hash */
    DBUG_PRINT("error",("Reverting to old privileges"));
    grant_free();
    proc_priv_hash= old_proc_priv_hash;
    func_priv_hash= old_func_priv_hash;
  }
  else
  {
    my_hash_free(&old_proc_priv_hash);
    my_hash_free(&old_func_priv_hash);
  }
  mysql_rwlock_unlock(&LOCK_grant);

  close_mysql_tables(thd);
  DBUG_RETURN(return_val);
}


/**
  @brief Reload information about table and column level privileges if possible

  @param thd Current thread

  Locked tables are checked by acl_reload() and doesn't have to be checked
  in this call.
  This function is also used for initialization of structures responsible
  for table/column-level privilege checking.

  @return Error state
    @retval FALSE Success
    @retval TRUE  Error
*/

my_bool grant_reload(THD *thd)
{
  TABLE_LIST tables[2];
  HASH old_column_priv_hash;
  MEM_ROOT old_mem;
  my_bool return_val= 1;
  DBUG_ENTER("grant_reload");

  /* Don't do anything if running with --skip-grant-tables */
  if (!initialized)
    DBUG_RETURN(0);

  tables[0].init_one_table(C_STRING_WITH_LEN("mysql"),
                           C_STRING_WITH_LEN("tables_priv"),
                           "tables_priv", TL_READ);
  tables[1].init_one_table(C_STRING_WITH_LEN("mysql"),
                           C_STRING_WITH_LEN("columns_priv"),
                           "columns_priv", TL_READ);
  tables[0].next_local= tables[0].next_global= tables+1;
  tables[0].open_type= tables[1].open_type= OT_BASE_ONLY;

  /*
    To avoid deadlocks we should obtain table locks before
    obtaining LOCK_grant rwlock.
  */
  if (open_and_lock_tables(thd, tables, FALSE, MYSQL_LOCK_IGNORE_TIMEOUT))
    goto end;

  mysql_rwlock_wrlock(&LOCK_grant);
  old_column_priv_hash= column_priv_hash;

  /*
    Create a new memory pool but save the current memory pool to make an undo
    opertion possible in case of failure.
  */
  old_mem= memex;
  init_sql_alloc(&memex, ACL_ALLOC_BLOCK_SIZE, 0);

  if ((return_val= grant_load(thd, tables)))
  {						// Error. Revert to old hash
    DBUG_PRINT("error",("Reverting to old privileges"));
    grant_free();				/* purecov: deadcode */
    column_priv_hash= old_column_priv_hash;	/* purecov: deadcode */
    memex= old_mem;				/* purecov: deadcode */
  }
  else
  {
    my_hash_free(&old_column_priv_hash);
    free_root(&old_mem,MYF(0));
  }
  mysql_rwlock_unlock(&LOCK_grant);
  close_mysql_tables(thd);

  /*
    It is OK failing to load procs_priv table because we may be
    working with 4.1 privilege tables.
  */
  if (grant_reload_procs_priv(thd))
    return_val= 1;

  mysql_rwlock_wrlock(&LOCK_grant);
  grant_version++;
  mysql_rwlock_unlock(&LOCK_grant);

end:
  DBUG_RETURN(return_val);
}


/**
  @brief Check table level grants

  @param thd          Thread handler
  @param want_access  Bits of privileges user needs to have.
  @param tables       List of tables to check. The user should have
                      'want_access' to all tables in list.
  @param any_combination_will_do TRUE if it's enough to have any privilege for
    any combination of the table columns.
  @param number       Check at most this number of tables.
  @param no_errors    TRUE if no error should be sent directly to the client.

  If table->grant.want_privilege != 0 then the requested privileges where
  in the set of COL_ACLS but access was not granted on the table level. As
  a consequence an extra check of column privileges is required.

  Specifically if this function returns FALSE the user has some kind of
  privilege on a combination of columns in each table.

  This function is usually preceeded by check_access which establish the
  User-, Db- and Host access rights.

  @see check_access
  @see check_table_access

  @note This functions assumes that either number of tables to be inspected
     by it is limited explicitly (i.e. is is not UINT_MAX) or table list
     used and thd->lex->query_tables_own_last value correspond to each
     other (the latter should be either 0 or point to next_global member
     of one of elements of this table list).

   @return Access status
     @retval FALSE Access granted; But column privileges might need to be
      checked.
     @retval TRUE The user did not have the requested privileges on any of the
      tables.

*/

bool check_grant(THD *thd, ulong want_access, TABLE_LIST *tables,
                 bool any_combination_will_do, uint number, bool no_errors)
{
  TABLE_LIST *tl;
  TABLE_LIST *first_not_own_table= thd->lex->first_not_own_table();
  Security_context *sctx= thd->security_ctx;
  uint i;
  ulong orig_want_access= want_access;
  DBUG_ENTER("check_grant");
  DBUG_ASSERT(number > 0);

  /*
    Walk through the list of tables that belong to the query and save the
    requested access (orig_want_privilege) to be able to use it when
    checking access rights to the underlying tables of a view. Our grant
    system gradually eliminates checked bits from want_privilege and thus
    after all checks are done we can no longer use it.
    The check that first_not_own_table is not reached is for the case when
    the given table list refers to the list for prelocking (contains tables
    of other queries). For simple queries first_not_own_table is 0.
  */
  for (i= 0, tl= tables;
       i < number  && tl != first_not_own_table;
       tl= tl->next_global, i++)
  {
    /*
      Save a copy of the privileges without the SHOW_VIEW_ACL attribute.
      It will be checked during making view.
    */
    tl->grant.orig_want_privilege= (want_access & ~SHOW_VIEW_ACL);
  }

  mysql_rwlock_rdlock(&LOCK_grant);
  for (tl= tables;
       tl && number-- && tl != first_not_own_table;
       tl= tl->next_global)
  {
    sctx = test(tl->security_ctx) ? tl->security_ctx : thd->security_ctx;

    const ACL_internal_table_access *access=
      get_cached_table_access(&tl->grant.m_internal,
                              tl->get_db_name(),
                              tl->get_table_name());

    if (access)
    {
      switch(access->check(orig_want_access, &tl->grant.privilege))
      {
      case ACL_INTERNAL_ACCESS_GRANTED:
        /*
          Currently,
          -  the information_schema does not subclass ACL_internal_table_access,
          there are no per table privilege checks for I_S,
          - the performance schema does use per tables checks, but at most
          returns 'CHECK_GRANT', and never 'ACCESS_GRANTED'.
          so this branch is not used.
        */
        DBUG_ASSERT(0);
      case ACL_INTERNAL_ACCESS_DENIED:
        goto err;
      case ACL_INTERNAL_ACCESS_CHECK_GRANT:
        break;
      }
    }

    want_access= orig_want_access;
    want_access&= ~sctx->master_access;
    if (!want_access)
      continue;                                 // ok

    if (!(~tl->grant.privilege & want_access) ||
        tl->is_anonymous_derived_table() || tl->schema_table)
    {
      /*
        It is subquery in the FROM clause. VIEW set tl->derived after
        table opening, but this function always called before table opening.
      */
      if (!tl->referencing_view)
      {
        /*
          If it's a temporary table created for a subquery in the FROM
          clause, or an INFORMATION_SCHEMA table, drop the request for
          a privilege.
        */
        tl->grant.want_privilege= 0;
      }
      continue;
    }

    if (is_temporary_table(tl))
    {
      /*
        If this table list element corresponds to a pre-opened temporary
        table skip checking of all relevant table-level privileges for it.
        Note that during creation of temporary table we still need to check
        if user has CREATE_TMP_ACL.
      */
      tl->grant.privilege|= TMP_TABLE_ACLS;
      tl->grant.want_privilege= 0;
      continue;
    }

    GRANT_TABLE *grant_table= table_hash_search(sctx->host, sctx->ip,
                                                tl->get_db_name(),
                                                sctx->priv_user,
                                                tl->get_table_name(),
                                                FALSE);

    if (!grant_table)
    {
      want_access &= ~tl->grant.privilege;
      goto err;					// No grants
    }

    /*
      For SHOW COLUMNS, SHOW INDEX it is enough to have some
      privileges on any column combination on the table.
    */
    if (any_combination_will_do)
      continue;

    tl->grant.grant_table= grant_table; // Remember for column test
    tl->grant.version= grant_version;
    tl->grant.privilege|= grant_table->privs;
    tl->grant.want_privilege= ((want_access & COL_ACLS) & ~tl->grant.privilege);

    if (!(~tl->grant.privilege & want_access))
      continue;

    if (want_access & ~(grant_table->cols | tl->grant.privilege))
    {
      want_access &= ~(grant_table->cols | tl->grant.privilege);
      goto err;					// impossible
    }
  }
  mysql_rwlock_unlock(&LOCK_grant);
  DBUG_RETURN(FALSE);

err:
  mysql_rwlock_unlock(&LOCK_grant);
  if (!no_errors)				// Not a silent skip of table
  {
    char command[128];
    get_privilege_desc(command, sizeof(command), want_access);
    my_error(ER_TABLEACCESS_DENIED_ERROR, MYF(0),
             command,
             sctx->priv_user,
             sctx->host_or_ip,
             tl ? tl->get_table_name() : "unknown");
  }
  DBUG_RETURN(TRUE);
}


/*
  Check column rights in given security context

  SYNOPSIS
    check_grant_column()
    thd                  thread handler
    grant                grant information structure
    db_name              db name
    table_name           table  name
    name                 column name
    length               column name length
    sctx                 security context

  RETURN
    FALSE OK
    TRUE  access denied
*/

bool check_grant_column(THD *thd, GRANT_INFO *grant,
			const char *db_name, const char *table_name,
			const char *name, uint length,  Security_context *sctx)
{
  GRANT_TABLE *grant_table;
  GRANT_COLUMN *grant_column;
  ulong want_access= grant->want_privilege & ~grant->privilege;
  DBUG_ENTER("check_grant_column");
  DBUG_PRINT("enter", ("table: %s  want_access: %lu", table_name, want_access));

  if (!want_access)
    DBUG_RETURN(0);				// Already checked

  mysql_rwlock_rdlock(&LOCK_grant);

  /* reload table if someone has modified any grants */

  if (grant->version != grant_version)
  {
    grant->grant_table=
      table_hash_search(sctx->host, sctx->ip, db_name,
			sctx->priv_user,
			table_name, 0);         /* purecov: inspected */
    grant->version= grant_version;		/* purecov: inspected */
  }
  if (!(grant_table= grant->grant_table))
    goto err;					/* purecov: deadcode */

  grant_column=column_hash_search(grant_table, name, length);
  if (grant_column && !(~grant_column->rights & want_access))
  {
    mysql_rwlock_unlock(&LOCK_grant);
    DBUG_RETURN(0);
  }

err:
  mysql_rwlock_unlock(&LOCK_grant);
  char command[128];
  get_privilege_desc(command, sizeof(command), want_access);
  my_error(ER_COLUMNACCESS_DENIED_ERROR, MYF(0),
           command,
           sctx->priv_user,
           sctx->host_or_ip,
           name,
           table_name);
  DBUG_RETURN(1);
}


/*
  Check the access right to a column depending on the type of table.

  SYNOPSIS
    check_column_grant_in_table_ref()
    thd              thread handler
    table_ref        table reference where to check the field
    name             name of field to check
    length           length of name

  DESCRIPTION
    Check the access rights to a column depending on the type of table
    reference where the column is checked. The function provides a
    generic interface to check column access rights that hides the
    heterogeneity of the column representation - whether it is a view
    or a stored table colum.

  RETURN
    FALSE OK
    TRUE  access denied
*/

bool check_column_grant_in_table_ref(THD *thd, TABLE_LIST * table_ref,
                                     const char *name, uint length)
{
  GRANT_INFO *grant;
  const char *db_name;
  const char *table_name;
  Security_context *sctx= test(table_ref->security_ctx) ?
                          table_ref->security_ctx : thd->security_ctx;

  if (table_ref->view || table_ref->field_translation)
  {
    /* View or derived information schema table. */
    ulong view_privs;
    grant= &(table_ref->grant);
    db_name= table_ref->view_db.str;
    table_name= table_ref->view_name.str;
    if (table_ref->belong_to_view && 
        thd->lex->sql_command == SQLCOM_SHOW_FIELDS)
    {
      view_privs= get_column_grant(thd, grant, db_name, table_name, name);
      if (view_privs & VIEW_ANY_ACL)
      {
        table_ref->belong_to_view->allowed_show= TRUE;
        return FALSE;
      }
      table_ref->belong_to_view->allowed_show= FALSE;
      my_message(ER_VIEW_NO_EXPLAIN, ER(ER_VIEW_NO_EXPLAIN), MYF(0));
      return TRUE;
    }
  }
  else
  {
    /* Normal or temporary table. */
    TABLE *table= table_ref->table;
    grant= &(table->grant);
    db_name= table->s->db.str;
    table_name= table->s->table_name.str;
  }

  if (grant->want_privilege)
    return check_grant_column(thd, grant, db_name, table_name, name,
                              length, sctx);
  else
    return FALSE;

}


/** 
  @brief check if a query can access a set of columns

  @param  thd  the current thread
  @param  want_access_arg  the privileges requested
  @param  fields an iterator over the fields of a table reference.
  @return Operation status
    @retval 0 Success
    @retval 1 Falure
  @details This function walks over the columns of a table reference 
   The columns may originate from different tables, depending on the kind of
   table reference, e.g. join, view.
   For each table it will retrieve the grant information and will use it
   to check the required access privileges for the fields requested from it.
*/    
bool check_grant_all_columns(THD *thd, ulong want_access_arg, 
                             Field_iterator_table_ref *fields)
{
  Security_context *sctx= thd->security_ctx;
  ulong want_access= want_access_arg;
  const char *table_name= NULL;

  const char* db_name; 
  GRANT_INFO *grant;
  /* Initialized only to make gcc happy */
  GRANT_TABLE *grant_table= NULL;
  /* 
     Flag that gets set if privilege checking has to be performed on column
     level.
  */
  bool using_column_privileges= FALSE;

  mysql_rwlock_rdlock(&LOCK_grant);

  for (; !fields->end_of_fields(); fields->next())
  {
    const char *field_name= fields->name();

    if (table_name != fields->get_table_name())
    {
      table_name= fields->get_table_name();
      db_name= fields->get_db_name();
      grant= fields->grant();
      /* get a fresh one for each table */
      want_access= want_access_arg & ~grant->privilege;
      if (want_access)
      {
        /* reload table if someone has modified any grants */
        if (grant->version != grant_version)
        {
          grant->grant_table=
            table_hash_search(sctx->host, sctx->ip, db_name,
                              sctx->priv_user,
                              table_name, 0);	/* purecov: inspected */
          grant->version= grant_version;	/* purecov: inspected */
        }

        grant_table= grant->grant_table;
        DBUG_ASSERT (grant_table);
      }
    }

    if (want_access)
    {
      GRANT_COLUMN *grant_column= 
        column_hash_search(grant_table, field_name,
                           (uint) strlen(field_name));
      if (grant_column)
        using_column_privileges= TRUE;
      if (!grant_column || (~grant_column->rights & want_access))
        goto err;
    }
  }
  mysql_rwlock_unlock(&LOCK_grant);
  return 0;

err:
  mysql_rwlock_unlock(&LOCK_grant);

  char command[128];
  get_privilege_desc(command, sizeof(command), want_access);
  /*
    Do not give an error message listing a column name unless the user has
    privilege to see all columns.
  */
  if (using_column_privileges)
    my_error(ER_TABLEACCESS_DENIED_ERROR, MYF(0),
             command, sctx->priv_user,
             sctx->host_or_ip, table_name); 
  else
    my_error(ER_COLUMNACCESS_DENIED_ERROR, MYF(0),
             command,
             sctx->priv_user,
             sctx->host_or_ip,
             fields->name(),
             table_name);
  return 1;
}


static bool check_grant_db_routine(THD *thd, const char *db, HASH *hash)
{
  Security_context *sctx= thd->security_ctx;

  for (uint idx= 0; idx < hash->records; ++idx)
  {
    GRANT_NAME *item= (GRANT_NAME*) my_hash_element(hash, idx);

    if (strcmp(item->user, sctx->priv_user) == 0 &&
        strcmp(item->db, db) == 0 &&
        compare_hostname(&item->host, sctx->host, sctx->ip))
    {
      return FALSE;
    }
  }

  return TRUE;
}


/*
  Check if a user has the right to access a database
  Access is accepted if he has a grant for any table/routine in the database
  Return 1 if access is denied
*/

bool check_grant_db(THD *thd,const char *db)
{
  Security_context *sctx= thd->security_ctx;
  char helping [NAME_LEN+USERNAME_LENGTH+2];
  uint len;
  bool error= TRUE;

  len= (uint) (strmov(strmov(helping, sctx->priv_user) + 1, db) - helping) + 1;

  mysql_rwlock_rdlock(&LOCK_grant);

  for (uint idx=0 ; idx < column_priv_hash.records ; idx++)
  {
    GRANT_TABLE *grant_table= (GRANT_TABLE*)
      my_hash_element(&column_priv_hash,
                      idx);
    if (len < grant_table->key_length &&
	!memcmp(grant_table->hash_key,helping,len) &&
        compare_hostname(&grant_table->host, sctx->host, sctx->ip))
    {
      error= FALSE; /* Found match. */
      break;
    }
  }

  if (error)
    error= check_grant_db_routine(thd, db, &proc_priv_hash) &&
           check_grant_db_routine(thd, db, &func_priv_hash);

  mysql_rwlock_unlock(&LOCK_grant);

  return error;
}


/****************************************************************************
  Check routine level grants

  SYNPOSIS
   bool check_grant_routine()
   thd		Thread handler
   want_access  Bits of privileges user needs to have
   procs	List of routines to check. The user should have 'want_access'
   is_proc	True if the list is all procedures, else functions
   no_errors	If 0 then we write an error. The error is sent directly to
		the client

   RETURN
     0  ok
     1  Error: User did not have the requested privielges
****************************************************************************/

bool check_grant_routine(THD *thd, ulong want_access,
			 TABLE_LIST *procs, bool is_proc, bool no_errors)
{
  TABLE_LIST *table;
  Security_context *sctx= thd->security_ctx;
  char *user= sctx->priv_user;
  char *host= sctx->priv_host;
  DBUG_ENTER("check_grant_routine");

  want_access&= ~sctx->master_access;
  if (!want_access)
    DBUG_RETURN(0);                             // ok

  mysql_rwlock_rdlock(&LOCK_grant);
  for (table= procs; table; table= table->next_global)
  {
    GRANT_NAME *grant_proc;
    if ((grant_proc= routine_hash_search(host, sctx->ip, table->db, user,
					 table->table_name, is_proc, 0)))
      table->grant.privilege|= grant_proc->privs;

    if (want_access & ~table->grant.privilege)
    {
      want_access &= ~table->grant.privilege;
      goto err;
    }
  }
  mysql_rwlock_unlock(&LOCK_grant);
  DBUG_RETURN(0);
err:
  mysql_rwlock_unlock(&LOCK_grant);
  if (!no_errors)
  {
    char buff[1024];
    const char *command="";
    if (table)
      strxmov(buff, table->db, ".", table->table_name, NullS);
    if (want_access & EXECUTE_ACL)
      command= "execute";
    else if (want_access & ALTER_PROC_ACL)
      command= "alter routine";
    else if (want_access & GRANT_ACL)
      command= "grant";
    my_error(ER_PROCACCESS_DENIED_ERROR, MYF(0),
             command, user, host, table ? buff : "unknown");
  }
  DBUG_RETURN(1);
}


/*
  Check if routine has any of the 
  routine level grants
  
  SYNPOSIS
   bool    check_routine_level_acl()
   thd	        Thread handler
   db           Database name
   name         Routine name

  RETURN
   0            Ok 
   1            error
*/

bool check_routine_level_acl(THD *thd, const char *db, const char *name, 
                             bool is_proc)
{
  bool no_routine_acl= 1;
  GRANT_NAME *grant_proc;
  Security_context *sctx= thd->security_ctx;
  mysql_rwlock_rdlock(&LOCK_grant);
  if ((grant_proc= routine_hash_search(sctx->priv_host,
                                       sctx->ip, db,
                                       sctx->priv_user,
                                       name, is_proc, 0)))
    no_routine_acl= !(grant_proc->privs & SHOW_PROC_ACLS);
  mysql_rwlock_unlock(&LOCK_grant);
  return no_routine_acl;
}


/*****************************************************************************
  Functions to retrieve the grant for a table/column  (for SHOW functions)
*****************************************************************************/

ulong get_table_grant(THD *thd, TABLE_LIST *table)
{
  ulong privilege;
  Security_context *sctx= thd->security_ctx;
  const char *db = table->db ? table->db : thd->db;
  GRANT_TABLE *grant_table;

  mysql_rwlock_rdlock(&LOCK_grant);
#ifdef EMBEDDED_LIBRARY
  grant_table= NULL;
#else
  grant_table= table_hash_search(sctx->host, sctx->ip, db, sctx->priv_user,
				 table->table_name, 0);
#endif
  table->grant.grant_table=grant_table; // Remember for column test
  table->grant.version=grant_version;
  if (grant_table)
    table->grant.privilege|= grant_table->privs;
  privilege= table->grant.privilege;
  mysql_rwlock_unlock(&LOCK_grant);
  return privilege;
}


/*
  Determine the access priviliges for a field.

  SYNOPSIS
    get_column_grant()
    thd         thread handler
    grant       grants table descriptor
    db_name     name of database that the field belongs to
    table_name  name of table that the field belongs to
    field_name  name of field

  DESCRIPTION
    The procedure may also modify: grant->grant_table and grant->version.

  RETURN
    The access priviliges for the field db_name.table_name.field_name
*/

ulong get_column_grant(THD *thd, GRANT_INFO *grant,
                       const char *db_name, const char *table_name,
                       const char *field_name)
{
  GRANT_TABLE *grant_table;
  GRANT_COLUMN *grant_column;
  ulong priv;

  mysql_rwlock_rdlock(&LOCK_grant);
  /* reload table if someone has modified any grants */
  if (grant->version != grant_version)
  {
    Security_context *sctx= thd->security_ctx;
    grant->grant_table=
      table_hash_search(sctx->host, sctx->ip,
                        db_name, sctx->priv_user,
			table_name, 0);	        /* purecov: inspected */
    grant->version= grant_version;              /* purecov: inspected */
  }

  if (!(grant_table= grant->grant_table))
    priv= grant->privilege;
  else
  {
    grant_column= column_hash_search(grant_table, field_name,
                                     (uint) strlen(field_name));
    if (!grant_column)
      priv= (grant->privilege | grant_table->privs);
    else
      priv= (grant->privilege | grant_table->privs | grant_column->rights);
  }
  mysql_rwlock_unlock(&LOCK_grant);
  return priv;
}


/* Help function for mysql_show_grants */

static void add_user_option(String *grant, ulong value, const char *name)
{
  if (value)
  {
    char buff[22], *p; // just as in int2str
    grant->append(' ');
    grant->append(name, strlen(name));
    grant->append(' ');
    p=int10_to_str(value, buff, 10);
    grant->append(buff,p-buff);
  }
}

#endif /*NO_EMBEDDED_ACCESS_CHECKS */

const char *command_array[]=
{
  "SELECT", "INSERT", "UPDATE", "DELETE", "CREATE", "DROP", "RELOAD",
  "SHUTDOWN", "PROCESS","FILE", "GRANT", "REFERENCES", "INDEX",
  "ALTER", "SHOW DATABASES", "SUPER", "CREATE TEMPORARY TABLES",
  "LOCK TABLES", "EXECUTE", "REPLICATION SLAVE", "REPLICATION CLIENT",
  "CREATE VIEW", "SHOW VIEW", "CREATE ROUTINE", "ALTER ROUTINE",
  "CREATE USER", "EVENT", "TRIGGER", "CREATE TABLESPACE"
};

uint command_lengths[]=
{
  6, 6, 6, 6, 6, 4, 6, 8, 7, 4, 5, 10, 5, 5, 14, 5, 23, 11, 7, 17, 18, 11, 9,
  14, 13, 11, 5, 7, 17
};


void append_int(String *str, const char *txt, size_t len,
                long val, int cond)
{
  if (cond)
  {
    String numbuf(42);
    str->append(txt,len);
    numbuf.set((longlong)val,&my_charset_bin);
    str->append(numbuf);
  }
}

#ifndef NO_EMBEDDED_ACCESS_CHECKS

static int show_routine_grants(THD *thd, LEX_USER *lex_user, HASH *hash,
                               const char *type, int typelen,
                               char *buff, int buffsize);


/*
  SHOW GRANTS;  Send grants for a user to the client

  IMPLEMENTATION
   Send to client grant-like strings depicting user@host privileges
*/

bool mysql_show_grants(THD *thd,LEX_USER *lex_user)
{
  ulong want_access;
  uint counter,index;
  int  error = 0;
  ACL_USER *acl_user;
  ACL_DB *acl_db;
  char buff[1024];
  Protocol *protocol= thd->protocol;
  DBUG_ENTER("mysql_show_grants");

  LINT_INIT(acl_user);
  if (!initialized)
  {
    my_error(ER_OPTION_PREVENTS_STATEMENT, MYF(0), "--skip-grant-tables");
    DBUG_RETURN(TRUE);
  }

  mysql_rwlock_rdlock(&LOCK_grant);
  mysql_mutex_lock(&acl_cache->lock);

  acl_user= find_acl_user(lex_user->host.str, lex_user->user.str, TRUE);
  if (!acl_user)
  {
    mysql_mutex_unlock(&acl_cache->lock);
    mysql_rwlock_unlock(&LOCK_grant);

    my_error(ER_NONEXISTING_GRANT, MYF(0),
             lex_user->user.str, lex_user->host.str);
    DBUG_RETURN(TRUE);
  }

  Item_string *field=new Item_string("",0,&my_charset_latin1);
  List<Item> field_list;
  field->name=buff;
  field->max_length=1024;
  strxmov(buff,"Grants for ",lex_user->user.str,"@",
	  lex_user->host.str,NullS);
  field_list.push_back(field);
  if (protocol->send_result_set_metadata(&field_list,
                            Protocol::SEND_NUM_ROWS | Protocol::SEND_EOF))
  {
    mysql_mutex_unlock(&acl_cache->lock);
    mysql_rwlock_unlock(&LOCK_grant);

    DBUG_RETURN(TRUE);
  }

  /* Add first global access grants */
  {
    String global(buff,sizeof(buff),system_charset_info);
    global.length(0);
    global.append(STRING_WITH_LEN("GRANT "));

    want_access= acl_user->access;
    if (test_all_bits(want_access, (GLOBAL_ACLS & ~ GRANT_ACL)))
      global.append(STRING_WITH_LEN("ALL PRIVILEGES"));
    else if (!(want_access & ~GRANT_ACL))
      global.append(STRING_WITH_LEN("USAGE"));
    else
    {
      bool found=0;
      ulong j,test_access= want_access & ~GRANT_ACL;
      for (counter=0, j = SELECT_ACL;j <= GLOBAL_ACLS;counter++,j <<= 1)
      {
	if (test_access & j)
	{
	  if (found)
	    global.append(STRING_WITH_LEN(", "));
	  found=1;
	  global.append(command_array[counter],command_lengths[counter]);
	}
      }
    }
    global.append (STRING_WITH_LEN(" ON *.* TO '"));
    global.append(lex_user->user.str, lex_user->user.length,
		  system_charset_info);
    global.append (STRING_WITH_LEN("'@'"));
    global.append(lex_user->host.str,lex_user->host.length,
		  system_charset_info);
    global.append ('\'');
    if (acl_user->salt_len)
    {
      char passwd_buff[SCRAMBLED_PASSWORD_CHAR_LENGTH+1];
      if (acl_user->salt_len == SCRAMBLE_LENGTH)
        make_password_from_salt(passwd_buff, acl_user->salt);
      else
        make_password_from_salt_323(passwd_buff, (ulong *) acl_user->salt);
      global.append(STRING_WITH_LEN(" IDENTIFIED BY PASSWORD '"));
      global.append(passwd_buff);
      global.append('\'');
    }
    /* "show grants" SSL related stuff */
    if (acl_user->ssl_type == SSL_TYPE_ANY)
      global.append(STRING_WITH_LEN(" REQUIRE SSL"));
    else if (acl_user->ssl_type == SSL_TYPE_X509)
      global.append(STRING_WITH_LEN(" REQUIRE X509"));
    else if (acl_user->ssl_type == SSL_TYPE_SPECIFIED)
    {
      int ssl_options = 0;
      global.append(STRING_WITH_LEN(" REQUIRE "));
      if (acl_user->x509_issuer)
      {
	ssl_options++;
	global.append(STRING_WITH_LEN("ISSUER \'"));
	global.append(acl_user->x509_issuer,strlen(acl_user->x509_issuer));
	global.append('\'');
      }
      if (acl_user->x509_subject)
      {
	if (ssl_options++)
	  global.append(' ');
	global.append(STRING_WITH_LEN("SUBJECT \'"));
	global.append(acl_user->x509_subject,strlen(acl_user->x509_subject),
                      system_charset_info);
	global.append('\'');
      }
      if (acl_user->ssl_cipher)
      {
	if (ssl_options++)
	  global.append(' ');
	global.append(STRING_WITH_LEN("CIPHER '"));
	global.append(acl_user->ssl_cipher,strlen(acl_user->ssl_cipher),
                      system_charset_info);
	global.append('\'');
      }
    }
    if ((want_access & GRANT_ACL) ||
	(acl_user->user_resource.questions ||
         acl_user->user_resource.updates ||
         acl_user->user_resource.conn_per_hour ||
         acl_user->user_resource.user_conn))
    {
      global.append(STRING_WITH_LEN(" WITH"));
      if (want_access & GRANT_ACL)
	global.append(STRING_WITH_LEN(" GRANT OPTION"));
      add_user_option(&global, acl_user->user_resource.questions,
		      "MAX_QUERIES_PER_HOUR");
      add_user_option(&global, acl_user->user_resource.updates,
		      "MAX_UPDATES_PER_HOUR");
      add_user_option(&global, acl_user->user_resource.conn_per_hour,
		      "MAX_CONNECTIONS_PER_HOUR");
      add_user_option(&global, acl_user->user_resource.user_conn,
		      "MAX_USER_CONNECTIONS");
    }
    protocol->prepare_for_resend();
    protocol->store(global.ptr(),global.length(),global.charset());
    if (protocol->write())
    {
      error= -1;
      goto end;
    }
  }

  /* Add database access */
  for (counter=0 ; counter < acl_dbs.elements ; counter++)
  {
    const char *user, *host;

    acl_db=dynamic_element(&acl_dbs,counter,ACL_DB*);
    if (!(user=acl_db->user))
      user= "";
    if (!(host=acl_db->host.hostname))
      host= "";

    /*
      We do not make SHOW GRANTS case-sensitive here (like REVOKE),
      but make it case-insensitive because that's the way they are
      actually applied, and showing fewer privileges than are applied
      would be wrong from a security point of view.
    */

    if (!strcmp(lex_user->user.str,user) &&
	!my_strcasecmp(system_charset_info, lex_user->host.str, host))
    {
      want_access=acl_db->access;
      if (want_access)
      {
	String db(buff,sizeof(buff),system_charset_info);
	db.length(0);
	db.append(STRING_WITH_LEN("GRANT "));

	if (test_all_bits(want_access,(DB_ACLS & ~GRANT_ACL)))
	  db.append(STRING_WITH_LEN("ALL PRIVILEGES"));
	else if (!(want_access & ~GRANT_ACL))
	  db.append(STRING_WITH_LEN("USAGE"));
	else
	{
	  int found=0, cnt;
	  ulong j,test_access= want_access & ~GRANT_ACL;
	  for (cnt=0, j = SELECT_ACL; j <= DB_ACLS; cnt++,j <<= 1)
	  {
	    if (test_access & j)
	    {
	      if (found)
		db.append(STRING_WITH_LEN(", "));
	      found = 1;
	      db.append(command_array[cnt],command_lengths[cnt]);
	    }
	  }
	}
	db.append (STRING_WITH_LEN(" ON "));
	append_identifier(thd, &db, acl_db->db, strlen(acl_db->db));
	db.append (STRING_WITH_LEN(".* TO '"));
	db.append(lex_user->user.str, lex_user->user.length,
		  system_charset_info);
	db.append (STRING_WITH_LEN("'@'"));
	// host and lex_user->host are equal except for case
	db.append(host, strlen(host), system_charset_info);
	db.append ('\'');
	if (want_access & GRANT_ACL)
	  db.append(STRING_WITH_LEN(" WITH GRANT OPTION"));
	protocol->prepare_for_resend();
	protocol->store(db.ptr(),db.length(),db.charset());
	if (protocol->write())
	{
	  error= -1;
	  goto end;
	}
      }
    }
  }

  /* Add table & column access */
  for (index=0 ; index < column_priv_hash.records ; index++)
  {
    const char *user, *host;
    GRANT_TABLE *grant_table= (GRANT_TABLE*)
      my_hash_element(&column_priv_hash, index);

    if (!(user=grant_table->user))
      user= "";
    if (!(host= grant_table->host.hostname))
      host= "";

    /*
      We do not make SHOW GRANTS case-sensitive here (like REVOKE),
      but make it case-insensitive because that's the way they are
      actually applied, and showing fewer privileges than are applied
      would be wrong from a security point of view.
    */

    if (!strcmp(lex_user->user.str,user) &&
	!my_strcasecmp(system_charset_info, lex_user->host.str, host))
    {
      ulong table_access= grant_table->privs;
      if ((table_access | grant_table->cols) != 0)
      {
	String global(buff, sizeof(buff), system_charset_info);
	ulong test_access= (table_access | grant_table->cols) & ~GRANT_ACL;

	global.length(0);
	global.append(STRING_WITH_LEN("GRANT "));

	if (test_all_bits(table_access, (TABLE_ACLS & ~GRANT_ACL)))
	  global.append(STRING_WITH_LEN("ALL PRIVILEGES"));
	else if (!test_access)
	  global.append(STRING_WITH_LEN("USAGE"));
	else
	{
          /* Add specific column access */
	  int found= 0;
	  ulong j;

	  for (counter= 0, j= SELECT_ACL; j <= TABLE_ACLS; counter++, j<<= 1)
	  {
	    if (test_access & j)
	    {
	      if (found)
		global.append(STRING_WITH_LEN(", "));
	      found= 1;
	      global.append(command_array[counter],command_lengths[counter]);

	      if (grant_table->cols)
	      {
		uint found_col= 0;
		for (uint col_index=0 ;
		     col_index < grant_table->hash_columns.records ;
		     col_index++)
		{
		  GRANT_COLUMN *grant_column = (GRANT_COLUMN*)
                    my_hash_element(&grant_table->hash_columns,col_index);
		  if (grant_column->rights & j)
		  {
		    if (!found_col)
		    {
		      found_col= 1;
		      /*
			If we have a duplicated table level privilege, we
			must write the access privilege name again.
		      */
		      if (table_access & j)
		      {
			global.append(STRING_WITH_LEN(", "));
			global.append(command_array[counter],
				      command_lengths[counter]);
		      }
		      global.append(STRING_WITH_LEN(" ("));
		    }
		    else
		      global.append(STRING_WITH_LEN(", "));
		    global.append(grant_column->column,
				  grant_column->key_length,
				  system_charset_info);
		  }
		}
		if (found_col)
		  global.append(')');
	      }
	    }
	  }
	}
	global.append(STRING_WITH_LEN(" ON "));
	append_identifier(thd, &global, grant_table->db,
			  strlen(grant_table->db));
	global.append('.');
	append_identifier(thd, &global, grant_table->tname,
			  strlen(grant_table->tname));
	global.append(STRING_WITH_LEN(" TO '"));
	global.append(lex_user->user.str, lex_user->user.length,
		      system_charset_info);
	global.append(STRING_WITH_LEN("'@'"));
	// host and lex_user->host are equal except for case
	global.append(host, strlen(host), system_charset_info);
	global.append('\'');
	if (table_access & GRANT_ACL)
	  global.append(STRING_WITH_LEN(" WITH GRANT OPTION"));
	protocol->prepare_for_resend();
	protocol->store(global.ptr(),global.length(),global.charset());
	if (protocol->write())
	{
	  error= -1;
	  break;
	}
      }
    }
  }

  if (show_routine_grants(thd, lex_user, &proc_priv_hash, 
                          STRING_WITH_LEN("PROCEDURE"), buff, sizeof(buff)))
  {
    error= -1;
    goto end;
  }

  if (show_routine_grants(thd, lex_user, &func_priv_hash,
                          STRING_WITH_LEN("FUNCTION"), buff, sizeof(buff)))
  {
    error= -1;
    goto end;
  }

  if (show_proxy_grants(thd, lex_user, buff, sizeof(buff)))
  {
    error= -1;
    goto end;
  }

end:
  mysql_mutex_unlock(&acl_cache->lock);
  mysql_rwlock_unlock(&LOCK_grant);

  my_eof(thd);
  DBUG_RETURN(error);
}

static int show_routine_grants(THD* thd, LEX_USER *lex_user, HASH *hash,
                               const char *type, int typelen,
                               char *buff, int buffsize)
{
  uint counter, index;
  int error= 0;
  Protocol *protocol= thd->protocol;
  /* Add routine access */
  for (index=0 ; index < hash->records ; index++)
  {
    const char *user, *host;
    GRANT_NAME *grant_proc= (GRANT_NAME*) my_hash_element(hash, index);

    if (!(user=grant_proc->user))
      user= "";
    if (!(host= grant_proc->host.hostname))
      host= "";

    /*
      We do not make SHOW GRANTS case-sensitive here (like REVOKE),
      but make it case-insensitive because that's the way they are
      actually applied, and showing fewer privileges than are applied
      would be wrong from a security point of view.
    */

    if (!strcmp(lex_user->user.str,user) &&
	!my_strcasecmp(system_charset_info, lex_user->host.str, host))
    {
      ulong proc_access= grant_proc->privs;
      if (proc_access != 0)
      {
	String global(buff, buffsize, system_charset_info);
	ulong test_access= proc_access & ~GRANT_ACL;

	global.length(0);
	global.append(STRING_WITH_LEN("GRANT "));

	if (!test_access)
 	  global.append(STRING_WITH_LEN("USAGE"));
	else
	{
          /* Add specific procedure access */
	  int found= 0;
	  ulong j;

	  for (counter= 0, j= SELECT_ACL; j <= PROC_ACLS; counter++, j<<= 1)
	  {
	    if (test_access & j)
	    {
	      if (found)
		global.append(STRING_WITH_LEN(", "));
	      found= 1;
	      global.append(command_array[counter],command_lengths[counter]);
	    }
	  }
	}
	global.append(STRING_WITH_LEN(" ON "));
        global.append(type,typelen);
        global.append(' ');
	append_identifier(thd, &global, grant_proc->db,
			  strlen(grant_proc->db));
	global.append('.');
	append_identifier(thd, &global, grant_proc->tname,
			  strlen(grant_proc->tname));
	global.append(STRING_WITH_LEN(" TO '"));
	global.append(lex_user->user.str, lex_user->user.length,
		      system_charset_info);
	global.append(STRING_WITH_LEN("'@'"));
	// host and lex_user->host are equal except for case
	global.append(host, strlen(host), system_charset_info);
	global.append('\'');
	if (proc_access & GRANT_ACL)
	  global.append(STRING_WITH_LEN(" WITH GRANT OPTION"));
	protocol->prepare_for_resend();
	protocol->store(global.ptr(),global.length(),global.charset());
	if (protocol->write())
	{
	  error= -1;
	  break;
	}
      }
    }
  }
  return error;
}

/*
  Make a clear-text version of the requested privilege.
*/

void get_privilege_desc(char *to, uint max_length, ulong access)
{
  uint pos;
  char *start=to;
  DBUG_ASSERT(max_length >= 30);                // For end ', ' removal

  if (access)
  {
    max_length--;				// Reserve place for end-zero
    for (pos=0 ; access ; pos++, access>>=1)
    {
      if ((access & 1) &&
	  command_lengths[pos] + (uint) (to-start) < max_length)
      {
	to= strmov(to, command_array[pos]);
        *to++= ',';
        *to++= ' ';
      }
    }
    to--;                                       // Remove end ' '
    to--;                                       // Remove end ','
  }
  *to=0;
}


void get_mqh(const char *user, const char *host, USER_CONN *uc)
{
  ACL_USER *acl_user;

  mysql_mutex_lock(&acl_cache->lock);

  if (initialized && (acl_user= find_acl_user(host,user, FALSE)))
    uc->user_resources= acl_user->user_resource;
  else
    memset(&uc->user_resources, 0, sizeof(uc->user_resources));

  mysql_mutex_unlock(&acl_cache->lock);
}

/*
  Open the grant tables.

  SYNOPSIS
    open_grant_tables()
    thd                         The current thread.
    tables (out)                The 4 elements array for the opened tables.

  DESCRIPTION
    Tables are numbered as follows:
    0 user
    1 db
    2 tables_priv
    3 columns_priv

  RETURN
    1           Skip GRANT handling during replication.
    0           OK.
    < 0         Error.
*/

#define GRANT_TABLES 6
int open_grant_tables(THD *thd, TABLE_LIST *tables)
{
  DBUG_ENTER("open_grant_tables");

  if (!initialized)
  {
    my_error(ER_OPTION_PREVENTS_STATEMENT, MYF(0), "--skip-grant-tables");
    DBUG_RETURN(-1);
  }

  tables->init_one_table(C_STRING_WITH_LEN("mysql"),
                         C_STRING_WITH_LEN("user"), "user", TL_WRITE);
  (tables+1)->init_one_table(C_STRING_WITH_LEN("mysql"),
                             C_STRING_WITH_LEN("db"), "db", TL_WRITE);
  (tables+2)->init_one_table(C_STRING_WITH_LEN("mysql"),
                             C_STRING_WITH_LEN("tables_priv"),
                             "tables_priv", TL_WRITE);
  (tables+3)->init_one_table(C_STRING_WITH_LEN("mysql"),
                             C_STRING_WITH_LEN("columns_priv"),
                             "columns_priv", TL_WRITE);
  (tables+4)->init_one_table(C_STRING_WITH_LEN("mysql"),
                             C_STRING_WITH_LEN("procs_priv"),
                             "procs_priv", TL_WRITE);
  (tables+5)->init_one_table(C_STRING_WITH_LEN("mysql"),
                             C_STRING_WITH_LEN("proxies_priv"),
                             "proxies_priv", TL_WRITE);
  tables[5].open_strategy= TABLE_LIST::OPEN_IF_EXISTS;

  tables->next_local= tables->next_global= tables + 1;
  (tables+1)->next_local= (tables+1)->next_global= tables + 2;
  (tables+2)->next_local= (tables+2)->next_global= tables + 3;
  (tables+3)->next_local= (tables+3)->next_global= tables + 4;
  (tables+4)->next_local= (tables+4)->next_global= tables + 5;

#ifdef HAVE_REPLICATION
  /*
    GRANT and REVOKE are applied the slave in/exclusion rules as they are
    some kind of updates to the mysql.% tables.
  */
  if (thd->slave_thread && rpl_filter->is_on())
  {
    /*
      The tables must be marked "updating" so that tables_ok() takes them into
      account in tests.
    */
    tables[0].updating= tables[1].updating= tables[2].updating=
      tables[3].updating= tables[4].updating= tables[5].updating= 1;
    if (!(thd->spcont || rpl_filter->tables_ok(0, tables)))
      DBUG_RETURN(1);
    tables[0].updating= tables[1].updating= tables[2].updating=
      tables[3].updating= tables[4].updating= tables[5].updating= 0;
  }
#endif

  if (open_and_lock_tables(thd, tables, FALSE, MYSQL_LOCK_IGNORE_TIMEOUT))
  {						// This should never happen
    DBUG_RETURN(-1);
  }

  DBUG_RETURN(0);
}

ACL_USER *check_acl_user(LEX_USER *user_name,
			 uint *acl_acl_userdx)
{
  ACL_USER *acl_user= 0;
  uint counter;

  mysql_mutex_assert_owner(&acl_cache->lock);

  for (counter= 0 ; counter < acl_users.elements ; counter++)
  {
    const char *user,*host;
    acl_user= dynamic_element(&acl_users, counter, ACL_USER*);
    if (!(user=acl_user->user))
      user= "";
    if (!(host=acl_user->host.hostname))
      host= "";
    if (!strcmp(user_name->user.str,user) &&
	!my_strcasecmp(system_charset_info, user_name->host.str, host))
      break;
  }
  if (counter == acl_users.elements)
    return 0;

  *acl_acl_userdx= counter;
  return acl_user;
}

/*
  Modify a privilege table.

  SYNOPSIS
    modify_grant_table()
    table                       The table to modify.
    host_field                  The host name field.
    user_field                  The user name field.
    user_to                     The new name for the user if to be renamed,
                                NULL otherwise.

  DESCRIPTION
  Update user/host in the current record if user_to is not NULL.
  Delete the current record if user_to is NULL.

  RETURN
    0           OK.
    != 0        Error.
*/

static int modify_grant_table(TABLE *table, Field *host_field,
                              Field *user_field, LEX_USER *user_to)
{
  int error;
  DBUG_ENTER("modify_grant_table");

  if (user_to)
  {
    /* rename */
    store_record(table, record[1]);
    host_field->store(user_to->host.str, user_to->host.length,
                      system_charset_info);
    user_field->store(user_to->user.str, user_to->user.length,
                      system_charset_info);
    if ((error= table->file->ha_update_row(table->record[1], 
                                           table->record[0])) &&
        error != HA_ERR_RECORD_IS_THE_SAME)
      table->file->print_error(error, MYF(0));
    else
      error= 0;
  }
  else
  {
    /* delete */
    if ((error=table->file->ha_delete_row(table->record[0])))
      table->file->print_error(error, MYF(0));
  }

  DBUG_RETURN(error);
}

/*
  Handle a privilege table.

  SYNOPSIS
    handle_grant_table()
    tables                      The array with the four open tables.
    table_no                    The number of the table to handle (0..4).
    drop                        If user_from is to be dropped.
    user_from                   The the user to be searched/dropped/renamed.
    user_to                     The new name for the user if to be renamed,
                                NULL otherwise.

  DESCRIPTION
    Scan through all records in a grant table and apply the requested
    operation. For the "user" table, a single index access is sufficient,
    since there is an unique index on (host, user).
    Delete from grant table if drop is true.
    Update in grant table if drop is false and user_to is not NULL.
    Search in grant table if drop is false and user_to is NULL.
    Tables are numbered as follows:
    0 user
    1 db
    2 tables_priv
    3 columns_priv
    4 procs_priv

  RETURN
    > 0         At least one record matched.
    0           OK, but no record matched.
    < 0         Error.
*/

static int handle_grant_table(TABLE_LIST *tables, uint table_no, bool drop,
                              LEX_USER *user_from, LEX_USER *user_to)
{
  int result= 0;
  int error;
  TABLE *table= tables[table_no].table;
  Field *host_field= table->field[0];
  Field *user_field= table->field[table_no && table_no != 5 ? 2 : 1];
  char *host_str= user_from->host.str;
  char *user_str= user_from->user.str;
  const char *host;
  const char *user;
  uchar user_key[MAX_KEY_LENGTH];
  uint key_prefix_length;
  DBUG_ENTER("handle_grant_table");
  THD *thd= current_thd;

  table->use_all_columns();
  if (! table_no) // mysql.user table
  {
    /*
      The 'user' table has an unique index on (host, user).
      Thus, we can handle everything with a single index access.
      The host- and user fields are consecutive in the user table records.
      So we set host- and user fields of table->record[0] and use the
      pointer to the host field as key.
      index_read_idx() will replace table->record[0] (its first argument)
      by the searched record, if it exists.
    */
    DBUG_PRINT("info",("read table: '%s'  search: '%s'@'%s'",
                       table->s->table_name.str, user_str, host_str));
    host_field->store(host_str, user_from->host.length, system_charset_info);
    user_field->store(user_str, user_from->user.length, system_charset_info);

    key_prefix_length= (table->key_info->key_part[0].store_length +
                        table->key_info->key_part[1].store_length);
    key_copy(user_key, table->record[0], table->key_info, key_prefix_length);

    if ((error= table->file->ha_index_read_idx_map(table->record[0], 0,
                                                   user_key, (key_part_map)3,
                                                   HA_READ_KEY_EXACT)))
    {
      if (error != HA_ERR_KEY_NOT_FOUND && error != HA_ERR_END_OF_FILE)
      {
        table->file->print_error(error, MYF(0));
        result= -1;
      }
    }
    else
    {
      /* If requested, delete or update the record. */
      result= ((drop || user_to) &&
               modify_grant_table(table, host_field, user_field, user_to)) ?
        -1 : 1; /* Error or found. */
    }
    DBUG_PRINT("info",("read result: %d", result));
  }
  else
  {
    /*
      The non-'user' table do not have indexes on (host, user).
      And their host- and user fields are not consecutive.
      Thus, we need to do a table scan to find all matching records.
    */
    if ((error= table->file->ha_rnd_init(1)))
    {
      table->file->print_error(error, MYF(0));
      result= -1;
    }
    else
    {
#ifdef EXTRA_DEBUG
      DBUG_PRINT("info",("scan table: '%s'  search: '%s'@'%s'",
                         table->s->table_name.str, user_str, host_str));
#endif
      while ((error= table->file->ha_rnd_next(table->record[0])) != 
             HA_ERR_END_OF_FILE)
      {
        if (error)
        {
          /* Most probable 'deleted record'. */
          DBUG_PRINT("info",("scan error: %d", error));
          continue;
        }
        if (! (host= get_field(thd->mem_root, host_field)))
          host= "";
        if (! (user= get_field(thd->mem_root, user_field)))
          user= "";

#ifdef EXTRA_DEBUG
        if (table_no != 5)
        {
          DBUG_PRINT("loop",("scan fields: '%s'@'%s' '%s' '%s' '%s'",
                             user, host,
                             get_field(thd->mem_root, table->field[1]) /*db*/,
                             get_field(thd->mem_root, table->field[3]) /*table*/,
                             get_field(thd->mem_root,
                                       table->field[4]) /*column*/));
        }
#endif
        if (strcmp(user_str, user) ||
            my_strcasecmp(system_charset_info, host_str, host))
          continue;

        /* If requested, delete or update the record. */
        result= ((drop || user_to) &&
                 modify_grant_table(table, host_field, user_field, user_to)) ?
          -1 : result ? result : 1; /* Error or keep result or found. */
        /* If search is requested, we do not need to search further. */
        if (! drop && ! user_to)
          break ;
      }
      (void) table->file->ha_rnd_end();
      DBUG_PRINT("info",("scan result: %d", result));
    }
  }

  DBUG_RETURN(result);
}


/**
  Handle an in-memory privilege structure.

  @param struct_no  The number of the structure to handle (0..5).
  @param drop       If user_from is to be dropped.
  @param user_from  The the user to be searched/dropped/renamed.
  @param user_to    The new name for the user if to be renamed, NULL otherwise.

  @note
    Scan through all elements in an in-memory grant structure and apply
    the requested operation.
    Delete from grant structure if drop is true.
    Update in grant structure if drop is false and user_to is not NULL.
    Search in grant structure if drop is false and user_to is NULL.
    Structures are numbered as follows:
    0 acl_users
    1 acl_dbs
    2 column_priv_hash
    3 proc_priv_hash
    4 func_priv_hash
    5 acl_proxy_users

  @retval > 0  At least one element matched.
  @retval 0    OK, but no element matched.
  @retval -1   Wrong arguments to function.
*/

static int handle_grant_struct(uint struct_no, bool drop,
                               LEX_USER *user_from, LEX_USER *user_to)
{
  int result= 0;
  uint idx;
  uint elements;
  const char *user;
  const char *host;
  ACL_USER *acl_user= NULL;
  ACL_DB *acl_db= NULL;
  ACL_PROXY_USER *acl_proxy_user= NULL;
  GRANT_NAME *grant_name= NULL;
  HASH *grant_name_hash= NULL;
  DBUG_ENTER("handle_grant_struct");
  DBUG_PRINT("info",("scan struct: %u  search: '%s'@'%s'",
                     struct_no, user_from->user.str, user_from->host.str));

  LINT_INIT(user);
  LINT_INIT(host);

  mysql_mutex_assert_owner(&acl_cache->lock);

  /* Get the number of elements in the in-memory structure. */
  switch (struct_no) {
  case 0:
    elements= acl_users.elements;
    break;
  case 1:
    elements= acl_dbs.elements;
    break;
  case 2:
    elements= column_priv_hash.records;
    grant_name_hash= &column_priv_hash;
    break;
  case 3:
    elements= proc_priv_hash.records;
    grant_name_hash= &proc_priv_hash;
    break;
  case 4:
    elements= func_priv_hash.records;
    grant_name_hash= &func_priv_hash;
    break;
  case 5:
    elements= acl_proxy_users.elements;
    break;
  default:
    return -1;
  }

#ifdef EXTRA_DEBUG
    DBUG_PRINT("loop",("scan struct: %u  search    user: '%s'  host: '%s'",
                       struct_no, user_from->user.str, user_from->host.str));
#endif
  /* Loop over all elements. */
  for (idx= 0; idx < elements; idx++)
  {
    /*
      Get a pointer to the element.
    */
    switch (struct_no) {
    case 0:
      acl_user= dynamic_element(&acl_users, idx, ACL_USER*);
      user= acl_user->user;
      host= acl_user->host.hostname;
    break;

    case 1:
      acl_db= dynamic_element(&acl_dbs, idx, ACL_DB*);
      user= acl_db->user;
      host= acl_db->host.hostname;
      break;

    case 2:
    case 3:
    case 4:
      grant_name= (GRANT_NAME*) my_hash_element(grant_name_hash, idx);
      user= grant_name->user;
      host= grant_name->host.hostname;
      break;

    case 5:
      acl_proxy_user= dynamic_element(&acl_proxy_users, idx, ACL_PROXY_USER*);
      user= acl_proxy_user->get_user();
      host= acl_proxy_user->get_host();
      break;

    default:
      MY_ASSERT_UNREACHABLE();
    }
    if (! user)
      user= "";
    if (! host)
      host= "";

#ifdef EXTRA_DEBUG
    DBUG_PRINT("loop",("scan struct: %u  index: %u  user: '%s'  host: '%s'",
                       struct_no, idx, user, host));
#endif
    if (strcmp(user_from->user.str, user) ||
        my_strcasecmp(system_charset_info, user_from->host.str, host))
      continue;

    result= 1; /* At least one element found. */
    if ( drop )
    {
      switch ( struct_no ) {
      case 0:
        delete_dynamic_element(&acl_users, idx);
        break;

      case 1:
        delete_dynamic_element(&acl_dbs, idx);
        break;

      case 2:
      case 3:
      case 4:
        my_hash_delete(grant_name_hash, (uchar*) grant_name);
	break;

      case 5:
        delete_dynamic_element(&acl_proxy_users, idx);
        break;

      }
      elements--;
      /*
        - If we are iterating through an array then we just have moved all
          elements after the current element one position closer to its head.
          This means that we have to take another look at the element at
          current position as it is a new element from the array's tail.
        - If we are iterating through a hash the current element was replaced
          with one of elements from the tail. So we also have to take a look
          at the new element in current position.
          Note that in our HASH implementation hash_delete() won't move any
          elements with position after current one to position before the
          current (i.e. from the tail to the head), so it is safe to continue
          iteration without re-starting.
      */
      idx--;
    }
    else if ( user_to )
    {
      switch ( struct_no ) {
      case 0:
        acl_user->user= strdup_root(&mem, user_to->user.str);
        acl_user->host.hostname= strdup_root(&mem, user_to->host.str);
        break;

      case 1:
        acl_db->user= strdup_root(&mem, user_to->user.str);
        acl_db->host.hostname= strdup_root(&mem, user_to->host.str);
        break;

      case 2:
      case 3:
      case 4:
        {
          /*
            Save old hash key and its length to be able properly update
            element position in hash.
          */
          char *old_key= grant_name->hash_key;
          size_t old_key_length= grant_name->key_length;

          /*
            Update the grant structure with the new user name and host name.
          */
          grant_name->set_user_details(user_to->host.str, grant_name->db,
                                       user_to->user.str, grant_name->tname,
                                       TRUE);

          /*
            Since username is part of the hash key, when the user name
            is renamed, the hash key is changed. Update the hash to
            ensure that the position matches the new hash key value
          */
          my_hash_update(grant_name_hash, (uchar*) grant_name, (uchar*) old_key,
                         old_key_length);
          /*
            hash_update() operation could have moved element from the tail
            of the hash to the current position. So we need to take a look
            at the element in current position once again.
            Thanks to the fact that hash_update() for our HASH implementation
            won't move any elements from the tail of the hash to the positions
            before the current one (a.k.a. head) it is safe to continue
            iteration without restarting.
          */
          idx--;
          break;
        }

      case 5:
        acl_proxy_user->set_user (&mem, user_to->user.str);
        acl_proxy_user->set_host (&mem, user_to->host.str);
        break;

      }
    }
    else
    {
      /* If search is requested, we do not need to search further. */
      break;
    }
  }
#ifdef EXTRA_DEBUG
  DBUG_PRINT("loop",("scan struct: %u  result %d", struct_no, result));
#endif

  DBUG_RETURN(result);
}


/*
  Handle all privilege tables and in-memory privilege structures.

  SYNOPSIS
    handle_grant_data()
    tables                      The array with the four open tables.
    drop                        If user_from is to be dropped.
    user_from                   The the user to be searched/dropped/renamed.
    user_to                     The new name for the user if to be renamed,
                                NULL otherwise.

  DESCRIPTION
    Go through all grant tables and in-memory grant structures and apply
    the requested operation.
    Delete from grant data if drop is true.
    Update in grant data if drop is false and user_to is not NULL.
    Search in grant data if drop is false and user_to is NULL.

  RETURN
    > 0         At least one element matched.
    0           OK, but no element matched.
    < 0         Error.
*/

static int handle_grant_data(TABLE_LIST *tables, bool drop,
                             LEX_USER *user_from, LEX_USER *user_to)
{
  int result= 0;
  int found;
  DBUG_ENTER("handle_grant_data");

  /* Handle user table. */
  if ((found= handle_grant_table(tables, 0, drop, user_from, user_to)) < 0)
  {
    /* Handle of table failed, don't touch the in-memory array. */
    result= -1;
  }
  else
  {
    /* Handle user array. */
    if ((handle_grant_struct(0, drop, user_from, user_to) && ! result) ||
        found)
    {
      result= 1; /* At least one record/element found. */
      /* If search is requested, we do not need to search further. */
      if (! drop && ! user_to)
        goto end;
    }
  }

  /* Handle db table. */
  if ((found= handle_grant_table(tables, 1, drop, user_from, user_to)) < 0)
  {
    /* Handle of table failed, don't touch the in-memory array. */
    result= -1;
  }
  else
  {
    /* Handle db array. */
    if (((handle_grant_struct(1, drop, user_from, user_to) && ! result) ||
         found) && ! result)
    {
      result= 1; /* At least one record/element found. */
      /* If search is requested, we do not need to search further. */
      if (! drop && ! user_to)
        goto end;
    }
  }

  /* Handle stored routines table. */
  if ((found= handle_grant_table(tables, 4, drop, user_from, user_to)) < 0)
  {
    /* Handle of table failed, don't touch in-memory array. */
    result= -1;
  }
  else
  {
    /* Handle procs array. */
    if (((handle_grant_struct(3, drop, user_from, user_to) && ! result) ||
         found) && ! result)
    {
      result= 1; /* At least one record/element found. */
      /* If search is requested, we do not need to search further. */
      if (! drop && ! user_to)
        goto end;
    }
    /* Handle funcs array. */
    if (((handle_grant_struct(4, drop, user_from, user_to) && ! result) ||
         found) && ! result)
    {
      result= 1; /* At least one record/element found. */
      /* If search is requested, we do not need to search further. */
      if (! drop && ! user_to)
        goto end;
    }
  }

  /* Handle tables table. */
  if ((found= handle_grant_table(tables, 2, drop, user_from, user_to)) < 0)
  {
    /* Handle of table failed, don't touch columns and in-memory array. */
    result= -1;
  }
  else
  {
    if (found && ! result)
    {
      result= 1; /* At least one record found. */
      /* If search is requested, we do not need to search further. */
      if (! drop && ! user_to)
        goto end;
    }

    /* Handle columns table. */
    if ((found= handle_grant_table(tables, 3, drop, user_from, user_to)) < 0)
    {
      /* Handle of table failed, don't touch the in-memory array. */
      result= -1;
    }
    else
    {
      /* Handle columns hash. */
      if (((handle_grant_struct(2, drop, user_from, user_to) && ! result) ||
           found) && ! result)
        result= 1; /* At least one record/element found. */
    }
  }

  /* Handle proxies_priv table. */
  if (tables[5].table)
  {
    if ((found= handle_grant_table(tables, 5, drop, user_from, user_to)) < 0)
    {
      /* Handle of table failed, don't touch the in-memory array. */
      result= -1;
    }
    else
    {
      /* Handle proxies_priv array. */
      if ((handle_grant_struct(5, drop, user_from, user_to) && !result) ||
          found)
        result= 1; /* At least one record/element found. */
    }
  }
 end:
  DBUG_RETURN(result);
}

<<<<<<< HEAD
=======
#endif /*NO_EMBEDDED_ACCESS_CHECKS */

>>>>>>> 99565c83
/**
  Auxiliary function for constructing a  user list string.
  @param str     A String to store the user list.
  @param user    A LEX_USER which will be appended into user list.
  @param comma   If TRUE, append a ',' before the the user.
  @param ident   If TRUE, append ' IDENTIFIED BY/WITH...' after the user,
                 if the given user has credentials set with 'IDENTIFIED BY/WITH'
 */
<<<<<<< HEAD
static void append_user(String *str, LEX_USER *user, bool comma= TRUE,
                        bool ident= FALSE)
=======
void append_user(String *str, LEX_USER *user, bool comma= TRUE,
                 bool ident= FALSE)
>>>>>>> 99565c83
{
  String from_user(user->user.str, user->user.length, system_charset_info);
  String from_plugin(user->plugin.str, user->plugin.length, system_charset_info);
  String from_auth(user->auth.str, user->auth.length, system_charset_info);
  String from_host(user->host.str, user->host.length, system_charset_info);

  if (comma)
    str->append(',');
  append_query_string(system_charset_info, &from_user, str);
  str->append(STRING_WITH_LEN("@"));
  append_query_string(system_charset_info, &from_host, str);

  if (ident)
  {
    if (user->plugin.str && (user->plugin.length > 0))
    {
      /** 
          The plugin identifier is allowed to be specified,
          both with and without quote marks. We log it with
          quotes always.
        */
      str->append(STRING_WITH_LEN(" IDENTIFIED WITH "));
      append_query_string(system_charset_info, &from_plugin, str);

      if (user->auth.str && (user->auth.length > 0))
      {
        str->append(STRING_WITH_LEN(" AS "));
        append_query_string(system_charset_info, &from_auth, str);
      }
    }
    else if (user->password.str)
    {
      str->append(STRING_WITH_LEN(" IDENTIFIED BY PASSWORD '"));
      str->append(user->password.str, user->password.length);
      str->append('\'');
    }
  }
}

#ifndef NO_EMBEDDED_ACCESS_CHECKS

/*
  Create a list of users.

  SYNOPSIS
    mysql_create_user()
    thd                         The current thread.
    list                        The users to create.

  RETURN
    FALSE       OK.
    TRUE        Error.
*/

bool mysql_create_user(THD *thd, List <LEX_USER> &list)
{
  int result;
  String wrong_users;
  String log_query;
  LEX_USER *user_name, *tmp_user_name;
  List_iterator <LEX_USER> user_list(list);
  TABLE_LIST tables[GRANT_TABLES];
  bool some_users_created= FALSE;
  bool save_binlog_row_based;
  DBUG_ENTER("mysql_create_user");

  /*
    This statement will be replicated as a statement, even when using
    row-based replication.  The flag will be reset at the end of the
    statement.
  */
  if ((save_binlog_row_based= thd->is_current_stmt_binlog_format_row()))
    thd->clear_current_stmt_binlog_format_row();

  /* CREATE USER may be skipped on replication client. */
  if ((result= open_grant_tables(thd, tables)))
  {
    /* Restore the state of binlog format */
    DBUG_ASSERT(!thd->is_current_stmt_binlog_format_row());
    if (save_binlog_row_based)
      thd->set_current_stmt_binlog_format_row();
    DBUG_RETURN(result != 1);
  }

  mysql_rwlock_wrlock(&LOCK_grant);
  mysql_mutex_lock(&acl_cache->lock);

  log_query.append(STRING_WITH_LEN("CREATE USER"));
  while ((tmp_user_name= user_list++))
  {
    if (!(user_name= get_current_user(thd, tmp_user_name)))
    {
      result= TRUE;
      continue;
    }

    log_query.append(' ');
    append_user(&log_query, user_name, FALSE, TRUE);
    log_query.append(',');

    /*
      Search all in-memory structures and grant tables
      for a mention of the new user name.
    */
    if (handle_grant_data(tables, 0, user_name, NULL))
    {
<<<<<<< HEAD
      append_user(&wrong_users, user_name, wrong_users.length() > 0);
=======
      append_user(&wrong_users, user_name, wrong_users.length() > 0, FALSE);
>>>>>>> 99565c83
      result= TRUE;
      continue;
    }

    if (replace_user_table(thd, tables[0].table, *user_name, 0, 0, 1, 0))
    {
<<<<<<< HEAD
      append_user(&wrong_users, user_name, wrong_users.length() > 0);
=======
      append_user(&wrong_users, user_name, wrong_users.length() > 0, FALSE);
>>>>>>> 99565c83
      result= TRUE;
      continue;
    }

    some_users_created= TRUE;
  }

  mysql_mutex_unlock(&acl_cache->lock);

  if (result)
    my_error(ER_CANNOT_USER, MYF(0), "CREATE USER", wrong_users.c_ptr_safe());

  if (some_users_created)
  {
<<<<<<< HEAD
    /* Remove the last ',' */
    log_query.length(log_query.length()-1);
    result|= write_bin_log(thd, FALSE, log_query.c_ptr_safe(), log_query.length());
=======
    result|= write_bin_log(thd, FALSE,
                           thd->rewritten_query.c_ptr_safe(),
                           thd->rewritten_query.length());
>>>>>>> 99565c83
  }

  mysql_rwlock_unlock(&LOCK_grant);
  /* Restore the state of binlog format */
  DBUG_ASSERT(!thd->is_current_stmt_binlog_format_row());
  if (save_binlog_row_based)
    thd->set_current_stmt_binlog_format_row();
  DBUG_RETURN(result);
}


/*
  Drop a list of users and all their privileges.

  SYNOPSIS
    mysql_drop_user()
    thd                         The current thread.
    list                        The users to drop.

  RETURN
    FALSE       OK.
    TRUE        Error.
*/

bool mysql_drop_user(THD *thd, List <LEX_USER> &list)
{
  int result;
  String wrong_users;
  LEX_USER *user_name, *tmp_user_name;
  List_iterator <LEX_USER> user_list(list);
  TABLE_LIST tables[GRANT_TABLES];
  bool some_users_deleted= FALSE;
  sql_mode_t old_sql_mode= thd->variables.sql_mode;
  bool save_binlog_row_based;
  DBUG_ENTER("mysql_drop_user");

  /*
    This statement will be replicated as a statement, even when using
    row-based replication.  The flag will be reset at the end of the
    statement.
  */
  if ((save_binlog_row_based= thd->is_current_stmt_binlog_format_row()))
    thd->clear_current_stmt_binlog_format_row();

  /* DROP USER may be skipped on replication client. */
  if ((result= open_grant_tables(thd, tables)))
  {
    /* Restore the state of binlog format */
    DBUG_ASSERT(!thd->is_current_stmt_binlog_format_row());
    if (save_binlog_row_based)
      thd->set_current_stmt_binlog_format_row();
    DBUG_RETURN(result != 1);
  }

  thd->variables.sql_mode&= ~MODE_PAD_CHAR_TO_FULL_LENGTH;

  mysql_rwlock_wrlock(&LOCK_grant);
  mysql_mutex_lock(&acl_cache->lock);

  while ((tmp_user_name= user_list++))
  {
    if (!(user_name= get_current_user(thd, tmp_user_name)))
    {
      result= TRUE;
      continue;
    }  
    if (handle_grant_data(tables, 1, user_name, NULL) <= 0)
    {
<<<<<<< HEAD
      append_user(&wrong_users, user_name, wrong_users.length() > 0);
=======
      append_user(&wrong_users, user_name, wrong_users.length() > 0, FALSE);
>>>>>>> 99565c83
      result= TRUE;
      continue;
    }
    some_users_deleted= TRUE;
  }

  /* Rebuild 'acl_check_hosts' since 'acl_users' has been modified */
  rebuild_check_host();

  mysql_mutex_unlock(&acl_cache->lock);

  if (result)
    my_error(ER_CANNOT_USER, MYF(0), "DROP USER", wrong_users.c_ptr_safe());

  if (some_users_deleted)
    result |= write_bin_log(thd, FALSE, thd->query(), thd->query_length());

  mysql_rwlock_unlock(&LOCK_grant);
  thd->variables.sql_mode= old_sql_mode;
  /* Restore the state of binlog format */
  DBUG_ASSERT(!thd->is_current_stmt_binlog_format_row());
  if (save_binlog_row_based)
    thd->set_current_stmt_binlog_format_row();
  DBUG_RETURN(result);
}


/*
  Rename a user.

  SYNOPSIS
    mysql_rename_user()
    thd                         The current thread.
    list                        The user name pairs: (from, to).

  RETURN
    FALSE       OK.
    TRUE        Error.
*/

bool mysql_rename_user(THD *thd, List <LEX_USER> &list)
{
  int result;
  String wrong_users;
  LEX_USER *user_from, *tmp_user_from;
  LEX_USER *user_to, *tmp_user_to;
  List_iterator <LEX_USER> user_list(list);
  TABLE_LIST tables[GRANT_TABLES];
  bool some_users_renamed= FALSE;
  bool save_binlog_row_based;
  DBUG_ENTER("mysql_rename_user");

  /*
    This statement will be replicated as a statement, even when using
    row-based replication.  The flag will be reset at the end of the
    statement.
  */
  if ((save_binlog_row_based= thd->is_current_stmt_binlog_format_row()))
    thd->clear_current_stmt_binlog_format_row();

  /* RENAME USER may be skipped on replication client. */
  if ((result= open_grant_tables(thd, tables)))
  {
    /* Restore the state of binlog format */
    DBUG_ASSERT(!thd->is_current_stmt_binlog_format_row());
    if (save_binlog_row_based)
      thd->set_current_stmt_binlog_format_row();
    DBUG_RETURN(result != 1);
  }

  mysql_rwlock_wrlock(&LOCK_grant);
  mysql_mutex_lock(&acl_cache->lock);

  while ((tmp_user_from= user_list++))
  {
    if (!(user_from= get_current_user(thd, tmp_user_from)))
    {
      result= TRUE;
      continue;
    }  
    tmp_user_to= user_list++;
    if (!(user_to= get_current_user(thd, tmp_user_to)))
    {
      result= TRUE;
      continue;
    }  
    DBUG_ASSERT(user_to != 0); /* Syntax enforces pairs of users. */

    /*
      Search all in-memory structures and grant tables
      for a mention of the new user name.
    */
    if (handle_grant_data(tables, 0, user_to, NULL) ||
        handle_grant_data(tables, 0, user_from, user_to) <= 0)
    {
<<<<<<< HEAD
      append_user(&wrong_users, user_from, wrong_users.length() > 0);
=======
      append_user(&wrong_users, user_from, wrong_users.length() > 0, FALSE);
>>>>>>> 99565c83
      result= TRUE;
      continue;
    }
    some_users_renamed= TRUE;
  }
  
  /* Rebuild 'acl_check_hosts' since 'acl_users' has been modified */
  rebuild_check_host();

  mysql_mutex_unlock(&acl_cache->lock);

  if (result)
    my_error(ER_CANNOT_USER, MYF(0), "RENAME USER", wrong_users.c_ptr_safe());
  
  if (some_users_renamed && mysql_bin_log.is_open())
    result |= write_bin_log(thd, FALSE, thd->query(), thd->query_length());

  mysql_rwlock_unlock(&LOCK_grant);
  /* Restore the state of binlog format */
  DBUG_ASSERT(!thd->is_current_stmt_binlog_format_row());
  if (save_binlog_row_based)
    thd->set_current_stmt_binlog_format_row();
  DBUG_RETURN(result);
}


/*
  Revoke all privileges from a list of users.

  SYNOPSIS
    mysql_revoke_all()
    thd                         The current thread.
    list                        The users to revoke all privileges from.

  RETURN
    > 0         Error. Error message already sent.
    0           OK.
    < 0         Error. Error message not yet sent.
*/

bool mysql_revoke_all(THD *thd,  List <LEX_USER> &list)
{
  uint counter, revoked, is_proc;
  int result;
  ACL_DB *acl_db;
  TABLE_LIST tables[GRANT_TABLES];
  bool save_binlog_row_based, should_write_to_binlog= FALSE;
  DBUG_ENTER("mysql_revoke_all");

  /*
    This statement will be replicated as a statement, even when using
    row-based replication.  The flag will be reset at the end of the
    statement.
  */
  if ((save_binlog_row_based= thd->is_current_stmt_binlog_format_row()))
    thd->clear_current_stmt_binlog_format_row();

  if ((result= open_grant_tables(thd, tables)))
  {
    /* Restore the state of binlog format */
    DBUG_ASSERT(!thd->is_current_stmt_binlog_format_row());
    if (save_binlog_row_based)
      thd->set_current_stmt_binlog_format_row();
    DBUG_RETURN(result != 1);
  }

  mysql_rwlock_wrlock(&LOCK_grant);
  mysql_mutex_lock(&acl_cache->lock);

  LEX_USER *lex_user, *tmp_lex_user;
  List_iterator <LEX_USER> user_list(list);
  while ((tmp_lex_user= user_list++))
  {
    if (!(lex_user= get_current_user(thd, tmp_lex_user)))
    {
      result= -1;
      continue;
    }  
    if (!find_acl_user(lex_user->host.str, lex_user->user.str, TRUE))
    {
      result= -1;
      continue;
    }

    if (replace_user_table(thd, tables[0].table,
			   *lex_user, ~(ulong)0, 1, 0, 0))
    {
      result= -1;
      continue;
    }

    /*
      Even if there is an error, we should write to binary log.
     */
    should_write_to_binlog= TRUE;

    /* Remove db access privileges */
    /*
      Because acl_dbs and column_priv_hash shrink and may re-order
      as privileges are removed, removal occurs in a repeated loop
      until no more privileges are revoked.
     */
    do
    {
      for (counter= 0, revoked= 0 ; counter < acl_dbs.elements ; )
      {
	const char *user,*host;

	acl_db=dynamic_element(&acl_dbs,counter,ACL_DB*);
	if (!(user=acl_db->user))
	  user= "";
	if (!(host=acl_db->host.hostname))
	  host= "";

	if (!strcmp(lex_user->user.str,user) &&
            !strcmp(lex_user->host.str, host))
	{
	  if (!replace_db_table(tables[1].table, acl_db->db, *lex_user,
                                ~(ulong)0, 1))
	  {
	    /*
	      Don't increment counter as replace_db_table deleted the
	      current element in acl_dbs.
	     */
	    revoked= 1;
	    continue;
	  }
	  result= -1; // Something went wrong
	}
	counter++;
      }
    } while (revoked);

    /* Remove column access */
    do
    {
      for (counter= 0, revoked= 0 ; counter < column_priv_hash.records ; )
      {
	const char *user,*host;
        GRANT_TABLE *grant_table=
          (GRANT_TABLE*) my_hash_element(&column_priv_hash, counter);
	if (!(user=grant_table->user))
	  user= "";
	if (!(host=grant_table->host.hostname))
	  host= "";

	if (!strcmp(lex_user->user.str,user) &&
            !strcmp(lex_user->host.str, host))
	{
	  if (replace_table_table(thd,grant_table,tables[2].table,*lex_user,
				  grant_table->db,
				  grant_table->tname,
				  ~(ulong)0, 0, 1))
	  {
	    result= -1;
	  }
	  else
	  {
	    if (!grant_table->cols)
	    {
	      revoked= 1;
	      continue;
	    }
	    List<LEX_COLUMN> columns;
	    if (!replace_column_table(grant_table,tables[3].table, *lex_user,
				      columns,
				      grant_table->db,
				      grant_table->tname,
				      ~(ulong)0, 1))
	    {
	      revoked= 1;
	      continue;
	    }
	    result= -1;
	  }
	}
	counter++;
      }
    } while (revoked);

    /* Remove procedure access */
    for (is_proc=0; is_proc<2; is_proc++) do {
      HASH *hash= is_proc ? &proc_priv_hash : &func_priv_hash;
      for (counter= 0, revoked= 0 ; counter < hash->records ; )
      {
	const char *user,*host;
        GRANT_NAME *grant_proc= (GRANT_NAME*) my_hash_element(hash, counter);
	if (!(user=grant_proc->user))
	  user= "";
	if (!(host=grant_proc->host.hostname))
	  host= "";

	if (!strcmp(lex_user->user.str,user) &&
            !strcmp(lex_user->host.str, host))
	{
	  if (replace_routine_table(thd,grant_proc,tables[4].table,*lex_user,
				  grant_proc->db,
				  grant_proc->tname,
                                  is_proc,
				  ~(ulong)0, 1) == 0)
	  {
	    revoked= 1;
	    continue;
	  }
	  result= -1;	// Something went wrong
	}
	counter++;
      }
    } while (revoked);
  }

  mysql_mutex_unlock(&acl_cache->lock);

  if (result)
    my_message(ER_REVOKE_GRANTS, ER(ER_REVOKE_GRANTS), MYF(0));

  if (should_write_to_binlog)
  {
    result= result |
      write_bin_log(thd, FALSE, thd->query(), thd->query_length());
  }

  mysql_rwlock_unlock(&LOCK_grant);
  /* Restore the state of binlog format */
  DBUG_ASSERT(!thd->is_current_stmt_binlog_format_row());
  if (save_binlog_row_based)
    thd->set_current_stmt_binlog_format_row();

  DBUG_RETURN(result);
}




/**
  If the defining user for a routine does not exist, then the ACL lookup
  code should raise two errors which we should intercept.  We convert the more
  descriptive error into a warning, and consume the other.

  If any other errors are raised, then we set a flag that should indicate
  that there was some failure we should complain at a higher level.
*/
class Silence_routine_definer_errors : public Internal_error_handler
{
public:
  Silence_routine_definer_errors()
    : is_grave(FALSE)
  {}

  virtual ~Silence_routine_definer_errors()
  {}

  virtual bool handle_condition(THD *thd,
                                uint sql_errno,
                                const char* sqlstate,
                                Sql_condition::enum_warning_level level,
                                const char* msg,
                                Sql_condition ** cond_hdl);

  bool has_errors() { return is_grave; }

private:
  bool is_grave;
};

bool
Silence_routine_definer_errors::handle_condition(
  THD *thd,
  uint sql_errno,
  const char*,
  Sql_condition::enum_warning_level level,
  const char* msg,
  Sql_condition ** cond_hdl)
{
  *cond_hdl= NULL;
  if (level == Sql_condition::WARN_LEVEL_ERROR)
  {
    switch (sql_errno)
    {
      case ER_NONEXISTING_PROC_GRANT:
        /* Convert the error into a warning. */
        push_warning(thd, Sql_condition::WARN_LEVEL_WARN,
                     sql_errno, msg);
        return TRUE;
      default:
        is_grave= TRUE;
    }
  }

  return FALSE;
}


/**
  Revoke privileges for all users on a stored procedure.  Use an error handler
  that converts errors about missing grants into warnings.

  @param
    thd                         The current thread.
  @param
    db				DB of the stored procedure
  @param
    name			Name of the stored procedure

  @retval
    0           OK.
  @retval
    < 0         Error. Error message not yet sent.
*/

bool sp_revoke_privileges(THD *thd, const char *sp_db, const char *sp_name,
                          bool is_proc)
{
  uint counter, revoked;
  int result;
  TABLE_LIST tables[GRANT_TABLES];
  HASH *hash= is_proc ? &proc_priv_hash : &func_priv_hash;
  Silence_routine_definer_errors error_handler;
  bool save_binlog_row_based;
  DBUG_ENTER("sp_revoke_privileges");

  if ((result= open_grant_tables(thd, tables)))
    DBUG_RETURN(result != 1);

  /* Be sure to pop this before exiting this scope! */
  thd->push_internal_handler(&error_handler);

  mysql_rwlock_wrlock(&LOCK_grant);
  mysql_mutex_lock(&acl_cache->lock);

  /*
    This statement will be replicated as a statement, even when using
    row-based replication.  The flag will be reset at the end of the
    statement.
  */
  if ((save_binlog_row_based= thd->is_current_stmt_binlog_format_row()))
    thd->clear_current_stmt_binlog_format_row();

  /* Remove procedure access */
  do
  {
    for (counter= 0, revoked= 0 ; counter < hash->records ; )
    {
      GRANT_NAME *grant_proc= (GRANT_NAME*) my_hash_element(hash, counter);
      if (!my_strcasecmp(&my_charset_utf8_bin, grant_proc->db, sp_db) &&
	  !my_strcasecmp(system_charset_info, grant_proc->tname, sp_name))
      {
        LEX_USER lex_user;
	lex_user.user.str= grant_proc->user;
	lex_user.user.length= strlen(grant_proc->user);
	lex_user.host.str= grant_proc->host.hostname ?
	  grant_proc->host.hostname : (char*)"";
	lex_user.host.length= grant_proc->host.hostname ?
	  strlen(grant_proc->host.hostname) : 0;

	if (replace_routine_table(thd,grant_proc,tables[4].table,lex_user,
				  grant_proc->db, grant_proc->tname,
                                  is_proc, ~(ulong)0, 1) == 0)
	{
	  revoked= 1;
	  continue;
	}
      }
      counter++;
    }
  } while (revoked);

  mysql_mutex_unlock(&acl_cache->lock);
  mysql_rwlock_unlock(&LOCK_grant);

  thd->pop_internal_handler();
  /* Restore the state of binlog format */
  DBUG_ASSERT(!thd->is_current_stmt_binlog_format_row());
  if (save_binlog_row_based)
    thd->set_current_stmt_binlog_format_row();

  DBUG_RETURN(error_handler.has_errors());
}


/**
  Grant EXECUTE,ALTER privilege for a stored procedure

  @param thd The current thread.
  @param sp_db
  @param sp_name
  @param is_proc

  @return
    @retval FALSE Success
    @retval TRUE An error occured. Error message not yet sent.
*/

bool sp_grant_privileges(THD *thd, const char *sp_db, const char *sp_name,
                         bool is_proc)
{
  Security_context *sctx= thd->security_ctx;
  LEX_USER *combo;
  TABLE_LIST tables[1];
  List<LEX_USER> user_list;
  bool result;
  ACL_USER *au;
  char passwd_buff[SCRAMBLED_PASSWORD_CHAR_LENGTH+1];
  Dummy_error_handler error_handler;
  DBUG_ENTER("sp_grant_privileges");

  if (!(combo=(LEX_USER*) thd->alloc(sizeof(st_lex_user))))
    DBUG_RETURN(TRUE);

  combo->user.str= sctx->user;

  mysql_mutex_lock(&acl_cache->lock);

  if ((au= find_acl_user(combo->host.str=(char*)sctx->host_or_ip,combo->user.str,FALSE)))
    goto found_acl;
  if ((au= find_acl_user(combo->host.str=(char*)sctx->host, combo->user.str,FALSE)))
    goto found_acl;
  if ((au= find_acl_user(combo->host.str=(char*)sctx->ip, combo->user.str,FALSE)))
    goto found_acl;
  if((au= find_acl_user(combo->host.str=(char*)"%", combo->user.str, FALSE)))
    goto found_acl;

  mysql_mutex_unlock(&acl_cache->lock);
  DBUG_RETURN(TRUE);

 found_acl:
  mysql_mutex_unlock(&acl_cache->lock);

  memset(tables, 0, sizeof(TABLE_LIST));
  user_list.empty();

  tables->db= (char*)sp_db;
  tables->table_name= tables->alias= (char*)sp_name;

  thd->make_lex_string(&combo->user,
                       combo->user.str, strlen(combo->user.str), 0);
  thd->make_lex_string(&combo->host,
                       combo->host.str, strlen(combo->host.str), 0);

  combo->password= empty_lex_str;
  combo->plugin= empty_lex_str;
  combo->auth= empty_lex_str;

  if(au)
  {
    if (au->salt_len)
    {
      if (au->salt_len == SCRAMBLE_LENGTH)
      {
        make_password_from_salt(passwd_buff, au->salt);
        combo->password.length= SCRAMBLED_PASSWORD_CHAR_LENGTH;
      }
      else if (au->salt_len == SCRAMBLE_LENGTH_323)
      {
        make_password_from_salt_323(passwd_buff, (ulong *) au->salt);
        combo->password.length= SCRAMBLED_PASSWORD_CHAR_LENGTH_323;
      }
      else
      {
        push_warning_printf(thd, Sql_condition::WARN_LEVEL_WARN, ER_PASSWD_LENGTH,
                            ER(ER_PASSWD_LENGTH), SCRAMBLED_PASSWORD_CHAR_LENGTH);
        return TRUE;
      }
      combo->password.str= passwd_buff;
    }

    if (au->plugin.str != native_password_plugin_name.str &&
        au->plugin.str != old_password_plugin_name.str)
    {
      combo->plugin= au->plugin;
      combo->auth= au->auth_string;
    }
  }

  if (user_list.push_back(combo))
    DBUG_RETURN(TRUE);

  thd->lex->ssl_type= SSL_TYPE_NOT_SPECIFIED;
  thd->lex->ssl_cipher= thd->lex->x509_subject= thd->lex->x509_issuer= 0;
  memset(&thd->lex->mqh, 0, sizeof(thd->lex->mqh));

  /*
    Only care about whether the operation failed or succeeded
    as all errors will be handled later.
  */
  thd->push_internal_handler(&error_handler);
  result= mysql_routine_grant(thd, tables, is_proc, user_list,
                              DEFAULT_CREATE_PROC_ACLS, FALSE, FALSE);
  thd->pop_internal_handler();
  DBUG_RETURN(result);
}


/**
  Validate if a user can proxy as another user

  @thd                     current thread
  @param user              the logged in user (proxy user)
  @param authenticated_as  the effective user a plugin is trying to 
                           impersonate as (proxied user)
  @return                  proxy user definition
    @retval NULL           proxy user definition not found or not applicable
    @retval non-null       the proxy user data
*/

static ACL_PROXY_USER *
acl_find_proxy_user(const char *user, const char *host, const char *ip, 
                    const char *authenticated_as, bool *proxy_used)
{
  uint i;
  /* if the proxied and proxy user are the same return OK */
  DBUG_ENTER("acl_find_proxy_user");
  DBUG_PRINT("info", ("user=%s host=%s ip=%s authenticated_as=%s",
                      user, host, ip, authenticated_as));

  if (!strcmp(authenticated_as, user))
  {
    DBUG_PRINT ("info", ("user is the same as authenticated_as"));
    DBUG_RETURN (NULL);
  }

  *proxy_used= TRUE; 
  for (i=0; i < acl_proxy_users.elements; i++)
  {
    ACL_PROXY_USER *proxy= dynamic_element(&acl_proxy_users, i, 
                                           ACL_PROXY_USER *);
    if (proxy->matches(host, user, ip, authenticated_as))
      DBUG_RETURN(proxy);
  }

  DBUG_RETURN(NULL);
}


bool
acl_check_proxy_grant_access(THD *thd, const char *host, const char *user,
                             bool with_grant)
{
  DBUG_ENTER("acl_check_proxy_grant_access");
  DBUG_PRINT("info", ("user=%s host=%s with_grant=%d", user, host, 
                      (int) with_grant));
  if (!initialized)
  {
    my_error(ER_OPTION_PREVENTS_STATEMENT, MYF(0), "--skip-grant-tables");
    DBUG_RETURN(1);
  }

  /* replication slave thread can do anything */
  if (thd->slave_thread)
  {
    DBUG_PRINT("info", ("replication slave"));
    DBUG_RETURN(FALSE);
  }

  /* one can grant proxy to himself to others */
  if (!strcmp(thd->security_ctx->user, user) &&
      !my_strcasecmp(system_charset_info, host,
                     thd->security_ctx->host))
  {
    DBUG_PRINT("info", ("strcmp (%s, %s) my_casestrcmp (%s, %s) equal", 
                        thd->security_ctx->user, user,
                        host, thd->security_ctx->host));
    DBUG_RETURN(FALSE);
  }

  /* check for matching WITH PROXY rights */
  for (uint i=0; i < acl_proxy_users.elements; i++)
  {
    ACL_PROXY_USER *proxy= dynamic_element(&acl_proxy_users, i, 
                                           ACL_PROXY_USER *);
    if (proxy->matches(thd->security_ctx->host,
                       thd->security_ctx->user,
                       thd->security_ctx->ip,
                       user) &&
        proxy->get_with_grant())
    {
      DBUG_PRINT("info", ("found"));
      DBUG_RETURN(FALSE);
    }
  }

  my_error(ER_ACCESS_DENIED_NO_PASSWORD_ERROR, MYF(0),
           thd->security_ctx->user,
           thd->security_ctx->host_or_ip);
  DBUG_RETURN(TRUE);
}


static bool
show_proxy_grants(THD *thd, LEX_USER *user, char *buff, size_t buffsize)
{
  Protocol *protocol= thd->protocol;
  int error= 0;

  for (uint i=0; i < acl_proxy_users.elements; i++)
  {
    ACL_PROXY_USER *proxy= dynamic_element(&acl_proxy_users, i,
                                           ACL_PROXY_USER *);
    if (proxy->granted_on(user->host.str, user->user.str))
    {
      String global(buff, buffsize, system_charset_info);
      global.length(0);
      proxy->print_grant(&global);
      protocol->prepare_for_resend();
      protocol->store(global.ptr(), global.length(), global.charset());
      if (protocol->write())
      {
        error= -1;
        break;
      }
    }
  }
  return error;
}


#endif /*NO_EMBEDDED_ACCESS_CHECKS */


int wild_case_compare(CHARSET_INFO *cs, const char *str,const char *wildstr)
{
  reg3 int flag;
  DBUG_ENTER("wild_case_compare");
  DBUG_PRINT("enter",("str: '%s'  wildstr: '%s'",str,wildstr));
  while (*wildstr)
  {
    while (*wildstr && *wildstr != wild_many && *wildstr != wild_one)
    {
      if (*wildstr == wild_prefix && wildstr[1])
	wildstr++;
      if (my_toupper(cs, *wildstr++) !=
          my_toupper(cs, *str++)) DBUG_RETURN(1);
    }
    if (! *wildstr ) DBUG_RETURN (*str != 0);
    if (*wildstr++ == wild_one)
    {
      if (! *str++) DBUG_RETURN (1);	/* One char; skip */
    }
    else
    {						/* Found '*' */
      if (!*wildstr) DBUG_RETURN(0);		/* '*' as last char: OK */
      flag=(*wildstr != wild_many && *wildstr != wild_one);
      do
      {
	if (flag)
	{
	  char cmp;
	  if ((cmp= *wildstr) == wild_prefix && wildstr[1])
	    cmp=wildstr[1];
	  cmp=my_toupper(cs, cmp);
	  while (*str && my_toupper(cs, *str) != cmp)
	    str++;
	  if (!*str) DBUG_RETURN (1);
	}
	if (wild_case_compare(cs, str,wildstr) == 0) DBUG_RETURN (0);
      } while (*str++);
      DBUG_RETURN(1);
    }
  }
  DBUG_RETURN (*str != '\0');
}


#ifndef NO_EMBEDDED_ACCESS_CHECKS
static bool update_schema_privilege(THD *thd, TABLE *table, char *buff,
                                    const char* db, const char* t_name,
                                    const char* column, uint col_length,
                                    const char *priv, uint priv_length,
                                    const char* is_grantable)
{
  int i= 2;
  CHARSET_INFO *cs= system_charset_info;
  restore_record(table, s->default_values);
  table->field[0]->store(buff, (uint) strlen(buff), cs);
  table->field[1]->store(STRING_WITH_LEN("def"), cs);
  if (db)
    table->field[i++]->store(db, (uint) strlen(db), cs);
  if (t_name)
    table->field[i++]->store(t_name, (uint) strlen(t_name), cs);
  if (column)
    table->field[i++]->store(column, col_length, cs);
  table->field[i++]->store(priv, priv_length, cs);
  table->field[i]->store(is_grantable, strlen(is_grantable), cs);
  return schema_table_store_record(thd, table);
}
#endif


int fill_schema_user_privileges(THD *thd, TABLE_LIST *tables, Item *cond)
{
#ifndef NO_EMBEDDED_ACCESS_CHECKS
  int error= 0;
  uint counter;
  ACL_USER *acl_user;
  ulong want_access;
  char buff[100];
  TABLE *table= tables->table;
  bool no_global_access= check_access(thd, SELECT_ACL, "mysql",
                                      NULL, NULL, 1, 1);
  char *curr_host= thd->security_ctx->priv_host_name();
  DBUG_ENTER("fill_schema_user_privileges");

  if (!initialized)
    DBUG_RETURN(0);
  mysql_mutex_lock(&acl_cache->lock);

  for (counter=0 ; counter < acl_users.elements ; counter++)
  {
    const char *user,*host, *is_grantable="YES";
    acl_user=dynamic_element(&acl_users,counter,ACL_USER*);
    if (!(user=acl_user->user))
      user= "";
    if (!(host=acl_user->host.hostname))
      host= "";

    if (no_global_access &&
        (strcmp(thd->security_ctx->priv_user, user) ||
         my_strcasecmp(system_charset_info, curr_host, host)))
      continue;
      
    want_access= acl_user->access;
    if (!(want_access & GRANT_ACL))
      is_grantable= "NO";

    strxmov(buff,"'",user,"'@'",host,"'",NullS);
    if (!(want_access & ~GRANT_ACL))
    {
      if (update_schema_privilege(thd, table, buff, 0, 0, 0, 0,
                                  STRING_WITH_LEN("USAGE"), is_grantable))
      {
        error= 1;
        goto err;
      }
    }
    else
    {
      uint priv_id;
      ulong j,test_access= want_access & ~GRANT_ACL;
      for (priv_id=0, j = SELECT_ACL;j <= GLOBAL_ACLS; priv_id++,j <<= 1)
      {
	if (test_access & j)
        {
          if (update_schema_privilege(thd, table, buff, 0, 0, 0, 0, 
                                      command_array[priv_id],
                                      command_lengths[priv_id], is_grantable))
          {
            error= 1;
            goto err;
          }
        }
      }
    }
  }
err:
  mysql_mutex_unlock(&acl_cache->lock);

  DBUG_RETURN(error);
#else
  return(0);
#endif
}


int fill_schema_schema_privileges(THD *thd, TABLE_LIST *tables, Item *cond)
{
#ifndef NO_EMBEDDED_ACCESS_CHECKS
  int error= 0;
  uint counter;
  ACL_DB *acl_db;
  ulong want_access;
  char buff[100];
  TABLE *table= tables->table;
  bool no_global_access= check_access(thd, SELECT_ACL, "mysql",
                                      NULL, NULL, 1, 1);
  char *curr_host= thd->security_ctx->priv_host_name();
  DBUG_ENTER("fill_schema_schema_privileges");

  if (!initialized)
    DBUG_RETURN(0);
  mysql_mutex_lock(&acl_cache->lock);

  for (counter=0 ; counter < acl_dbs.elements ; counter++)
  {
    const char *user, *host, *is_grantable="YES";

    acl_db=dynamic_element(&acl_dbs,counter,ACL_DB*);
    if (!(user=acl_db->user))
      user= "";
    if (!(host=acl_db->host.hostname))
      host= "";

    if (no_global_access &&
        (strcmp(thd->security_ctx->priv_user, user) ||
         my_strcasecmp(system_charset_info, curr_host, host)))
      continue;

    want_access=acl_db->access;
    if (want_access)
    {
      if (!(want_access & GRANT_ACL))
      {
        is_grantable= "NO";
      }
      strxmov(buff,"'",user,"'@'",host,"'",NullS);
      if (!(want_access & ~GRANT_ACL))
      {
        if (update_schema_privilege(thd, table, buff, acl_db->db, 0, 0,
                                    0, STRING_WITH_LEN("USAGE"), is_grantable))
        {
          error= 1;
          goto err;
        }
      }
      else
      {
        int cnt;
        ulong j,test_access= want_access & ~GRANT_ACL;
        for (cnt=0, j = SELECT_ACL; j <= DB_ACLS; cnt++,j <<= 1)
          if (test_access & j)
          {
            if (update_schema_privilege(thd, table, buff, acl_db->db, 0, 0, 0,
                                        command_array[cnt], command_lengths[cnt],
                                        is_grantable))
            {
              error= 1;
              goto err;
            }
          }
      }
    }
  }
err:
  mysql_mutex_unlock(&acl_cache->lock);

  DBUG_RETURN(error);
#else
  return (0);
#endif
}


int fill_schema_table_privileges(THD *thd, TABLE_LIST *tables, Item *cond)
{
#ifndef NO_EMBEDDED_ACCESS_CHECKS
  int error= 0;
  uint index;
  char buff[100];
  TABLE *table= tables->table;
  bool no_global_access= check_access(thd, SELECT_ACL, "mysql",
                                      NULL, NULL, 1, 1);
  char *curr_host= thd->security_ctx->priv_host_name();
  DBUG_ENTER("fill_schema_table_privileges");

  mysql_rwlock_rdlock(&LOCK_grant);

  for (index=0 ; index < column_priv_hash.records ; index++)
  {
    const char *user, *host, *is_grantable= "YES";
    GRANT_TABLE *grant_table= (GRANT_TABLE*) my_hash_element(&column_priv_hash,
							  index);
    if (!(user=grant_table->user))
      user= "";
    if (!(host= grant_table->host.hostname))
      host= "";

    if (no_global_access &&
        (strcmp(thd->security_ctx->priv_user, user) ||
         my_strcasecmp(system_charset_info, curr_host, host)))
      continue;

    ulong table_access= grant_table->privs;
    if (table_access)
    {
      ulong test_access= table_access & ~GRANT_ACL;
      /*
        We should skip 'usage' privilege on table if
        we have any privileges on column(s) of this table
      */
      if (!test_access && grant_table->cols)
        continue;
      if (!(table_access & GRANT_ACL))
        is_grantable= "NO";

      strxmov(buff, "'", user, "'@'", host, "'", NullS);
      if (!test_access)
      {
        if (update_schema_privilege(thd, table, buff, grant_table->db,
                                    grant_table->tname, 0, 0,
                                    STRING_WITH_LEN("USAGE"), is_grantable))
        {
          error= 1;
          goto err;
        }
      }
      else
      {
        ulong j;
        int cnt;
        for (cnt= 0, j= SELECT_ACL; j <= TABLE_ACLS; cnt++, j<<= 1)
        {
          if (test_access & j)
          {
            if (update_schema_privilege(thd, table, buff, grant_table->db,
                                        grant_table->tname, 0, 0,
                                        command_array[cnt],
                                        command_lengths[cnt], is_grantable))
            {
              error= 1;
              goto err;
            }
          }
        }
      }
    }   
  }
err:
  mysql_rwlock_unlock(&LOCK_grant);

  DBUG_RETURN(error);
#else
  return (0);
#endif
}


int fill_schema_column_privileges(THD *thd, TABLE_LIST *tables, Item *cond)
{
#ifndef NO_EMBEDDED_ACCESS_CHECKS
  int error= 0;
  uint index;
  char buff[100];
  TABLE *table= tables->table;
  bool no_global_access= check_access(thd, SELECT_ACL, "mysql",
                                      NULL, NULL, 1, 1);
  char *curr_host= thd->security_ctx->priv_host_name();
  DBUG_ENTER("fill_schema_table_privileges");

  mysql_rwlock_rdlock(&LOCK_grant);

  for (index=0 ; index < column_priv_hash.records ; index++)
  {
    const char *user, *host, *is_grantable= "YES";
    GRANT_TABLE *grant_table= (GRANT_TABLE*) my_hash_element(&column_priv_hash,
							  index);
    if (!(user=grant_table->user))
      user= "";
    if (!(host= grant_table->host.hostname))
      host= "";

    if (no_global_access &&
        (strcmp(thd->security_ctx->priv_user, user) ||
         my_strcasecmp(system_charset_info, curr_host, host)))
      continue;

    ulong table_access= grant_table->cols;
    if (table_access != 0)
    {
      if (!(grant_table->privs & GRANT_ACL))
        is_grantable= "NO";

      ulong test_access= table_access & ~GRANT_ACL;
      strxmov(buff, "'", user, "'@'", host, "'", NullS);
      if (!test_access)
        continue;
      else
      {
        ulong j;
        int cnt;
        for (cnt= 0, j= SELECT_ACL; j <= TABLE_ACLS; cnt++, j<<= 1)
        {
          if (test_access & j)
          {
            for (uint col_index=0 ;
                 col_index < grant_table->hash_columns.records ;
                 col_index++)
            {
              GRANT_COLUMN *grant_column = (GRANT_COLUMN*)
                my_hash_element(&grant_table->hash_columns,col_index);
              if ((grant_column->rights & j) && (table_access & j))
              {
                if (update_schema_privilege(thd, table, buff, grant_table->db,
                                            grant_table->tname,
                                            grant_column->column,
                                            grant_column->key_length,
                                            command_array[cnt],
                                            command_lengths[cnt], is_grantable))
                {
                  error= 1;
                  goto err;
                }
              }
            }
          }
        }
      }
    }
  }
err:
  mysql_rwlock_unlock(&LOCK_grant);

  DBUG_RETURN(error);
#else
  return (0);
#endif
}


#ifndef NO_EMBEDDED_ACCESS_CHECKS
/*
  fill effective privileges for table

  SYNOPSIS
    fill_effective_table_privileges()
    thd     thread handler
    grant   grants table descriptor
    db      db name
    table   table name
*/

void fill_effective_table_privileges(THD *thd, GRANT_INFO *grant,
                                     const char *db, const char *table)
{
  Security_context *sctx= thd->security_ctx;
  DBUG_ENTER("fill_effective_table_privileges");
  DBUG_PRINT("enter", ("Host: '%s', Ip: '%s', User: '%s', table: `%s`.`%s`",
                       sctx->priv_host, (sctx->ip ? sctx->ip : "(NULL)"),
                       (sctx->priv_user ? sctx->priv_user : "(NULL)"),
                       db, table));
  /* --skip-grants */
  if (!initialized)
  {
    DBUG_PRINT("info", ("skip grants"));
    grant->privilege= ~NO_ACCESS;             // everything is allowed
    DBUG_PRINT("info", ("privilege 0x%lx", grant->privilege));
    DBUG_VOID_RETURN;
  }

  /* global privileges */
  grant->privilege= sctx->master_access;

  if (!sctx->priv_user)
  {
    DBUG_PRINT("info", ("privilege 0x%lx", grant->privilege));
    DBUG_VOID_RETURN;                         // it is slave
  }

  /* db privileges */
  grant->privilege|= acl_get(sctx->host, sctx->ip, sctx->priv_user, db, 0);

  /* table privileges */
  mysql_rwlock_rdlock(&LOCK_grant);
  if (grant->version != grant_version)
  {
    grant->grant_table=
      table_hash_search(sctx->host, sctx->ip, db,
			sctx->priv_user,
			table, 0);              /* purecov: inspected */
    grant->version= grant_version;              /* purecov: inspected */
  }
  if (grant->grant_table != 0)
  {
    grant->privilege|= grant->grant_table->privs;
  }
  mysql_rwlock_unlock(&LOCK_grant);

  DBUG_PRINT("info", ("privilege 0x%lx", grant->privilege));
  DBUG_VOID_RETURN;
}

#else /* NO_EMBEDDED_ACCESS_CHECKS */

/****************************************************************************
 Dummy wrappers when we don't have any access checks
****************************************************************************/

bool check_routine_level_acl(THD *thd, const char *db, const char *name,
                             bool is_proc)
{
  return FALSE;
}

#endif

struct ACL_internal_schema_registry_entry
{
  const LEX_STRING *m_name;
  const ACL_internal_schema_access *m_access;
};

/**
  Internal schema registered.
  Currently, this is only:
  - performance_schema
  - information_schema,
  This can be reused later for:
  - mysql
*/
static ACL_internal_schema_registry_entry registry_array[2];
static uint m_registry_array_size= 0;

/**
  Add an internal schema to the registry.
  @param name the schema name
  @param access the schema ACL specific rules
*/
void ACL_internal_schema_registry::register_schema
  (const LEX_STRING *name, const ACL_internal_schema_access *access)
{
  DBUG_ASSERT(m_registry_array_size < array_elements(registry_array));

  /* Not thread safe, and does not need to be. */
  registry_array[m_registry_array_size].m_name= name;
  registry_array[m_registry_array_size].m_access= access;
  m_registry_array_size++;
}

/**
  Search per internal schema ACL by name.
  @param name a schema name
  @return per schema rules, or NULL
*/
const ACL_internal_schema_access *
ACL_internal_schema_registry::lookup(const char *name)
{
  DBUG_ASSERT(name != NULL);

  uint i;

  for (i= 0; i<m_registry_array_size; i++)
  {
    if (my_strcasecmp(system_charset_info, registry_array[i].m_name->str,
                      name) == 0)
      return registry_array[i].m_access;
  }
  return NULL;
}

/**
  Get a cached internal schema access.
  @param grant_internal_info the cache
  @param schema_name the name of the internal schema
*/
const ACL_internal_schema_access *
get_cached_schema_access(GRANT_INTERNAL_INFO *grant_internal_info,
                         const char *schema_name)
{
  if (grant_internal_info)
  {
    if (! grant_internal_info->m_schema_lookup_done)
    {
      grant_internal_info->m_schema_access=
        ACL_internal_schema_registry::lookup(schema_name);
      grant_internal_info->m_schema_lookup_done= TRUE;
    }
    return grant_internal_info->m_schema_access;
  }
  return ACL_internal_schema_registry::lookup(schema_name);
}

/**
  Get a cached internal table access.
  @param grant_internal_info the cache
  @param schema_name the name of the internal schema
  @param table_name the name of the internal table
*/
const ACL_internal_table_access *
get_cached_table_access(GRANT_INTERNAL_INFO *grant_internal_info,
                        const char *schema_name,
                        const char *table_name)
{
  DBUG_ASSERT(grant_internal_info);
  if (! grant_internal_info->m_table_lookup_done)
  {
    const ACL_internal_schema_access *schema_access;
    schema_access= get_cached_schema_access(grant_internal_info, schema_name);
    if (schema_access)
      grant_internal_info->m_table_access= schema_access->lookup(table_name);
    grant_internal_info->m_table_lookup_done= TRUE;
  }
  return grant_internal_info->m_table_access;
}


/****************************************************************************
   AUTHENTICATION CODE
   including initial connect handshake, invoking appropriate plugins,
   client-server plugin negotiation, COM_CHANGE_USER, and native
   MySQL authentication plugins.
****************************************************************************/

/* few defines to have less ifdef's in the code below */
#ifdef EMBEDDED_LIBRARY
#undef HAVE_OPENSSL
#ifdef NO_EMBEDDED_ACCESS_CHECKS
#define initialized 0
#define decrease_user_connections(X)        /* nothing */
#define check_for_max_user_connections(X, Y)   0
#endif
#endif
#ifndef HAVE_OPENSSL
#define ssl_acceptor_fd 0
#define sslaccept(A,B,C) 1
#endif


class Thd_charset_adapter
{
  THD *thd;
public:
  Thd_charset_adapter(THD *thd_arg) : thd (thd_arg) {} 
  bool init_client_charset(uint cs_number)
  {
    if (thd_init_client_charset(thd, cs_number))
      return true;
    thd->update_charset();
    return thd->is_error();
  }

  const CHARSET_INFO *charset() { return thd->charset(); }
};


/**
  The internal version of what plugins know as MYSQL_PLUGIN_VIO,
  basically the context of the authentication session
*/
struct MPVIO_EXT :public MYSQL_PLUGIN_VIO
{
  MYSQL_SERVER_AUTH_INFO auth_info;
  const ACL_USER *acl_user;
  plugin_ref plugin;        ///< what plugin we're under
  LEX_STRING db;            ///< db name from the handshake packet
  /** when restarting a plugin this caches the last client reply */
  struct {
    char *plugin, *pkt;     ///< pointers into NET::buff
    uint pkt_len;
  } cached_client_reply;
  /** this caches the first plugin packet for restart request on the client */
  struct {
    char *pkt;
    uint pkt_len;
  } cached_server_packet;
  int packets_read, packets_written; ///< counters for send/received packets
  uint connect_errors;      ///< if there were connect errors for this host
  /** when plugin returns a failure this tells us what really happened */
  enum { SUCCESS, FAILURE, RESTART } status;

  /* encapsulation members */
  ulong client_capabilities;
  char *scramble;
  MEM_ROOT *mem_root;
  struct  rand_struct *rand;
  my_thread_id  thread_id;
  uint      *server_status;
  NET *net;
  ulong max_client_packet_length;
  char *ip;
  char *host;
  Thd_charset_adapter *charset_adapter;
  LEX_STRING acl_user_plugin;
};

/**
  a helper function to report an access denied error in all the proper places
*/
static void login_failed_error(MPVIO_EXT *mpvio, int passwd_used)
{
  THD *thd= current_thd;
  if (passwd_used == 2)
  {
    my_error(ER_ACCESS_DENIED_NO_PASSWORD_ERROR, MYF(0),
             mpvio->auth_info.user_name,
             mpvio->auth_info.host_or_ip);
    general_log_print(thd, COM_CONNECT, ER(ER_ACCESS_DENIED_NO_PASSWORD_ERROR),
                      mpvio->auth_info.user_name,
                      mpvio->auth_info.host_or_ip);
    /* 
      Log access denied messages to the error log when log-warnings = 2
      so that the overhead of the general query log is not required to track 
      failed connections.
    */
    if (global_system_variables.log_warnings > 1)
    {
      sql_print_warning(ER(ER_ACCESS_DENIED_NO_PASSWORD_ERROR),
                        mpvio->auth_info.user_name,
                        mpvio->auth_info.host_or_ip);      
    }
  }
  else
  {
    my_error(ER_ACCESS_DENIED_ERROR, MYF(0),
             mpvio->auth_info.user_name,
             mpvio->auth_info.host_or_ip,
             passwd_used ? ER(ER_YES) : ER(ER_NO));
    general_log_print(thd, COM_CONNECT, ER(ER_ACCESS_DENIED_ERROR),
                      mpvio->auth_info.user_name,
                      mpvio->auth_info.host_or_ip,
                      passwd_used ? ER(ER_YES) : ER(ER_NO));
    /* 
      Log access denied messages to the error log when log-warnings = 2
      so that the overhead of the general query log is not required to track 
      failed connections.
    */
    if (global_system_variables.log_warnings > 1)
    {
      sql_print_warning(ER(ER_ACCESS_DENIED_ERROR),
                        mpvio->auth_info.user_name,
                        mpvio->auth_info.host_or_ip,
                        passwd_used ? ER(ER_YES) : ER(ER_NO));      
    }
  }
}

/**
  sends a server handshake initialization packet, the very first packet
  after the connection was established

  Packet format:
   
    Bytes       Content
    -----       ----
    1           protocol version (always 10)
    n           server version string, \0-terminated
    4           thread id
    8           first 8 bytes of the plugin provided data (scramble)
    1           \0 byte, terminating the first part of a scramble
    2           server capabilities (two lower bytes)
    1           server character set
    2           server status
    2           server capabilities (two upper bytes)
    1           length of the scramble
    10          reserved, always 0
    n           rest of the plugin provided data (at least 12 bytes)
    1           \0 byte, terminating the second part of a scramble

  @retval 0 ok
  @retval 1 error
*/
static bool send_server_handshake_packet(MPVIO_EXT *mpvio,
                                         const char *data, uint data_len)
{
  DBUG_ASSERT(mpvio->status == MPVIO_EXT::FAILURE);
  DBUG_ASSERT(data_len <= 255);

  char *buff= (char *) my_alloca(1 + SERVER_VERSION_LENGTH + data_len + 64);
  char scramble_buf[SCRAMBLE_LENGTH];
  char *end= buff;

  DBUG_ENTER("send_server_handshake_packet");
  *end++= protocol_version;

  mpvio->client_capabilities= CLIENT_BASIC_FLAGS;

  if (opt_using_transactions)
    mpvio->client_capabilities|= CLIENT_TRANSACTIONS;

  mpvio->client_capabilities|= CAN_CLIENT_COMPRESS;

  if (ssl_acceptor_fd)
  {
    mpvio->client_capabilities|= CLIENT_SSL;
    mpvio->client_capabilities|= CLIENT_SSL_VERIFY_SERVER_CERT;
  }

  if (data_len)
  {
    mpvio->cached_server_packet.pkt= (char*) memdup_root(mpvio->mem_root, 
                                                         data, data_len);
    mpvio->cached_server_packet.pkt_len= data_len;
  }

  if (data_len < SCRAMBLE_LENGTH)
  {
    if (data_len)
    {
      /*
        the first packet *must* have at least 20 bytes of a scramble.
        if a plugin provided less, we pad it to 20 with zeros
      */
      memcpy(scramble_buf, data, data_len);
      memset(scramble_buf + data_len, 0, SCRAMBLE_LENGTH - data_len);
      data= scramble_buf;
    }
    else
    {
      /*
        if the default plugin does not provide the data for the scramble at
        all, we generate a scramble internally anyway, just in case the
        user account (that will be known only later) uses a
        native_password_plugin (which needs a scramble). If we don't send a
        scramble now - wasting 20 bytes in the packet -
        native_password_plugin will have to send it in a separate packet,
        adding one more round trip.
      */
      create_random_string(mpvio->scramble, SCRAMBLE_LENGTH, mpvio->rand);
      data= mpvio->scramble;
    }
    data_len= SCRAMBLE_LENGTH;
  }

  end= strnmov(end, server_version, SERVER_VERSION_LENGTH) + 1;
  int4store((uchar*) end, mpvio->thread_id);
  end+= 4;

  /*
    Old clients does not understand long scrambles, but can ignore packet
    tail: that's why first part of the scramble is placed here, and second
    part at the end of packet.
  */
  end= (char*) memcpy(end, data, SCRAMBLE_LENGTH_323);
  end+= SCRAMBLE_LENGTH_323;
  *end++= 0;
 
  int2store(end, mpvio->client_capabilities);
  /* write server characteristics: up to 16 bytes allowed */
  end[2]= (char) default_charset_info->number;
  int2store(end + 3, mpvio->server_status[0]);
  int2store(end + 5, mpvio->client_capabilities >> 16);
  end[7]= data_len;
  memset(end + 8, 0, 10);
  end+= 18;
  /* write scramble tail */
  end= (char*) memcpy(end, data + SCRAMBLE_LENGTH_323,
                      data_len - SCRAMBLE_LENGTH_323);
  end+= data_len - SCRAMBLE_LENGTH_323;
  end= strmake(end, plugin_name(mpvio->plugin)->str,
                    plugin_name(mpvio->plugin)->length);

  int res= my_net_write(mpvio->net, (uchar*) buff, (size_t) (end - buff + 1)) ||
           net_flush(mpvio->net);
  my_afree(buff);
  DBUG_RETURN (res);
}

static bool secure_auth(MPVIO_EXT *mpvio)
{
  THD *thd;
  if (!opt_secure_auth)
    return 0;
  /*
    If the server is running in secure auth mode, short scrambles are 
    forbidden. Extra juggling to report the same error as the old code.
  */

  thd= current_thd;
  if (mpvio->client_capabilities & CLIENT_PROTOCOL_41)
  {
    my_error(ER_SERVER_IS_IN_SECURE_AUTH_MODE, MYF(0),
             mpvio->auth_info.user_name,
             mpvio->auth_info.host_or_ip);
    general_log_print(thd, COM_CONNECT, ER(ER_SERVER_IS_IN_SECURE_AUTH_MODE),
                      mpvio->auth_info.user_name,
                      mpvio->auth_info.host_or_ip);
  }
  else
  {
    my_error(ER_NOT_SUPPORTED_AUTH_MODE, MYF(0));
    general_log_print(thd, COM_CONNECT, ER(ER_NOT_SUPPORTED_AUTH_MODE));
  }
  return 1;
}

/**
  sends a "change plugin" packet, requesting a client to restart authentication
  using a different authentication plugin

  Packet format:
   
    Bytes       Content
    -----       ----
    1           byte with the value 254
    n           client plugin to use, \0-terminated
    n           plugin provided data

  In a special case of switching from native_password_plugin to
  old_password_plugin, the packet contains only one - the first - byte,
  plugin name is omitted, plugin data aren't needed as the scramble was
  already sent. This one-byte packet is identical to the "use the short
  scramble" packet in the protocol before plugins were introduced.

  @retval 0 ok
  @retval 1 error
*/
static bool send_plugin_request_packet(MPVIO_EXT *mpvio,
                                       const uchar *data, uint data_len)
{
  DBUG_ASSERT(mpvio->packets_written == 1);
  DBUG_ASSERT(mpvio->packets_read == 1);
  NET *net= mpvio->net;
  static uchar switch_plugin_request_buf[]= { 254 };

  DBUG_ENTER("send_plugin_request_packet");
  mpvio->status= MPVIO_EXT::FAILURE; // the status is no longer RESTART

  const char *client_auth_plugin=
    ((st_mysql_auth *) (plugin_decl(mpvio->plugin)->info))->client_auth_plugin;

  DBUG_ASSERT(client_auth_plugin);

  /*
    we send an old "short 4.0 scramble request", if we need to request a
    client to use 4.0 auth plugin (short scramble) and the scramble was
    already sent to the client

    below, cached_client_reply.plugin is the plugin name that client has used,
    client_auth_plugin is derived from mysql.user table, for the given
    user account, it's the plugin that the client need to use to login.
  */
  bool switch_from_long_to_short_scramble=
    native_password_plugin_name.str == mpvio->cached_client_reply.plugin &&
    client_auth_plugin == old_password_plugin_name.str;

  if (switch_from_long_to_short_scramble)
    DBUG_RETURN (secure_auth(mpvio) ||
                 my_net_write(net, switch_plugin_request_buf, 1) ||
                 net_flush(net));

  /*
    We never request a client to switch from a short to long scramble.
    Plugin-aware clients can do that, but traditionally it meant to
    ask an old 4.0 client to use the new 4.1 authentication protocol.
  */
  bool switch_from_short_to_long_scramble=
    old_password_plugin_name.str == mpvio->cached_client_reply.plugin && 
    client_auth_plugin == native_password_plugin_name.str;

  if (switch_from_short_to_long_scramble)
  {
    my_error(ER_NOT_SUPPORTED_AUTH_MODE, MYF(0));
    general_log_print(current_thd, COM_CONNECT, ER(ER_NOT_SUPPORTED_AUTH_MODE));
    DBUG_RETURN (1);
  }

  /*
    If we're dealing with an older client we can't just send a change plugin
    packet to re-initiate the authentication handshake, because the client 
    won't understand it. The good thing is that we don't need to : the old client
    expects us to just check the user credentials here, which we can do by just reading
    the cached data that are placed there by parse_com_change_user_packet() 
    In this case we just do nothing and behave as if normal authentication
    should continue.
  */
  if (!(mpvio->client_capabilities & CLIENT_PLUGIN_AUTH))
  {
    DBUG_PRINT("info", ("old client sent a COM_CHANGE_USER"));
    DBUG_ASSERT(mpvio->cached_client_reply.pkt);
    /* get the status back so the read can process the cached result */
    mpvio->status= MPVIO_EXT::RESTART; 
    DBUG_RETURN(0);
  }

  DBUG_PRINT("info", ("requesting client to use the %s plugin", 
                      client_auth_plugin));
  DBUG_RETURN(net_write_command(net, switch_plugin_request_buf[0],
                                (uchar*) client_auth_plugin,
                                strlen(client_auth_plugin) + 1,
                                (uchar*) data, data_len));
}

#ifndef NO_EMBEDDED_ACCESS_CHECKS
/**
   Finds acl entry in user database for authentication purposes.
   
   Finds a user and copies it into mpvio. Reports an authentication
   failure if a user is not found.

   @note find_acl_user is not the same, because it doesn't take into
   account the case when user is not empty, but acl_user->user is empty

   @retval 0    found
   @retval 1    not found
*/
static bool find_mpvio_user(MPVIO_EXT *mpvio)
{
  DBUG_ENTER("find_mpvio_user");
  DBUG_PRINT("info", ("entry: %s", mpvio->auth_info.user_name));
  DBUG_ASSERT(mpvio->acl_user == 0);
  mysql_mutex_lock(&acl_cache->lock);
  for (uint i=0; i < acl_users.elements; i++)
  {
    ACL_USER *acl_user_tmp= dynamic_element(&acl_users, i, ACL_USER*);
    if ((!acl_user_tmp->user || 
         !strcmp(mpvio->auth_info.user_name, acl_user_tmp->user)) &&
        compare_hostname(&acl_user_tmp->host, mpvio->host, mpvio->ip))
    {
      mpvio->acl_user= acl_user_tmp->copy(mpvio->mem_root);
      if (acl_user_tmp->plugin.str == native_password_plugin_name.str ||
          acl_user_tmp->plugin.str == old_password_plugin_name.str)
        mpvio->acl_user_plugin= acl_user_tmp->plugin;
      else
        make_lex_string_root(mpvio->mem_root, 
                             &mpvio->acl_user_plugin, 
                             acl_user_tmp->plugin.str, 
                             acl_user_tmp->plugin.length, 0);
      break;
    }
  }
  mysql_mutex_unlock(&acl_cache->lock);

  if (!mpvio->acl_user)
  {
    login_failed_error(mpvio, mpvio->auth_info.password_used);
    DBUG_RETURN (1);
  }

  /* user account requires non-default plugin and the client is too old */
  if (mpvio->acl_user->plugin.str != native_password_plugin_name.str &&
      mpvio->acl_user->plugin.str != old_password_plugin_name.str &&
      !(mpvio->client_capabilities & CLIENT_PLUGIN_AUTH))
  {
    DBUG_ASSERT(my_strcasecmp(system_charset_info, mpvio->acl_user->plugin.str,
                              native_password_plugin_name.str));
    DBUG_ASSERT(my_strcasecmp(system_charset_info, mpvio->acl_user->plugin.str,
                              old_password_plugin_name.str));
    my_error(ER_NOT_SUPPORTED_AUTH_MODE, MYF(0));
    general_log_print(current_thd, COM_CONNECT, ER(ER_NOT_SUPPORTED_AUTH_MODE));
    DBUG_RETURN (1);
  }

  mpvio->auth_info.auth_string= mpvio->acl_user->auth_string.str;
  mpvio->auth_info.auth_string_length= 
    (unsigned long) mpvio->acl_user->auth_string.length;
  strmake(mpvio->auth_info.authenticated_as, mpvio->acl_user->user ?
          mpvio->acl_user->user : "", USERNAME_LENGTH);
  DBUG_PRINT("info", ("exit: user=%s, auth_string=%s, authenticated as=%s"
                      "plugin=%s",
                      mpvio->auth_info.user_name,
                      mpvio->auth_info.auth_string,
                      mpvio->auth_info.authenticated_as,
                      mpvio->acl_user->plugin.str));
  DBUG_RETURN(0);
}
#endif

/* the packet format is described in send_change_user_packet() */
static bool parse_com_change_user_packet(MPVIO_EXT *mpvio, uint packet_length)
{
  NET *net= mpvio->net;

  char *user= (char*) net->read_pos;
  char *end= user + packet_length;
  /* Safe because there is always a trailing \0 at the end of the packet */
  char *passwd= strend(user) + 1;
  uint user_len= passwd - user - 1;
  char *db= passwd;
  char db_buff[NAME_LEN + 1];                 // buffer to store db in utf8
  char user_buff[USERNAME_LENGTH + 1];	      // buffer to store user in utf8
  uint dummy_errors;

  DBUG_ENTER ("parse_com_change_user_packet");
  if (passwd >= end)
  {
    my_message(ER_UNKNOWN_COM_ERROR, ER(ER_UNKNOWN_COM_ERROR), MYF(0));
    DBUG_RETURN (1);
  }

  /*
    Old clients send null-terminated string as password; new clients send
    the size (1 byte) + string (not null-terminated). Hence in case of empty
    password both send '\0'.

    This strlen() can't be easily deleted without changing protocol.

    Cast *passwd to an unsigned char, so that it doesn't extend the sign for
    *passwd > 127 and become 2**32-127+ after casting to uint.
  */
  uint passwd_len= (mpvio->client_capabilities & CLIENT_SECURE_CONNECTION ?
                    (uchar) (*passwd++) : strlen(passwd));

  db+= passwd_len + 1;
  /*
    Database name is always NUL-terminated, so in case of empty database
    the packet must contain at least the trailing '\0'.
  */
  if (db >= end)
  {
    my_message(ER_UNKNOWN_COM_ERROR, ER(ER_UNKNOWN_COM_ERROR), MYF(0));
    DBUG_RETURN (1);
  }

  uint db_len= strlen(db);

  char *ptr= db + db_len + 1;

  if (ptr + 1 < end)
  {
    if (mpvio->charset_adapter->init_client_charset(uint2korr(ptr)))
      DBUG_RETURN(1);
  }


  /* Convert database and user names to utf8 */
  db_len= copy_and_convert(db_buff, sizeof(db_buff) - 1, system_charset_info,
                           db, db_len, mpvio->charset_adapter->charset(),
                           &dummy_errors);
  db_buff[db_len]= 0;

  user_len= copy_and_convert(user_buff, sizeof(user_buff) - 1,
                                  system_charset_info, user, user_len,
                                  mpvio->charset_adapter->charset(),
                                  &dummy_errors);
  user_buff[user_len]= 0;

  /* we should not free mpvio->user here: it's saved by dispatch_command() */
  if (!(mpvio->auth_info.user_name= my_strndup(user_buff, user_len, MYF(MY_WME))))
    return 1;
  mpvio->auth_info.user_name_length= user_len;

  if (make_lex_string_root(mpvio->mem_root, 
                           &mpvio->db, db_buff, db_len, 0) == 0)
    DBUG_RETURN(1); /* The error is set by make_lex_string(). */

  if (!initialized)
  {
    // if mysqld's been started with --skip-grant-tables option
    strmake(mpvio->auth_info.authenticated_as, 
            mpvio->auth_info.user_name, USERNAME_LENGTH);

    mpvio->status= MPVIO_EXT::SUCCESS;
    DBUG_RETURN(0);
  }

#ifndef NO_EMBEDDED_ACCESS_CHECKS
  if (find_mpvio_user(mpvio))
    DBUG_RETURN(1);

  char *client_plugin;
  if (mpvio->client_capabilities & CLIENT_PLUGIN_AUTH)
  {
    client_plugin= ptr + 2;
    if (client_plugin >= end)
    {
      my_message(ER_UNKNOWN_COM_ERROR, ER(ER_UNKNOWN_COM_ERROR), MYF(0));
      DBUG_RETURN(1);
    }
  }
  else
  {
    if (mpvio->client_capabilities & CLIENT_SECURE_CONNECTION)
      client_plugin= native_password_plugin_name.str;
    else
    {
      client_plugin=  old_password_plugin_name.str;
      /*
        For a passwordless accounts we use native_password_plugin.
        But when an old 4.0 client connects to it, we change it to
        old_password_plugin, otherwise MySQL will think that server 
        and client plugins don't match.
      */
      if (mpvio->acl_user->salt_len == 0)
        mpvio->acl_user_plugin= old_password_plugin_name;
    }
  }

  DBUG_PRINT("info", ("client_plugin=%s, restart", client_plugin));
  /* 
    Remember the data part of the packet, to present it to plugin in 
    read_packet() 
  */
  mpvio->cached_client_reply.pkt= passwd;
  mpvio->cached_client_reply.pkt_len= passwd_len;
  mpvio->cached_client_reply.plugin= client_plugin;
  mpvio->status= MPVIO_EXT::RESTART;
#endif

  DBUG_RETURN (0);
}

#ifndef EMBEDDED_LIBRARY

/** Get a string according to the protocol of the underlying buffer. */
typedef char * (*get_proto_string_func_t) (char **, size_t *, size_t *);

/**
  Get a string formatted according to the 4.1 version of the MySQL protocol.

  @param buffer[in, out]    Pointer to the user-supplied buffer to be scanned.
  @param max_bytes_available[in, out]  Limit the bytes to scan.
  @param string_length[out] The number of characters scanned not including
                            the null character.

  @remark Strings are always null character terminated in this version of the
          protocol.

  @remark The string_length does not include the terminating null character.
          However, after the call, the buffer is increased by string_length+1
          bytes, beyond the null character if there still available bytes to
          scan.

  @return pointer to beginning of the string scanned.
    @retval NULL The buffer content is malformed
*/

static
char *get_41_protocol_string(char **buffer,
                             size_t *max_bytes_available,
                             size_t *string_length)
{
  char *str= (char *)memchr(*buffer, '\0', *max_bytes_available);

  if (str == NULL)
    return NULL;

  *string_length= (size_t)(str - *buffer);
  *max_bytes_available-= *string_length + 1;
  str= *buffer;
  *buffer += *string_length + 1;

  return str;
}


/**
  Get a string formatted according to the 4.0 version of the MySQL protocol.

  @param buffer[in, out]    Pointer to the user-supplied buffer to be scanned.
  @param max_bytes_available[in, out]  Limit the bytes to scan.
  @param string_length[out] The number of characters scanned not including
                            the null character.

  @remark If there are not enough bytes left after the current position of
          the buffer to satisfy the current string, the string is considered
          to be empty and a pointer to empty_c_string is returned.

  @remark A string at the end of the packet is not null terminated.

  @return Pointer to beginning of the string scanned, or a pointer to a empty
          string.
*/
static
char *get_40_protocol_string(char **buffer,
                             size_t *max_bytes_available,
                             size_t *string_length)
{
  char *str;
  size_t len;

  /* No bytes to scan left, treat string as empty. */
  if ((*max_bytes_available) == 0)
  {
    *string_length= 0;
    return empty_c_string;
  }

  str= (char *) memchr(*buffer, '\0', *max_bytes_available);

  /*
    If the string was not null terminated by the client,
    the remainder of the packet is the string. Otherwise,
    advance the buffer past the end of the null terminated
    string.
  */
  if (str == NULL)
    len= *string_length= *max_bytes_available;
  else
    len= (*string_length= (size_t)(str - *buffer)) + 1;

  str= *buffer;
  *buffer+= len;
  *max_bytes_available-= len;

  return str;
}

/**
  Get a length encoded string from a user-supplied buffer.

  @param buffer[in, out] The buffer to scan; updates position after scan.
  @param max_bytes_available[in, out] Limit the number of bytes to scan
  @param string_length[out] Number of characters scanned

  @remark In case the length is zero, then the total size of the string is
    considered to be 1 byte; the size byte.

  @return pointer to first byte after the header in buffer.
    @retval NULL The buffer content is malformed
*/

static
char *get_length_encoded_string(char **buffer,
                                size_t *max_bytes_available,
                                size_t *string_length)
{
  if (*max_bytes_available == 0)
    return NULL;

  /* Do double cast to prevent overflow from signed / unsigned conversion */
  size_t str_len= (size_t)(unsigned char)**buffer;

  /*
    If the length encoded string has the length 0
    the total size of the string is only one byte long (the size byte)
  */
  if (str_len == 0)
  {
    ++*buffer;
    *string_length= 0;
    /*
      Return a pointer to the 0 character so the return value will be
      an empty string.
    */
    return *buffer-1;
  }

  if (str_len >= *max_bytes_available)
    return NULL;

  char *str= *buffer+1;
  *string_length= str_len;
  *max_bytes_available-= *string_length + 1;
  *buffer+= *string_length + 1;
  return str;
}
#endif


/* the packet format is described in send_client_reply_packet() */
static ulong parse_client_handshake_packet(MPVIO_EXT *mpvio,
                                           uchar **buff, ulong pkt_len)
{
#ifndef EMBEDDED_LIBRARY
  NET *net= mpvio->net;
  char *end;
  bool packet_has_required_size= false;
  DBUG_ASSERT(mpvio->status == MPVIO_EXT::FAILURE);

  if (mpvio->connect_errors)
    reset_host_errors(mpvio->ip);

  uint charset_code= 0;
  end= (char *)net->read_pos;
  /*
    In order to safely scan a head for '\0' string terminators
    we must keep track of how many bytes remain in the allocated
    buffer or we might read past the end of the buffer.
  */
  size_t bytes_remaining_in_packet= pkt_len;
  
  /*
    Peek ahead on the client capability packet and determine which version of
    the protocol should be used.
  */
  if (bytes_remaining_in_packet < 2)
    return packet_error;
    
  mpvio->client_capabilities= uint2korr(end);

  /*
    JConnector only sends server capabilities before starting SSL
    negotiation.  The below code is patch for this.
  */
  if (bytes_remaining_in_packet == 4 &&
      mpvio->client_capabilities & CLIENT_SSL)
  {
    mpvio->client_capabilities= uint4korr(end);
    mpvio->max_client_packet_length= 0xfffff;
    charset_code= default_charset_info->number;
    if (mpvio->charset_adapter->init_client_charset(charset_code))
      return packet_error;
    goto skip_to_ssl;
  }
  
  if (mpvio->client_capabilities & CLIENT_PROTOCOL_41)
    packet_has_required_size= bytes_remaining_in_packet >= 
      AUTH_PACKET_HEADER_SIZE_PROTO_41;
  else
    packet_has_required_size= bytes_remaining_in_packet >=
      AUTH_PACKET_HEADER_SIZE_PROTO_40;
  
  if (!packet_has_required_size)
    return packet_error;
  
  if (mpvio->client_capabilities & CLIENT_PROTOCOL_41)
  {
    mpvio->client_capabilities= uint4korr(end);
    mpvio->max_client_packet_length= uint4korr(end + 4);
    charset_code= (uint)(uchar)*(end + 8);
    /*
      Skip 23 remaining filler bytes which have no particular meaning.
    */
    end+= AUTH_PACKET_HEADER_SIZE_PROTO_41;
    bytes_remaining_in_packet-= AUTH_PACKET_HEADER_SIZE_PROTO_41;
  }
  else
  {
    mpvio->client_capabilities= uint2korr(end);
    mpvio->max_client_packet_length= uint3korr(end + 2);
    end+= AUTH_PACKET_HEADER_SIZE_PROTO_40;
    bytes_remaining_in_packet-= AUTH_PACKET_HEADER_SIZE_PROTO_40;
    /**
      Old clients didn't have their own charset. Instead the assumption
      was that they used what ever the server used.
    */
    charset_code= default_charset_info->number;
  }

  DBUG_PRINT("info", ("client_character_set: %u", charset_code));
  if (mpvio->charset_adapter->init_client_charset(charset_code))
    return packet_error;

skip_to_ssl:
#if defined(HAVE_OPENSSL)
  DBUG_PRINT("info", ("client capabilities: %lu", mpvio->client_capabilities));
  
  /*
    If client requested SSL then we must stop parsing, try to switch to SSL,
    and wait for the client to send a new handshake packet.
    The client isn't expected to send any more bytes until SSL is initialized.
  */
  if (mpvio->client_capabilities & CLIENT_SSL)
  {
    unsigned long errptr;

    /* Do the SSL layering. */
    if (!ssl_acceptor_fd)
      return packet_error;

    DBUG_PRINT("info", ("IO layer change in progress..."));
    if (sslaccept(ssl_acceptor_fd, net->vio, net->read_timeout, &errptr))
    {
      DBUG_PRINT("error", ("Failed to accept new SSL connection"));
      return packet_error;
    }

    DBUG_PRINT("info", ("Reading user information over SSL layer"));
    if ((pkt_len= my_net_read(net)) == packet_error)
    {
      DBUG_PRINT("error", ("Failed to read user information (pkt_len= %lu)",
			   pkt_len));
      return packet_error;
    }
    /*
      A new packet was read and the statistics reflecting the remaining bytes
      in the packet must be updated.
    */
    bytes_remaining_in_packet= pkt_len;

    /*
      After the SSL handshake is performed the client resends the handshake
      packet but because of legacy reasons we chose not to parse the packet
      fields a second time and instead only assert the length of the packet.
    */
    if (mpvio->client_capabilities & CLIENT_PROTOCOL_41)
    {
      packet_has_required_size= bytes_remaining_in_packet >= 
        AUTH_PACKET_HEADER_SIZE_PROTO_41;
      end= (char *)net->read_pos + AUTH_PACKET_HEADER_SIZE_PROTO_41;
      bytes_remaining_in_packet -= AUTH_PACKET_HEADER_SIZE_PROTO_41;
    }
    else
    {
      packet_has_required_size= bytes_remaining_in_packet >= 
        AUTH_PACKET_HEADER_SIZE_PROTO_40;
      end= (char *)net->read_pos + AUTH_PACKET_HEADER_SIZE_PROTO_40;
      bytes_remaining_in_packet -= AUTH_PACKET_HEADER_SIZE_PROTO_40;
    }
    
    if (!packet_has_required_size)
      return packet_error;
  }
#endif /* HAVE_OPENSSL */

  if ((mpvio->client_capabilities & CLIENT_TRANSACTIONS) &&
      opt_using_transactions)
    net->return_status= mpvio->server_status;

  /*
    The 4.0 and 4.1 versions of the protocol differ on how strings
    are terminated. In the 4.0 version, if a string is at the end
    of the packet, the string is not null terminated. Do not assume
    that the returned string is always null terminated.
  */
  get_proto_string_func_t get_string;

  if (mpvio->client_capabilities & CLIENT_PROTOCOL_41)
    get_string= get_41_protocol_string;
  else
    get_string= get_40_protocol_string;

  /*
    In order to safely scan a head for '\0' string terminators
    we must keep track of how many bytes remain in the allocated
    buffer or we might read past the end of the buffer.
  */
  bytes_remaining_in_packet= pkt_len - (end - (char *)net->read_pos);

  size_t user_len;
  char *user= get_string(&end, &bytes_remaining_in_packet, &user_len);
  if (user == NULL)
    return packet_error;

  /*
    Old clients send a null-terminated string as password; new clients send
    the size (1 byte) + string (not null-terminated). Hence in case of empty
    password both send '\0'.
  */
  size_t passwd_len= 0;
  char *passwd= NULL;

  if (mpvio->client_capabilities & CLIENT_SECURE_CONNECTION)
  {
    /*
      4.1+ password. First byte is password length.
    */
    passwd= get_length_encoded_string(&end, &bytes_remaining_in_packet,
                                      &passwd_len);
  }
  else
  {
    /*
      Old passwords are zero terminated strings.
    */
    passwd= get_string(&end, &bytes_remaining_in_packet, &passwd_len);
  }

  if (passwd == NULL)
    return packet_error;

  size_t db_len= 0;
  char *db= NULL;

  if (mpvio->client_capabilities & CLIENT_CONNECT_WITH_DB)
  {
    db= get_string(&end, &bytes_remaining_in_packet, &db_len);
    if (db == NULL)
      return packet_error;
  }

  /*
    Set the default for the password supplied flag for non-existing users
    as the default plugin (native passsword authentication) would do it
    for compatibility reasons.
  */
  if (passwd_len)
    mpvio->auth_info.password_used= PASSWORD_USED_YES;

  size_t client_plugin_len= 0;
  char *client_plugin= get_string(&end, &bytes_remaining_in_packet,
                                  &client_plugin_len);
  if (client_plugin == NULL)
    client_plugin= &empty_c_string[0];

  char db_buff[NAME_LEN + 1];           // buffer to store db in utf8
  char user_buff[USERNAME_LENGTH + 1];	// buffer to store user in utf8
  uint dummy_errors;


  /*
    Copy and convert the user and database names to the character set used
    by the server. Since 4.1 all database names are stored in UTF-8. Also,
    ensure that the names are properly null-terminated as this is relied
    upon later.
  */
  if (db)
  {
    db_len= copy_and_convert(db_buff, sizeof(db_buff) - 1, system_charset_info,
                             db, db_len, mpvio->charset_adapter->charset(),
                             &dummy_errors);
    db_buff[db_len]= '\0';
    db= db_buff;
  }

  user_len= copy_and_convert(user_buff, sizeof(user_buff) - 1,
                             system_charset_info, user, user_len,
                             mpvio->charset_adapter->charset(),
                             &dummy_errors);
  user_buff[user_len]= '\0';
  user= user_buff;

  /* If username starts and ends in "'", chop them off */
  if (user_len > 1 && user[0] == '\'' && user[user_len - 1] == '\'')
  {
    user[user_len - 1]= 0;
    user++;
    user_len-= 2;
  }

  if (make_lex_string_root(mpvio->mem_root, 
                           &mpvio->db, db, db_len, 0) == 0)
    return packet_error; /* The error is set by make_lex_string(). */
  if (mpvio->auth_info.user_name)
    my_free(mpvio->auth_info.user_name);
  if (!(mpvio->auth_info.user_name= my_strndup(user, user_len, MYF(MY_WME))))
    return packet_error; /* The error is set by my_strdup(). */
  mpvio->auth_info.user_name_length= user_len;

  if (!initialized)
  {
    // if mysqld's been started with --skip-grant-tables option
    mpvio->status= MPVIO_EXT::SUCCESS;
    return packet_error;
  }

  if (find_mpvio_user(mpvio))
    return packet_error;

  if (!(mpvio->client_capabilities & CLIENT_PLUGIN_AUTH))
  {
    /*
      An old client is connecting
    */
    if (mpvio->client_capabilities & CLIENT_SECURE_CONNECTION)
      client_plugin= native_password_plugin_name.str;
    else
    {
      /*
        A really old client is connecting
      */
      client_plugin= old_password_plugin_name.str;
      /*
        For a passwordless accounts we use native_password_plugin.
        But when an old 4.0 client connects to it, we change it to
        old_password_plugin, otherwise MySQL will think that server 
        and client plugins don't match.
      */
      if (mpvio->acl_user->salt_len == 0)
        mpvio->acl_user_plugin= old_password_plugin_name;
    }
  }
  
  /*
    if the acl_user needs a different plugin to authenticate
    (specified in GRANT ... AUTHENTICATED VIA plugin_name ..)
    we need to restart the authentication in the server.
    But perhaps the client has already used the correct plugin -
    in that case the authentication on the client may not need to be
    restarted and a server auth plugin will read the data that the client
    has just send. Cache them to return in the next server_mpvio_read_packet().
  */
  if (my_strcasecmp(system_charset_info, mpvio->acl_user_plugin.str,
                    plugin_name(mpvio->plugin)->str) != 0)
  {
    mpvio->cached_client_reply.pkt= passwd;
    mpvio->cached_client_reply.pkt_len= passwd_len;
    mpvio->cached_client_reply.plugin= client_plugin;
    mpvio->status= MPVIO_EXT::RESTART;
    return packet_error;
  }

  /*
    ok, we don't need to restart the authentication on the server.
    but if the client used the wrong plugin, we need to restart
    the authentication on the client. Do it here, the server plugin
    doesn't need to know.
  */
  const char *client_auth_plugin=
    ((st_mysql_auth *) (plugin_decl(mpvio->plugin)->info))->client_auth_plugin;

  if (client_auth_plugin &&
      my_strcasecmp(system_charset_info, client_plugin, client_auth_plugin))
  {
    mpvio->cached_client_reply.plugin= client_plugin;
    if (send_plugin_request_packet(mpvio,
                                   (uchar*) mpvio->cached_server_packet.pkt,
                                   mpvio->cached_server_packet.pkt_len))
      return packet_error;

    passwd_len= my_net_read(mpvio->net);
    passwd = (char*) mpvio->net->read_pos;
  }

  *buff= (uchar*) passwd;
  return passwd_len;
#else
  return 0;
#endif
}


/**
  Make sure that when sending plugin supplied data to the client they
  are not considered a special out-of-band command, like e.g. 
  \255 (error) or \254 (change user request packet) or \0 (OK).
  To avoid this the server will send all plugin data packets "wrapped" 
  in a command \1.
  Note that the client will continue sending its replies unrwapped.
*/

static inline int 
wrap_plguin_data_into_proper_command(NET *net, 
                                     const uchar *packet, int packet_len)
{
  return net_write_command(net, 1, (uchar *) "", 0, packet, packet_len);
}


/**
  vio->write_packet() callback method for server authentication plugins

  This function is called by a server authentication plugin, when it wants
  to send data to the client.

  It transparently wraps the data into a handshake packet,
  and handles plugin negotiation with the client. If necessary,
  it escapes the plugin data, if it starts with a mysql protocol packet byte.
*/
static int server_mpvio_write_packet(MYSQL_PLUGIN_VIO *param,
                                   const uchar *packet, int packet_len)
{
  MPVIO_EXT *mpvio= (MPVIO_EXT *) param;
  int res;

  DBUG_ENTER("server_mpvio_write_packet");
  /* 
    Reset cached_client_reply if not an old client doing mysql_change_user, 
    as this is where the password from COM_CHANGE_USER is stored.
  */
  if (!((!(mpvio->client_capabilities & CLIENT_PLUGIN_AUTH)) && 
        mpvio->status == MPVIO_EXT::RESTART &&
        mpvio->cached_client_reply.plugin == 
        ((st_mysql_auth *) (plugin_decl(mpvio->plugin)->info))->client_auth_plugin
        ))
    mpvio->cached_client_reply.pkt= 0;
  /* for the 1st packet we wrap plugin data into the handshake packet */
  if (mpvio->packets_written == 0)
    res= send_server_handshake_packet(mpvio, (char*) packet, packet_len);
  else if (mpvio->status == MPVIO_EXT::RESTART)
    res= send_plugin_request_packet(mpvio, packet, packet_len);
  else
    res= wrap_plguin_data_into_proper_command(mpvio->net, packet, packet_len);
  mpvio->packets_written++;
  DBUG_RETURN(res);
}

/**
  vio->read_packet() callback method for server authentication plugins

  This function is called by a server authentication plugin, when it wants
  to read data from the client.

  It transparently extracts the client plugin data, if embedded into
  a client authentication handshake packet, and handles plugin negotiation
  with the client, if necessary.
*/
static int server_mpvio_read_packet(MYSQL_PLUGIN_VIO *param, uchar **buf)
{
  MPVIO_EXT *mpvio= (MPVIO_EXT *) param;
  ulong pkt_len;

  DBUG_ENTER("server_mpvio_read_packet");
  if (mpvio->packets_written == 0)
  {
    /*
      plugin wants to read the data without sending anything first.
      send an empty packet to force a server handshake packet to be sent
    */
    if (mpvio->write_packet(mpvio, 0, 0))
      pkt_len= packet_error;
    else
      pkt_len= my_net_read(mpvio->net);
  }
  else if (mpvio->cached_client_reply.pkt)
  {
    DBUG_ASSERT(mpvio->status == MPVIO_EXT::RESTART);
    DBUG_ASSERT(mpvio->packets_read > 0);
    /*
      if the have the data cached from the last server_mpvio_read_packet
      (which can be the case if it's a restarted authentication)
      and a client has used the correct plugin, then we can return the
      cached data straight away and avoid one round trip.
    */
    const char *client_auth_plugin=
      ((st_mysql_auth *) (plugin_decl(mpvio->plugin)->info))->client_auth_plugin;
    if (client_auth_plugin == 0 ||
        my_strcasecmp(system_charset_info, mpvio->cached_client_reply.plugin,
                      client_auth_plugin) == 0)
    {
      mpvio->status= MPVIO_EXT::FAILURE;
      *buf= (uchar*) mpvio->cached_client_reply.pkt;
      mpvio->cached_client_reply.pkt= 0;
      mpvio->packets_read++;
      DBUG_RETURN ((int) mpvio->cached_client_reply.pkt_len);
    }

    /* older clients don't support change of client plugin request */
    if (!(mpvio->client_capabilities & CLIENT_PLUGIN_AUTH))
    {
      mpvio->status= MPVIO_EXT::FAILURE;
      pkt_len= packet_error;
      goto err;
    }

    /*
      But if the client has used the wrong plugin, the cached data are
      useless. Furthermore, we have to send a "change plugin" request
      to the client.
    */
    if (mpvio->write_packet(mpvio, 0, 0))
      pkt_len= packet_error;
    else
      pkt_len= my_net_read(mpvio->net);
  }
  else
    pkt_len= my_net_read(mpvio->net);

  if (pkt_len == packet_error)
    goto err;

  mpvio->packets_read++;

  /*
    the 1st packet has the plugin data wrapped into the client authentication
    handshake packet
  */
  if (mpvio->packets_read == 1)
  {
    pkt_len= parse_client_handshake_packet(mpvio, buf, pkt_len);
    if (pkt_len == packet_error)
      goto err;
  }
  else
    *buf= mpvio->net->read_pos;

  DBUG_RETURN((int)pkt_len);

err:
  if (mpvio->status == MPVIO_EXT::FAILURE)
  {
    inc_host_errors(mpvio->ip);
    my_error(ER_HANDSHAKE_ERROR, MYF(0));
  }
  DBUG_RETURN(-1);
}

/**
  fills MYSQL_PLUGIN_VIO_INFO structure with the information about the
  connection
*/
static void server_mpvio_info(MYSQL_PLUGIN_VIO *vio,
                              MYSQL_PLUGIN_VIO_INFO *info)
{
  MPVIO_EXT *mpvio= (MPVIO_EXT *) vio;
  mpvio_info(mpvio->net->vio, info);
}

#ifndef NO_EMBEDDED_ACCESS_CHECKS
static bool acl_check_ssl(THD *thd, const ACL_USER *acl_user)
{
#if defined(HAVE_OPENSSL)
  Vio *vio= thd->net.vio;
  SSL *ssl= (SSL *) vio->ssl_arg;
  X509 *cert;
#endif

  /*
    At this point we know that user is allowed to connect
    from given host by given username/password pair. Now
    we check if SSL is required, if user is using SSL and
    if X509 certificate attributes are OK
  */
  switch (acl_user->ssl_type) {
  case SSL_TYPE_NOT_SPECIFIED:                  // Impossible
  case SSL_TYPE_NONE:                           // SSL is not required
    return 0;
#if defined(HAVE_OPENSSL)
  case SSL_TYPE_ANY:                            // Any kind of SSL is ok
    return vio_type(vio) != VIO_TYPE_SSL;
  case SSL_TYPE_X509: /* Client should have any valid certificate. */
    /*
      Connections with non-valid certificates are dropped already
      in sslaccept() anyway, so we do not check validity here.

      We need to check for absence of SSL because without SSL
      we should reject connection.
    */
    if (vio_type(vio) == VIO_TYPE_SSL &&
        SSL_get_verify_result(ssl) == X509_V_OK &&
        (cert= SSL_get_peer_certificate(ssl)))
    {
      X509_free(cert);
      return 0;
    }
    return 1;
  case SSL_TYPE_SPECIFIED: /* Client should have specified attrib */
    /* If a cipher name is specified, we compare it to actual cipher in use. */
    if (vio_type(vio) != VIO_TYPE_SSL ||
        SSL_get_verify_result(ssl) != X509_V_OK)
      return 1;
    if (acl_user->ssl_cipher)
    {
      DBUG_PRINT("info", ("comparing ciphers: '%s' and '%s'",
                         acl_user->ssl_cipher, SSL_get_cipher(ssl)));
      if (strcmp(acl_user->ssl_cipher, SSL_get_cipher(ssl)))
      {
        if (global_system_variables.log_warnings)
          sql_print_information("X509 ciphers mismatch: should be '%s' but is '%s'",
                            acl_user->ssl_cipher, SSL_get_cipher(ssl));
        return 1;
      }
    }
    /* Prepare certificate (if exists) */
    if (!(cert= SSL_get_peer_certificate(ssl)))
      return 1;
    /* If X509 issuer is specified, we check it... */
    if (acl_user->x509_issuer)
    {
      char *ptr= X509_NAME_oneline(X509_get_issuer_name(cert), 0, 0);
      DBUG_PRINT("info", ("comparing issuers: '%s' and '%s'",
                         acl_user->x509_issuer, ptr));
      if (strcmp(acl_user->x509_issuer, ptr))
      {
        if (global_system_variables.log_warnings)
          sql_print_information("X509 issuer mismatch: should be '%s' "
                            "but is '%s'", acl_user->x509_issuer, ptr);
        free(ptr);
        X509_free(cert);
        return 1;
      }
      free(ptr);
    }
    /* X509 subject is specified, we check it .. */
    if (acl_user->x509_subject)
    {
      char *ptr= X509_NAME_oneline(X509_get_subject_name(cert), 0, 0);
      DBUG_PRINT("info", ("comparing subjects: '%s' and '%s'",
                         acl_user->x509_subject, ptr));
      if (strcmp(acl_user->x509_subject, ptr))
      {
        if (global_system_variables.log_warnings)
          sql_print_information("X509 subject mismatch: should be '%s' but is '%s'",
                          acl_user->x509_subject, ptr);
        free(ptr);
        X509_free(cert);
        return 1;
      }
      free(ptr);
    }
    X509_free(cert);
    return 0;
#else  /* HAVE_OPENSSL */
  default:
    /*
      If we don't have SSL but SSL is required for this user the 
      authentication should fail.
    */
    return 1;
#endif /* HAVE_OPENSSL */
  }
  return 1;
}
#endif


static int do_auth_once(THD *thd, const LEX_STRING *auth_plugin_name,
                        MPVIO_EXT *mpvio)
{
  int res= CR_OK, old_status= MPVIO_EXT::FAILURE;
  bool unlock_plugin= false;
  plugin_ref plugin;

  if (auth_plugin_name->str == native_password_plugin_name.str)
    plugin= native_password_plugin;
  else
#ifndef EMBEDDED_LIBRARY
  if (auth_plugin_name->str == old_password_plugin_name.str)
    plugin= old_password_plugin;
  else if ((plugin= my_plugin_lock_by_name(thd, auth_plugin_name,
                                           MYSQL_AUTHENTICATION_PLUGIN)))
    unlock_plugin= true;
  else
#endif
    plugin= NULL;
    
  mpvio->plugin= plugin;
  old_status= mpvio->status;
  
  if (plugin)
  {
    st_mysql_auth *auth= (st_mysql_auth *) plugin_decl(plugin)->info;
    res= auth->authenticate_user(mpvio, &mpvio->auth_info);

    if (unlock_plugin)
      plugin_unlock(thd, plugin);
  }
  else
  {
    /* Server cannot load the required plugin. */
    my_error(ER_PLUGIN_IS_NOT_LOADED, MYF(0), auth_plugin_name->str);
    res= CR_ERROR;
  }

  /*
    If the status was MPVIO_EXT::RESTART before the authenticate_user() call
    it can never be MPVIO_EXT::RESTART after the call, because any call
    to write_packet() or read_packet() will reset the status.

    But (!) if a plugin never called a read_packet() or write_packet(), the
    status will stay unchanged. We'll fix it, by resetting the status here.
  */
  if (old_status == MPVIO_EXT::RESTART && mpvio->status == MPVIO_EXT::RESTART)
    mpvio->status= MPVIO_EXT::FAILURE; // reset to the default

  return res;
}


static void
server_mpvio_initialize(THD *thd, MPVIO_EXT *mpvio, uint connect_errors,
                        Thd_charset_adapter *charset_adapter)
{
  memset(mpvio, 0, sizeof(MPVIO_EXT));
  mpvio->read_packet= server_mpvio_read_packet;
  mpvio->write_packet= server_mpvio_write_packet;
  mpvio->info= server_mpvio_info;
  mpvio->auth_info.host_or_ip= thd->security_ctx->host_or_ip;
  mpvio->auth_info.host_or_ip_length= 
    (unsigned int) strlen(thd->security_ctx->host_or_ip);
  mpvio->auth_info.user_name= NULL;
  mpvio->auth_info.user_name_length= 0;
  mpvio->connect_errors= connect_errors;
  mpvio->status= MPVIO_EXT::FAILURE;

  mpvio->client_capabilities= thd->client_capabilities;
  mpvio->mem_root= thd->mem_root;
  mpvio->scramble= thd->scramble;
  mpvio->rand= &thd->rand;
  mpvio->thread_id= thd->thread_id;
  mpvio->server_status= &thd->server_status;
  mpvio->net= &thd->net;
  mpvio->ip= thd->security_ctx->ip;
  mpvio->host= thd->security_ctx->host;
  mpvio->charset_adapter= charset_adapter;
}


static void
server_mpvio_update_thd(THD *thd, MPVIO_EXT *mpvio)
{
  thd->client_capabilities= mpvio->client_capabilities;
  thd->max_client_packet_length= mpvio->max_client_packet_length;
  if (mpvio->client_capabilities & CLIENT_INTERACTIVE)
    thd->variables.net_wait_timeout= thd->variables.net_interactive_timeout;
  thd->security_ctx->user= mpvio->auth_info.user_name;
  if (thd->client_capabilities & CLIENT_IGNORE_SPACE)
    thd->variables.sql_mode|= MODE_IGNORE_SPACE;
}

/**
  Perform the handshake, authorize the client and update thd sctx variables.

  @param thd                     thread handle
  @param connect_errors          number of previous failed connect attemps
                                 from this host
  @param com_change_user_pkt_len size of the COM_CHANGE_USER packet
                                 (without the first, command, byte) or 0
                                 if it's not a COM_CHANGE_USER (that is, if
                                 it's a new connection)

  @retval 0  success, thd is updated.
  @retval 1  error
*/
bool 
acl_authenticate(THD *thd, uint connect_errors, uint com_change_user_pkt_len)
{
  int res= CR_OK;
  MPVIO_EXT mpvio;
  Thd_charset_adapter charset_adapter(thd);

  const LEX_STRING *auth_plugin_name= default_auth_plugin_name;
  enum  enum_server_command command= com_change_user_pkt_len ? COM_CHANGE_USER
                                                             : COM_CONNECT;

  DBUG_ENTER("acl_authenticate");
  compile_time_assert(MYSQL_USERNAME_LENGTH == USERNAME_LENGTH);

  server_mpvio_initialize(thd, &mpvio, connect_errors, &charset_adapter);

  DBUG_PRINT("info", ("com_change_user_pkt_len=%u", com_change_user_pkt_len));

  /*
    Clear thd->db as it points to something, that will be freed when
    connection is closed. We don't want to accidentally free a wrong
    pointer if connect failed.
  */
  thd->reset_db(NULL, 0);

  if (command == COM_CHANGE_USER)
  {
    mpvio.packets_written++; // pretend that a server handshake packet was sent
    mpvio.packets_read++;    // take COM_CHANGE_USER packet into account

    /* Clear variables that are allocated */
    thd->user_connect= 0;

    if (parse_com_change_user_packet(&mpvio, com_change_user_pkt_len))
    {
      server_mpvio_update_thd(thd, &mpvio);
      DBUG_RETURN(1);
    }

    DBUG_ASSERT(mpvio.status == MPVIO_EXT::RESTART ||
                mpvio.status == MPVIO_EXT::SUCCESS);
  }
  else
  {
    /* mark the thd as having no scramble yet */
    mpvio.scramble[SCRAMBLE_LENGTH]= 1;
    
    /*
     perform the first authentication attempt, with the default plugin.
     This sends the server handshake packet, reads the client reply
     with a user name, and performs the authentication if everyone has used
     the correct plugin.
    */

    res= do_auth_once(thd, auth_plugin_name, &mpvio);  
  }

  /*
   retry the authentication, if - after receiving the user name -
   we found that we need to switch to a non-default plugin
  */
  if (mpvio.status == MPVIO_EXT::RESTART)
  {
    DBUG_ASSERT(mpvio.acl_user);
    DBUG_ASSERT(command == COM_CHANGE_USER ||
                my_strcasecmp(system_charset_info, auth_plugin_name->str,
                              mpvio.acl_user->plugin.str));
    auth_plugin_name= &mpvio.acl_user->plugin;
    res= do_auth_once(thd, auth_plugin_name, &mpvio);
  }

  server_mpvio_update_thd(thd, &mpvio);

  Security_context *sctx= thd->security_ctx;
  const ACL_USER *acl_user= mpvio.acl_user;

  thd->password= mpvio.auth_info.password_used;  // remember for error messages 

  /*
    Log the command here so that the user can check the log
    for the tried logins and also to detect break-in attempts.

    if sctx->user is unset it's protocol failure, bad packet.
  */
  if (mpvio.auth_info.user_name)
  {
    if (strcmp(mpvio.auth_info.authenticated_as, mpvio.auth_info.user_name))
    {
      general_log_print(thd, command, "%s@%s as %s on %s",
                        mpvio.auth_info.user_name, mpvio.auth_info.host_or_ip,
                        mpvio.auth_info.authenticated_as ? 
                          mpvio.auth_info.authenticated_as : "anonymous",
                        mpvio.db.str ? mpvio.db.str : (char*) "");
    }
    else
      general_log_print(thd, command, (char*) "%s@%s on %s",
                        mpvio.auth_info.user_name, mpvio.auth_info.host_or_ip,
                        mpvio.db.str ? mpvio.db.str : (char*) "");
  }

  if (res > CR_OK && mpvio.status != MPVIO_EXT::SUCCESS)
  {
    DBUG_ASSERT(mpvio.status == MPVIO_EXT::FAILURE);

    if (!thd->is_error())
      login_failed_error(&mpvio, mpvio.auth_info.password_used);
    DBUG_RETURN (1);
  }

  sctx->proxy_user[0]= 0;

  if (initialized) // if not --skip-grant-tables
  {
#ifndef NO_EMBEDDED_ACCESS_CHECKS
    bool is_proxy_user= FALSE;
    const char *auth_user = acl_user->user ? acl_user->user : "";
    ACL_PROXY_USER *proxy_user;
    /* check if the user is allowed to proxy as another user */
    proxy_user= acl_find_proxy_user(auth_user, sctx->host, sctx->ip,
                                    mpvio.auth_info.authenticated_as,
                                          &is_proxy_user);
    if (is_proxy_user)
    {
      ACL_USER *acl_proxy_user;

      /* we need to find the proxy user, but there was none */
      if (!proxy_user)
      {
        if (!thd->is_error())
          login_failed_error(&mpvio, mpvio.auth_info.password_used);
        DBUG_RETURN(1);
      }

      my_snprintf(sctx->proxy_user, sizeof(sctx->proxy_user) - 1,
                  "'%s'@'%s'", auth_user,
                  acl_user->host.hostname ? acl_user->host.hostname : "");

      /* we're proxying : find the proxy user definition */
      mysql_mutex_lock(&acl_cache->lock);
      acl_proxy_user= find_acl_user(proxy_user->get_proxied_host() ? 
                                    proxy_user->get_proxied_host() : "",
                                    mpvio.auth_info.authenticated_as, TRUE);
      if (!acl_proxy_user)
      {
        if (!thd->is_error())
          login_failed_error(&mpvio, mpvio.auth_info.password_used);
        mysql_mutex_unlock(&acl_cache->lock);
        DBUG_RETURN(1);
      }
      acl_user= acl_proxy_user->copy(thd->mem_root);
      mysql_mutex_unlock(&acl_cache->lock);
    }
#endif

    sctx->master_access= acl_user->access;
    if (acl_user->user)
      strmake(sctx->priv_user, acl_user->user, USERNAME_LENGTH - 1);
    else
      *sctx->priv_user= 0;

    if (acl_user->host.hostname)
      strmake(sctx->priv_host, acl_user->host.hostname, MAX_HOSTNAME - 1);
    else
      *sctx->priv_host= 0;

#ifndef NO_EMBEDDED_ACCESS_CHECKS
    /*
      OK. Let's check the SSL. Historically it was checked after the password,
      as an additional layer, not instead of the password
      (in which case it would've been a plugin too).
    */
    if (acl_check_ssl(thd, acl_user))
    {
      if (!thd->is_error())
        login_failed_error(&mpvio, thd->password);
      DBUG_RETURN(1);
    }

    /* Don't allow the user to connect if he has done too many queries */
    if ((acl_user->user_resource.questions || acl_user->user_resource.updates ||
         acl_user->user_resource.conn_per_hour ||
         acl_user->user_resource.user_conn || 
         global_system_variables.max_user_connections) &&
        get_or_create_user_conn(thd,
          (opt_old_style_user_limits ? sctx->user : sctx->priv_user),
          (opt_old_style_user_limits ? sctx->host_or_ip : sctx->priv_host),
          &acl_user->user_resource))
      DBUG_RETURN(1); // The error is set by get_or_create_user_conn()

#endif
  }
  else
    sctx->skip_grants();

  if (thd->user_connect &&
      (thd->user_connect->user_resources.conn_per_hour ||
       thd->user_connect->user_resources.user_conn ||
       global_system_variables.max_user_connections) &&
      check_for_max_user_connections(thd, thd->user_connect))
  {
    DBUG_RETURN(1); // The error is set in check_for_max_user_connections()
  }

  DBUG_PRINT("info",
             ("Capabilities: %lu  packet_length: %ld  Host: '%s'  "
              "Login user: '%s' Priv_user: '%s'  Using password: %s "
              "Access: %lu  db: '%s'",
              thd->client_capabilities, thd->max_client_packet_length,
              sctx->host_or_ip, sctx->user, sctx->priv_user,
              thd->password ? "yes": "no",
              sctx->master_access, mpvio.db.str));

  if (command == COM_CONNECT &&
      !(thd->main_security_ctx.master_access & SUPER_ACL))
  {
    mysql_mutex_lock(&LOCK_connection_count);
    bool count_ok= (connection_count <= max_connections);
    mysql_mutex_unlock(&LOCK_connection_count);
    if (!count_ok)
    {                                         // too many connections
      my_error(ER_CON_COUNT_ERROR, MYF(0));
      DBUG_RETURN(1);
    }
  }

  /*
    This is the default access rights for the current database.  It's
    set to 0 here because we don't have an active database yet (and we
    may not have an active database to set.
  */
  sctx->db_access=0;

  /* Change a database if necessary */
  if (mpvio.db.length)
  {
    if (mysql_change_db(thd, &mpvio.db, FALSE))
    {
      /* mysql_change_db() has pushed the error message. */
      if (thd->user_connect)
      {
        decrease_user_connections(thd->user_connect);
        thd->user_connect= 0;
      }
      DBUG_RETURN(1);
    }
  }

  if (mpvio.auth_info.external_user[0])
    sctx->external_user= my_strdup(mpvio.auth_info.external_user, MYF(0));

  if (res == CR_OK_HANDSHAKE_COMPLETE)
    thd->get_stmt_da()->disable_status();
  else
    my_ok(thd);

#ifdef HAVE_PSI_THREAD_INTERFACE
  PSI_CALL(set_thread_user_host)(thd->main_security_ctx.user,
                                 strlen(thd->main_security_ctx.user),
                                 thd->main_security_ctx.host_or_ip,
                                 strlen(thd->main_security_ctx.host_or_ip));
#endif

  /* Ready to handle queries */
  DBUG_RETURN(0);
}

/**
  MySQL Server Password Authentication Plugin

  In the MySQL authentication protocol:
  1. the server sends the random scramble to the client
  2. client sends the encrypted password back to the server
  3. the server checks the password.
*/
static int native_password_authenticate(MYSQL_PLUGIN_VIO *vio,
                                        MYSQL_SERVER_AUTH_INFO *info)
{
  uchar *pkt;
  int pkt_len;
  MPVIO_EXT *mpvio= (MPVIO_EXT *) vio;

  DBUG_ENTER("native_password_authenticate");

  /* generate the scramble, or reuse the old one */
  if (mpvio->scramble[SCRAMBLE_LENGTH])
    create_random_string(mpvio->scramble, SCRAMBLE_LENGTH, mpvio->rand);

  /* send it to the client */
  if (mpvio->write_packet(mpvio, (uchar*) mpvio->scramble, SCRAMBLE_LENGTH + 1))
    DBUG_RETURN(CR_ERROR);

  /* reply and authenticate */

  /*
    <digression>
      This is more complex than it looks.

      The plugin (we) may be called right after the client was connected -
      and will need to send a scramble, read reply, authenticate.

      Or the plugin may be called after another plugin has sent a scramble,
      and read the reply. If the client has used the correct client-plugin,
      we won't need to read anything here from the client, the client
      has already sent a reply with everything we need for authentication.

      Or the plugin may be called after another plugin has sent a scramble,
      and read the reply, but the client has used the wrong client-plugin.
      We'll need to sent a "switch to another plugin" packet to the
      client and read the reply. "Use the short scramble" packet is a special
      case of "switch to another plugin" packet.

      Or, perhaps, the plugin may be called after another plugin has
      done the handshake but did not send a useful scramble. We'll need
      to send a scramble (and perhaps a "switch to another plugin" packet)
      and read the reply.

      Besides, a client may be an old one, that doesn't understand plugins.
      Or doesn't even understand 4.0 scramble.

      And we want to keep the same protocol on the wire  unless non-native
      plugins are involved.

      Anyway, it still looks simple from a plugin point of view:
      "send the scramble, read the reply and authenticate"
      All the magic is transparently handled by the server.
    </digression>
  */

  /* read the reply with the encrypted password */
  if ((pkt_len= mpvio->read_packet(mpvio, &pkt)) < 0)
    DBUG_RETURN(CR_ERROR);
  DBUG_PRINT("info", ("reply read : pkt_len=%d", pkt_len));

#ifdef NO_EMBEDDED_ACCESS_CHECKS
  DBUG_RETURN(CR_OK);
#endif

  if (pkt_len == 0) /* no password */
    DBUG_RETURN(mpvio->acl_user->salt_len != 0 ? CR_ERROR : CR_OK);

  info->password_used= PASSWORD_USED_YES;
  if (pkt_len == SCRAMBLE_LENGTH)
  {
    if (!mpvio->acl_user->salt_len)
      DBUG_RETURN(CR_ERROR);

    DBUG_RETURN(check_scramble(pkt, mpvio->scramble, mpvio->acl_user->salt) ?
                CR_ERROR : CR_OK);
  }

  inc_host_errors(mpvio->ip);
  my_error(ER_HANDSHAKE_ERROR, MYF(0));
  DBUG_RETURN(CR_ERROR);
}

static int old_password_authenticate(MYSQL_PLUGIN_VIO *vio, 
                                     MYSQL_SERVER_AUTH_INFO *info)
{
  uchar *pkt;
  int pkt_len;
  MPVIO_EXT *mpvio= (MPVIO_EXT *) vio;

  /* generate the scramble, or reuse the old one */
  if (mpvio->scramble[SCRAMBLE_LENGTH])
    create_random_string(mpvio->scramble, SCRAMBLE_LENGTH, mpvio->rand);

  /* send it to the client */
  if (mpvio->write_packet(mpvio, (uchar*) mpvio->scramble, SCRAMBLE_LENGTH + 1))
    return CR_ERROR;

  /* read the reply and authenticate */
  if ((pkt_len= mpvio->read_packet(mpvio, &pkt)) < 0)
    return CR_ERROR;

#ifdef NO_EMBEDDED_ACCESS_CHECKS
  return CR_OK;
#endif

  /*
    legacy: if switch_from_long_to_short_scramble,
    the password is sent \0-terminated, the pkt_len is always 9 bytes.
    We need to figure out the correct scramble length here.
  */
  if (pkt_len == SCRAMBLE_LENGTH_323 + 1)
    pkt_len= strnlen((char*)pkt, pkt_len);

  if (pkt_len == 0) /* no password */
    return mpvio->acl_user->salt_len != 0 ? CR_ERROR : CR_OK;

  if (secure_auth(mpvio))
    return CR_ERROR;

  info->password_used= PASSWORD_USED_YES;

  if (pkt_len == SCRAMBLE_LENGTH_323)
  {
    if (!mpvio->acl_user->salt_len)
      return CR_ERROR;

    return check_scramble_323(pkt, mpvio->scramble,
                             (ulong *) mpvio->acl_user->salt) ? 
                             CR_ERROR : CR_OK;
  }

  inc_host_errors(mpvio->ip);
  my_error(ER_HANDSHAKE_ERROR, MYF(0));
  return CR_ERROR;
}

static struct st_mysql_auth native_password_handler=
{
  MYSQL_AUTHENTICATION_INTERFACE_VERSION,
  native_password_plugin_name.str,
  native_password_authenticate
};

static struct st_mysql_auth old_password_handler=
{
  MYSQL_AUTHENTICATION_INTERFACE_VERSION,
  old_password_plugin_name.str,
  old_password_authenticate
};

mysql_declare_plugin(mysql_password)
{
  MYSQL_AUTHENTICATION_PLUGIN,                  /* type constant    */
  &native_password_handler,                     /* type descriptor  */
  native_password_plugin_name.str,              /* Name             */
  "R.J.Silk, Sergei Golubchik",                 /* Author           */
  "Native MySQL authentication",                /* Description      */
  PLUGIN_LICENSE_GPL,                           /* License          */
  NULL,                                         /* Init function    */
  NULL,                                         /* Deinit function  */
  0x0100,                                       /* Version (1.0)    */
  NULL,                                         /* status variables */
  NULL,                                         /* system variables */
  NULL,                                         /* config options   */
  0,                                            /* flags            */
},
{
  MYSQL_AUTHENTICATION_PLUGIN,                  /* type constant    */
  &old_password_handler,                        /* type descriptor  */
  old_password_plugin_name.str,                 /* Name             */
  "R.J.Silk, Sergei Golubchik",                 /* Author           */
  "Old MySQL-4.0 authentication",               /* Description      */
  PLUGIN_LICENSE_GPL,                           /* License          */
  NULL,                                         /* Init function    */
  NULL,                                         /* Deinit function  */
  0x0100,                                       /* Version (1.0)    */
  NULL,                                         /* status variables */
  NULL,                                         /* system variables */
  NULL,                                         /* config options   */
  0,                                            /* flags            */
}
mysql_declare_plugin_end;
<|MERGE_RESOLUTION|>--- conflicted
+++ resolved
@@ -4118,10 +4118,6 @@
   mysql_mutex_unlock(&acl_cache->lock);
 
   if (should_write_to_binlog)
-<<<<<<< HEAD
-    result= result |
-            write_bin_log(thd, FALSE, thd->query(), thd->query_length());
-=======
   {
     if (thd->rewritten_query.length())
       result= result |
@@ -4132,7 +4128,6 @@
       result= result |
               write_bin_log(thd, FALSE, thd->query(), thd->query_length());
   }
->>>>>>> 99565c83
 
   mysql_rwlock_unlock(&LOCK_grant);
 
@@ -6437,11 +6432,8 @@
   DBUG_RETURN(result);
 }
 
-<<<<<<< HEAD
-=======
 #endif /*NO_EMBEDDED_ACCESS_CHECKS */
 
->>>>>>> 99565c83
 /**
   Auxiliary function for constructing a  user list string.
   @param str     A String to store the user list.
@@ -6450,13 +6442,8 @@
   @param ident   If TRUE, append ' IDENTIFIED BY/WITH...' after the user,
                  if the given user has credentials set with 'IDENTIFIED BY/WITH'
  */
-<<<<<<< HEAD
-static void append_user(String *str, LEX_USER *user, bool comma= TRUE,
-                        bool ident= FALSE)
-=======
 void append_user(String *str, LEX_USER *user, bool comma= TRUE,
                  bool ident= FALSE)
->>>>>>> 99565c83
 {
   String from_user(user->user.str, user->user.length, system_charset_info);
   String from_plugin(user->plugin.str, user->plugin.length, system_charset_info);
@@ -6515,7 +6502,6 @@
 {
   int result;
   String wrong_users;
-  String log_query;
   LEX_USER *user_name, *tmp_user_name;
   List_iterator <LEX_USER> user_list(list);
   TABLE_LIST tables[GRANT_TABLES];
@@ -6544,7 +6530,6 @@
   mysql_rwlock_wrlock(&LOCK_grant);
   mysql_mutex_lock(&acl_cache->lock);
 
-  log_query.append(STRING_WITH_LEN("CREATE USER"));
   while ((tmp_user_name= user_list++))
   {
     if (!(user_name= get_current_user(thd, tmp_user_name)))
@@ -6552,10 +6537,6 @@
       result= TRUE;
       continue;
     }
-
-    log_query.append(' ');
-    append_user(&log_query, user_name, FALSE, TRUE);
-    log_query.append(',');
 
     /*
       Search all in-memory structures and grant tables
@@ -6563,22 +6544,14 @@
     */
     if (handle_grant_data(tables, 0, user_name, NULL))
     {
-<<<<<<< HEAD
-      append_user(&wrong_users, user_name, wrong_users.length() > 0);
-=======
       append_user(&wrong_users, user_name, wrong_users.length() > 0, FALSE);
->>>>>>> 99565c83
       result= TRUE;
       continue;
     }
 
     if (replace_user_table(thd, tables[0].table, *user_name, 0, 0, 1, 0))
     {
-<<<<<<< HEAD
-      append_user(&wrong_users, user_name, wrong_users.length() > 0);
-=======
       append_user(&wrong_users, user_name, wrong_users.length() > 0, FALSE);
->>>>>>> 99565c83
       result= TRUE;
       continue;
     }
@@ -6593,15 +6566,9 @@
 
   if (some_users_created)
   {
-<<<<<<< HEAD
-    /* Remove the last ',' */
-    log_query.length(log_query.length()-1);
-    result|= write_bin_log(thd, FALSE, log_query.c_ptr_safe(), log_query.length());
-=======
     result|= write_bin_log(thd, FALSE,
                            thd->rewritten_query.c_ptr_safe(),
                            thd->rewritten_query.length());
->>>>>>> 99565c83
   }
 
   mysql_rwlock_unlock(&LOCK_grant);
@@ -6670,11 +6637,7 @@
     }  
     if (handle_grant_data(tables, 1, user_name, NULL) <= 0)
     {
-<<<<<<< HEAD
-      append_user(&wrong_users, user_name, wrong_users.length() > 0);
-=======
       append_user(&wrong_users, user_name, wrong_users.length() > 0, FALSE);
->>>>>>> 99565c83
       result= TRUE;
       continue;
     }
@@ -6770,11 +6733,7 @@
     if (handle_grant_data(tables, 0, user_to, NULL) ||
         handle_grant_data(tables, 0, user_from, user_to) <= 0)
     {
-<<<<<<< HEAD
-      append_user(&wrong_users, user_from, wrong_users.length() > 0);
-=======
       append_user(&wrong_users, user_from, wrong_users.length() > 0, FALSE);
->>>>>>> 99565c83
       result= TRUE;
       continue;
     }
