--- conflicted
+++ resolved
@@ -31,7 +31,6 @@
 #include "ndb_global_schema_lock_guard.h"
 #include "ndb_local_connection.h"
 #include "ndb_name_util.h"
-<<<<<<< HEAD
 #include "ndb_table_guard.h"
 #include "ndb_tdc.h"
 #include "ndb_thd.h"
@@ -40,15 +39,10 @@
 #include "ndbapi/ndb_cluster_connection.hpp"
 #include "ndb_sleep.h"
 #include "ndb_bitmap.h"
-=======
-#include "ndb_bitmap.h"
-#include <NdbSleep.h>
->>>>>>> e8852f64
 
 #include "rpl_filter.h"
 #include "rpl_injector.h"
 #include "rpl_slave.h"
-<<<<<<< HEAD
 #include "log_event.h"      // my_strmov_quoted_identifier
 #include "transaction.h"
 #include "sql_table.h"      // build_table_filename,
@@ -64,23 +58,6 @@
 extern bool opt_ndb_log_update_minimal;
 extern bool opt_ndb_log_binlog_index;
 extern bool opt_ndb_log_apply_status;
-=======
-#include "binlog.h"
-#include "ha_ndbcluster_binlog.h"
-#include <ndbapi/NdbDictionary.hpp>
-#include <ndbapi/ndb_cluster_connection.hpp>
-#include "mysqld_thd_manager.h"  // Global_THD_manager
-
-#include <mysql/psi/mysql_thread.h>
-
-extern my_bool opt_ndb_log_orig;
-extern my_bool opt_ndb_log_bin;
-extern my_bool opt_ndb_log_update_as_write;
-extern my_bool opt_ndb_log_updated_only;
-extern my_bool opt_ndb_log_update_minimal;
-extern my_bool opt_ndb_log_binlog_index;
-extern my_bool opt_ndb_log_apply_status;
->>>>>>> e8852f64
 extern ulong opt_ndb_extra_logging;
 extern st_ndb_slave_state g_ndb_slave_state;
 extern bool opt_ndb_log_transaction_id;
@@ -6360,10 +6337,7 @@
         ndb_unpack_record(table, event_data->ndb_value[1], &b, table->record[1]);
         DBUG_EXECUTE("info", print_records(table, table->record[1]););
 
-<<<<<<< HEAD
-
-=======
->>>>>>> e8852f64
+
         MY_BITMAP col_bitmap_before_update;
         my_bitmap_map bitbuf[(NDB_MAX_ATTRIBUTES_IN_TABLE +
                                   8*sizeof(my_bitmap_map) - 1) /
@@ -6380,11 +6354,7 @@
 
         ret = trans.update_row(logged_server_id,
                                injector::transaction::table(table, true),
-<<<<<<< HEAD
                                &col_bitmap_before_update, &b,
-=======
-                               &col_bitmap_before_update, &b, n_fields,
->>>>>>> e8852f64
                                table->record[1], // before values
                                table->record[0], // after values
                                extra_row_info_ptr);
