--- conflicted
+++ resolved
@@ -340,16 +340,10 @@
     if (!no_rows && conds != NULL) {
       Key_map keys_to_use(Key_map::ALL_BITS), needed_reg_dummy;
       QUICK_SELECT_I *qck;
-<<<<<<< HEAD
       no_rows = test_quick_select(thd, keys_to_use, 0, limit, safe_update,
                                   ORDER_NOT_RELEVANT, &qep_tab, conds,
-                                  &needed_reg_dummy, &qck) < 0;
-=======
-      zero_rows= test_quick_select(thd, keys_to_use, 0, limit, safe_update,
-                                   ORDER::ORDER_NOT_RELEVANT, &qep_tab,
-                                   conds, &needed_reg_dummy, &qck,
-                                   qep_tab.table()->force_index) < 0;
->>>>>>> 4736e3b6
+                                  &needed_reg_dummy, &qck,
+                                  qep_tab.table()->force_index) < 0;
       qep_tab.set_quick(qck);
     }
     if (thd->is_error())  // test_quick_select() has improper error propagation
