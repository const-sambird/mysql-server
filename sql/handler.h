--- conflicted
+++ resolved
@@ -84,13 +84,10 @@
 #define HA_HAS_CHECKSUM        (1 << 24)
 /* Table data are stored in separate files (for lower_case_table_names) */
 #define HA_FILE_BASED	       (1 << 26)
-<<<<<<< HEAD
 #define HA_NO_VARCHAR	       (1 << 27)
 #define HA_CAN_BIT_FIELD       (1 << 28) /* supports bit fields */
 #define HA_NEED_READ_RANGE_BUFFER (1 << 29) /* for read_multi_range */
-=======
 #define HA_ANY_INDEX_MAY_BE_UNIQUE (1 << 30)
->>>>>>> 816e84c1
 
 
 /* bits in index_flags(index_number) for what you can do with index */
