/*
   Copyright (c) 2000, 2016, Oracle and/or its affiliates. All rights reserved.

   This program is free software; you can redistribute it and/or modify
   it under the terms of the GNU General Public License as published by
   the Free Software Foundation; version 2 of the License.

   This program is distributed in the hope that it will be useful,
   but WITHOUT ANY WARRANTY; without even the implied warranty of
   MERCHANTABILITY or FITNESS FOR A PARTICULAR PURPOSE.  See the
   GNU General Public License for more details.

   You should have received a copy of the GNU General Public License
   along with this program; if not, write to the Free Software
   Foundation, Inc., 51 Franklin St, Fifth Floor, Boston, MA 02110-1301  USA */


/* Copy data from a textfile to table */
/* 2006-12 Erik Wetterberg : LOAD XML added */

#include "sql_load.h"
#include "sql_cache.h"                          // query_cache_*
#include "sql_base.h"          // fill_record_n_invoke_before_triggers
#include <my_dir.h>
#include "sql_view.h"                           // check_key_in_view
#include "sql_insert.h" // check_that_all_fields_are_given_values,
                        // prepare_triggers_for_insert_stmt,
                        // write_record
#include "auth_common.h"// INSERT_ACL, UPDATE_ACL
#include "log_event.h"  // Delete_file_log_event,
                        // Execute_load_query_log_event,
                        // LOG_EVENT_UPDATE_TABLE_MAP_VERSION_F
#include <m_ctype.h>
#include "rpl_mi.h"
#include "rpl_slave.h"
#include "table_trigger_dispatcher.h"  // Table_trigger_dispatcher
#include "sql_show.h"
#include "item_timefunc.h"  // Item_func_now_local
#include "rpl_rli.h"     // Relay_log_info
#include "log.h"

#include "pfs_file_provider.h"
#include "mysql/psi/mysql_file.h"

#include <algorithm>

using std::min;
using std::max;

class XML_TAG {
public:
  int level;
  String field;
  String value;
  XML_TAG(int l, String f, String v);
};


XML_TAG::XML_TAG(int l, String f, String v)
{
  level= l;
  field.append(f);
  value.append(v);
}


#define GET (stack_pos != stack ? *--stack_pos : my_b_get(&cache))
#define PUSH(A) *(stack_pos++)=(A)

class READ_INFO {
  File	file;
  uchar	*buffer,			/* Buffer for read text */
	*end_of_buff;			/* Data in bufferts ends here */
  uint	buff_length;			/* Length of buffer */
  const uchar *field_term_ptr, *line_term_ptr;
  const char *line_start_ptr, *line_start_end;
  size_t	field_term_length,line_term_length,enclosed_length;
  int	field_term_char,line_term_char,enclosed_char,escape_char;
  int	*stack,*stack_pos;
  bool	found_end_of_line,start_of_line,eof;
  bool  need_end_io_cache;
  IO_CACHE cache;
  int level; /* for load xml */

public:
  bool error,line_cuted,found_null,enclosed;
  uchar	*row_start,			/* Found row starts here */
	*row_end;			/* Found row ends here */
  const CHARSET_INFO *read_charset;

  READ_INFO(File file,uint tot_length,const CHARSET_INFO *cs,
	    const String &field_term,
            const String &line_start,
            const String &line_term,
	    const String &enclosed,
            int escape,bool get_it_from_net, bool is_fifo);
  ~READ_INFO();
  int read_field();
  int read_fixed_length(void);
  int next_line(void);
  char unescape(char chr);
  int terminator(const uchar *ptr, size_t length);
  bool find_start_of_fields();
  /* load xml */
  List<XML_TAG> taglist;
  int read_value(int delim, String *val);
  int read_xml();
  int clear_level(int level);

  /*
    We need to force cache close before destructor is invoked to log
    the last read block
  */
  void end_io_cache()
  {
    ::end_io_cache(&cache);
    need_end_io_cache = 0;
  }

  /*
    Either this method, or we need to make cache public
    Arg must be set from mysql_load() since constructor does not see
    either the table or THD value
  */
  void set_io_cache_arg(void* arg) { cache.arg = arg; }

  /**
    skip all data till the eof.
  */
  void skip_data_till_eof()
  {
    while (GET != my_b_EOF)
      ;
  }
};

static int read_fixed_length(THD *thd, COPY_INFO &info, TABLE_LIST *table_list,
                             List<Item> &fields_vars, List<Item> &set_fields,
                             List<Item> &set_values, READ_INFO &read_info,
			     ulong skip_lines);
static int read_sep_field(THD *thd, COPY_INFO &info, TABLE_LIST *table_list,
                          List<Item> &fields_vars, List<Item> &set_fields,
                          List<Item> &set_values, READ_INFO &read_info,
			  const String &enclosed, ulong skip_lines);

static int read_xml_field(THD *thd, COPY_INFO &info, TABLE_LIST *table_list,
                          List<Item> &fields_vars, List<Item> &set_fields,
                          List<Item> &set_values, READ_INFO &read_info,
                          ulong skip_lines);

#ifndef EMBEDDED_LIBRARY
static bool write_execute_load_query_log_event(THD *thd, sql_exchange* ex,
                                               const char* db_arg, /* table's database */
                                               const char* table_name_arg,
                                               bool is_concurrent,
                                               enum enum_duplicates duplicates,
                                               bool transactional_table,
                                               int errocode);
#endif /* EMBEDDED_LIBRARY */

/*
  Execute LOAD DATA query

  SYNOPSYS
    mysql_load()
      thd - current thread
      ex  - sql_exchange object representing source file and its parsing rules
      table_list  - list of tables to which we are loading data
      fields_vars - list of fields and variables to which we read
                    data from file
      set_fields  - list of fields mentioned in set clause
      set_values  - expressions to assign to fields in previous list
      handle_duplicates - indicates whenever we should emit error or
                          replace row if we will meet duplicates.
      read_file_from_client - is this LOAD DATA LOCAL ?

  RETURN VALUES
    TRUE - error / FALSE - success
*/

int mysql_load(THD *thd,sql_exchange *ex,TABLE_LIST *table_list,
	        List<Item> &fields_vars, List<Item> &set_fields,
                List<Item> &set_values,
                enum enum_duplicates handle_duplicates,
                bool read_file_from_client)
{
  char name[FN_REFLEN];
  File file;
  int error= 0;
  const String *field_term= ex->field.field_term;
  const String *escaped=    ex->field.escaped;
  const String *enclosed=   ex->field.enclosed;
  bool is_fifo=0;
  SELECT_LEX *select= thd->lex->select_lex;
#ifndef EMBEDDED_LIBRARY
  LOAD_FILE_INFO lf_info;
  THD::killed_state killed_status= THD::NOT_KILLED;
  bool is_concurrent;
  bool transactional_table;
#endif
  const char *db = table_list->db;			// This is never null
  /*
    If path for file is not defined, we will use the current database.
    If this is not set, we will use the directory where the table to be
    loaded is located
  */
  const char *tdb= thd->db().str ? thd->db().str : db; //Result is never null
  ulong skip_lines= ex->skip_lines;
  DBUG_ENTER("mysql_load");

  /*
    Bug #34283
    mysqlbinlog leaves tmpfile after termination if binlog contains
    load data infile, so in mixed mode we go to row-based for
    avoiding the problem.
  */
  thd->set_current_stmt_binlog_format_row_if_mixed();

#ifdef EMBEDDED_LIBRARY
  read_file_from_client  = 0; //server is always in the same process 
#endif

  if (escaped->length() > 1 || enclosed->length() > 1)
  {
    my_message(ER_WRONG_FIELD_TERMINATORS,ER(ER_WRONG_FIELD_TERMINATORS),
	       MYF(0));
    DBUG_RETURN(TRUE);
  }

  /* Report problems with non-ascii separators */
  if (!escaped->is_ascii() || !enclosed->is_ascii() ||
      !field_term->is_ascii() ||
      !ex->line.line_term->is_ascii() || !ex->line.line_start->is_ascii())
  {
    push_warning(thd, Sql_condition::SL_WARNING,
                 WARN_NON_ASCII_SEPARATOR_NOT_IMPLEMENTED,
                 ER(WARN_NON_ASCII_SEPARATOR_NOT_IMPLEMENTED));
  } 

  if (open_and_lock_tables(thd, table_list, 0))
    DBUG_RETURN(true);

  if (select->setup_tables(thd, table_list, false))
    DBUG_RETURN(true);

  if (run_before_dml_hook(thd))
    DBUG_RETURN(true);

  if (table_list->is_view() && select->resolve_derived(thd, false))
    DBUG_RETURN(true);                   /* purecov: inspected */

  TABLE_LIST *const insert_table_ref=
    table_list->is_updatable() &&        // View must be updatable
    !table_list->is_multiple_tables() && // Multi-table view not allowed
    !table_list->is_derived() ?          // derived tables not allowed
    table_list->updatable_base_table() : NULL;

  if (insert_table_ref == NULL ||
      check_key_in_view(thd, table_list, insert_table_ref))
  {
    my_error(ER_NON_UPDATABLE_TABLE, MYF(0), table_list->alias, "LOAD");
    DBUG_RETURN(TRUE);
  }
  if (select->derived_table_count &&
      select->check_view_privileges(thd, INSERT_ACL, SELECT_ACL))
    DBUG_RETURN(true);                   /* purecov: inspected */

  if (table_list->is_merged())
  {
    if (table_list->prepare_check_option(thd))
      DBUG_RETURN(TRUE);

    if (handle_duplicates == DUP_REPLACE &&
        table_list->prepare_replace_filter(thd))
      DBUG_RETURN(true);
  }
<<<<<<< HEAD

  // Pass the check option down to the underlying table:
  insert_table_ref->check_option= table_list->check_option;
=======
  THD_STAGE_INFO(thd, stage_executing);
>>>>>>> c00b5ae8
  /*
    Let us emit an error if we are loading data to table which is used
    in subselect in SET clause like we do it for INSERT.

    The main thing to fix to remove this restriction is to ensure that the
    table is marked to be 'used for insert' in which case we should never
    mark this table as 'const table' (ie, one that has only one row).
  */
  if (unique_table(thd, insert_table_ref, table_list->next_global, 0))
  {
    my_error(ER_UPDATE_TABLE_USED, MYF(0), table_list->table_name);
    DBUG_RETURN(TRUE);
  }

  TABLE *const table= insert_table_ref->table;

  for (Field **cur_field= table->field; *cur_field; ++cur_field)
    (*cur_field)->reset_warnings();

#ifndef EMBEDDED_LIBRARY
  transactional_table= table->file->has_transactions();
  is_concurrent= (table_list->lock_type == TL_WRITE_CONCURRENT_INSERT);
#endif

  if (!fields_vars.elements)
  {
    Field_iterator_table_ref field_iterator;
    field_iterator.set(table_list);
    for (; !field_iterator.end_of_fields(); field_iterator.next())
    {
      Item *item;
      if (!(item= field_iterator.create_item(thd)))
        DBUG_RETURN(TRUE);
      fields_vars.push_back(item->real_item());
    }
    bitmap_set_all(table->write_set);
    /*
      Let us also prepare SET clause, altough it is probably empty
      in this case.
    */
    if (setup_fields(thd, Ref_ptr_array(), set_fields, INSERT_ACL, NULL,
                     false, true) ||
        setup_fields(thd, Ref_ptr_array(), set_values, SELECT_ACL, NULL,
                     false, false))
      DBUG_RETURN(TRUE);
  }
  else
  {						// Part field list
    /*
      Because fields_vars may contain user variables,
      pass false for column_update in first call below.
    */
    if (setup_fields(thd, Ref_ptr_array(), fields_vars, INSERT_ACL, NULL,
                     false, false) ||
        setup_fields(thd, Ref_ptr_array(), set_fields, INSERT_ACL, NULL,
                     false, true))
      DBUG_RETURN(TRUE);

    /*
      Special updatability test is needed because fields_vars may contain
      a mix of column references and user variables.
    */
    Item *item;
    List_iterator<Item> it(fields_vars);
    while ((item= it++))
    {
      if ((item->type() == Item::FIELD_ITEM ||
           item->type() == Item::REF_ITEM) &&
          item->field_for_view_update() == NULL)
      {
        my_error(ER_NONUPDATEABLE_COLUMN, MYF(0), item->item_name.ptr());
        DBUG_RETURN(true);
      }
    }
    /* We explicitly ignore the return value */
    (void)check_that_all_fields_are_given_values(thd, table, table_list);
    /* Fix the expressions in SET clause */
    if (setup_fields(thd, Ref_ptr_array(), set_values, SELECT_ACL, NULL,
                     false, false))
      DBUG_RETURN(TRUE);
  }

  const int escape_char= (escaped->length() && (ex->escaped_given() ||
                          !(thd->variables.sql_mode & MODE_NO_BACKSLASH_ESCAPES)))
                          ? (*escaped)[0] : INT_MAX;

  /*
    * LOAD DATA INFILE fff INTO TABLE xxx SET columns2
    sets all columns, except if file's row lacks some: in that case,
    defaults are set by read_fixed_length() and read_sep_field(),
    not by COPY_INFO.
    * LOAD DATA INFILE fff INTO TABLE xxx (columns1) SET columns2=
    may need a default for columns other than columns1 and columns2.
  */
  const bool manage_defaults= fields_vars.elements != 0;
  COPY_INFO info(COPY_INFO::INSERT_OPERATION,
                 &fields_vars, &set_fields,
                 manage_defaults,
                 handle_duplicates, escape_char);

  if (info.add_function_default_columns(table, table->write_set))
    DBUG_RETURN(TRUE);

  prepare_triggers_for_insert_stmt(table);

  uint tot_length=0;
  bool use_blobs= 0, use_vars= 0;
  List_iterator_fast<Item> it(fields_vars);
  Item *item;

  while ((item= it++))
  {
    Item *real_item= item->real_item();

    if (real_item->type() == Item::FIELD_ITEM)
    {
      Field *field= ((Item_field*)real_item)->field;
      if (field->flags & BLOB_FLAG)
      {
        use_blobs= 1;
        tot_length+= 256;			// Will be extended if needed
      }
      else
        tot_length+= field->field_length;
    }
    else if (item->type() == Item::STRING_ITEM)
      use_vars= 1;
  }
  if (use_blobs && !ex->line.line_term->length() && !field_term->length())
  {
    my_message(ER_BLOBS_AND_NO_TERMINATED,ER(ER_BLOBS_AND_NO_TERMINATED),
	       MYF(0));
    DBUG_RETURN(TRUE);
  }
  if (use_vars && !field_term->length() && !enclosed->length())
  {
    my_error(ER_LOAD_FROM_FIXED_SIZE_ROWS_TO_VAR, MYF(0));
    DBUG_RETURN(TRUE);
  }

#ifndef EMBEDDED_LIBRARY
  if (read_file_from_client)
  {
    (void)net_request_file(thd->get_protocol_classic()->get_net(),
                           ex->file_name);
    file = -1;
  }
  else
#endif
  {
    if (!dirname_length(ex->file_name))
    {
      strxnmov(name, FN_REFLEN-1, mysql_real_data_home, tdb, NullS);
      (void) fn_format(name, ex->file_name, name, "",
		       MY_RELATIVE_PATH | MY_UNPACK_FILENAME);
    }
    else
    {
      (void) fn_format(name, ex->file_name, mysql_real_data_home, "",
                       MY_RELATIVE_PATH | MY_UNPACK_FILENAME |
                       MY_RETURN_REAL_PATH);
    }

    if (thd->slave_thread & ((SYSTEM_THREAD_SLAVE_SQL |
                             (SYSTEM_THREAD_SLAVE_WORKER))!=0))
    {
#if defined(HAVE_REPLICATION) && !defined(MYSQL_CLIENT)
      Relay_log_info* rli= thd->rli_slave->get_c_rli();

      if (strncmp(rli->slave_patternload_file, name,
                  rli->slave_patternload_file_size))
      {
        /*
          LOAD DATA INFILE in the slave SQL Thread can only read from 
          --slave-load-tmpdir". This should never happen. Please, report a bug.
        */

        sql_print_error("LOAD DATA INFILE in the slave SQL Thread can only read from --slave-load-tmpdir. " \
                        "Please, report a bug.");
        my_error(ER_OPTION_PREVENTS_STATEMENT, MYF(0), "--slave-load-tmpdir");
        DBUG_RETURN(TRUE);
      }
#else
      /*
        This is impossible and should never happen.
      */
      DBUG_ASSERT(FALSE); 
#endif
    }
    else if (!is_secure_file_path(name))
    {
      /* Read only allowed from within dir specified by secure_file_priv */
      my_error(ER_OPTION_PREVENTS_STATEMENT, MYF(0), "--secure-file-priv");
      DBUG_RETURN(TRUE);
    }

#if !defined(_WIN32)
    MY_STAT stat_info;
    if (!my_stat(name, &stat_info, MYF(MY_WME)))
      DBUG_RETURN(TRUE);

    // if we are not in slave thread, the file must be:
    if (!thd->slave_thread &&
        !((stat_info.st_mode & S_IFLNK) != S_IFLNK &&   // symlink
          ((stat_info.st_mode & S_IFREG) == S_IFREG ||  // regular file
           (stat_info.st_mode & S_IFIFO) == S_IFIFO)))  // named pipe
    {
      my_error(ER_TEXTFILE_NOT_READABLE, MYF(0), name);
      DBUG_RETURN(TRUE);
    }
    if ((stat_info.st_mode & S_IFIFO) == S_IFIFO)
      is_fifo= 1;
#endif
    if ((file= mysql_file_open(key_file_load,
                               name, O_RDONLY, MYF(MY_WME))) < 0)

      DBUG_RETURN(TRUE);
  }

  READ_INFO read_info(file,tot_length,
                      ex->cs ? ex->cs : thd->variables.collation_database,
		      *field_term,*ex->line.line_start, *ex->line.line_term,
                      *enclosed,
		      info.escape_char, read_file_from_client, is_fifo);
  if (read_info.error)
  {
    if (file >= 0)
      mysql_file_close(file, MYF(0));           // no files in net reading
    DBUG_RETURN(TRUE);				// Can't allocate buffers
  }

#ifndef EMBEDDED_LIBRARY
  if (mysql_bin_log.is_open())
  {
    lf_info.thd = thd;
    lf_info.wrote_create_file = 0;
    lf_info.last_pos_in_file = HA_POS_ERROR;
    lf_info.log_delayed= transactional_table;
    read_info.set_io_cache_arg((void*) &lf_info);
  }
#endif /*!EMBEDDED_LIBRARY*/

  thd->count_cuted_fields= CHECK_FIELD_WARN;		/* calc cuted fields */
  thd->cuted_fields=0L;
  /* Skip lines if there is a line terminator */
  if (ex->line.line_term->length() && ex->filetype != FILETYPE_XML)
  {
    /* ex->skip_lines needs to be preserved for logging */
    while (skip_lines > 0)
    {
      skip_lines--;
      if (read_info.next_line())
	break;
    }
  }

  if (!(error=MY_TEST(read_info.error)))
  {

    table->next_number_field=table->found_next_number_field;
    if (thd->lex->is_ignore() ||
	handle_duplicates == DUP_REPLACE)
      table->file->extra(HA_EXTRA_IGNORE_DUP_KEY);
    if (handle_duplicates == DUP_REPLACE &&
        (!table->triggers ||
         !table->triggers->has_delete_triggers()))
        table->file->extra(HA_EXTRA_WRITE_CAN_REPLACE);
    if (thd->locked_tables_mode <= LTM_LOCK_TABLES)
      table->file->ha_start_bulk_insert((ha_rows) 0);
    table->copy_blobs=1;

    if (ex->filetype == FILETYPE_XML) /* load xml */
      error= read_xml_field(thd, info, insert_table_ref, fields_vars,
                            set_fields, set_values, read_info,
                            skip_lines);
    else if (!field_term->length() && !enclosed->length())
      error= read_fixed_length(thd, info, insert_table_ref, fields_vars,
                               set_fields, set_values, read_info,
			       skip_lines);
    else
      error= read_sep_field(thd, info, insert_table_ref, fields_vars,
                            set_fields, set_values, read_info,
			    *enclosed, skip_lines);
    if (thd->locked_tables_mode <= LTM_LOCK_TABLES &&
        table->file->ha_end_bulk_insert() && !error)
    {
      table->file->print_error(my_errno(), MYF(0));
      error= 1;
    }
    table->file->extra(HA_EXTRA_NO_IGNORE_DUP_KEY);
    table->file->extra(HA_EXTRA_WRITE_CANNOT_REPLACE);
    table->next_number_field=0;
  }
  if (file >= 0)
    mysql_file_close(file, MYF(0));
  free_blobs(table);				/* if pack_blob was used */
  table->copy_blobs=0;
  thd->count_cuted_fields= CHECK_FIELD_IGNORE;
  /* 
     simulated killing in the middle of per-row loop
     must be effective for binlogging
  */
  DBUG_EXECUTE_IF("simulate_kill_bug27571",
                  {
                    error=1;
                    thd->killed= THD::KILL_QUERY;
                  };);

#ifndef EMBEDDED_LIBRARY
  killed_status= (error == 0) ? THD::NOT_KILLED : thd->killed;
#endif

  /*
    We must invalidate the table in query cache before binlog writing and
    ha_autocommit_...
  */
  query_cache.invalidate_single(thd, insert_table_ref, false);
  if (error)
  {
    if (read_file_from_client)
      read_info.skip_data_till_eof();

#ifndef EMBEDDED_LIBRARY
    if (mysql_bin_log.is_open())
    {
      {
	/*
	  Make sure last block (the one which caused the error) gets
	  logged.  This is needed because otherwise after write of (to
	  the binlog, not to read_info (which is a cache))
	  Delete_file_log_event the bad block will remain in read_info
	  (because pre_read is not called at the end of the last
	  block; remember pre_read is called whenever a new block is
	  read from disk).  At the end of mysql_load(), the destructor
	  of read_info will call end_io_cache() which will flush
	  read_info, so we will finally have this in the binlog:

	  Append_block # The last successfull block
	  Delete_file
	  Append_block # The failing block
	  which is nonsense.
	  Or could also be (for a small file)
	  Create_file  # The failing block
	  which is nonsense (Delete_file is not written in this case, because:
	  Create_file has not been written, so Delete_file is not written, then
	  when read_info is destroyed end_io_cache() is called which writes
	  Create_file.
	*/
	read_info.end_io_cache();
	/* If the file was not empty, wrote_create_file is true */
	if (lf_info.wrote_create_file)
	{
          int errcode= query_error_code(thd, killed_status == THD::NOT_KILLED);

          /* since there is already an error, the possible error of
             writing binary log will be ignored */
	  if (thd->get_transaction()->cannot_safely_rollback(
	      Transaction_ctx::STMT))
            (void) write_execute_load_query_log_event(thd, ex,
                                                      table_list->db, 
                                                      table_list->table_name,
                                                      is_concurrent,
                                                      handle_duplicates,
                                                      transactional_table,
                                                      errcode);
	  else
	  {
	    Delete_file_log_event d(thd, db, transactional_table);
	    (void) mysql_bin_log.write_event(&d);
	  }
	}
      }
    }
#endif /*!EMBEDDED_LIBRARY*/
    error= -1;				// Error on read
    goto err;
  }

  my_snprintf(name, sizeof(name),
              ER(ER_LOAD_INFO),
              (long) info.stats.records, (long) info.stats.deleted,
              (long) (info.stats.records - info.stats.copied),
              (long) thd->get_stmt_da()->current_statement_cond_count());

#ifndef EMBEDDED_LIBRARY
  if (mysql_bin_log.is_open())
  {
    /*
      We need to do the job that is normally done inside
      binlog_query() here, which is to ensure that the pending event
      is written before tables are unlocked and before any other
      events are written.  We also need to update the table map
      version for the binary log to mark that table maps are invalid
      after this point.
     */
    if (thd->is_current_stmt_binlog_format_row())
      error= thd->binlog_flush_pending_rows_event(TRUE, transactional_table);
    else
    {
      /*
        As already explained above, we need to call end_io_cache() or the last
        block will be logged only after Execute_load_query_log_event (which is
        wrong), when read_info is destroyed.
      */
      read_info.end_io_cache();
      if (lf_info.wrote_create_file)
      {
        int errcode= query_error_code(thd, killed_status == THD::NOT_KILLED);
        error= write_execute_load_query_log_event(thd, ex,
                                                  table_list->db, table_list->table_name,
                                                  is_concurrent,
                                                  handle_duplicates,
                                                  transactional_table,
                                                  errcode);
      }

      /*
        Flushing the IO CACHE while writing the execute load query log event
        may result in error (for instance, because the max_binlog_size has been 
        reached, and rotation of the binary log failed).
      */
      error= error || mysql_bin_log.get_log_file()->error;
    }
    if (error)
      goto err;
  }
#endif /*!EMBEDDED_LIBRARY*/

  /* ok to client sent only after binlog write and engine commit */
  my_ok(thd, info.stats.copied + info.stats.deleted, 0L, name);
err:
  DBUG_ASSERT(table->file->has_transactions() ||
              !(info.stats.copied || info.stats.deleted) ||
              thd->get_transaction()->cannot_safely_rollback(
                Transaction_ctx::STMT));
  table->file->ha_release_auto_increment();
  table->auto_increment_field_not_null= FALSE;
  DBUG_RETURN(error);
}


#ifndef EMBEDDED_LIBRARY

/* Not a very useful function; just to avoid duplication of code */
static bool write_execute_load_query_log_event(THD *thd, sql_exchange* ex,
                                               const char* db_arg,  /* table's database */
                                               const char* table_name_arg,
                                               bool is_concurrent,
                                               enum enum_duplicates duplicates,
                                               bool transactional_table,
                                               int errcode)
{
  char                *load_data_query,
                      *end,
                      *fname_start,
                      *fname_end,
                      *p= NULL;
  size_t               pl= 0;
  List<Item>           fv;
  Item                *item;
  String              *str;
  String               pfield, pfields;
  int                  n;
  const char          *tbl= table_name_arg;
  const char          *tdb= (thd->db().str != NULL ? thd->db().str : db_arg);
  String              string_buf;
  if (thd->db().str == NULL || strcmp(db_arg, thd->db().str))
  {
    /*
      If used database differs from table's database,
      prefix table name with database name so that it
      becomes a FQ name.
     */
    string_buf.set_charset(system_charset_info);
    append_identifier(thd, &string_buf, db_arg, strlen(db_arg));
    string_buf.append(".");
  }
  append_identifier(thd, &string_buf, table_name_arg,
                    strlen(table_name_arg));
  tbl= string_buf.c_ptr_safe();
  Load_log_event       lle(thd, ex, tdb, tbl, fv, is_concurrent,
                           duplicates, thd->lex->is_ignore(),
                           transactional_table);

  /*
    force in a LOCAL if there was one in the original.
  */
  if (thd->lex->local_file)
    lle.set_fname_outside_temp_buf(ex->file_name, strlen(ex->file_name));

  /*
    prepare fields-list and SET if needed; print_query won't do that for us.
  */
  if (!thd->lex->load_field_list.is_empty())
  {
    List_iterator<Item> li(thd->lex->load_field_list);

    pfields.append(" (");
    n= 0;

    while ((item= li++))
    {
      if (n++)
        pfields.append(", ");
      if (item->type() == Item::FIELD_ITEM ||
                 item->type() == Item::REF_ITEM)
        append_identifier(thd, &pfields, item->item_name.ptr(),
                          strlen(item->item_name.ptr()));
      else
        item->print(&pfields, QT_ORDINARY);
    }
    pfields.append(")");
  }

  if (!thd->lex->load_update_list.is_empty())
  {
    List_iterator<Item> lu(thd->lex->load_update_list);
    List_iterator<String> ls(thd->lex->load_set_str_list);

    pfields.append(" SET ");
    n= 0;

    while ((item= lu++))
    {
      str= ls++;
      if (n++)
        pfields.append(", ");
      append_identifier(thd, &pfields, item->item_name.ptr(),
                        strlen(item->item_name.ptr()));
      // Extract exact Item value
      str->copy();
      pfields.append(str->ptr());
      str->mem_free();
    }
    /*
      Clear the SET string list once the SET command is reconstructed
      as we donot require the list anymore.
    */
    thd->lex->load_set_str_list.empty();
  }

  p= pfields.c_ptr_safe();
  pl= strlen(p);

  if (!(load_data_query= (char *)thd->alloc(lle.get_query_buffer_length() + 1 + pl)))
    return TRUE;

  lle.print_query(FALSE, ex->cs ? ex->cs->csname : NULL,
                  load_data_query, &end,
                  &fname_start, &fname_end);

  strcpy(end, p);
  end += pl;

  Execute_load_query_log_event
    e(thd, load_data_query, end-load_data_query,
      static_cast<uint>(fname_start - load_data_query - 1),
      static_cast<uint>(fname_end - load_data_query),
      (duplicates == DUP_REPLACE) ? binary_log::LOAD_DUP_REPLACE :
      (thd->lex->is_ignore() ? binary_log::LOAD_DUP_IGNORE :
                               binary_log::LOAD_DUP_ERROR),
      transactional_table, FALSE, FALSE, errcode);
  return mysql_bin_log.write_event(&e);
}

#endif

/****************************************************************************
** Read of rows of fixed size + optional garbage + optional newline
****************************************************************************/

static int
read_fixed_length(THD *thd, COPY_INFO &info, TABLE_LIST *table_list,
                  List<Item> &fields_vars, List<Item> &set_fields,
                  List<Item> &set_values, READ_INFO &read_info,
                  ulong skip_lines)
{
  List_iterator_fast<Item> it(fields_vars);
  TABLE *table= table_list->table;
  bool err;
  DBUG_ENTER("read_fixed_length");

  while (!read_info.read_fixed_length())
  {
    if (thd->killed)
    {
      thd->send_kill_message();
      DBUG_RETURN(1);
    }
    if (skip_lines)
    {
      /*
	We could implement this with a simple seek if:
	- We are not using DATA INFILE LOCAL
	- escape character is  ""
	- line starting prefix is ""
      */
      skip_lines--;
      continue;
    }
    it.rewind();
    uchar *pos=read_info.row_start;

    restore_record(table, s->default_values);
    /*
      Check whether default values of the fields not specified in column list
      are correct or not.
    */
    if (validate_default_values_of_unset_fields(thd, table))
    {
      read_info.error= true;
      break;
    }

    Item *item;
    while ((item= it++))
    {
      /*
        There is no variables in fields_vars list in this format so
        this conversion is safe (no need to check for STRING_ITEM).
      */
      DBUG_ASSERT(item->real_item()->type() == Item::FIELD_ITEM);
      Item_field *sql_field= static_cast<Item_field*>(item->real_item());
      Field *field= sql_field->field;                  
      if (field == table->next_number_field)
        table->auto_increment_field_not_null= TRUE;
      /*
        No fields specified in fields_vars list can be null in this format.
        Mark field as not null, we should do this for each row because of
        restore_record...
      */
      field->set_notnull();

      if (pos == read_info.row_end)
      {
        thd->cuted_fields++;			/* Not enough fields */
        push_warning_printf(thd, Sql_condition::SL_WARNING,
                            ER_WARN_TOO_FEW_RECORDS,
                            ER(ER_WARN_TOO_FEW_RECORDS),
                            thd->get_stmt_da()->current_row_for_condition());
        if (field->type() == FIELD_TYPE_TIMESTAMP && !field->maybe_null())
        {
          // Specific of TIMESTAMP NOT NULL: set to CURRENT_TIMESTAMP.
          Item_func_now_local::store_in(field);
        }
      }
      else
      {
	uint length;
	uchar save_chr;
	if ((length=(uint) (read_info.row_end-pos)) >
	    field->field_length)
	  length=field->field_length;
	save_chr=pos[length]; pos[length]='\0'; // Safeguard aganst malloc
        field->store((char*) pos,length,read_info.read_charset);
	pos[length]=save_chr;
	if ((pos+=length) > read_info.row_end)
	  pos= read_info.row_end;	/* Fills rest with space */
      }
    }
    if (pos != read_info.row_end)
    {
      thd->cuted_fields++;			/* To long row */
      push_warning_printf(thd, Sql_condition::SL_WARNING,
                          ER_WARN_TOO_MANY_RECORDS,
                          ER(ER_WARN_TOO_MANY_RECORDS),
                          thd->get_stmt_da()->current_row_for_condition());
    }

    if (thd->killed ||
        fill_record_n_invoke_before_triggers(thd, set_fields, set_values,
                                             table, TRG_EVENT_INSERT,
                                             table->s->fields))
      DBUG_RETURN(1);

    switch (table_list->view_check_option(thd)) {
    case VIEW_CHECK_SKIP:
      read_info.next_line();
      goto continue_loop;
    case VIEW_CHECK_ERROR:
      DBUG_RETURN(-1);
    }

    err= write_record(thd, table, &info, NULL);
    table->auto_increment_field_not_null= FALSE;
    if (err)
      DBUG_RETURN(1);
   
    /*
      We don't need to reset auto-increment field since we are restoring
      its default value at the beginning of each loop iteration.
    */
    if (read_info.next_line())			// Skip to next line
      break;
    if (read_info.line_cuted)
    {
      thd->cuted_fields++;			/* To long row */
      push_warning_printf(thd, Sql_condition::SL_WARNING,
                          ER_WARN_TOO_MANY_RECORDS,
                          ER(ER_WARN_TOO_MANY_RECORDS),
                          thd->get_stmt_da()->current_row_for_condition());
    }
    thd->get_stmt_da()->inc_current_row_for_condition();
continue_loop:;
  }
  DBUG_RETURN(MY_TEST(read_info.error));
}


class Field_tmp_nullability_guard
{
public:
  explicit Field_tmp_nullability_guard(Item *item)
   :m_field(NULL)
  {
    if (item->type() == Item::FIELD_ITEM)
    {
      m_field= ((Item_field *) item)->field;
      /*
        Enable temporary nullability for items that corresponds
        to table fields.
      */
      m_field->set_tmp_nullable();
    }
  }

  ~Field_tmp_nullability_guard()
  {
    if (m_field)
      m_field->reset_tmp_nullable();
  }

private:
  Field *m_field;
};


static int
read_sep_field(THD *thd, COPY_INFO &info, TABLE_LIST *table_list,
               List<Item> &fields_vars, List<Item> &set_fields,
               List<Item> &set_values, READ_INFO &read_info,
	       const String &enclosed, ulong skip_lines)
{
  List_iterator_fast<Item> it(fields_vars);
  Item *item;
  TABLE *table= table_list->table;
  size_t enclosed_length;
  bool err;
  DBUG_ENTER("read_sep_field");

  enclosed_length=enclosed.length();

  for (;;it.rewind())
  {
    if (thd->killed)
    {
      thd->send_kill_message();
      DBUG_RETURN(1);
    }

    restore_record(table, s->default_values);
    /*
      Check whether default values of the fields not specified in column list
      are correct or not.
    */
    if (validate_default_values_of_unset_fields(thd, table))
    {
      read_info.error= true;
      break;
    }

    while ((item= it++))
    {
      uint length;
      uchar *pos;
      Item *real_item;

      if (read_info.read_field())
	break;

      /* If this line is to be skipped we don't want to fill field or var */
      if (skip_lines)
        continue;

      pos=read_info.row_start;
      length=(uint) (read_info.row_end-pos);

      real_item= item->real_item();

      Field_tmp_nullability_guard fld_tmp_nullability_guard(real_item);

      if ((!read_info.enclosed &&
	  (enclosed_length && length == 4 &&
           !memcmp(pos, STRING_WITH_LEN("NULL")))) ||
	  (length == 1 && read_info.found_null))
      {

        if (real_item->type() == Item::FIELD_ITEM)
        {
          Field *field= ((Item_field *)real_item)->field;
          if (field->reset())                   // Set to 0
          {
            my_error(ER_WARN_NULL_TO_NOTNULL, MYF(0), field->field_name,
                     thd->get_stmt_da()->current_row_for_condition());
            DBUG_RETURN(1);
          }
          if (!field->real_maybe_null() &&
              field->type() == FIELD_TYPE_TIMESTAMP)
          {
            // Specific of TIMESTAMP NOT NULL: set to CURRENT_TIMESTAMP.
            Item_func_now_local::store_in(field);
          }
          else
          {
            /*
              Set field to NULL. Later we will clear temporary nullability flag
              and check NOT NULL constraint.
            */
            field->set_null();
          }
	}
        else if (item->type() == Item::STRING_ITEM)
        {
          DBUG_ASSERT(NULL != dynamic_cast<Item_user_var_as_out_param*>(item));
          ((Item_user_var_as_out_param *)item)->set_null_value(
                                                  read_info.read_charset);
        }

	continue;
      }

      if (real_item->type() == Item::FIELD_ITEM)
      {
        Field *field= ((Item_field *)real_item)->field;
        field->set_notnull();
        read_info.row_end[0]=0;			// Safe to change end marker
        if (field == table->next_number_field)
          table->auto_increment_field_not_null= TRUE;
        field->store((char*) pos, length, read_info.read_charset);
      }
      else if (item->type() == Item::STRING_ITEM)
      {
        DBUG_ASSERT(NULL != dynamic_cast<Item_user_var_as_out_param*>(item));
        ((Item_user_var_as_out_param *)item)->set_value((char*) pos, length,
                                                        read_info.read_charset);
      }
    }

    if (thd->is_error())
      read_info.error= true;

    if (read_info.error)
      break;
    if (skip_lines)
    {
      skip_lines--;
      continue;
    }
    if (item)
    {
      /* Have not read any field, thus input file is simply ended */
      if (item == fields_vars.head())
	break;
      for (; item ; item= it++)
      {
        Item *real_item= item->real_item();
        if (real_item->type() == Item::FIELD_ITEM)
        {
          Field *field= ((Item_field *)real_item)->field;
          /*
            We set to 0. But if the field is DEFAULT NULL, the "null bit"
            turned on by restore_record() above remains so field will be NULL.
          */
          if (field->reset())
          {
            my_error(ER_WARN_NULL_TO_NOTNULL, MYF(0),field->field_name,
                     thd->get_stmt_da()->current_row_for_condition());
            DBUG_RETURN(1);
          }
          if (field->type() == FIELD_TYPE_TIMESTAMP && !field->maybe_null())
            // Specific of TIMESTAMP NOT NULL: set to CURRENT_TIMESTAMP.
            Item_func_now_local::store_in(field);
          /*
            QQ: We probably should not throw warning for each field.
            But how about intention to always have the same number
            of warnings in THD::cuted_fields (and get rid of cuted_fields
            in the end ?)
          */
          thd->cuted_fields++;
          push_warning_printf(thd, Sql_condition::SL_WARNING,
                              ER_WARN_TOO_FEW_RECORDS,
                              ER(ER_WARN_TOO_FEW_RECORDS),
                              thd->get_stmt_da()->current_row_for_condition());
        }
        else if (item->type() == Item::STRING_ITEM)
        {
          DBUG_ASSERT(NULL != dynamic_cast<Item_user_var_as_out_param*>(item));
          ((Item_user_var_as_out_param *)item)->set_null_value(
                                                  read_info.read_charset);
        }
      }
    }

    if (thd->killed ||
        fill_record_n_invoke_before_triggers(thd, set_fields, set_values,
                                             table, TRG_EVENT_INSERT,
                                             table->s->fields))
      DBUG_RETURN(1);

    if (!table->triggers)
    {
      /*
        If there is no trigger for the table then check the NOT NULL constraint
        for every table field.

        For the table that has BEFORE-INSERT trigger installed checking for
        NOT NULL constraint is done inside function
        fill_record_n_invoke_before_triggers() after all trigger instructions
        has been executed.
      */
      it.rewind();

      while ((item= it++))
      {
        Item *real_item= item->real_item();
        if (real_item->type() == Item::FIELD_ITEM)
          ((Item_field *) real_item)->field->check_constraints(ER_WARN_NULL_TO_NOTNULL);
      }
    }

    if (thd->is_error())
      DBUG_RETURN(1);

    switch (table_list->view_check_option(thd)) {
    case VIEW_CHECK_SKIP:
      read_info.next_line();
      goto continue_loop;
    case VIEW_CHECK_ERROR:
      DBUG_RETURN(-1);
    }

    err= write_record(thd, table, &info, NULL);
    table->auto_increment_field_not_null= FALSE;
    if (err)
      DBUG_RETURN(1);
    /*
      We don't need to reset auto-increment field since we are restoring
      its default value at the beginning of each loop iteration.
    */
    if (read_info.next_line())			// Skip to next line
      break;
    if (read_info.line_cuted)
    {
      thd->cuted_fields++;			/* To long row */
      push_warning_printf(thd, Sql_condition::SL_WARNING,
                          ER_WARN_TOO_MANY_RECORDS, ER(ER_WARN_TOO_MANY_RECORDS),
                          thd->get_stmt_da()->current_row_for_condition());
      if (thd->killed)
        DBUG_RETURN(1);
    }
    thd->get_stmt_da()->inc_current_row_for_condition();
continue_loop:;
  }
  DBUG_RETURN(MY_TEST(read_info.error));
}


/****************************************************************************
** Read rows in xml format
****************************************************************************/
static int
read_xml_field(THD *thd, COPY_INFO &info, TABLE_LIST *table_list,
               List<Item> &fields_vars, List<Item> &set_fields,
               List<Item> &set_values, READ_INFO &read_info,
               ulong skip_lines)
{
  List_iterator_fast<Item> it(fields_vars);
  Item *item;
  TABLE *table= table_list->table;
  const CHARSET_INFO *cs= read_info.read_charset;
  DBUG_ENTER("read_xml_field");

  for ( ; ; it.rewind())
  {
    if (thd->killed)
    {
      thd->send_kill_message();
      DBUG_RETURN(1);
    }
    
    // read row tag and save values into tag list
    if (read_info.read_xml())
      break;
    
    List_iterator_fast<XML_TAG> xmlit(read_info.taglist);
    xmlit.rewind();
    XML_TAG *tag= NULL;
    
#ifndef DBUG_OFF
    DBUG_PRINT("read_xml_field", ("skip_lines=%d", (int) skip_lines));
    while ((tag= xmlit++))
    {
      DBUG_PRINT("read_xml_field", ("got tag:%i '%s' '%s'",
                                    tag->level, tag->field.c_ptr(),
                                    tag->value.c_ptr()));
    }
#endif
    
    restore_record(table, s->default_values);
    /*
      Check whether default values of the fields not specified in column list
      are correct or not.
    */
    if (validate_default_values_of_unset_fields(thd, table))
    {
      read_info.error= true;
      break;
    }
    
    while ((item= it++))
    {
      /* If this line is to be skipped we don't want to fill field or var */
      if (skip_lines)
        continue;
      
      /* find field in tag list */
      xmlit.rewind();
      tag= xmlit++;
      
      while(tag && strcmp(tag->field.c_ptr(), item->item_name.ptr()) != 0)
        tag= xmlit++;
      
      item= item->real_item();

      if (!tag) // found null
      {
        if (item->type() == Item::FIELD_ITEM)
        {
          Field *field= (static_cast<Item_field*>(item))->field;
          field->reset();
          field->set_null();
          if (field == table->next_number_field)
            table->auto_increment_field_not_null= TRUE;
          if (!field->maybe_null())
          {
            if (field->type() == FIELD_TYPE_TIMESTAMP)
              // Specific of TIMESTAMP NOT NULL: set to CURRENT_TIMESTAMP.
              Item_func_now_local::store_in(field);
            else if (field != table->next_number_field)
              field->set_warning(Sql_condition::SL_WARNING,
                                 ER_WARN_NULL_TO_NOTNULL, 1);
          }
        }
        else
        {
          DBUG_ASSERT(NULL != dynamic_cast<Item_user_var_as_out_param*>(item));
          ((Item_user_var_as_out_param *) item)->set_null_value(cs);
        }
        continue;
      }

      if (item->type() == Item::FIELD_ITEM)
      {
        Field *field= ((Item_field *)item)->field;
        field->set_notnull();
        if (field == table->next_number_field)
          table->auto_increment_field_not_null= TRUE;
        field->store((char *) tag->value.ptr(), tag->value.length(), cs);
      }
      else
      {
        DBUG_ASSERT(NULL != dynamic_cast<Item_user_var_as_out_param*>(item));
        ((Item_user_var_as_out_param *) item)->set_value(
                                                 (char *) tag->value.ptr(), 
                                                 tag->value.length(), cs);
      }
    }
    
    if (read_info.error)
      break;
    
    if (skip_lines)
    {
      skip_lines--;
      continue;
    }
    
    if (item)
    {
      /* Have not read any field, thus input file is simply ended */
      if (item == fields_vars.head())
        break;
      
      for ( ; item; item= it++)
      {
        if (item->type() == Item::FIELD_ITEM)
        {
          /*
            QQ: We probably should not throw warning for each field.
            But how about intention to always have the same number
            of warnings in THD::cuted_fields (and get rid of cuted_fields
            in the end ?)
          */
          thd->cuted_fields++;
          push_warning_printf(thd, Sql_condition::SL_WARNING,
                              ER_WARN_TOO_FEW_RECORDS,
                              ER(ER_WARN_TOO_FEW_RECORDS),
                              thd->get_stmt_da()->current_row_for_condition());
        }
        else
        {
          DBUG_ASSERT(NULL != dynamic_cast<Item_user_var_as_out_param*>(item));
          ((Item_user_var_as_out_param *)item)->set_null_value(cs);
        }
      }
    }

    if (thd->killed ||
        fill_record_n_invoke_before_triggers(thd, set_fields, set_values,
                                             table, TRG_EVENT_INSERT,
                                             table->s->fields))
      DBUG_RETURN(1);

    switch (table_list->view_check_option(thd)) {
    case VIEW_CHECK_SKIP:
      read_info.next_line();
      goto continue_loop;
    case VIEW_CHECK_ERROR:
      DBUG_RETURN(-1);
    }
    
    if (write_record(thd, table, &info, NULL))
      DBUG_RETURN(1);
    
    /*
      We don't need to reset auto-increment field since we are restoring
      its default value at the beginning of each loop iteration.
    */
    thd->get_stmt_da()->inc_current_row_for_condition();
    continue_loop:;
  }
  DBUG_RETURN(MY_TEST(read_info.error) || thd->is_error());
} /* load xml end */


/* Unescape all escape characters, mark \N as null */

char
READ_INFO::unescape(char chr)
{
  /* keep this switch synchornous with the ESCAPE_CHARS macro */
  switch(chr) {
  case 'n': return '\n';
  case 't': return '\t';
  case 'r': return '\r';
  case 'b': return '\b';
  case '0': return 0;				// Ascii null
  case 'Z': return '\032';			// Win32 end of file
  case 'N': found_null=1;

    /* fall through */
  default:  return chr;
  }
}


/*
  Read a line using buffering
  If last line is empty (in line mode) then it isn't outputed
*/


READ_INFO::READ_INFO(File file_par, uint tot_length, const CHARSET_INFO *cs,
                     const String &field_term,
                     const String &line_start,
                     const String &line_term,
                     const String &enclosed_par,
                     int escape, bool get_it_from_net, bool is_fifo)
  :file(file_par), buff_length(tot_length), escape_char(escape),
   found_end_of_line(false), eof(false), need_end_io_cache(false),
   error(false), line_cuted(false), found_null(false), read_charset(cs)
{
  /*
    Field and line terminators must be interpreted as sequence of unsigned char.
    Otherwise, non-ascii terminators will be negative on some platforms,
    and positive on others (depending on the implementation of char).
  */
  field_term_ptr=
    static_cast<const uchar*>(static_cast<const void*>(field_term.ptr()));
  field_term_length= field_term.length();
  line_term_ptr=
    static_cast<const uchar*>(static_cast<const void*>(line_term.ptr()));
  line_term_length= line_term.length();

  level= 0; /* for load xml */
  if (line_start.length() == 0)
  {
    line_start_ptr=0;
    start_of_line= 0;
  }
  else
  {
    line_start_ptr= line_start.ptr();
    line_start_end=line_start_ptr+line_start.length();
    start_of_line= 1;
  }
  /* If field_terminator == line_terminator, don't use line_terminator */
  if (field_term_length == line_term_length &&
      !memcmp(field_term_ptr,line_term_ptr,field_term_length))
  {
    line_term_length=0;
    line_term_ptr= NULL;
  }
  enclosed_char= (enclosed_length=enclosed_par.length()) ?
    (uchar) enclosed_par[0] : INT_MAX;
  field_term_char= field_term_length ? field_term_ptr[0] : INT_MAX;
  line_term_char= line_term_length ? line_term_ptr[0] : INT_MAX;


  /* Set of a stack for unget if long terminators */
  size_t length= max<size_t>(cs->mbmaxlen, max(field_term_length, line_term_length)) + 1;
  set_if_bigger(length,line_start.length());
  stack=stack_pos=(int*) sql_alloc(sizeof(int)*length);

  if (!(buffer=(uchar*) my_malloc(key_memory_READ_INFO,
                                  buff_length+1, MYF(MY_WME))))
    error= true; /* purecov: inspected */
  else
  {
    end_of_buff=buffer+buff_length;
    if (init_io_cache(&cache,(get_it_from_net) ? -1 : file, 0,
		      (get_it_from_net) ? READ_NET :
		      (is_fifo ? READ_FIFO : READ_CACHE),0L,1,
		      MYF(MY_WME)))
    {
      my_free(buffer); /* purecov: inspected */
      buffer= NULL;
      error= true;
    }
    else
    {
      /*
	init_io_cache() will not initialize read_function member
	if the cache is READ_NET. So we work around the problem with a
	manual assignment
      */
      need_end_io_cache = 1;

#ifndef EMBEDDED_LIBRARY
      if (get_it_from_net)
	cache.read_function = _my_b_net_read;

      if (mysql_bin_log.is_open())
	cache.pre_read = cache.pre_close =
	  (IO_CACHE_CALLBACK) log_loaded_block;
#endif
    }
  }
}


READ_INFO::~READ_INFO()
{
  if (need_end_io_cache)
    ::end_io_cache(&cache);

  if (buffer != NULL)
    my_free(buffer);
  List_iterator<XML_TAG> xmlit(taglist);
  XML_TAG *t;
  while ((t= xmlit++))
    delete(t);
}


/**
  The logic here is similar with my_mbcharlen, except for GET and PUSH

  @param[in]  cs  charset info
  @param[in]  chr the first char of sequence
  @param[out] len the length of multi-byte char
*/
#define GET_MBCHARLEN(cs, chr, len)                                           \
  do {                                                                        \
    len= my_mbcharlen((cs), (chr));                                           \
    if (len == 0 && my_mbmaxlenlen((cs)) == 2)                                \
    {                                                                         \
      int chr1= GET;                                                          \
      if (chr1 != my_b_EOF)                                                   \
      {                                                                       \
        len= my_mbcharlen_2((cs), (chr), chr1);                               \
        /* Character is gb18030 or invalid (len = 0) */                       \
        DBUG_ASSERT(len == 0 || len == 2 || len == 4);                        \
      }                                                                       \
      if (len != 0)                                                           \
        PUSH(chr1);                                                           \
    }                                                                         \
  } while (0)


inline int READ_INFO::terminator(const uchar *ptr, size_t length)
{
  int chr=0;					// Keep gcc happy
  size_t i;
  for (i=1 ; i < length ; i++)
  {
    chr= GET;
    if (chr != *++ptr)
    {
      break;
    }
  }
  if (i == length)
    return 1;
  PUSH(chr);
  while (i-- > 1)
    PUSH(*--ptr);
  return 0;
}


int READ_INFO::read_field()
{
  int chr,found_enclosed_char;
  uchar *to,*new_buffer;

  found_null=0;
  if (found_end_of_line)
    return 1;					// One have to call next_line

  /* Skip until we find 'line_start' */

  if (start_of_line)
  {						// Skip until line_start
    start_of_line=0;
    if (find_start_of_fields())
      return 1;
  }
  if ((chr=GET) == my_b_EOF)
  {
    found_end_of_line=eof=1;
    return 1;
  }
  to=buffer;
  if (chr == enclosed_char)
  {
    found_enclosed_char=enclosed_char;
    *to++=(uchar) chr;				// If error
  }
  else
  {
    found_enclosed_char= INT_MAX;
    PUSH(chr);
  }

  for (;;)
  {
    while ( to < end_of_buff)
    {
      chr = GET;
      if (chr == my_b_EOF)
	goto found_eof;
      if (chr == escape_char)
      {
	if ((chr=GET) == my_b_EOF)
	{
	  *to++= (uchar) escape_char;
	  goto found_eof;
	}
        /*
          When escape_char == enclosed_char, we treat it like we do for
          handling quotes in SQL parsing -- you can double-up the
          escape_char to include it literally, but it doesn't do escapes
          like \n. This allows: LOAD DATA ... ENCLOSED BY '"' ESCAPED BY '"'
          with data like: "fie""ld1", "field2"
         */
        if (escape_char != enclosed_char || chr == escape_char)
        {
          *to++ = (uchar) unescape((char) chr);
          continue;
        }
        PUSH(chr);
        chr= escape_char;
      }
      if (chr == line_term_char && found_enclosed_char == INT_MAX)
      {
	if (terminator(line_term_ptr,line_term_length))
	{					// Maybe unexpected linefeed
	  enclosed=0;
	  found_end_of_line=1;
	  row_start=buffer;
	  row_end=  to;
	  return 0;
	}
      }
      if (chr == found_enclosed_char)
      {
	if ((chr=GET) == found_enclosed_char)
	{					// Remove dupplicated
	  *to++ = (uchar) chr;
	  continue;
	}
	// End of enclosed field if followed by field_term or line_term
	if (chr == my_b_EOF ||
	    (chr == line_term_char && terminator(line_term_ptr,
						line_term_length)))
	{					// Maybe unexpected linefeed
	  enclosed=1;
	  found_end_of_line=1;
	  row_start=buffer+1;
	  row_end=  to;
	  return 0;
	}
	if (chr == field_term_char &&
	    terminator(field_term_ptr,field_term_length))
	{
	  enclosed=1;
	  row_start=buffer+1;
	  row_end=  to;
	  return 0;
	}
	/*
	  The string didn't terminate yet.
	  Store back next character for the loop
	*/
	PUSH(chr);
	/* copy the found term character to 'to' */
	chr= found_enclosed_char;
      }
      else if (chr == field_term_char && found_enclosed_char == INT_MAX)
      {
	if (terminator(field_term_ptr,field_term_length))
	{
	  enclosed=0;
	  row_start=buffer;
	  row_end=  to;
	  return 0;
	}
      }

      uint ml;
      GET_MBCHARLEN(read_charset, chr, ml);
      if (ml == 0)
      {
        *to= '\0';
        my_error(ER_INVALID_CHARACTER_STRING, MYF(0),
                 read_charset->csname, buffer);
        error= true;
        return 1;
      }


      if (ml > 1 &&
          to + ml <= end_of_buff)
      {
        uchar* p= to;
        *to++ = chr;

        for (uint i= 1; i < ml; i++)
        {
          chr= GET;
          if (chr == my_b_EOF)
          {
            /*
             Need to back up the bytes already ready from illformed
             multi-byte char 
            */
            to-= i;
            goto found_eof;
          }
          *to++ = chr;
        }
        if (my_ismbchar(read_charset,
                        (const char *)p,
                        (const char *)to))
          continue;
        for (uint i= 0; i < ml; i++)
          PUSH(*--to);
        chr= GET;
      }
      else if (ml > 1)
      {
        // Buffer is too small, exit while loop, and reallocate.
        PUSH(chr);
        break;
      }
      *to++ = (uchar) chr;
    }
    /*
    ** We come here if buffer is too small. Enlarge it and continue
    */
    if (!(new_buffer=(uchar*) my_realloc(key_memory_READ_INFO,
                                         (char*) buffer,buff_length+1+IO_SIZE,
					MYF(MY_WME))))
      return (error= true);
    to=new_buffer + (to-buffer);
    buffer=new_buffer;
    buff_length+=IO_SIZE;
    end_of_buff=buffer+buff_length;
  }

found_eof:
  enclosed=0;
  found_end_of_line=eof=1;
  row_start=buffer;
  row_end=to;
  return 0;
}

/*
  Read a row with fixed length.

  NOTES
    The row may not be fixed size on disk if there are escape
    characters in the file.

  IMPLEMENTATION NOTE
    One can't use fixed length with multi-byte charset **

  RETURN
    0  ok
    1  error
*/

int READ_INFO::read_fixed_length()
{
  int chr;
  uchar *to;
  if (found_end_of_line)
    return 1;					// One have to call next_line

  if (start_of_line)
  {						// Skip until line_start
    start_of_line=0;
    if (find_start_of_fields())
      return 1;
  }

  to=row_start=buffer;
  while (to < end_of_buff)
  {
    if ((chr=GET) == my_b_EOF)
      goto found_eof;
    if (chr == escape_char)
    {
      if ((chr=GET) == my_b_EOF)
      {
	*to++= (uchar) escape_char;
	goto found_eof;
      }
      *to++ =(uchar) unescape((char) chr);
      continue;
    }
    if (chr == line_term_char)
    {
      if (terminator(line_term_ptr,line_term_length))
      {						// Maybe unexpected linefeed
	found_end_of_line=1;
	row_end=  to;
	return 0;
      }
    }
    *to++ = (uchar) chr;
  }
  row_end=to;					// Found full line
  return 0;

found_eof:
  found_end_of_line=eof=1;
  row_start=buffer;
  row_end=to;
  return to == buffer ? 1 : 0;
}


int READ_INFO::next_line()
{
  line_cuted=0;
  start_of_line= line_start_ptr != 0;
  if (found_end_of_line || eof)
  {
    found_end_of_line=0;
    return eof;
  }
  found_end_of_line=0;
  if (!line_term_length)
    return 0;					// No lines
  for (;;)
  {
    int chr = GET;
    uint ml;
    if (chr == my_b_EOF)
    {
      eof= 1;
      return 1;
    }
   GET_MBCHARLEN(read_charset, chr, ml);
   if (ml > 1)
   {
       for (uint i=1;
            chr != my_b_EOF && i < ml;
            i++)
	   chr = GET;
       if (chr == escape_char)
	   continue;
   }
   if (chr == my_b_EOF)
   {
      eof=1;
      return 1;
    }
    if (chr == escape_char)
    {
      line_cuted=1;
      if (GET == my_b_EOF)
	return 1;
      continue;
    }
    if (chr == line_term_char && terminator(line_term_ptr,line_term_length))
      return 0;
    line_cuted=1;
  }
}


bool READ_INFO::find_start_of_fields()
{
  int chr;
 try_again:
  do
  {
    if ((chr=GET) == my_b_EOF)
    {
      found_end_of_line=eof=1;
      return 1;
    }
  } while ((char) chr != line_start_ptr[0]);
  for (const char *ptr=line_start_ptr+1 ; ptr != line_start_end ; ptr++)
  {
    chr=GET;					// Eof will be checked later
    if ((char) chr != *ptr)
    {						// Can't be line_start
      PUSH(chr);
      while (--ptr != line_start_ptr)
      {						// Restart with next char
	PUSH( *ptr);
      }
      goto try_again;
    }
  }
  return 0;
}


/*
  Clear taglist from tags with a specified level
*/
int READ_INFO::clear_level(int level_arg)
{
  DBUG_ENTER("READ_INFO::read_xml clear_level");
  List_iterator<XML_TAG> xmlit(taglist);
  xmlit.rewind();
  XML_TAG *tag;
  
  while ((tag= xmlit++))
  {
     if(tag->level >= level_arg)
     {
       xmlit.remove();
       delete tag;
     }
  }
  DBUG_RETURN(0);
}


/*
  Convert an XML entity to Unicode value.
  Return -1 on error;
*/
static int
my_xml_entity_to_char(const char *name, size_t length)
{
  if (length == 2)
  {
    if (!memcmp(name, "gt", length))
      return '>';
    if (!memcmp(name, "lt", length))
      return '<';
  }
  else if (length == 3)
  {
    if (!memcmp(name, "amp", length))
      return '&';
  }
  else if (length == 4)
  {
    if (!memcmp(name, "quot", length))
      return '"';
    if (!memcmp(name, "apos", length))
      return '\'';
  }
  return -1;
}


/**
  @brief Convert newline, linefeed, tab to space
  
  @param chr    character
  
  @details According to the "XML 1.0" standard,
           only space (#x20) characters, carriage returns,
           line feeds or tabs are considered as spaces.
           Convert all of them to space (#x20) for parsing simplicity.
*/
static int
my_tospace(int chr)
{
  return (chr == '\t' || chr == '\r' || chr == '\n') ? ' ' : chr;
}


/*
  Read an xml value: handle multibyte and xml escape
*/
int READ_INFO::read_value(int delim, String *val)
{
  int chr;
  String tmp;

  for (chr= GET; my_tospace(chr) != delim && chr != my_b_EOF;)
  {
    uint ml;
    GET_MBCHARLEN(read_charset, chr, ml);
    if (ml == 0)
    {
      chr= my_b_EOF;
      val->length(0);
      return chr;
    }

    if (ml > 1)
    {
      DBUG_PRINT("read_xml",("multi byte"));

      for (uint i= 1; i < ml; i++)
      {
        val->append(chr);
        /*
          Don't use my_tospace() in the middle of a multi-byte character
          TODO: check that the multi-byte sequence is valid.
        */
        chr= GET; 
        if (chr == my_b_EOF)
          return chr;
      }
    }
    if(chr == '&')
    {
      tmp.length(0);
      for (chr= my_tospace(GET) ; chr != ';' ; chr= my_tospace(GET))
      {
        if (chr == my_b_EOF)
          return chr;
        tmp.append(chr);
      }
      if ((chr= my_xml_entity_to_char(tmp.ptr(), tmp.length())) >= 0)
        val->append(chr);
      else
      {
        val->append('&');
        val->append(tmp);
        val->append(';'); 
      }
    }
    else
      val->append(chr);
    chr= GET;
  }            
  return my_tospace(chr);
}


/*
  Read a record in xml format
  tags and attributes are stored in taglist
  when tag set in ROWS IDENTIFIED BY is closed, we are ready and return
*/
int READ_INFO::read_xml()
{
  DBUG_ENTER("READ_INFO::read_xml");
  int chr, chr2, chr3;
  int delim= 0;
  String tag, attribute, value;
  bool in_tag= false;
  
  tag.length(0);
  attribute.length(0);
  value.length(0);
  
  for (chr= my_tospace(GET); chr != my_b_EOF ; )
  {
    switch(chr){
    case '<':  /* read tag */
        /* TODO: check if this is a comment <!-- comment -->  */
      chr= my_tospace(GET);
      if(chr == '!')
      {
        chr2= GET;
        chr3= GET;
        
        if(chr2 == '-' && chr3 == '-')
        {
          chr2= 0;
          chr3= 0;
          chr= my_tospace(GET);
          
          while(chr != '>' || chr2 != '-' || chr3 != '-')
          {
            if(chr == '-')
            {
              chr3= chr2;
              chr2= chr;
            }
            else if (chr2 == '-')
            {
              chr2= 0;
              chr3= 0;
            }
            chr= my_tospace(GET);
            if (chr == my_b_EOF)
              goto found_eof;
          }
          break;
        }
      }
      
      tag.length(0);
      while(chr != '>' && chr != ' ' && chr != '/' && chr != my_b_EOF)
      {
        if(chr != delim) /* fix for the '<field name =' format */
          tag.append(chr);
        chr= my_tospace(GET);
      }
      
      // row tag should be in ROWS IDENTIFIED BY '<row>' - stored in line_term 
      if((tag.length() == line_term_length -2) &&
         (memcmp(tag.ptr(), line_term_ptr + 1, tag.length()) == 0))
      {
        DBUG_PRINT("read_xml", ("start-of-row: %i %s %s", 
                                level,tag.c_ptr_safe(), line_term_ptr));
      }
      
      if(chr == ' ' || chr == '>')
      {
        level++;
        clear_level(level + 1);
      }
      
      if (chr == ' ')
        in_tag= true;
      else 
        in_tag= false;
      break;
      
    case ' ': /* read attribute */
      while(chr == ' ')  /* skip blanks */
        chr= my_tospace(GET);
      
      if(!in_tag)
        break;
      
      while(chr != '=' && chr != '/' && chr != '>' && chr != my_b_EOF)
      {
        attribute.append(chr);
        chr= my_tospace(GET);
      }
      break;
      
    case '>': /* end tag - read tag value */
      in_tag= false;
      chr= read_value('<', &value);
      if(chr == my_b_EOF)
        goto found_eof;
      
      /* save value to list */
      if(tag.length() > 0 && value.length() > 0)
      {
        DBUG_PRINT("read_xml", ("lev:%i tag:%s val:%s",
                                level,tag.c_ptr_safe(), value.c_ptr_safe()));
        taglist.push_front( new XML_TAG(level, tag, value));
      }
      tag.length(0);
      value.length(0);
      attribute.length(0);
      break;
      
    case '/': /* close tag */
      chr= my_tospace(GET);
      /* Decrease the 'level' only when (i) It's not an */
      /* (without space) empty tag i.e. <tag/> or, (ii) */
      /* It is of format <row col="val" .../>           */
      if(chr != '>' || in_tag)
      {
        level--;
        in_tag= false;
      }
      if(chr != '>')   /* if this is an empty tag <tag   /> */
        tag.length(0); /* we should keep tag value          */
      while(chr != '>' && chr != my_b_EOF)
      {
        tag.append(chr);
        chr= my_tospace(GET);
      }
      
      if((tag.length() == line_term_length -2) &&
         (memcmp(tag.ptr(), line_term_ptr + 1, tag.length()) == 0))
      {
         DBUG_PRINT("read_xml", ("found end-of-row %i %s", 
                                 level, tag.c_ptr_safe()));
         DBUG_RETURN(0); //normal return
      }
      chr= my_tospace(GET);
      break;   
      
    case '=': /* attribute name end - read the value */
      //check for tag field and attribute name
      if(!memcmp(tag.c_ptr_safe(), STRING_WITH_LEN("field")) &&
         !memcmp(attribute.c_ptr_safe(), STRING_WITH_LEN("name")))
      {
        /*
          this is format <field name="xx">xx</field>
          where actual fieldname is in attribute
        */
        delim= my_tospace(GET);
        tag.length(0);
        attribute.length(0);
        chr= '<'; /* we pretend that it is a tag */
        level--;
        break;
      }
      
      //check for " or '
      chr= GET;
      if (chr == my_b_EOF)
        goto found_eof;
      if(chr == '"' || chr == '\'')
      {
        delim= chr;
      }
      else
      {
        delim= ' '; /* no delimiter, use space */
        PUSH(chr);
      }
      
      chr= read_value(delim, &value);
      if(attribute.length() > 0 && value.length() > 0)
      {
        DBUG_PRINT("read_xml", ("lev:%i att:%s val:%s\n",
                                level + 1,
                                attribute.c_ptr_safe(),
                                value.c_ptr_safe()));
        taglist.push_front(new XML_TAG(level + 1, attribute, value));
      }
      attribute.length(0);
      value.length(0);
      if (chr != ' ')
        chr= my_tospace(GET);
      break;
    
    default:
      chr= my_tospace(GET);
    } /* end switch */
  } /* end while */
  
found_eof:
  DBUG_PRINT("read_xml",("Found eof"));
  eof= 1;
  DBUG_RETURN(1);
}<|MERGE_RESOLUTION|>--- conflicted
+++ resolved
@@ -240,6 +240,7 @@
   if (open_and_lock_tables(thd, table_list, 0))
     DBUG_RETURN(true);
 
+  THD_STAGE_INFO(thd, stage_executing);
   if (select->setup_tables(thd, table_list, false))
     DBUG_RETURN(true);
 
@@ -274,13 +275,9 @@
         table_list->prepare_replace_filter(thd))
       DBUG_RETURN(true);
   }
-<<<<<<< HEAD
 
   // Pass the check option down to the underlying table:
   insert_table_ref->check_option= table_list->check_option;
-=======
-  THD_STAGE_INFO(thd, stage_executing);
->>>>>>> c00b5ae8
   /*
     Let us emit an error if we are loading data to table which is used
     in subselect in SET clause like we do it for INSERT.
