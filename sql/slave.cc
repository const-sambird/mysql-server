--- conflicted
+++ resolved
@@ -147,6 +147,7 @@
                       void* thread_killed_arg);
 static int get_master_version_and_clock(MYSQL* mysql, Master_info* mi);
 static int get_master_uuid(MYSQL *mysql, Master_info *mi);
+int io_thread_init_commands(MYSQL *mysql, Master_info *mi);
 static Log_event* next_event(Relay_log_info* rli);
 static int queue_event(Master_info* mi,const char* buf,ulong event_len);
 static int terminate_slave_thread(THD *thd,
@@ -1158,6 +1159,36 @@
     return NULL;
 }
 
+int io_thread_init_commands(MYSQL *mysql, Master_info *mi)
+{
+  char query[256];
+  int ret= 0;
+
+  my_sprintf(query, (query, "SET @slave_uuid= '%s'", server_uuid));
+  if (mysql_real_query(mysql, query, strlen(query))
+      && !check_io_slave_killed(mi->io_thd, mi, NULL))
+    goto err;
+
+  mysql_free_result(mysql_store_result(mysql));
+  return ret;
+
+err:
+  if (mysql_errno(mysql) && is_network_error(mysql_errno(mysql)))
+  {
+    mi->report(WARNING_LEVEL, mysql_errno(mysql),
+               "init-command:'%s' failed with error: %s", mysql_error(mysql));
+    ret= 2;
+  }
+  else
+  {
+    mi->report(ERROR_LEVEL, ER_SLAVE_FATAL_ERROR, ER(ER_SLAVE_FATAL_ERROR),
+               query);
+    ret= 1;
+  }
+  mysql_free_result(mysql_store_result(mysql));
+  return ret;
+}
+
 /**
   Get master's uuid on connecting.
 
@@ -1173,7 +1204,14 @@
   MYSQL_ROW master_row= NULL;
   int ret= 0;
 
-  DBUG_SYNC_POINT("debug_lock.before_get_MASTER_UUID", 10);
+  DBUG_EXECUTE_IF("dbug.before_get_MASTER_UUID",
+                  {
+                    const char act[]= "now wait_for signal.get_master_uuid";
+                    DBUG_ASSERT(opt_debug_sync_timeout > 0);
+                    DBUG_ASSERT(!debug_sync_set_action(current_thd,
+                                                       STRING_WITH_LEN(act)));
+                  };);
+
   if (!mysql_real_query(mysql,
                         STRING_WITH_LEN("SHOW VARIABLES LIKE 'SERVER_UUID'")) &&
       (master_res= mysql_store_result(mysql)) &&
@@ -1838,17 +1876,14 @@
   field_list.push_back(new Item_empty_string("Last_IO_Error", 20));
   field_list.push_back(new Item_return_int("Last_SQL_Errno", 4, MYSQL_TYPE_LONG));
   field_list.push_back(new Item_empty_string("Last_SQL_Error", 20));
-<<<<<<< HEAD
   field_list.push_back(new Item_empty_string("Replicate_Ignore_Server_Ids",
                                              FN_REFLEN));
   field_list.push_back(new Item_return_int("Master_Server_Id", sizeof(ulong),
                                            MYSQL_TYPE_LONG));
+  field_list.push_back(new Item_empty_string("Master_UUID", UUID_LENGTH));
   field_list.push_back(new Item_return_int("SQL_Delay", 10, MYSQL_TYPE_LONG));
   field_list.push_back(new Item_return_int("SQL_Remaining_Delay", 8, MYSQL_TYPE_LONG));
   field_list.push_back(new Item_empty_string("Slave_SQL_Running_State", 20));
-=======
-  field_list.push_back(new Item_empty_string("Master_UUID", UUID_LENGTH));
->>>>>>> 5689ad06
 
   if (protocol->send_fields(&field_list,
                             Protocol::SEND_NUM_ROWS | Protocol::SEND_EOF))
@@ -1971,7 +2006,6 @@
     protocol->store(mi->rli.last_error().number);
     // Last_SQL_Error
     protocol->store(mi->rli.last_error().message, &my_charset_bin);
-<<<<<<< HEAD
     // Replicate_Ignore_Server_Ids
     {
       char buff[FN_REFLEN];
@@ -1998,6 +2032,7 @@
     }
     // Master_Server_id
     protocol->store((uint32) mi->master_id);
+    protocol->store(mi->master_uuid, &my_charset_bin);
     // SQL_Delay
     protocol->store((uint32) mi->rli.get_sql_delay());
     // SQL_Remaining_Delay
@@ -2013,9 +2048,6 @@
       protocol->store_null();
     // Slave_SQL_Running_State
     protocol->store(slave_sql_running_state, &my_charset_bin);
-=======
-    protocol->store(mi->master_uuid, &my_charset_bin);
->>>>>>> 5689ad06
 
     pthread_mutex_unlock(&mi->rli.err_lock);
     pthread_mutex_unlock(&mi->err_lock);
@@ -2976,6 +3008,8 @@
   ret= get_master_version_and_clock(mysql, mi);
   if (!ret)
     ret= get_master_uuid(mysql, mi);
+  if (!ret)
+    io_thread_init_commands(mysql, mi);
 
   if (ret == 1)
     /* Fatal error */
@@ -4345,8 +4379,6 @@
   int last_errno= -2;                           // impossible error
   ulong err_count=0;
   char llbuff[22];
-  /* if your query is larger than 128, you must increase its size */
-  char init_cmd[128];
   DBUG_ENTER("connect_to_master");
 
 #ifndef DBUG_OFF
@@ -4376,9 +4408,6 @@
   mysql_options(mysql, MYSQL_SET_CHARSET_NAME, default_charset_info->csname);
   /* This one is not strictly needed but we have it here for completeness */
   mysql_options(mysql, MYSQL_SET_CHARSET_DIR, (char *) charsets_dir);
-
-  sprintf(init_cmd, "SET @SLAVE_UUID= '%s'", server_uuid);
-  mysql_options(mysql, MYSQL_INIT_COMMAND, init_cmd);
 
   while (!(slave_was_killed = io_slave_killed(thd,mi)) &&
          (reconnect ? mysql_reconnect(mysql) != 0 :
