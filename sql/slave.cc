/* Copyright (C) 2000-2003 MySQL AB

   This program is free software; you can redistribute it and/or modify
   it under the terms of the GNU General Public License as published by
   the Free Software Foundation; version 2 of the License.

   This program is distributed in the hope that it will be useful,
   but WITHOUT ANY WARRANTY; without even the implied warranty of
   MERCHANTABILITY or FITNESS FOR A PARTICULAR PURPOSE.  See the
   GNU General Public License for more details.

   You should have received a copy of the GNU General Public License
   along with this program; if not, write to the Free Software
   Foundation, Inc., 59 Temple Place, Suite 330, Boston, MA  02111-1307  USA */

#include "mysql_priv.h"

#ifdef HAVE_REPLICATION

#include <mysql.h>
#include <myisam.h>
#include "slave.h"
#include "sql_repl.h"
#include "repl_failsafe.h"
#include <thr_alarm.h>
#include <my_dir.h>
#include <sql_common.h>

#define MAX_SLAVE_RETRY_PAUSE 5
bool use_slave_mask = 0;
MY_BITMAP slave_error_mask;

typedef bool (*CHECK_KILLED_FUNC)(THD*,void*);

volatile bool slave_sql_running = 0, slave_io_running = 0;
char* slave_load_tmpdir = 0;
MASTER_INFO *active_mi;
HASH replicate_do_table, replicate_ignore_table;
DYNAMIC_ARRAY replicate_wild_do_table, replicate_wild_ignore_table;
bool do_table_inited = 0, ignore_table_inited = 0;
bool wild_do_table_inited = 0, wild_ignore_table_inited = 0;
bool table_rules_on= 0;
my_bool replicate_same_server_id;
ulonglong relay_log_space_limit = 0;

/*
  When slave thread exits, we need to remember the temporary tables so we
  can re-use them on slave start.

  TODO: move the vars below under MASTER_INFO
*/

int disconnect_slave_event_count = 0, abort_slave_event_count = 0;
int events_till_abort = -1;
static int events_till_disconnect = -1;

typedef enum { SLAVE_THD_IO, SLAVE_THD_SQL} SLAVE_THD_TYPE;

static int process_io_rotate(MASTER_INFO* mi, Rotate_log_event* rev);
static int process_io_create_file(MASTER_INFO* mi, Create_file_log_event* cev);
static bool wait_for_relay_log_space(RELAY_LOG_INFO* rli);
static inline bool io_slave_killed(THD* thd,MASTER_INFO* mi);
static inline bool sql_slave_killed(THD* thd,RELAY_LOG_INFO* rli);
static int count_relay_log_space(RELAY_LOG_INFO* rli);
static int init_slave_thread(THD* thd, SLAVE_THD_TYPE thd_type);
static int safe_connect(THD* thd, MYSQL* mysql, MASTER_INFO* mi);
static int safe_reconnect(THD* thd, MYSQL* mysql, MASTER_INFO* mi,
			  bool suppress_warnings);
static int connect_to_master(THD* thd, MYSQL* mysql, MASTER_INFO* mi,
			     bool reconnect, bool suppress_warnings);
static int safe_sleep(THD* thd, int sec, CHECK_KILLED_FUNC thread_killed,
		      void* thread_killed_arg);
static int request_table_dump(MYSQL* mysql, const char* db, const char* table);
static int create_table_from_dump(THD* thd, MYSQL *mysql, const char* db,
				  const char* table_name, bool overwrite);
static int get_master_version_and_clock(MYSQL* mysql, MASTER_INFO* mi);

/*
  Find out which replications threads are running

  SYNOPSIS
    init_thread_mask()
    mask		Return value here
    mi			master_info for slave
    inverse		If set, returns which threads are not running

  IMPLEMENTATION
    Get a bit mask for which threads are running so that we can later restart
    these threads.

  RETURN
    mask	If inverse == 0, running threads
		If inverse == 1, stopped threads    
*/

void init_thread_mask(int* mask,MASTER_INFO* mi,bool inverse)
{
  bool set_io = mi->slave_running, set_sql = mi->rli.slave_running;
  register int tmp_mask=0;
  if (set_io)
    tmp_mask |= SLAVE_IO;
  if (set_sql)
    tmp_mask |= SLAVE_SQL;
  if (inverse)
    tmp_mask^= (SLAVE_IO | SLAVE_SQL);
  *mask = tmp_mask;
}


/*
  lock_slave_threads()
*/

void lock_slave_threads(MASTER_INFO* mi)
{
  //TODO: see if we can do this without dual mutex
  pthread_mutex_lock(&mi->run_lock);
  pthread_mutex_lock(&mi->rli.run_lock);
}


/*
  unlock_slave_threads()
*/

void unlock_slave_threads(MASTER_INFO* mi)
{
  //TODO: see if we can do this without dual mutex
  pthread_mutex_unlock(&mi->rli.run_lock);
  pthread_mutex_unlock(&mi->run_lock);
}


/* Initialize slave structures */

int init_slave()
{
  DBUG_ENTER("init_slave");

  /*
    This is called when mysqld starts. Before client connections are
    accepted. However bootstrap may conflict with us if it does START SLAVE.
    So it's safer to take the lock.
  */
  pthread_mutex_lock(&LOCK_active_mi);
  /*
    TODO: re-write this to interate through the list of files
    for multi-master
  */
  active_mi= new MASTER_INFO;

  /*
    If master_host is not specified, try to read it from the master_info file.
    If master_host is specified, create the master_info file if it doesn't
    exists.
  */
  if (!active_mi)
  {
    sql_print_error("Failed to allocate memory for the master info structure");
    goto err;
  }

  if (init_master_info(active_mi,master_info_file,relay_log_info_file,
		       !master_host, (SLAVE_IO | SLAVE_SQL)))
  {
    sql_print_error("Failed to initialize the master info structure");
    goto err;
  }

  if (server_id && !master_host && active_mi->host[0])
    master_host= active_mi->host;

  /* If server id is not set, start_slave_thread() will say it */

  if (master_host && !opt_skip_slave_start)
  {
    if (start_slave_threads(1 /* need mutex */,
			    0 /* no wait for start*/,
			    active_mi,
			    master_info_file,
			    relay_log_info_file,
			    SLAVE_IO | SLAVE_SQL))
    {
      sql_print_error("Failed to create slave threads");
      goto err;
    }
  }
  pthread_mutex_unlock(&LOCK_active_mi);
  DBUG_RETURN(0);

err:
  pthread_mutex_unlock(&LOCK_active_mi);
  DBUG_RETURN(1);
}


static void free_table_ent(TABLE_RULE_ENT* e)
{
  my_free((gptr) e, MYF(0));
}


static byte* get_table_key(TABLE_RULE_ENT* e, uint* len,
			   my_bool not_used __attribute__((unused)))
{
  *len = e->key_len;
  return (byte*)e->db;
}


/*
  Open the given relay log

  SYNOPSIS
    init_relay_log_pos()
    rli			Relay information (will be initialized)
    log			Name of relay log file to read from. NULL = First log
    pos			Position in relay log file 
    need_data_lock	Set to 1 if this functions should do mutex locks
    errmsg		Store pointer to error message here
    look_for_description_event 
                        1 if we should look for such an event. We only need
                        this when the SQL thread starts and opens an existing
                        relay log and has to execute it (possibly from an
                        offset >4); then we need to read the first event of
                        the relay log to be able to parse the events we have
                        to execute.

  DESCRIPTION
  - Close old open relay log files.
  - If we are using the same relay log as the running IO-thread, then set
    rli->cur_log to point to the same IO_CACHE entry.
  - If not, open the 'log' binary file.

  TODO
    - check proper initialization of group_master_log_name/group_master_log_pos

  RETURN VALUES
    0	ok
    1	error.  errmsg is set to point to the error message
*/

int init_relay_log_pos(RELAY_LOG_INFO* rli,const char* log,
		       ulonglong pos, bool need_data_lock,
		       const char** errmsg,
                       bool look_for_description_event)
{
  DBUG_ENTER("init_relay_log_pos");
  DBUG_PRINT("info", ("pos: %lu", (long) pos));

  *errmsg=0;
  pthread_mutex_t *log_lock=rli->relay_log.get_log_lock();
  
  if (need_data_lock)
    pthread_mutex_lock(&rli->data_lock);

  /*
    Slave threads are not the only users of init_relay_log_pos(). CHANGE MASTER
    is, too, and init_slave() too; these 2 functions allocate a description
    event in init_relay_log_pos, which is not freed by the terminating SQL slave
    thread as that thread is not started by these functions. So we have to free
    the description_event here, in case, so that there is no memory leak in
    running, say, CHANGE MASTER.
  */
  delete rli->relay_log.description_event_for_exec;
  /*
    By default the relay log is in binlog format 3 (4.0).
    Even if format is 4, this will work enough to read the first event
    (Format_desc) (remember that format 4 is just lenghtened compared to format
    3; format 3 is a prefix of format 4). 
  */
  rli->relay_log.description_event_for_exec= new
    Format_description_log_event(3);
  
  pthread_mutex_lock(log_lock);
  
  /* Close log file and free buffers if it's already open */
  if (rli->cur_log_fd >= 0)
  {
    end_io_cache(&rli->cache_buf);
    my_close(rli->cur_log_fd, MYF(MY_WME));
    rli->cur_log_fd = -1;
  }
  
  rli->group_relay_log_pos = rli->event_relay_log_pos = pos;

  /*
    Test to see if the previous run was with the skip of purging
    If yes, we do not purge when we restart
  */
  if (rli->relay_log.find_log_pos(&rli->linfo, NullS, 1))
  {
    *errmsg="Could not find first log during relay log initialization";
    goto err;
  }

  if (log && rli->relay_log.find_log_pos(&rli->linfo, log, 1))
  {
    *errmsg="Could not find target log during relay log initialization";
    goto err;
  }
  strmake(rli->group_relay_log_name,rli->linfo.log_file_name,
	  sizeof(rli->group_relay_log_name)-1);
  strmake(rli->event_relay_log_name,rli->linfo.log_file_name,
	  sizeof(rli->event_relay_log_name)-1);
  if (rli->relay_log.is_active(rli->linfo.log_file_name))
  {
    /*
      The IO thread is using this log file.
      In this case, we will use the same IO_CACHE pointer to
      read data as the IO thread is using to write data.
    */
    my_b_seek((rli->cur_log=rli->relay_log.get_log_file()), (off_t)0);
    if (check_binlog_magic(rli->cur_log,errmsg))
      goto err;
    rli->cur_log_old_open_count=rli->relay_log.get_open_count();
  }
  else
  {
    /*
      Open the relay log and set rli->cur_log to point at this one
    */
    if ((rli->cur_log_fd=open_binlog(&rli->cache_buf,
				     rli->linfo.log_file_name,errmsg)) < 0)
      goto err;
    rli->cur_log = &rli->cache_buf;
  }
  /*
    In all cases, check_binlog_magic() has been called so we're at offset 4 for
    sure.
  */
  if (pos > BIN_LOG_HEADER_SIZE) /* If pos<=4, we stay at 4 */
  {
    Log_event* ev;
    while (look_for_description_event) 
    {
      /*
        Read the possible Format_description_log_event; if position
        was 4, no need, it will be read naturally.
      */
      DBUG_PRINT("info",("looking for a Format_description_log_event"));

      if (my_b_tell(rli->cur_log) >= pos)
        break;

      /*
        Because of we have rli->data_lock and log_lock, we can safely read an
        event
      */
      if (!(ev=Log_event::read_log_event(rli->cur_log,0,
                                         rli->relay_log.description_event_for_exec)))
      {
        DBUG_PRINT("info",("could not read event, rli->cur_log->error=%d",
                           rli->cur_log->error));
        if (rli->cur_log->error) /* not EOF */
        {
          *errmsg= "I/O error reading event at position 4";
          goto err;
        }
        break;
      }
      else if (ev->get_type_code() == FORMAT_DESCRIPTION_EVENT)
      {
        DBUG_PRINT("info",("found Format_description_log_event"));
        delete rli->relay_log.description_event_for_exec;
        rli->relay_log.description_event_for_exec= (Format_description_log_event*) ev;
        /*
          As ev was returned by read_log_event, it has passed is_valid(), so
          my_malloc() in ctor worked, no need to check again.
        */
        /*
          Ok, we found a Format_description event. But it is not sure that this
          describes the whole relay log; indeed, one can have this sequence
          (starting from position 4):
          Format_desc (of slave)
          Rotate (of master)
          Format_desc (of master)
          So the Format_desc which really describes the rest of the relay log
          is the 3rd event (it can't be further than that, because we rotate
          the relay log when we queue a Rotate event from the master).
          But what describes the Rotate is the first Format_desc.
          So what we do is:
          go on searching for Format_description events, until you exceed the
          position (argument 'pos') or until you find another event than Rotate
          or Format_desc.
        */
      }
      else 
      {
        DBUG_PRINT("info",("found event of another type=%d",
                           ev->get_type_code()));
        look_for_description_event= (ev->get_type_code() == ROTATE_EVENT);
        delete ev;
      }
    }
    my_b_seek(rli->cur_log,(off_t)pos);
#ifndef DBUG_OFF
  {
    char llbuf1[22], llbuf2[22];
    DBUG_PRINT("info", ("my_b_tell(rli->cur_log)=%s rli->event_relay_log_pos=%s",
                        llstr(my_b_tell(rli->cur_log),llbuf1), 
                        llstr(rli->event_relay_log_pos,llbuf2)));
  }
#endif

  }

err:
  /*
    If we don't purge, we can't honour relay_log_space_limit ;
    silently discard it
  */
  if (!relay_log_purge)
    rli->log_space_limit= 0;
  pthread_cond_broadcast(&rli->data_cond);
  
  pthread_mutex_unlock(log_lock);

  if (need_data_lock)
    pthread_mutex_unlock(&rli->data_lock);
  if (!rli->relay_log.description_event_for_exec->is_valid() && !*errmsg)
    *errmsg= "Invalid Format_description log event; could be out of memory";

  DBUG_RETURN ((*errmsg) ? 1 : 0);
}


/*
  Init function to set up array for errors that should be skipped for slave

  SYNOPSIS
    init_slave_skip_errors()
    arg		List of errors numbers to skip, separated with ','

  NOTES
    Called from get_options() in mysqld.cc on start-up
*/

void init_slave_skip_errors(const char* arg)
{
  const char *p;
  if (bitmap_init(&slave_error_mask,0,MAX_SLAVE_ERROR,0))
  {
    fprintf(stderr, "Badly out of memory, please check your system status\n");
    exit(1);
  }
  use_slave_mask = 1;
  for (;my_isspace(system_charset_info,*arg);++arg)
    /* empty */;
  if (!my_strnncoll(system_charset_info,(uchar*)arg,4,(const uchar*)"all",4))
  {
    bitmap_set_all(&slave_error_mask);
    return;
  }
  for (p= arg ; *p; )
  {
    long err_code;
    if (!(p= str2int(p, 10, 0, LONG_MAX, &err_code)))
      break;
    if (err_code < MAX_SLAVE_ERROR)
       bitmap_set_bit(&slave_error_mask,(uint)err_code);
    while (!my_isdigit(system_charset_info,*p) && *p)
      p++;
  }
}


void st_relay_log_info::inc_group_relay_log_pos(ulonglong log_pos,
						bool skip_lock)  
{
  if (!skip_lock)
    pthread_mutex_lock(&data_lock);
  inc_event_relay_log_pos();
  group_relay_log_pos= event_relay_log_pos;
  strmake(group_relay_log_name,event_relay_log_name,
	  sizeof(group_relay_log_name)-1);

  notify_group_relay_log_name_update();
        
  /*
    If the slave does not support transactions and replicates a transaction,
    users should not trust group_master_log_pos (which they can display with
    SHOW SLAVE STATUS or read from relay-log.info), because to compute
    group_master_log_pos the slave relies on log_pos stored in the master's
    binlog, but if we are in a master's transaction these positions are always
    the BEGIN's one (excepted for the COMMIT), so group_master_log_pos does
    not advance as it should on the non-transactional slave (it advances by
    big leaps, whereas it should advance by small leaps).
  */
  /*
    In 4.x we used the event's len to compute the positions here. This is
    wrong if the event was 3.23/4.0 and has been converted to 5.0, because
    then the event's len is not what is was in the master's binlog, so this
    will make a wrong group_master_log_pos (yes it's a bug in 3.23->4.0
    replication: Exec_master_log_pos is wrong). Only way to solve this is to
    have the original offset of the end of the event the relay log. This is
    what we do in 5.0: log_pos has become "end_log_pos" (because the real use
    of log_pos in 4.0 was to compute the end_log_pos; so better to store
    end_log_pos instead of begin_log_pos.
    If we had not done this fix here, the problem would also have appeared
    when the slave and master are 5.0 but with different event length (for
    example the slave is more recent than the master and features the event
    UID). It would give false MASTER_POS_WAIT, false Exec_master_log_pos in
    SHOW SLAVE STATUS, and so the user would do some CHANGE MASTER using this
    value which would lead to badly broken replication.
    Even the relay_log_pos will be corrupted in this case, because the len is
    the relay log is not "val".
    With the end_log_pos solution, we avoid computations involving lengthes.
  */
  DBUG_PRINT("info", ("log_pos: %lu  group_master_log_pos: %lu",
		      (long) log_pos, (long) group_master_log_pos));
  if (log_pos) // 3.23 binlogs don't have log_posx
  {
    group_master_log_pos= log_pos;
  }
  pthread_cond_broadcast(&data_cond);
  if (!skip_lock)
    pthread_mutex_unlock(&data_lock);
}


void st_relay_log_info::close_temporary_tables()
{
  TABLE *table,*next;

  for (table=save_temporary_tables ; table ; table=next)
  {
    next=table->next;
    /*
      Don't ask for disk deletion. For now, anyway they will be deleted when
      slave restarts, but it is a better intention to not delete them.
    */
    close_temporary(table, 0);
  }
  save_temporary_tables= 0;
  slave_open_temp_tables= 0;
}

/*
  purge_relay_logs()

  NOTES
    Assumes to have a run lock on rli and that no slave thread are running.
*/

int purge_relay_logs(RELAY_LOG_INFO* rli, THD *thd, bool just_reset,
		     const char** errmsg)
{
  int error=0;
  DBUG_ENTER("purge_relay_logs");

  /*
    Even if rli->inited==0, we still try to empty rli->master_log_* variables.
    Indeed, rli->inited==0 does not imply that they already are empty.
    It could be that slave's info initialization partly succeeded :
    for example if relay-log.info existed but *relay-bin*.*
    have been manually removed, init_relay_log_info reads the old
    relay-log.info and fills rli->master_log_*, then init_relay_log_info
    checks for the existence of the relay log, this fails and
    init_relay_log_info leaves rli->inited to 0.
    In that pathological case, rli->master_log_pos* will be properly reinited
    at the next START SLAVE (as RESET SLAVE or CHANGE
    MASTER, the callers of purge_relay_logs, will delete bogus *.info files
    or replace them with correct files), however if the user does SHOW SLAVE
    STATUS before START SLAVE, he will see old, confusing rli->master_log_*.
    In other words, we reinit rli->master_log_* for SHOW SLAVE STATUS
    to display fine in any case.
  */

  rli->group_master_log_name[0]= 0;
  rli->group_master_log_pos= 0;

  if (!rli->inited)
  {
    DBUG_PRINT("info", ("rli->inited == 0"));
    DBUG_RETURN(0);
  }

  DBUG_ASSERT(rli->slave_running == 0);
  DBUG_ASSERT(rli->mi->slave_running == 0);

  rli->slave_skip_counter=0;
  pthread_mutex_lock(&rli->data_lock);

  /* 
    we close the relay log fd possibly left open by the slave SQL thread, 
    to be able to delete it; the relay log fd possibly left open by the slave
    I/O thread will be closed naturally in reset_logs() by the 
    close(LOG_CLOSE_TO_BE_OPENED) call
  */
  if (rli->cur_log_fd >= 0)
  {
    end_io_cache(&rli->cache_buf);
    my_close(rli->cur_log_fd, MYF(MY_WME));
    rli->cur_log_fd= -1;
  }

  if (rli->relay_log.reset_logs(thd))
  {
    *errmsg = "Failed during log reset";
    error=1;
    goto err;
  }
  /* Save name of used relay log file */
  strmake(rli->group_relay_log_name, rli->relay_log.get_log_fname(),
	  sizeof(rli->group_relay_log_name)-1);
  strmake(rli->event_relay_log_name, rli->relay_log.get_log_fname(),
 	  sizeof(rli->event_relay_log_name)-1);
  rli->group_relay_log_pos= rli->event_relay_log_pos= BIN_LOG_HEADER_SIZE;
  if (count_relay_log_space(rli))
  {
    *errmsg= "Error counting relay log space";
    goto err;
  }
  if (!just_reset)
    error= init_relay_log_pos(rli, rli->group_relay_log_name,
                              rli->group_relay_log_pos,
  			      0 /* do not need data lock */, errmsg, 0);
  
err:
#ifndef DBUG_OFF
  char buf[22];
#endif  
  DBUG_PRINT("info",("log_space_total: %s",llstr(rli->log_space_total,buf)));
  pthread_mutex_unlock(&rli->data_lock);
  DBUG_RETURN(error);
}


int terminate_slave_threads(MASTER_INFO* mi,int thread_mask,bool skip_lock)
{
  if (!mi->inited)
    return 0; /* successfully do nothing */
  int error,force_all = (thread_mask & SLAVE_FORCE_ALL);
  pthread_mutex_t *sql_lock = &mi->rli.run_lock, *io_lock = &mi->run_lock;
  pthread_mutex_t *sql_cond_lock,*io_cond_lock;
  DBUG_ENTER("terminate_slave_threads");

  sql_cond_lock=sql_lock;
  io_cond_lock=io_lock;
  
  if (skip_lock)
  {
    sql_lock = io_lock = 0;
  }
  if ((thread_mask & (SLAVE_IO|SLAVE_FORCE_ALL)) && mi->slave_running)
  {
    DBUG_PRINT("info",("Terminating IO thread"));
    mi->abort_slave=1;
    if ((error=terminate_slave_thread(mi->io_thd,io_lock,
				      io_cond_lock,
				      &mi->stop_cond,
				      &mi->slave_running)) &&
	!force_all)
      DBUG_RETURN(error);
  }
  if ((thread_mask & (SLAVE_SQL|SLAVE_FORCE_ALL)) && mi->rli.slave_running)
  {
    DBUG_PRINT("info",("Terminating SQL thread"));
    DBUG_ASSERT(mi->rli.sql_thd != 0) ;
    mi->rli.abort_slave=1;
    if ((error=terminate_slave_thread(mi->rli.sql_thd,sql_lock,
				      sql_cond_lock,
				      &mi->rli.stop_cond,
				      &mi->rli.slave_running)) &&
	!force_all)
      DBUG_RETURN(error);
  }
  DBUG_RETURN(0);
}


int terminate_slave_thread(THD* thd, pthread_mutex_t* term_lock,
			   pthread_mutex_t *cond_lock,
			   pthread_cond_t* term_cond,
			   volatile uint *slave_running)
{
  DBUG_ENTER("terminate_slave_thread");
  if (term_lock)
  {
    pthread_mutex_lock(term_lock);
    if (!*slave_running)
    {
      pthread_mutex_unlock(term_lock);
      DBUG_RETURN(ER_SLAVE_NOT_RUNNING);
    }
  }
  DBUG_ASSERT(thd != 0);
  THD_CHECK_SENTRY(thd);
  /*
    Is is critical to test if the slave is running. Otherwise, we might
    be referening freed memory trying to kick it
  */

  while (*slave_running)			// Should always be true
  {
    DBUG_PRINT("loop", ("killing slave thread"));
    KICK_SLAVE(thd);
    /*
      There is a small chance that slave thread might miss the first
      alarm. To protect againts it, resend the signal until it reacts
    */
    struct timespec abstime;
    set_timespec(abstime,2);
    pthread_cond_timedwait(term_cond, cond_lock, &abstime);
  }
  if (term_lock)
    pthread_mutex_unlock(term_lock);
  DBUG_RETURN(0);
}


int start_slave_thread(pthread_handler h_func, pthread_mutex_t *start_lock,
		       pthread_mutex_t *cond_lock,
		       pthread_cond_t *start_cond,
		       volatile uint *slave_running,
		       volatile ulong *slave_run_id,
		       MASTER_INFO* mi,
                       bool high_priority)
{
  pthread_t th;
  ulong start_id;
  DBUG_ASSERT(mi->inited);
  DBUG_ENTER("start_slave_thread");

  if (start_lock)
    pthread_mutex_lock(start_lock);
  if (!server_id)
  {
    if (start_cond)
      pthread_cond_broadcast(start_cond);
    if (start_lock)
      pthread_mutex_unlock(start_lock);
    sql_print_error("Server id not set, will not start slave");
    DBUG_RETURN(ER_BAD_SLAVE);
  }
  
  if (*slave_running)
  {
    if (start_cond)
      pthread_cond_broadcast(start_cond);
    if (start_lock)
      pthread_mutex_unlock(start_lock);
    DBUG_RETURN(ER_SLAVE_MUST_STOP);
  }
  start_id= *slave_run_id;
  DBUG_PRINT("info",("Creating new slave thread"));
  if (high_priority)
    my_pthread_attr_setprio(&connection_attrib,CONNECT_PRIOR);
  if (pthread_create(&th, &connection_attrib, h_func, (void*)mi))
  {
    if (start_lock)
      pthread_mutex_unlock(start_lock);
    DBUG_RETURN(ER_SLAVE_THREAD);
  }
  if (start_cond && cond_lock) // caller has cond_lock
  {
    THD* thd = current_thd;
    while (start_id == *slave_run_id)
    {
      DBUG_PRINT("sleep",("Waiting for slave thread to start"));
      const char* old_msg = thd->enter_cond(start_cond,cond_lock,
					    "Waiting for slave thread to start");
      pthread_cond_wait(start_cond,cond_lock);
      thd->exit_cond(old_msg);
      pthread_mutex_lock(cond_lock); // re-acquire it as exit_cond() released
      if (thd->killed)
	DBUG_RETURN(thd->killed_errno());
    }
  }
  if (start_lock)
    pthread_mutex_unlock(start_lock);
  DBUG_RETURN(0);
}


/*
  start_slave_threads()

  NOTES
    SLAVE_FORCE_ALL is not implemented here on purpose since it does not make
    sense to do that for starting a slave--we always care if it actually
    started the threads that were not previously running
*/

int start_slave_threads(bool need_slave_mutex, bool wait_for_start,
			MASTER_INFO* mi, const char* master_info_fname,
			const char* slave_info_fname, int thread_mask)
{
  pthread_mutex_t *lock_io=0,*lock_sql=0,*lock_cond_io=0,*lock_cond_sql=0;
  pthread_cond_t* cond_io=0,*cond_sql=0;
  int error=0;
  DBUG_ENTER("start_slave_threads");
  
  if (need_slave_mutex)
  {
    lock_io = &mi->run_lock;
    lock_sql = &mi->rli.run_lock;
  }
  if (wait_for_start)
  {
    cond_io = &mi->start_cond;
    cond_sql = &mi->rli.start_cond;
    lock_cond_io = &mi->run_lock;
    lock_cond_sql = &mi->rli.run_lock;
  }

  if (thread_mask & SLAVE_IO)
    error=start_slave_thread(handle_slave_io,lock_io,lock_cond_io,
			     cond_io,
			     &mi->slave_running, &mi->slave_run_id,
			     mi, 1); //high priority, to read the most possible
  if (!error && (thread_mask & SLAVE_SQL))
  {
    error=start_slave_thread(handle_slave_sql,lock_sql,lock_cond_sql,
			     cond_sql,
			     &mi->rli.slave_running, &mi->rli.slave_run_id,
			     mi, 0);
    if (error)
      terminate_slave_threads(mi, thread_mask & SLAVE_IO, 0);
  }
  DBUG_RETURN(error);
}


void init_table_rule_hash(HASH* h, bool* h_inited)
{
  hash_init(h, system_charset_info,TABLE_RULE_HASH_SIZE,0,0,
	    (hash_get_key) get_table_key,
	    (hash_free_key) free_table_ent, 0);
  *h_inited = 1;
}


void init_table_rule_array(DYNAMIC_ARRAY* a, bool* a_inited)
{
  my_init_dynamic_array(a, sizeof(TABLE_RULE_ENT*), TABLE_RULE_ARR_SIZE,
		     TABLE_RULE_ARR_SIZE);
  *a_inited = 1;
}


static TABLE_RULE_ENT* find_wild(DYNAMIC_ARRAY *a, const char* key, int len)
{
  uint i;
  const char* key_end = key + len;
  
  for (i = 0; i < a->elements; i++)
    {
      TABLE_RULE_ENT* e ;
      get_dynamic(a, (gptr)&e, i);
      if (!my_wildcmp(system_charset_info, key, key_end, 
                            (const char*)e->db,
			    (const char*)(e->db + e->key_len),
			    '\\',wild_one,wild_many))
	return e;
    }
  
  return 0;
}


/*
  Checks whether tables match some (wild_)do_table and (wild_)ignore_table
  rules (for replication)

  SYNOPSIS
    tables_ok()
    thd             thread (SQL slave thread normally). Mustn't be null.
    tables          list of tables to check

  NOTES
    Note that changing the order of the tables in the list can lead to
    different results. Note also the order of precedence of the do/ignore 
    rules (see code below). For that reason, users should not set conflicting 
    rules because they may get unpredicted results (precedence order is
    explained in the manual).

    Thought which arose from a question of a big customer "I want to include
    all tables like "abc.%" except the "%.EFG"". This can't be done now. If we
    supported Perl regexps we could do it with this pattern: /^abc\.(?!EFG)/
    (I could not find an equivalent in the regex library MySQL uses).

  RETURN VALUES
    0           should not be logged/replicated
    1           should be logged/replicated                  
*/

bool tables_ok(THD* thd, TABLE_LIST* tables)
{
  bool some_tables_updating= 0;
  DBUG_ENTER("tables_ok");

  /*
    In routine, can't reliably pick and choose substatements, so always
    replicate.
    We can't reliably know if one substatement should be executed or not:
    consider the case of this substatement: a SELECT on a non-replicated
    constant table; if we don't execute it maybe it was going to fill a
    variable which was going to be used by the next substatement to update
    a replicated table? If we execute it maybe the constant non-replicated
    table does not exist (and so we'll fail) while there was no need to
    execute this as this SELECT does not influence replicated tables in the
    rest of the routine? In other words: users are used to replicate-*-table
    specifying how to handle updates to tables, these options don't say
    anything about reads to tables; we can't guess.
  */
  if (thd->spcont)
    DBUG_RETURN(1);

  for (; tables; tables= tables->next_global)
  {
    char hash_key[2*NAME_LEN+2];
    char *end;
    uint len;

    if (!tables->updating) 
      continue;
    some_tables_updating= 1;
    end= strmov(hash_key, tables->db ? tables->db : thd->db);
    *end++= '.';
    len= (uint) (strmov(end, tables->table_name) - hash_key);
    if (do_table_inited) // if there are any do's
    {
      if (hash_search(&replicate_do_table, (byte*) hash_key, len))
	DBUG_RETURN(1);
    }
    if (ignore_table_inited) // if there are any ignores
    {
      if (hash_search(&replicate_ignore_table, (byte*) hash_key, len))
	DBUG_RETURN(0); 
    }
    if (wild_do_table_inited && find_wild(&replicate_wild_do_table,
					  hash_key, len))
      DBUG_RETURN(1);
    if (wild_ignore_table_inited && find_wild(&replicate_wild_ignore_table,
					      hash_key, len))
      DBUG_RETURN(0);
  }

  /*
    If no table was to be updated, ignore statement (no reason we play it on
    slave, slave is supposed to replicate _changes_ only).
    If no explicit rule found and there was a do list, do not replicate.
    If there was no do list, go ahead
  */
  DBUG_RETURN(some_tables_updating &&
              !do_table_inited && !wild_do_table_inited);
}


/*
  Checks whether a db matches wild_do_table and wild_ignore_table
  rules (for replication)

  SYNOPSIS
    db_ok_with_wild_table()
    db		name of the db to check.
		Is tested with check_db_name() before calling this function.

  NOTES
    Here is the reason for this function.
    We advise users who want to exclude a database 'db1' safely to do it
    with replicate_wild_ignore_table='db1.%' instead of binlog_ignore_db or
    replicate_ignore_db because the two lasts only check for the selected db,
    which won't work in that case:
    USE db2;
    UPDATE db1.t SET ... #this will be replicated and should not
    whereas replicate_wild_ignore_table will work in all cases.
    With replicate_wild_ignore_table, we only check tables. When
    one does 'DROP DATABASE db1', tables are not involved and the
    statement will be replicated, while users could expect it would not (as it
    rougly means 'DROP db1.first_table, DROP db1.second_table...').
    In other words, we want to interpret 'db1.%' as "everything touching db1".
    That is why we want to match 'db1' against 'db1.%' wild table rules.

  RETURN VALUES
    0           should not be logged/replicated
    1           should be logged/replicated
 */

int db_ok_with_wild_table(const char *db)
{
  char hash_key[NAME_LEN+2];
  char *end;
  int len;
  end= strmov(hash_key, db);
  *end++= '.';
  len= end - hash_key ;
  if (wild_do_table_inited && find_wild(&replicate_wild_do_table,
                                        hash_key, len))
    return 1;
  if (wild_ignore_table_inited && find_wild(&replicate_wild_ignore_table,
                                            hash_key, len))
    return 0;
  
  /*
    If no explicit rule found and there was a do list, do not replicate.
    If there was no do list, go ahead
  */
  return !wild_do_table_inited;
}


int add_table_rule(HASH* h, const char* table_spec)
{
  const char* dot = strchr(table_spec, '.');
  if (!dot) return 1;
  // len is always > 0 because we know the there exists a '.'
  uint len = (uint)strlen(table_spec);
  TABLE_RULE_ENT* e = (TABLE_RULE_ENT*)my_malloc(sizeof(TABLE_RULE_ENT)
						 + len, MYF(MY_WME));
  if (!e) return 1;
  e->db = (char*)e + sizeof(TABLE_RULE_ENT);
  e->tbl_name = e->db + (dot - table_spec) + 1;
  e->key_len = len;
  memcpy(e->db, table_spec, len);
  (void)my_hash_insert(h, (byte*)e);
  return 0;
}


/*
  Add table expression with wildcards to dynamic array
*/

int add_wild_table_rule(DYNAMIC_ARRAY* a, const char* table_spec)
{
  const char* dot = strchr(table_spec, '.');
  if (!dot) return 1;
  uint len = (uint)strlen(table_spec);
  TABLE_RULE_ENT* e = (TABLE_RULE_ENT*)my_malloc(sizeof(TABLE_RULE_ENT)
						 + len, MYF(MY_WME));
  if (!e) return 1;
  e->db = (char*)e + sizeof(TABLE_RULE_ENT);
  e->tbl_name = e->db + (dot - table_spec) + 1;
  e->key_len = len;
  memcpy(e->db, table_spec, len);
  insert_dynamic(a, (gptr)&e);
  return 0;
}


static void free_string_array(DYNAMIC_ARRAY *a)
{
  uint i;
  for (i = 0; i < a->elements; i++)
    {
      char* p;
      get_dynamic(a, (gptr) &p, i);
      my_free(p, MYF(MY_WME));
    }
  delete_dynamic(a);
}


#ifdef NOT_USED_YET
static int end_slave_on_walk(MASTER_INFO* mi, gptr /*unused*/)
{
  end_master_info(mi);
  return 0;
}
#endif


/*
  Free all resources used by slave

  SYNOPSIS
    end_slave()
*/

void end_slave()
{
  /*
    This is called when the server terminates, in close_connections().
    It terminates slave threads. However, some CHANGE MASTER etc may still be
    running presently. If a START SLAVE was in progress, the mutex lock below
    will make us wait until slave threads have started, and START SLAVE
    returns, then we terminate them here.
  */
  pthread_mutex_lock(&LOCK_active_mi);
  if (active_mi)
  {
    /*
      TODO: replace the line below with
      list_walk(&master_list, (list_walk_action)end_slave_on_walk,0);
      once multi-master code is ready.
    */
    terminate_slave_threads(active_mi,SLAVE_FORCE_ALL);
    end_master_info(active_mi);
    if (do_table_inited)
      hash_free(&replicate_do_table);
    if (ignore_table_inited)
      hash_free(&replicate_ignore_table);
    if (wild_do_table_inited)
      free_string_array(&replicate_wild_do_table);
    if (wild_ignore_table_inited)
      free_string_array(&replicate_wild_ignore_table);
    delete active_mi;
    active_mi= 0;
  }
  pthread_mutex_unlock(&LOCK_active_mi);
}


static bool io_slave_killed(THD* thd, MASTER_INFO* mi)
{
  DBUG_ASSERT(mi->io_thd == thd);
  DBUG_ASSERT(mi->slave_running); // tracking buffer overrun
  return mi->abort_slave || abort_loop || thd->killed;
}


static bool sql_slave_killed(THD* thd, RELAY_LOG_INFO* rli)
{
  DBUG_ASSERT(rli->sql_thd == thd);
  DBUG_ASSERT(rli->slave_running == 1);// tracking buffer overrun
  return rli->abort_slave || abort_loop || thd->killed;
}


/*
  Writes an error message to rli->last_slave_error and rli->last_slave_errno
  (which will be displayed by SHOW SLAVE STATUS), and prints it to stderr.

  SYNOPSIS
    slave_print_error()
    rli		
    err_code    The error code
    msg         The error message (usually related to the error code, but can
                contain more information).
    ...         (this is printf-like format, with % symbols in msg)

  RETURN VALUES
    void
*/

void slave_print_error(RELAY_LOG_INFO* rli, int err_code, const char* msg, ...)
{
  va_list args;
  va_start(args,msg);
  my_vsnprintf(rli->last_slave_error,
	       sizeof(rli->last_slave_error), msg, args);
  rli->last_slave_errno = err_code;
  /* If the error string ends with '.', do not add a ',' it would be ugly */
  if (rli->last_slave_error[0] && 
      (*(strend(rli->last_slave_error)-1) == '.'))
    sql_print_error("Slave: %s Error_code: %d", rli->last_slave_error,
                    err_code);
  else
    sql_print_error("Slave: %s, Error_code: %d", rli->last_slave_error,
                    err_code);

}

/*
  skip_load_data_infile()

  NOTES
    This is used to tell a 3.23 master to break send_file()
*/

void skip_load_data_infile(NET *net)
{
  (void)net_request_file(net, "/dev/null");
  (void)my_net_read(net);				// discard response
  (void)net_write_command(net, 0, "", 0, "", 0);	// Send ok
}


bool net_request_file(NET* net, const char* fname)
{
  DBUG_ENTER("net_request_file");
  DBUG_RETURN(net_write_command(net, 251, fname, strlen(fname), "", 0));
}


/*
  From other comments and tests in code, it looks like
  sometimes Query_log_event and Load_log_event can have db == 0
  (see rewrite_db() above for example)
  (cases where this happens are unclear; it may be when the master is 3.23).
*/

const char *print_slave_db_safe(const char* db)
{
  return (db ? db : "");
}

/*
  Checks whether a db matches some do_db and ignore_db rules
  (for logging or replication)

  SYNOPSIS
    db_ok()
    db              name of the db to check
    do_list         either binlog_do_db or replicate_do_db
    ignore_list     either binlog_ignore_db or replicate_ignore_db

  RETURN VALUES
    0           should not be logged/replicated
    1           should be logged/replicated                  
*/

int db_ok(const char* db, I_List<i_string> &do_list,
	  I_List<i_string> &ignore_list )
{
  if (do_list.is_empty() && ignore_list.is_empty())
    return 1; // ok to replicate if the user puts no constraints

  /*
    If the user has specified restrictions on which databases to replicate
    and db was not selected, do not replicate.
  */
  if (!db)
    return 0;

  if (!do_list.is_empty()) // if the do's are not empty
  {
    I_List_iterator<i_string> it(do_list);
    i_string* tmp;

    while ((tmp=it++))
    {
      if (!strcmp(tmp->ptr, db))
	return 1; // match
    }
    return 0;
  }
  else // there are some elements in the don't, otherwise we cannot get here
  {
    I_List_iterator<i_string> it(ignore_list);
    i_string* tmp;

    while ((tmp=it++))
    {
      if (!strcmp(tmp->ptr, db))
	return 0; // match
    }
    return 1;
  }
}


static int init_strvar_from_file(char *var, int max_size, IO_CACHE *f,
				 const char *default_val)
{
  uint length;
  if ((length=my_b_gets(f,var, max_size)))
  {
    char* last_p = var + length -1;
    if (*last_p == '\n')
      *last_p = 0; // if we stopped on newline, kill it
    else
    {
      /*
	If we truncated a line or stopped on last char, remove all chars
	up to and including newline.
      */
      int c;
      while (((c=my_b_get(f)) != '\n' && c != my_b_EOF));
    }
    return 0;
  }
  else if (default_val)
  {
    strmake(var,  default_val, max_size-1);
    return 0;
  }
  return 1;
}


static int init_intvar_from_file(int* var, IO_CACHE* f, int default_val)
{
  char buf[32];
  
  if (my_b_gets(f, buf, sizeof(buf))) 
  {
    *var = atoi(buf);
    return 0;
  }
  else if (default_val)
  {
    *var = default_val;
    return 0;
  }
  return 1;
}

/*
  Note that we rely on the master's version (3.23, 4.0.14 etc) instead of
  relying on the binlog's version. This is not perfect: imagine an upgrade
  of the master without waiting that all slaves are in sync with the master;
  then a slave could be fooled about the binlog's format. This is what happens
  when people upgrade a 3.23 master to 4.0 without doing RESET MASTER: 4.0
  slaves are fooled. So we do this only to distinguish between 3.23 and more
  recent masters (it's too late to change things for 3.23).
  
  RETURNS
  0       ok
  1       error
*/

static int get_master_version_and_clock(MYSQL* mysql, MASTER_INFO* mi)
{
  const char* errmsg= 0;

  /*
    Free old description_event_for_queue (that is needed if we are in
    a reconnection).
  */
  delete mi->rli.relay_log.description_event_for_queue;
  mi->rli.relay_log.description_event_for_queue= 0;
  
  if (!my_isdigit(&my_charset_bin,*mysql->server_version))
    errmsg = "Master reported unrecognized MySQL version";
  else
  {
    /*
      Note the following switch will bug when we have MySQL branch 30 ;)
    */
    switch (*mysql->server_version) 
    {
    case '0':
    case '1':
    case '2':
      errmsg = "Master reported unrecognized MySQL version";
      break;
    case '3':
      mi->rli.relay_log.description_event_for_queue= new
        Format_description_log_event(1, mysql->server_version); 
      break;
    case '4':
      mi->rli.relay_log.description_event_for_queue= new
        Format_description_log_event(3, mysql->server_version); 
      break;
    default: 
      /*
        Master is MySQL >=5.0. Give a default Format_desc event, so that we can
        take the early steps (like tests for "is this a 3.23 master") which we
        have to take before we receive the real master's Format_desc which will
        override this one. Note that the Format_desc we create below is garbage
        (it has the format of the *slave*); it's only good to help know if the
        master is 3.23, 4.0, etc.
      */
      mi->rli.relay_log.description_event_for_queue= new
        Format_description_log_event(4, mysql->server_version); 
      break;
    }
  }
  
  /* 
     This does not mean that a 5.0 slave will be able to read a 6.0 master; but
     as we don't know yet, we don't want to forbid this for now. If a 5.0 slave
     can't read a 6.0 master, this will show up when the slave can't read some
     events sent by the master, and there will be error messages.
  */
  
  if (errmsg)
  {
    sql_print_error(errmsg);
    return 1;
  }

  /* as we are here, we tried to allocate the event */
  if (!mi->rli.relay_log.description_event_for_queue)
  {
    sql_print_error("Slave I/O thread failed to create a default Format_description_log_event");
    return 1;
  }

  /*
    Compare the master and slave's clock. Do not die if master's clock is
    unavailable (very old master not supporting UNIX_TIMESTAMP()?).
  */
  MYSQL_RES *master_res= 0;
  MYSQL_ROW master_row;
  
  if (!mysql_real_query(mysql, STRING_WITH_LEN("SELECT UNIX_TIMESTAMP()")) &&
      (master_res= mysql_store_result(mysql)) &&
      (master_row= mysql_fetch_row(master_res)))
  {
    mi->clock_diff_with_master= 
      (long) (time((time_t*) 0) - strtoul(master_row[0], 0, 10));
  }
  else
  {
    mi->clock_diff_with_master= 0; /* The "most sensible" value */
    sql_print_warning("\"SELECT UNIX_TIMESTAMP()\" failed on master, \
do not trust column Seconds_Behind_Master of SHOW SLAVE STATUS");
  }
  if (master_res)
    mysql_free_result(master_res);      
 
  /*
    Check that the master's server id and ours are different. Because if they
    are equal (which can result from a simple copy of master's datadir to slave,
    thus copying some my.cnf), replication will work but all events will be
    skipped.
    Do not die if SHOW VARIABLES LIKE 'SERVER_ID' fails on master (very old
    master?).
    Note: we could have put a @@SERVER_ID in the previous SELECT
    UNIX_TIMESTAMP() instead, but this would not have worked on 3.23 masters.
  */
  if (!mysql_real_query(mysql,
                        STRING_WITH_LEN("SHOW VARIABLES LIKE 'SERVER_ID'")) &&
      (master_res= mysql_store_result(mysql)))
  {
    if ((master_row= mysql_fetch_row(master_res)) &&
        (::server_id == strtoul(master_row[1], 0, 10)) &&
        !replicate_same_server_id)
      errmsg= "The slave I/O thread stops because master and slave have equal \
MySQL server ids; these ids must be different for replication to work (or \
the --replicate-same-server-id option must be used on slave but this does \
not always make sense; please check the manual before using it).";
    mysql_free_result(master_res);
  }

  /*
    Check that the master's global character_set_server and ours are the same.
    Not fatal if query fails (old master?).
    Note that we don't check for equality of global character_set_client and
    collation_connection (neither do we prevent their setting in
    set_var.cc). That's because from what I (Guilhem) have tested, the global
    values of these 2 are never used (new connections don't use them).
    We don't test equality of global collation_database either as it's is
    going to be deprecated (made read-only) in 4.1 very soon.
    The test is only relevant if master < 5.0.3 (we'll test only if it's older
    than the 5 branch; < 5.0.3 was alpha...), as >= 5.0.3 master stores
    charset info in each binlog event.
    We don't do it for 3.23 because masters <3.23.50 hang on
    SELECT @@unknown_var (BUG#7965 - see changelog of 3.23.50). So finally we
    test only if master is 4.x.
  */

  /* redundant with rest of code but safer against later additions */
  if (*mysql->server_version == '3')
    goto err;

  if ((*mysql->server_version == '4') &&
      !mysql_real_query(mysql,
                        STRING_WITH_LEN("SELECT @@GLOBAL.COLLATION_SERVER")) &&
      (master_res= mysql_store_result(mysql)))
  {
    if ((master_row= mysql_fetch_row(master_res)) &&
        strcmp(master_row[0], global_system_variables.collation_server->name))
      errmsg= "The slave I/O thread stops because master and slave have \
different values for the COLLATION_SERVER global variable. The values must \
be equal for replication to work";
    mysql_free_result(master_res);
  }

  /*
    Perform analogous check for time zone. Theoretically we also should
    perform check here to verify that SYSTEM time zones are the same on
    slave and master, but we can't rely on value of @@system_time_zone
    variable (it is time zone abbreviation) since it determined at start
    time and so could differ for slave and master even if they are really
    in the same system time zone. So we are omiting this check and just
    relying on documentation. Also according to Monty there are many users
    who are using replication between servers in various time zones. Hence 
    such check will broke everything for them. (And now everything will 
    work for them because by default both their master and slave will have 
    'SYSTEM' time zone).
    This check is only necessary for 4.x masters (and < 5.0.4 masters but
    those were alpha).
  */
  if ((*mysql->server_version == '4') &&
      !mysql_real_query(mysql, STRING_WITH_LEN("SELECT @@GLOBAL.TIME_ZONE")) &&
      (master_res= mysql_store_result(mysql)))
  {
    if ((master_row= mysql_fetch_row(master_res)) &&
        strcmp(master_row[0], 
               global_system_variables.time_zone->get_name()->ptr()))
      errmsg= "The slave I/O thread stops because master and slave have \
different values for the TIME_ZONE global variable. The values must \
be equal for replication to work";
    mysql_free_result(master_res);
  }

err:
  if (errmsg)
  {
    sql_print_error(errmsg);
    return 1;
  }

  return 0;
}

/*
  Used by fetch_master_table (used by LOAD TABLE tblname FROM MASTER and LOAD
  DATA FROM MASTER). Drops the table (if 'overwrite' is true) and recreates it
  from the dump. Honours replication inclusion/exclusion rules.
  db must be non-zero (guarded by assertion).

  RETURN VALUES
    0           success
    1           error
*/

static int create_table_from_dump(THD* thd, MYSQL *mysql, const char* db,
				  const char* table_name, bool overwrite)
{
  ulong packet_len;
  char *query, *save_db;
  uint32 save_db_length;
  Vio* save_vio;
  HA_CHECK_OPT check_opt;
  TABLE_LIST tables;
  int error= 1;
  handler *file;
  ulonglong save_options;
  NET *net= &mysql->net;
  DBUG_ENTER("create_table_from_dump");  

  packet_len= my_net_read(net); // read create table statement
  if (packet_len == packet_error)
  {
    my_message(ER_MASTER_NET_READ, ER(ER_MASTER_NET_READ), MYF(0));
    DBUG_RETURN(1);
  }
  if (net->read_pos[0] == 255) // error from master
  {
    char *err_msg; 
    err_msg= (char*) net->read_pos + ((mysql->server_capabilities &
				       CLIENT_PROTOCOL_41) ?
				      3+SQLSTATE_LENGTH+1 : 3);
    my_error(ER_MASTER, MYF(0), err_msg);
    DBUG_RETURN(1);
  }
  thd->command = COM_TABLE_DUMP;
  thd->query_length= packet_len;
  /* Note that we should not set thd->query until the area is initalized */
  if (!(query = thd->strmake((char*) net->read_pos, packet_len)))
  {
    sql_print_error("create_table_from_dump: out of memory");
    my_message(ER_GET_ERRNO, "Out of memory", MYF(0));
    DBUG_RETURN(1);
  }
  thd->query= query;
  thd->query_error = 0;
  thd->net.no_send_ok = 1;

  bzero((char*) &tables,sizeof(tables));
  tables.db = (char*)db;
  tables.alias= tables.table_name= (char*)table_name;

  /* Drop the table if 'overwrite' is true */
  if (overwrite && mysql_rm_table(thd,&tables,1,0)) /* drop if exists */
  {
    sql_print_error("create_table_from_dump: failed to drop the table");
    goto err;
  }

  /* Create the table. We do not want to log the "create table" statement */
  save_options = thd->options;
  thd->options &= ~(ulong) (OPTION_BIN_LOG);
  thd->proc_info = "Creating table from master dump";
  // save old db in case we are creating in a different database
  save_db = thd->db;
  save_db_length= thd->db_length;
  DBUG_ASSERT(db != 0);
  thd->reset_db((char*)db, strlen(db));
  mysql_parse(thd, thd->query, packet_len); // run create table
  thd->db = save_db;		// leave things the way the were before
  thd->db_length= save_db_length;
  thd->options = save_options;
  
  if (thd->query_error)
    goto err;			// mysql_parse took care of the error send

  thd->proc_info = "Opening master dump table";
  tables.lock_type = TL_WRITE;
  if (!open_ltable(thd, &tables, TL_WRITE))
  {
    sql_print_error("create_table_from_dump: could not open created table");
    goto err;
  }
  
  file = tables.table->file;
  thd->proc_info = "Reading master dump table data";
  /* Copy the data file */
  if (file->net_read_dump(net))
  {
    my_message(ER_MASTER_NET_READ, ER(ER_MASTER_NET_READ), MYF(0));
    sql_print_error("create_table_from_dump: failed in\
 handler::net_read_dump()");
    goto err;
  }

  check_opt.init();
  check_opt.flags|= T_VERY_SILENT | T_CALC_CHECKSUM | T_QUICK;
  thd->proc_info = "Rebuilding the index on master dump table";
  /*
    We do not want repair() to spam us with messages
    just send them to the error log, and report the failure in case of
    problems.
  */
  save_vio = thd->net.vio;
  thd->net.vio = 0;
  /* Rebuild the index file from the copied data file (with REPAIR) */
  error=file->ha_repair(thd,&check_opt) != 0;
  thd->net.vio = save_vio;
  if (error)
    my_error(ER_INDEX_REBUILD, MYF(0), tables.table->s->table_name);

err:
  close_thread_tables(thd);
  thd->net.no_send_ok = 0;
  DBUG_RETURN(error); 
}


int fetch_master_table(THD *thd, const char *db_name, const char *table_name,
		       MASTER_INFO *mi, MYSQL *mysql, bool overwrite)
{
  int error= 1;
  const char *errmsg=0;
  bool called_connected= (mysql != NULL);
  DBUG_ENTER("fetch_master_table");
  DBUG_PRINT("enter", ("db_name: '%s'  table_name: '%s'",
		       db_name,table_name));

  if (!called_connected)
  { 
    if (!(mysql = mysql_init(NULL)))
    {
      DBUG_RETURN(1);
    }
    if (connect_to_master(thd, mysql, mi))
    {
      my_error(ER_CONNECT_TO_MASTER, MYF(0), mysql_error(mysql));
      /*
        We need to clear the active VIO since, theoretically, somebody
        might issue an awake() on this thread.  If we are then in the
        middle of closing and destroying the VIO inside the
        mysql_close(), we will have a problem.
       */
#ifdef SIGNAL_WITH_VIO_CLOSE
      thd->clear_active_vio();
#endif
      mysql_close(mysql);
      DBUG_RETURN(1);
    }
    if (thd->killed)
      goto err;
  }

  if (request_table_dump(mysql, db_name, table_name))
  {
    error= ER_UNKNOWN_ERROR;
    errmsg= "Failed on table dump request";
    goto err;
  }
  if (create_table_from_dump(thd, mysql, db_name,
			     table_name, overwrite))
    goto err;    // create_table_from_dump have sent the error already
  error = 0;

 err:
  thd->net.no_send_ok = 0; // Clear up garbage after create_table_from_dump
  if (!called_connected)
    mysql_close(mysql);
  if (errmsg && thd->vio_ok())
    my_message(error, errmsg, MYF(0));
  DBUG_RETURN(test(error));			// Return 1 on error
}


void end_master_info(MASTER_INFO* mi)
{
  DBUG_ENTER("end_master_info");

  if (!mi->inited)
    DBUG_VOID_RETURN;
  end_relay_log_info(&mi->rli);
  if (mi->fd >= 0)
  {
    end_io_cache(&mi->file);
    (void)my_close(mi->fd, MYF(MY_WME));
    mi->fd = -1;
  }
  mi->inited = 0;

  DBUG_VOID_RETURN;
}


static int init_relay_log_info(RELAY_LOG_INFO* rli,
                               const char* info_fname)
{
  char fname[FN_REFLEN+128];
  int info_fd;
  const char* msg = 0;
  int error = 0;
  DBUG_ENTER("init_relay_log_info");

  if (rli->inited)                       // Set if this function called
    DBUG_RETURN(0);
  fn_format(fname, info_fname, mysql_data_home, "", 4+32);
  pthread_mutex_lock(&rli->data_lock);
  info_fd = rli->info_fd;
  rli->cur_log_fd = -1;
  rli->slave_skip_counter=0;
  rli->abort_pos_wait=0;
  rli->log_space_limit= relay_log_space_limit;
  rli->log_space_total= 0;

  /*
    The relay log will now be opened, as a SEQ_READ_APPEND IO_CACHE.
    Note that the I/O thread flushes it to disk after writing every
    event, in flush_master_info(mi, 1).
  */

  /*
    For the maximum log size, we choose max_relay_log_size if it is
    non-zero, max_binlog_size otherwise. If later the user does SET
    GLOBAL on one of these variables, fix_max_binlog_size and
    fix_max_relay_log_size will reconsider the choice (for example
    if the user changes max_relay_log_size to zero, we have to
    switch to using max_binlog_size for the relay log) and update
    rli->relay_log.max_size (and mysql_bin_log.max_size).
  */
  {
    char buf[FN_REFLEN];
    const char *ln;
    static bool name_warning_sent= 0;
    ln= rli->relay_log.generate_name(opt_relay_logname, "-relay-bin",
                                     1, buf);
    /* We send the warning only at startup, not after every RESET SLAVE */
    if (!opt_relay_logname && !opt_relaylog_index_name && !name_warning_sent)
    {
      /*
        User didn't give us info to name the relay log index file.
        Picking `hostname`-relay-bin.index like we do, causes replication to
        fail if this slave's hostname is changed later. So, we would like to
        instead require a name. But as we don't want to break many existing
        setups, we only give warning, not error.
      */
      sql_print_warning("Neither --relay-log nor --relay-log-index were used;"
                        " so replication "
                        "may break when this MySQL server acts as a "
                        "slave and has his hostname changed!! Please "
                        "use '--relay-log=%s' to avoid this problem.", ln);
      name_warning_sent= 1;
    }
    /*
      note, that if open() fails, we'll still have index file open
      but a destructor will take care of that
    */
    if (rli->relay_log.open_index_file(opt_relaylog_index_name, ln) ||
        rli->relay_log.open(ln, LOG_BIN, 0, SEQ_READ_APPEND, 0,
                            (max_relay_log_size ? max_relay_log_size :
                            max_binlog_size), 1))
    {
      pthread_mutex_unlock(&rli->data_lock);
      sql_print_error("Failed in open_log() called from init_relay_log_info()");
      DBUG_RETURN(1);
    }
  }

  /* if file does not exist */
  if (access(fname,F_OK))
  {
    /*
      If someone removed the file from underneath our feet, just close
      the old descriptor and re-create the old file
    */
    if (info_fd >= 0)
      my_close(info_fd, MYF(MY_WME));
    if ((info_fd = my_open(fname, O_CREAT|O_RDWR|O_BINARY, MYF(MY_WME))) < 0)
    {
      sql_print_error("Failed to create a new relay log info file (\
file '%s', errno %d)", fname, my_errno);
      msg= current_thd->net.last_error;
      goto err;
    }
    if (init_io_cache(&rli->info_file, info_fd, IO_SIZE*2, READ_CACHE, 0L,0,
		      MYF(MY_WME))) 
    {
      sql_print_error("Failed to create a cache on relay log info file '%s'",
		      fname);
      msg= current_thd->net.last_error;
      goto err;
    }

    /* Init relay log with first entry in the relay index file */
    if (init_relay_log_pos(rli,NullS,BIN_LOG_HEADER_SIZE,0 /* no data lock */,
			   &msg, 0))
    {
      sql_print_error("Failed to open the relay log 'FIRST' (relay_log_pos 4)");
      goto err;
    }
    rli->group_master_log_name[0]= 0;
    rli->group_master_log_pos= 0;		
    rli->info_fd= info_fd;
  }
  else // file exists
  {
    if (info_fd >= 0)
      reinit_io_cache(&rli->info_file, READ_CACHE, 0L,0,0);
    else 
    {
      int error=0;
      if ((info_fd = my_open(fname, O_RDWR|O_BINARY, MYF(MY_WME))) < 0)
      {
        sql_print_error("\
Failed to open the existing relay log info file '%s' (errno %d)",
			fname, my_errno);
        error= 1;
      }
      else if (init_io_cache(&rli->info_file, info_fd,
                             IO_SIZE*2, READ_CACHE, 0L, 0, MYF(MY_WME)))
      {
        sql_print_error("Failed to create a cache on relay log info file '%s'",
			fname);
        error= 1;
      }
      if (error)
      {
        if (info_fd >= 0)
          my_close(info_fd, MYF(0));
        rli->info_fd= -1;
        rli->relay_log.close(LOG_CLOSE_INDEX | LOG_CLOSE_STOP_EVENT);
        pthread_mutex_unlock(&rli->data_lock);
        DBUG_RETURN(1);
      }
    }
         
    rli->info_fd = info_fd;
    int relay_log_pos, master_log_pos;
    if (init_strvar_from_file(rli->group_relay_log_name,
			      sizeof(rli->group_relay_log_name),
                              &rli->info_file, "") ||
       init_intvar_from_file(&relay_log_pos,
			     &rli->info_file, BIN_LOG_HEADER_SIZE) ||
       init_strvar_from_file(rli->group_master_log_name,
			     sizeof(rli->group_master_log_name),
                             &rli->info_file, "") ||
       init_intvar_from_file(&master_log_pos, &rli->info_file, 0))
    {
      msg="Error reading slave log configuration";
      goto err;
    }
    strmake(rli->event_relay_log_name,rli->group_relay_log_name,
            sizeof(rli->event_relay_log_name)-1);
    rli->group_relay_log_pos= rli->event_relay_log_pos= relay_log_pos;
    rli->group_master_log_pos= master_log_pos;

    if (init_relay_log_pos(rli,
			   rli->group_relay_log_name,
			   rli->group_relay_log_pos,
			   0 /* no data lock*/,
			   &msg, 0))
    {
      char llbuf[22];
      sql_print_error("Failed to open the relay log '%s' (relay_log_pos %s)",
		      rli->group_relay_log_name,
		      llstr(rli->group_relay_log_pos, llbuf));
      goto err;
    }
  }

#ifndef DBUG_OFF
  {
    char llbuf1[22], llbuf2[22];
    DBUG_PRINT("info", ("my_b_tell(rli->cur_log)=%s rli->event_relay_log_pos=%s",
                        llstr(my_b_tell(rli->cur_log),llbuf1), 
                        llstr(rli->event_relay_log_pos,llbuf2)));
    DBUG_ASSERT(rli->event_relay_log_pos >= BIN_LOG_HEADER_SIZE);
    DBUG_ASSERT(my_b_tell(rli->cur_log) == rli->event_relay_log_pos);
  }
#endif

  /*
    Now change the cache from READ to WRITE - must do this
    before flush_relay_log_info
  */
  reinit_io_cache(&rli->info_file, WRITE_CACHE,0L,0,1);
  if ((error= flush_relay_log_info(rli)))
    sql_print_error("Failed to flush relay log info file");
  if (count_relay_log_space(rli))
  {
    msg="Error counting relay log space";
    goto err;
  }
  rli->inited= 1;
  pthread_mutex_unlock(&rli->data_lock);
  DBUG_RETURN(error);

err:
  sql_print_error(msg);
  end_io_cache(&rli->info_file);
  if (info_fd >= 0)
    my_close(info_fd, MYF(0));
  rli->info_fd= -1;
  rli->relay_log.close(LOG_CLOSE_INDEX | LOG_CLOSE_STOP_EVENT);
  pthread_mutex_unlock(&rli->data_lock);
  DBUG_RETURN(1);
}


static inline int add_relay_log(RELAY_LOG_INFO* rli,LOG_INFO* linfo)
{
  MY_STAT s;
  DBUG_ENTER("add_relay_log");
  if (!my_stat(linfo->log_file_name,&s,MYF(0)))
  {
    sql_print_error("log %s listed in the index, but failed to stat",
		    linfo->log_file_name);
    DBUG_RETURN(1);
  }
  rli->log_space_total += s.st_size;
#ifndef DBUG_OFF
  char buf[22];
  DBUG_PRINT("info",("log_space_total: %s", llstr(rli->log_space_total,buf)));
#endif  
  DBUG_RETURN(0);
}


static bool wait_for_relay_log_space(RELAY_LOG_INFO* rli)
{
  bool slave_killed=0;
  MASTER_INFO* mi = rli->mi;
  const char *save_proc_info;
  THD* thd = mi->io_thd;

  DBUG_ENTER("wait_for_relay_log_space");

  pthread_mutex_lock(&rli->log_space_lock);
  save_proc_info= thd->enter_cond(&rli->log_space_cond,
				  &rli->log_space_lock, 
				  "\
Waiting for the slave SQL thread to free enough relay log space");
  while (rli->log_space_limit < rli->log_space_total &&
	 !(slave_killed=io_slave_killed(thd,mi)) &&
         !rli->ignore_log_space_limit)
    pthread_cond_wait(&rli->log_space_cond, &rli->log_space_lock);
  thd->exit_cond(save_proc_info);
  DBUG_RETURN(slave_killed);
}


static int count_relay_log_space(RELAY_LOG_INFO* rli)
{
  LOG_INFO linfo;
  DBUG_ENTER("count_relay_log_space");
  rli->log_space_total= 0;
  if (rli->relay_log.find_log_pos(&linfo, NullS, 1))
  {
    sql_print_error("Could not find first log while counting relay log space");
    DBUG_RETURN(1);
  }
  do
  {
    if (add_relay_log(rli,&linfo))
      DBUG_RETURN(1);
  } while (!rli->relay_log.find_next_log(&linfo, 1));
  /* 
     As we have counted everything, including what may have written in a
     preceding write, we must reset bytes_written, or we may count some space 
     twice.
  */
  rli->relay_log.reset_bytes_written();
  DBUG_RETURN(0);
}


/*
  Builds a Rotate from the ignored events' info and writes it to relay log.

  SYNOPSIS
  write_ignored_events_info_to_relay_log()
    thd             pointer to I/O thread's thd
    mi

  DESCRIPTION
    Slave I/O thread, going to die, must leave a durable trace of the
    ignored events' end position for the use of the slave SQL thread, by
    calling this function. Only that thread can call it (see assertion).
 */
static void write_ignored_events_info_to_relay_log(THD *thd, MASTER_INFO *mi)
{
  RELAY_LOG_INFO *rli= &mi->rli;
  pthread_mutex_t *log_lock= rli->relay_log.get_log_lock();
  DBUG_ASSERT(thd == mi->io_thd);
  pthread_mutex_lock(log_lock);
  if (rli->ign_master_log_name_end[0])
  {
    DBUG_PRINT("info",("writing a Rotate event to track down ignored events"));
    Rotate_log_event *ev= new Rotate_log_event(thd, rli->ign_master_log_name_end,
                                               0, rli->ign_master_log_pos_end,
                                               Rotate_log_event::DUP_NAME);
    rli->ign_master_log_name_end[0]= 0;
    /* can unlock before writing as slave SQL thd will soon see our Rotate */
    pthread_mutex_unlock(log_lock);
    if (likely((bool)ev))
    {
      ev->server_id= 0; // don't be ignored by slave SQL thread
      if (unlikely(rli->relay_log.append(ev)))
        sql_print_error("Slave I/O thread failed to write a Rotate event"
                        " to the relay log, "
                        "SHOW SLAVE STATUS may be inaccurate");
      rli->relay_log.harvest_bytes_written(&rli->log_space_total);
      if (flush_master_info(mi, 1))
        sql_print_error("Failed to flush master info file");
      delete ev;
    }
    else
      sql_print_error("Slave I/O thread failed to create a Rotate event"
                      " (out of memory?), "
                      "SHOW SLAVE STATUS may be inaccurate");
  }
  else
    pthread_mutex_unlock(log_lock);
}


void init_master_info_with_options(MASTER_INFO* mi)
{
  mi->master_log_name[0] = 0;
  mi->master_log_pos = BIN_LOG_HEADER_SIZE;		// skip magic number
  
  if (master_host)
    strmake(mi->host, master_host, sizeof(mi->host) - 1);
  if (master_user)
    strmake(mi->user, master_user, sizeof(mi->user) - 1);
  if (master_password)
    strmake(mi->password, master_password, MAX_PASSWORD_LENGTH);
  mi->port = master_port;
  mi->connect_retry = master_connect_retry;
  
  mi->ssl= master_ssl;
  if (master_ssl_ca)
    strmake(mi->ssl_ca, master_ssl_ca, sizeof(mi->ssl_ca)-1);
  if (master_ssl_capath)
    strmake(mi->ssl_capath, master_ssl_capath, sizeof(mi->ssl_capath)-1);
  if (master_ssl_cert)
    strmake(mi->ssl_cert, master_ssl_cert, sizeof(mi->ssl_cert)-1);
  if (master_ssl_cipher)
    strmake(mi->ssl_cipher, master_ssl_cipher, sizeof(mi->ssl_cipher)-1);
  if (master_ssl_key)
    strmake(mi->ssl_key, master_ssl_key, sizeof(mi->ssl_key)-1);
}

void clear_slave_error(RELAY_LOG_INFO* rli)
{
  /* Clear the errors displayed by SHOW SLAVE STATUS */
  rli->last_slave_error[0]= 0;
  rli->last_slave_errno= 0;
}

/*
    Reset UNTIL condition for RELAY_LOG_INFO
   SYNOPSYS
    clear_until_condition()
      rli - RELAY_LOG_INFO structure where UNTIL condition should be reset
 */
void clear_until_condition(RELAY_LOG_INFO* rli)
{
  rli->until_condition= RELAY_LOG_INFO::UNTIL_NONE;
  rli->until_log_name[0]= 0;
  rli->until_log_pos= 0;
}


#define LINES_IN_MASTER_INFO_WITH_SSL 14


int init_master_info(MASTER_INFO* mi, const char* master_info_fname,
                     const char* slave_info_fname,
                     bool abort_if_no_master_info_file,
                     int thread_mask)
{
  int fd,error;
  char fname[FN_REFLEN+128];
  DBUG_ENTER("init_master_info");

  if (mi->inited)
  {
    /*
      We have to reset read position of relay-log-bin as we may have
      already been reading from 'hotlog' when the slave was stopped
      last time. If this case pos_in_file would be set and we would
      get a crash when trying to read the signature for the binary
      relay log.

      We only rewind the read position if we are starting the SQL
      thread. The handle_slave_sql thread assumes that the read
      position is at the beginning of the file, and will read the
      "signature" and then fast-forward to the last position read.
    */
    if (thread_mask & SLAVE_SQL)
    {
      my_b_seek(mi->rli.cur_log, (my_off_t) 0);
    }
    DBUG_RETURN(0);
  }

  mi->mysql=0;
  mi->file_id=1;
  fn_format(fname, master_info_fname, mysql_data_home, "", 4+32);

  /*
    We need a mutex while we are changing master info parameters to
    keep other threads from reading bogus info
  */

  pthread_mutex_lock(&mi->data_lock);
  fd = mi->fd;

  /* does master.info exist ? */

  if (access(fname,F_OK))
  {
    if (abort_if_no_master_info_file)
    {
      pthread_mutex_unlock(&mi->data_lock);
      DBUG_RETURN(0);
    }
    /*
      if someone removed the file from underneath our feet, just close
      the old descriptor and re-create the old file
    */
    if (fd >= 0)
      my_close(fd, MYF(MY_WME));
    if ((fd = my_open(fname, O_CREAT|O_RDWR|O_BINARY, MYF(MY_WME))) < 0 )
    {
      sql_print_error("Failed to create a new master info file (\
file '%s', errno %d)", fname, my_errno);
      goto err;
    }
    if (init_io_cache(&mi->file, fd, IO_SIZE*2, READ_CACHE, 0L,0,
		      MYF(MY_WME)))
    {
      sql_print_error("Failed to create a cache on master info file (\
file '%s')", fname);
      goto err;
    }

    mi->fd = fd;
    init_master_info_with_options(mi);

  }
  else // file exists
  {
    if (fd >= 0)
      reinit_io_cache(&mi->file, READ_CACHE, 0L,0,0);
    else
    {
      if ((fd = my_open(fname, O_RDWR|O_BINARY, MYF(MY_WME))) < 0 )
      {
        sql_print_error("Failed to open the existing master info file (\
file '%s', errno %d)", fname, my_errno);
        goto err;
      }
      if (init_io_cache(&mi->file, fd, IO_SIZE*2, READ_CACHE, 0L,
                        0, MYF(MY_WME)))
      {
        sql_print_error("Failed to create a cache on master info file (\
file '%s')", fname);
        goto err;
      }
    }

    mi->fd = fd;
    int port, connect_retry, master_log_pos, ssl= 0, lines;
    char *first_non_digit;

    /*
       Starting from 4.1.x master.info has new format. Now its
       first line contains number of lines in file. By reading this
       number we will be always distinguish to which version our
       master.info corresponds to. We can't simply count lines in
       file since versions before 4.1.x could generate files with more
       lines than needed.
       If first line doesn't contain a number or contain number less than
       14 then such file is treated like file from pre 4.1.1 version.
       There is no ambiguity when reading an old master.info, as before
       4.1.1, the first line contained the binlog's name, which is either
       empty or has an extension (contains a '.'), so can't be confused
       with an integer.

       So we're just reading first line and trying to figure which version
       is this.
    */

    /*
       The first row is temporarily stored in mi->master_log_name,
       if it is line count and not binlog name (new format) it will be
       overwritten by the second row later.
    */
    if (init_strvar_from_file(mi->master_log_name,
			      sizeof(mi->master_log_name), &mi->file,
			      ""))
      goto errwithmsg;

    lines= strtoul(mi->master_log_name, &first_non_digit, 10);

    if (mi->master_log_name[0]!='\0' &&
        *first_non_digit=='\0' && lines >= LINES_IN_MASTER_INFO_WITH_SSL)
    {                                          // Seems to be new format
      if (init_strvar_from_file(mi->master_log_name,
            sizeof(mi->master_log_name), &mi->file, ""))
        goto errwithmsg;
    }
    else
      lines= 7;

    if (init_intvar_from_file(&master_log_pos, &mi->file, 4) ||
	init_strvar_from_file(mi->host, sizeof(mi->host), &mi->file,
			      master_host) ||
	init_strvar_from_file(mi->user, sizeof(mi->user), &mi->file,
			      master_user) ||
        init_strvar_from_file(mi->password, SCRAMBLED_PASSWORD_CHAR_LENGTH+1,
                              &mi->file, master_password) ||
	init_intvar_from_file(&port, &mi->file, master_port) ||
	init_intvar_from_file(&connect_retry, &mi->file,
			      master_connect_retry))
      goto errwithmsg;

    /*
       If file has ssl part use it even if we have server without
       SSL support. But these option will be ignored later when
       slave will try connect to master, so in this case warning
       is printed.
     */
    if (lines >= LINES_IN_MASTER_INFO_WITH_SSL &&
        (init_intvar_from_file(&ssl, &mi->file, master_ssl) ||
         init_strvar_from_file(mi->ssl_ca, sizeof(mi->ssl_ca),
                               &mi->file, master_ssl_ca) ||
         init_strvar_from_file(mi->ssl_capath, sizeof(mi->ssl_capath),
                               &mi->file, master_ssl_capath) ||
         init_strvar_from_file(mi->ssl_cert, sizeof(mi->ssl_cert),
                               &mi->file, master_ssl_cert) ||
         init_strvar_from_file(mi->ssl_cipher, sizeof(mi->ssl_cipher),
                               &mi->file, master_ssl_cipher) ||
         init_strvar_from_file(mi->ssl_key, sizeof(mi->ssl_key),
                              &mi->file, master_ssl_key)))
      goto errwithmsg;
#ifndef HAVE_OPENSSL
    if (ssl)
      sql_print_warning("SSL information in the master info file "
                      "('%s') are ignored because this MySQL slave was compiled "
                      "without SSL support.", fname);
#endif /* HAVE_OPENSSL */

    /*
      This has to be handled here as init_intvar_from_file can't handle
      my_off_t types
    */
    mi->master_log_pos= (my_off_t) master_log_pos;
    mi->port= (uint) port;
    mi->connect_retry= (uint) connect_retry;
    mi->ssl= (my_bool) ssl;
  }
  DBUG_PRINT("master_info",("log_file_name: %s  position: %ld",
			    mi->master_log_name,
			    (ulong) mi->master_log_pos));

  mi->rli.mi = mi;
  if (init_relay_log_info(&mi->rli, slave_info_fname))
    goto err;

  mi->inited = 1;
  // now change cache READ -> WRITE - must do this before flush_master_info
  reinit_io_cache(&mi->file, WRITE_CACHE, 0L, 0, 1);
  if ((error=test(flush_master_info(mi, 1))))
    sql_print_error("Failed to flush master info file");
  pthread_mutex_unlock(&mi->data_lock);
  DBUG_RETURN(error);

errwithmsg:
  sql_print_error("Error reading master configuration");

err:
  if (fd >= 0)
  {
    my_close(fd, MYF(0));
    end_io_cache(&mi->file);
  }
  mi->fd= -1;
  pthread_mutex_unlock(&mi->data_lock);
  DBUG_RETURN(1);
}


int register_slave_on_master(MYSQL* mysql)
{
  char buf[1024], *pos= buf;
  uint report_host_len, report_user_len=0, report_password_len=0;

  if (!report_host)
    return 0;
  report_host_len= strlen(report_host);
  if (report_user)
    report_user_len= strlen(report_user);
  if (report_password)
    report_password_len= strlen(report_password);
  /* 30 is a good safety margin */
  if (report_host_len + report_user_len + report_password_len + 30 >
      sizeof(buf))
    return 0;					// safety

  int4store(pos, server_id); pos+= 4;
  pos= net_store_data(pos, report_host, report_host_len); 
  pos= net_store_data(pos, report_user, report_user_len);
  pos= net_store_data(pos, report_password, report_password_len);
  int2store(pos, (uint16) report_port); pos+= 2;
  int4store(pos, rpl_recovery_rank);	pos+= 4;
  /* The master will fill in master_id */
  int4store(pos, 0);			pos+= 4;

  if (simple_command(mysql, COM_REGISTER_SLAVE, (char*) buf,
			(uint) (pos- buf), 0))
  {
    sql_print_error("Error on COM_REGISTER_SLAVE: %d '%s'",
		    mysql_errno(mysql),
		    mysql_error(mysql));
    return 1;
  }
  return 0;
}


/*
  Builds a String from a HASH of TABLE_RULE_ENT. Cannot be used for any other 
  hash, as it assumes that the hash entries are TABLE_RULE_ENT.

  SYNOPSIS
    table_rule_ent_hash_to_str()
    s               pointer to the String to fill
    h               pointer to the HASH to read

  RETURN VALUES
    none
*/

void table_rule_ent_hash_to_str(String* s, HASH* h)
{
  s->length(0);
  for (uint i=0 ; i < h->records ; i++)
  {
    TABLE_RULE_ENT* e= (TABLE_RULE_ENT*) hash_element(h, i);
    if (s->length())
      s->append(',');
    s->append(e->db,e->key_len);
  }
}

/*
  Mostly the same thing as above
*/

void table_rule_ent_dynamic_array_to_str(String* s, DYNAMIC_ARRAY* a)
{
  s->length(0);
  for (uint i=0 ; i < a->elements ; i++)
  {
    TABLE_RULE_ENT* e;
    get_dynamic(a, (gptr)&e, i);
    if (s->length())
      s->append(',');
    s->append(e->db,e->key_len);
  }
}

bool show_master_info(THD* thd, MASTER_INFO* mi)
{
  // TODO: fix this for multi-master
  List<Item> field_list;
  Protocol *protocol= thd->protocol;
  DBUG_ENTER("show_master_info");

  field_list.push_back(new Item_empty_string("Slave_IO_State",
						     14));
  field_list.push_back(new Item_empty_string("Master_Host",
						     sizeof(mi->host)));
  field_list.push_back(new Item_empty_string("Master_User",
						     sizeof(mi->user)));
  field_list.push_back(new Item_return_int("Master_Port", 7,
					   MYSQL_TYPE_LONG));
  field_list.push_back(new Item_return_int("Connect_Retry", 10,
					   MYSQL_TYPE_LONG));
  field_list.push_back(new Item_empty_string("Master_Log_File",
					     FN_REFLEN));
  field_list.push_back(new Item_return_int("Read_Master_Log_Pos", 10,
					   MYSQL_TYPE_LONGLONG));
  field_list.push_back(new Item_empty_string("Relay_Log_File",
					     FN_REFLEN));
  field_list.push_back(new Item_return_int("Relay_Log_Pos", 10,
					   MYSQL_TYPE_LONGLONG));
  field_list.push_back(new Item_empty_string("Relay_Master_Log_File",
					     FN_REFLEN));
  field_list.push_back(new Item_empty_string("Slave_IO_Running", 3));
  field_list.push_back(new Item_empty_string("Slave_SQL_Running", 3));
  field_list.push_back(new Item_empty_string("Replicate_Do_DB", 20));
  field_list.push_back(new Item_empty_string("Replicate_Ignore_DB", 20));
  field_list.push_back(new Item_empty_string("Replicate_Do_Table", 20));
  field_list.push_back(new Item_empty_string("Replicate_Ignore_Table", 23));
  field_list.push_back(new Item_empty_string("Replicate_Wild_Do_Table", 24));
  field_list.push_back(new Item_empty_string("Replicate_Wild_Ignore_Table",
					     28));
  field_list.push_back(new Item_return_int("Last_Errno", 4, MYSQL_TYPE_LONG));
  field_list.push_back(new Item_empty_string("Last_Error", 20));
  field_list.push_back(new Item_return_int("Skip_Counter", 10,
					   MYSQL_TYPE_LONG));
  field_list.push_back(new Item_return_int("Exec_Master_Log_Pos", 10,
					   MYSQL_TYPE_LONGLONG));
  field_list.push_back(new Item_return_int("Relay_Log_Space", 10,
					   MYSQL_TYPE_LONGLONG));
  field_list.push_back(new Item_empty_string("Until_Condition", 6));
  field_list.push_back(new Item_empty_string("Until_Log_File", FN_REFLEN));
  field_list.push_back(new Item_return_int("Until_Log_Pos", 10, 
                                           MYSQL_TYPE_LONGLONG));
  field_list.push_back(new Item_empty_string("Master_SSL_Allowed", 7));
  field_list.push_back(new Item_empty_string("Master_SSL_CA_File",
                                             sizeof(mi->ssl_ca)));
  field_list.push_back(new Item_empty_string("Master_SSL_CA_Path", 
                                             sizeof(mi->ssl_capath)));
  field_list.push_back(new Item_empty_string("Master_SSL_Cert", 
                                             sizeof(mi->ssl_cert)));
  field_list.push_back(new Item_empty_string("Master_SSL_Cipher", 
                                             sizeof(mi->ssl_cipher)));
  field_list.push_back(new Item_empty_string("Master_SSL_Key", 
                                             sizeof(mi->ssl_key)));
  field_list.push_back(new Item_return_int("Seconds_Behind_Master", 10,
                                           MYSQL_TYPE_LONGLONG));
  
  if (protocol->send_fields(&field_list,
                            Protocol::SEND_NUM_ROWS | Protocol::SEND_EOF))
    DBUG_RETURN(TRUE);

  if (mi->host[0])
  {
    DBUG_PRINT("info",("host is set: '%s'", mi->host));
    String *packet= &thd->packet;
    protocol->prepare_for_resend();
  
    /*
      TODO: we read slave_running without run_lock, whereas these variables
      are updated under run_lock and not data_lock. In 5.0 we should lock
      run_lock on top of data_lock (with good order).
    */
    pthread_mutex_lock(&mi->data_lock);
    pthread_mutex_lock(&mi->rli.data_lock);

    protocol->store(mi->io_thd ? mi->io_thd->proc_info : "", &my_charset_bin);
    protocol->store(mi->host, &my_charset_bin);
    protocol->store(mi->user, &my_charset_bin);
    protocol->store((uint32) mi->port);
    protocol->store((uint32) mi->connect_retry);
    protocol->store(mi->master_log_name, &my_charset_bin);
    protocol->store((ulonglong) mi->master_log_pos);
    protocol->store(mi->rli.group_relay_log_name +
		    dirname_length(mi->rli.group_relay_log_name),
		    &my_charset_bin);
    protocol->store((ulonglong) mi->rli.group_relay_log_pos);
    protocol->store(mi->rli.group_master_log_name, &my_charset_bin);
    protocol->store(mi->slave_running == MYSQL_SLAVE_RUN_CONNECT ?
                    "Yes" : "No", &my_charset_bin);
    protocol->store(mi->rli.slave_running ? "Yes":"No", &my_charset_bin);
    protocol->store(&replicate_do_db);
    protocol->store(&replicate_ignore_db);
    /*
      We can't directly use some protocol->store for 
      replicate_*_table,
      as Protocol doesn't know the TABLE_RULE_ENT struct.
      We first build Strings and then pass them to protocol->store.
    */
    char buf[256];
    String tmp(buf, sizeof(buf), &my_charset_bin);
    table_rule_ent_hash_to_str(&tmp, &replicate_do_table);
    protocol->store(&tmp);
    table_rule_ent_hash_to_str(&tmp, &replicate_ignore_table);
    protocol->store(&tmp);
    table_rule_ent_dynamic_array_to_str(&tmp, &replicate_wild_do_table);
    protocol->store(&tmp);
    table_rule_ent_dynamic_array_to_str(&tmp, &replicate_wild_ignore_table);
    protocol->store(&tmp);

    protocol->store((uint32) mi->rli.last_slave_errno);
    protocol->store(mi->rli.last_slave_error, &my_charset_bin);
    protocol->store((uint32) mi->rli.slave_skip_counter);
    protocol->store((ulonglong) mi->rli.group_master_log_pos);
    protocol->store((ulonglong) mi->rli.log_space_total);

    protocol->store(
      mi->rli.until_condition==RELAY_LOG_INFO::UNTIL_NONE ? "None": 
        ( mi->rli.until_condition==RELAY_LOG_INFO::UNTIL_MASTER_POS? "Master":
          "Relay"), &my_charset_bin);
    protocol->store(mi->rli.until_log_name, &my_charset_bin);
    protocol->store((ulonglong) mi->rli.until_log_pos);
    
#ifdef HAVE_OPENSSL 
    protocol->store(mi->ssl? "Yes":"No", &my_charset_bin);
#else
    protocol->store(mi->ssl? "Ignored":"No", &my_charset_bin);
#endif
    protocol->store(mi->ssl_ca, &my_charset_bin);
    protocol->store(mi->ssl_capath, &my_charset_bin);
    protocol->store(mi->ssl_cert, &my_charset_bin);
    protocol->store(mi->ssl_cipher, &my_charset_bin);
    protocol->store(mi->ssl_key, &my_charset_bin);

    /*
      Seconds_Behind_Master: if SQL thread is running and I/O thread is
      connected, we can compute it otherwise show NULL (i.e. unknown).
    */
    if ((mi->slave_running == MYSQL_SLAVE_RUN_CONNECT) &&
        mi->rli.slave_running)
    {
      long tmp= (long)((time_t)time((time_t*) 0)
                               - mi->rli.last_master_timestamp)
        - mi->clock_diff_with_master;
      /*
        Apparently on some systems tmp can be <0. Here are possible reasons
        related to MySQL:
        - the master is itself a slave of another master whose time is ahead.
        - somebody used an explicit SET TIMESTAMP on the master.
        Possible reason related to granularity-to-second of time functions
        (nothing to do with MySQL), which can explain a value of -1:
        assume the master's and slave's time are perfectly synchronized, and
        that at slave's connection time, when the master's timestamp is read,
        it is at the very end of second 1, and (a very short time later) when
        the slave's timestamp is read it is at the very beginning of second
        2. Then the recorded value for master is 1 and the recorded value for
        slave is 2. At SHOW SLAVE STATUS time, assume that the difference
        between timestamp of slave and rli->last_master_timestamp is 0
        (i.e. they are in the same second), then we get 0-(2-1)=-1 as a result.
        This confuses users, so we don't go below 0: hence the max().

        last_master_timestamp == 0 (an "impossible" timestamp 1970) is a
        special marker to say "consider we have caught up".
      */
      protocol->store((longlong)(mi->rli.last_master_timestamp ? max(0, tmp)
                                 : 0));
    }
    else
      protocol->store_null();

    pthread_mutex_unlock(&mi->rli.data_lock);
    pthread_mutex_unlock(&mi->data_lock);

    if (my_net_write(&thd->net, (char*)thd->packet.ptr(), packet->length()))
      DBUG_RETURN(TRUE);
  }
  send_eof(thd);
  DBUG_RETURN(FALSE);
}

/*
  RETURN
     2 - flush relay log failed
     1 - flush master info failed
     0 - all ok
*/
int flush_master_info(MASTER_INFO* mi, bool flush_relay_log_cache)
{
  IO_CACHE* file = &mi->file;
  char lbuf[22];
  DBUG_ENTER("flush_master_info");
  DBUG_PRINT("enter",("master_pos: %ld", (long) mi->master_log_pos));

  /*
    Flush the relay log to disk. If we don't do it, then the relay log while
    have some part (its last kilobytes) in memory only, so if the slave server
    dies now, with, say, from master's position 100 to 150 in memory only (not
    on disk), and with position 150 in master.info, then when the slave
    restarts, the I/O thread will fetch binlogs from 150, so in the relay log
    we will have "[0, 100] U [150, infinity[" and nobody will notice it, so the
    SQL thread will jump from 100 to 150, and replication will silently break.

    When we come to this place in code, relay log may or not be initialized;
    the caller is responsible for setting 'flush_relay_log_cache' accordingly.
  */
  if (flush_relay_log_cache &&
      flush_io_cache(mi->rli.relay_log.get_log_file()))
    DBUG_RETURN(2);

  /*
    We flushed the relay log BEFORE the master.info file, because if we crash
    now, we will get a duplicate event in the relay log at restart. If we
    flushed in the other order, we would get a hole in the relay log.
    And duplicate is better than hole (with a duplicate, in later versions we
    can add detection and scrap one event; with a hole there's nothing we can
    do).
  */

  /*
     In certain cases this code may create master.info files that seems
     corrupted, because of extra lines filled with garbage in the end
     file (this happens if new contents take less space than previous
     contents of file). But because of number of lines in the first line
     of file we don't care about this garbage.
  */

  my_b_seek(file, 0L);
  my_b_printf(file, "%u\n%s\n%s\n%s\n%s\n%s\n%d\n%d\n%d\n%s\n%s\n%s\n%s\n%s\n",
	      LINES_IN_MASTER_INFO_WITH_SSL,
              mi->master_log_name, llstr(mi->master_log_pos, lbuf),
	      mi->host, mi->user,
	      mi->password, mi->port, mi->connect_retry,
              (int)(mi->ssl), mi->ssl_ca, mi->ssl_capath, mi->ssl_cert,
              mi->ssl_cipher, mi->ssl_key);
  DBUG_RETURN(-flush_io_cache(file));
}


st_relay_log_info::st_relay_log_info()
  :info_fd(-1), cur_log_fd(-1), save_temporary_tables(0),
   cur_log_old_open_count(0), group_master_log_pos(0), log_space_total(0),
   ignore_log_space_limit(0), last_master_timestamp(0), slave_skip_counter(0),
   abort_pos_wait(0), slave_run_id(0), sql_thd(0), last_slave_errno(0),
   inited(0), abort_slave(0), slave_running(0), until_condition(UNTIL_NONE),
   until_log_pos(0), retried_trans(0)
{
  group_relay_log_name[0]= event_relay_log_name[0]=
    group_master_log_name[0]= 0;
  last_slave_error[0]= until_log_name[0]= ign_master_log_name_end[0]= 0;

  bzero((char*) &info_file, sizeof(info_file));
  bzero((char*) &cache_buf, sizeof(cache_buf));
  cached_charset_invalidate();
  pthread_mutex_init(&run_lock, MY_MUTEX_INIT_FAST);
  pthread_mutex_init(&data_lock, MY_MUTEX_INIT_FAST);
  pthread_mutex_init(&log_space_lock, MY_MUTEX_INIT_FAST);
  pthread_cond_init(&data_cond, NULL);
  pthread_cond_init(&start_cond, NULL);
  pthread_cond_init(&stop_cond, NULL);
  pthread_cond_init(&log_space_cond, NULL);
  relay_log.init_pthread_objects();
}


st_relay_log_info::~st_relay_log_info()
{
  pthread_mutex_destroy(&run_lock);
  pthread_mutex_destroy(&data_lock);
  pthread_mutex_destroy(&log_space_lock);
  pthread_cond_destroy(&data_cond);
  pthread_cond_destroy(&start_cond);
  pthread_cond_destroy(&stop_cond);
  pthread_cond_destroy(&log_space_cond);
  relay_log.cleanup();
}

/*
  Waits until the SQL thread reaches (has executed up to) the
  log/position or timed out.

  SYNOPSIS
    wait_for_pos()
    thd             client thread that sent SELECT MASTER_POS_WAIT
    log_name        log name to wait for
    log_pos         position to wait for 
    timeout         timeout in seconds before giving up waiting

  NOTES
    timeout is longlong whereas it should be ulong ; but this is
    to catch if the user submitted a negative timeout.

  RETURN VALUES
    -2          improper arguments (log_pos<0)
                or slave not running, or master info changed
                during the function's execution,
                or client thread killed. -2 is translated to NULL by caller
    -1          timed out
    >=0         number of log events the function had to wait
                before reaching the desired log/position
 */

int st_relay_log_info::wait_for_pos(THD* thd, String* log_name,
                                    longlong log_pos,
                                    longlong timeout)
{
  if (!inited)
    return -1;
  int event_count = 0;
  ulong init_abort_pos_wait;
  int error=0;
  struct timespec abstime; // for timeout checking
  const char *msg;
  DBUG_ENTER("wait_for_pos");
  DBUG_PRINT("enter",("log_name: '%s'  log_pos: %lu  timeout: %lu",
                      log_name->c_ptr(), (ulong) log_pos, (ulong) timeout));

  set_timespec(abstime,timeout);
  pthread_mutex_lock(&data_lock);
  msg= thd->enter_cond(&data_cond, &data_lock,
                       "Waiting for the slave SQL thread to "
                       "advance position");
  /* 
     This function will abort when it notices that some CHANGE MASTER or
     RESET MASTER has changed the master info.
     To catch this, these commands modify abort_pos_wait ; We just monitor
     abort_pos_wait and see if it has changed.
     Why do we have this mechanism instead of simply monitoring slave_running
     in the loop (we do this too), as CHANGE MASTER/RESET SLAVE require that
     the SQL thread be stopped?
     This is becasue if someones does:
     STOP SLAVE;CHANGE MASTER/RESET SLAVE; START SLAVE;
     the change may happen very quickly and we may not notice that
     slave_running briefly switches between 1/0/1.
  */
  init_abort_pos_wait= abort_pos_wait;

  /*
    We'll need to
    handle all possible log names comparisons (e.g. 999 vs 1000).
    We use ulong for string->number conversion ; this is no
    stronger limitation than in find_uniq_filename in sql/log.cc
  */
  ulong log_name_extension;
  char log_name_tmp[FN_REFLEN]; //make a char[] from String

  strmake(log_name_tmp, log_name->ptr(), min(log_name->length(), FN_REFLEN-1));

  char *p= fn_ext(log_name_tmp);
  char *p_end;
  if (!*p || log_pos<0)
  {
    error= -2; //means improper arguments
    goto err;
  }
  // Convert 0-3 to 4
  log_pos= max(log_pos, BIN_LOG_HEADER_SIZE);
  /* p points to '.' */
  log_name_extension= strtoul(++p, &p_end, 10);
  /*
    p_end points to the first invalid character.
    If it equals to p, no digits were found, error.
    If it contains '\0' it means conversion went ok.
  */
  if (p_end==p || *p_end)
  {
    error= -2;
    goto err;
  }    

  /* The "compare and wait" main loop */
  while (!thd->killed &&
         init_abort_pos_wait == abort_pos_wait &&
         slave_running)
  {
    bool pos_reached;
    int cmp_result= 0;

    DBUG_PRINT("info",
               ("init_abort_pos_wait: %ld  abort_pos_wait: %ld",
                init_abort_pos_wait, abort_pos_wait));
    DBUG_PRINT("info",("group_master_log_name: '%s'  pos: %lu",
                       group_master_log_name, (ulong) group_master_log_pos));

    /*
      group_master_log_name can be "", if we are just after a fresh
      replication start or after a CHANGE MASTER TO MASTER_HOST/PORT
      (before we have executed one Rotate event from the master) or
      (rare) if the user is doing a weird slave setup (see next
      paragraph).  If group_master_log_name is "", we assume we don't
      have enough info to do the comparison yet, so we just wait until
      more data. In this case master_log_pos is always 0 except if
      somebody (wrongly) sets this slave to be a slave of itself
      without using --replicate-same-server-id (an unsupported
      configuration which does nothing), then group_master_log_pos
      will grow and group_master_log_name will stay "".
    */
    if (*group_master_log_name)
    {
      char *basename= (group_master_log_name +
                       dirname_length(group_master_log_name));
      /*
        First compare the parts before the extension.
        Find the dot in the master's log basename,
        and protect against user's input error :
        if the names do not match up to '.' included, return error
      */
      char *q= (char*)(fn_ext(basename)+1);
      if (strncmp(basename, log_name_tmp, (int)(q-basename)))
      {
        error= -2;
        break;
      }
      // Now compare extensions.
      char *q_end;
      ulong group_master_log_name_extension= strtoul(q, &q_end, 10);
      if (group_master_log_name_extension < log_name_extension)
        cmp_result= -1 ;
      else
        cmp_result= (group_master_log_name_extension > log_name_extension) ? 1 : 0 ;

      pos_reached= ((!cmp_result && group_master_log_pos >= (ulonglong)log_pos) ||
                    cmp_result > 0);
      if (pos_reached || thd->killed)
        break;
    }

    //wait for master update, with optional timeout.
    
    DBUG_PRINT("info",("Waiting for master update"));
    /*
      We are going to pthread_cond_(timed)wait(); if the SQL thread stops it
      will wake us up.
    */
    if (timeout > 0)
    {
      /*
        Note that pthread_cond_timedwait checks for the timeout
        before for the condition ; i.e. it returns ETIMEDOUT 
        if the system time equals or exceeds the time specified by abstime
        before the condition variable is signaled or broadcast, _or_ if
        the absolute time specified by abstime has already passed at the time
        of the call.
        For that reason, pthread_cond_timedwait will do the "timeoutting" job
        even if its condition is always immediately signaled (case of a loaded
        master).
      */
      error=pthread_cond_timedwait(&data_cond, &data_lock, &abstime);
    }
    else
      pthread_cond_wait(&data_cond, &data_lock);
    DBUG_PRINT("info",("Got signal of master update or timed out"));
    if (error == ETIMEDOUT || error == ETIME)
    {
      error= -1;
      break;
    }
    error=0;
    event_count++;
    DBUG_PRINT("info",("Testing if killed or SQL thread not running"));
  }

err:
  thd->exit_cond(msg);
  DBUG_PRINT("exit",("killed: %d  abort: %d  slave_running: %d \
improper_arguments: %d  timed_out: %d",
                     thd->killed_errno(),
                     (int) (init_abort_pos_wait != abort_pos_wait),
                     (int) slave_running,
                     (int) (error == -2),
                     (int) (error == -1)));
  if (thd->killed || init_abort_pos_wait != abort_pos_wait ||
      !slave_running) 
  {
    error= -2;
  }
  DBUG_RETURN( error ? error : event_count );
}

void set_slave_thread_options(THD* thd)
{
  /*
     It's nonsense to constrain the slave threads with max_join_size; if a
     query succeeded on master, we HAVE to execute it. So set
     OPTION_BIG_SELECTS. Setting max_join_size to HA_POS_ERROR is not enough
     (and it's not needed if we have OPTION_BIG_SELECTS) because an INSERT
     SELECT examining more than 4 billion rows would still fail (yes, because
     when max_join_size is 4G, OPTION_BIG_SELECTS is automatically set, but
     only for client threads.
  */
  ulonglong options= thd->options | OPTION_BIG_SELECTS;
  if (opt_log_slave_updates)
    options|= OPTION_BIN_LOG;
  else
    options&= ~OPTION_BIN_LOG;
  thd->options= options;
  thd->variables.completion_type= 0;
}

void set_slave_thread_default_charset(THD* thd, RELAY_LOG_INFO *rli)
{
  thd->variables.character_set_client=
    global_system_variables.character_set_client;
  thd->variables.collation_connection=
    global_system_variables.collation_connection;
  thd->variables.collation_server=
    global_system_variables.collation_server;
  thd->update_charset();
  rli->cached_charset_invalidate();
}

/*
  init_slave_thread()
*/

static int init_slave_thread(THD* thd, SLAVE_THD_TYPE thd_type)
{
  DBUG_ENTER("init_slave_thread");
  thd->system_thread = (thd_type == SLAVE_THD_SQL) ?
    SYSTEM_THREAD_SLAVE_SQL : SYSTEM_THREAD_SLAVE_IO; 
  thd->security_ctx->skip_grants();
  my_net_init(&thd->net, 0);
/*
  Adding MAX_LOG_EVENT_HEADER_LEN to the max_allowed_packet on all
  slave threads, since a replication event can become this much larger
  than the corresponding packet (query) sent from client to master.
*/
  thd->variables.max_allowed_packet= global_system_variables.max_allowed_packet
    + MAX_LOG_EVENT_HEADER;  /* note, incr over the global not session var */
<<<<<<< HEAD
  thd->net.read_timeout = slave_net_timeout;
=======
  thd->master_access= ~(ulong)0;
  thd->priv_user = 0;
>>>>>>> 7eaa82ea
  thd->slave_thread = 1;
  set_slave_thread_options(thd);
  thd->client_capabilities = CLIENT_LOCAL_FILES;
  thd->real_id=pthread_self();
  pthread_mutex_lock(&LOCK_thread_count);
  thd->thread_id = thread_id++;
  pthread_mutex_unlock(&LOCK_thread_count);

  if (init_thr_lock() || thd->store_globals())
  {
    thd->cleanup();
    delete thd;
    DBUG_RETURN(-1);
  }

#if !defined(__WIN__) && !defined(OS2) && !defined(__NETWARE__)
  sigset_t set;
  VOID(sigemptyset(&set));			// Get mask in use
  VOID(pthread_sigmask(SIG_UNBLOCK,&set,&thd->block_signals));
#endif

  if (thd_type == SLAVE_THD_SQL)
    thd->proc_info= "Waiting for the next event in relay log";
  else
    thd->proc_info= "Waiting for master update";
  thd->version=refresh_version;
  thd->set_time();
  DBUG_RETURN(0);
}


static int safe_sleep(THD* thd, int sec, CHECK_KILLED_FUNC thread_killed,
		      void* thread_killed_arg)
{
  int nap_time;
  thr_alarm_t alarmed;
  thr_alarm_init(&alarmed);
  time_t start_time= time((time_t*) 0);
  time_t end_time= start_time+sec;

  while ((nap_time= (int) (end_time - start_time)) > 0)
  {
    ALARM alarm_buff;
    /*
      The only reason we are asking for alarm is so that
      we will be woken up in case of murder, so if we do not get killed,
      set the alarm so it goes off after we wake up naturally
    */
    thr_alarm(&alarmed, 2 * nap_time, &alarm_buff);
    sleep(nap_time);
    thr_end_alarm(&alarmed);
    
    if ((*thread_killed)(thd,thread_killed_arg))
      return 1;
    start_time=time((time_t*) 0);
  }
  return 0;
}


static int request_dump(MYSQL* mysql, MASTER_INFO* mi,
			bool *suppress_warnings)
{
  char buf[FN_REFLEN + 10];
  int len;
  int binlog_flags = 0; // for now
  char* logname = mi->master_log_name;
  DBUG_ENTER("request_dump");

  // TODO if big log files: Change next to int8store()
  int4store(buf, (ulong) mi->master_log_pos);
  int2store(buf + 4, binlog_flags);
  int4store(buf + 6, server_id);
  len = (uint) strlen(logname);
  memcpy(buf + 10, logname,len);
  if (simple_command(mysql, COM_BINLOG_DUMP, buf, len + 10, 1))
  {
    /*
      Something went wrong, so we will just reconnect and retry later
      in the future, we should do a better error analysis, but for
      now we just fill up the error log :-)
    */
    if (mysql_errno(mysql) == ER_NET_READ_INTERRUPTED)
      *suppress_warnings= 1;			// Suppress reconnect warning
    else
      sql_print_error("Error on COM_BINLOG_DUMP: %d  %s, will retry in %d secs",
		      mysql_errno(mysql), mysql_error(mysql),
		      master_connect_retry);
    DBUG_RETURN(1);
  }

  DBUG_RETURN(0);
}


static int request_table_dump(MYSQL* mysql, const char* db, const char* table)
{
  char buf[1024];
  char * p = buf;
  uint table_len = (uint) strlen(table);
  uint db_len = (uint) strlen(db);
  if (table_len + db_len > sizeof(buf) - 2)
  {
    sql_print_error("request_table_dump: Buffer overrun");
    return 1;
  } 
  
  *p++ = db_len;
  memcpy(p, db, db_len);
  p += db_len;
  *p++ = table_len;
  memcpy(p, table, table_len);
  
  if (simple_command(mysql, COM_TABLE_DUMP, buf, p - buf + table_len, 1))
  {
    sql_print_error("request_table_dump: Error sending the table dump \
command");
    return 1;
  }

  return 0;
}


/*
  Read one event from the master
  
  SYNOPSIS
    read_event()
    mysql		MySQL connection
    mi			Master connection information
    suppress_warnings	TRUE when a normal net read timeout has caused us to
			try a reconnect.  We do not want to print anything to
			the error log in this case because this a anormal
			event in an idle server.

    RETURN VALUES
    'packet_error'	Error
    number		Length of packet
*/

static ulong read_event(MYSQL* mysql, MASTER_INFO *mi, bool* suppress_warnings)
{
  ulong len;

  *suppress_warnings= 0;
  /*
    my_real_read() will time us out
    We check if we were told to die, and if not, try reading again

    TODO:  Move 'events_till_disconnect' to the MASTER_INFO structure
  */
#ifndef DBUG_OFF
  if (disconnect_slave_event_count && !(events_till_disconnect--))
    return packet_error;      
#endif
  
  len = cli_safe_read(mysql);
  if (len == packet_error || (long) len < 1)
  {
    if (mysql_errno(mysql) == ER_NET_READ_INTERRUPTED)
    {
      /*
	We are trying a normal reconnect after a read timeout;
	we suppress prints to .err file as long as the reconnect
	happens without problems
      */
      *suppress_warnings= TRUE;
    }
    else
      sql_print_error("Error reading packet from server: %s ( server_errno=%d)",
		      mysql_error(mysql), mysql_errno(mysql));
    return packet_error;
  }

  /* Check if eof packet */
  if (len < 8 && mysql->net.read_pos[0] == 254)
  {
    sql_print_information("Slave: received end packet from server, apparent "
                          "master shutdown: %s",
		     mysql_error(mysql));
     return packet_error;
  }
  
  DBUG_PRINT("info",( "len: %lu  net->read_pos[4]: %d\n",
		      len, mysql->net.read_pos[4]));
  return len - 1;   
}


int check_expected_error(THD* thd, RELAY_LOG_INFO* rli, int expected_error)
{
  switch (expected_error) {
  case ER_NET_READ_ERROR:
  case ER_NET_ERROR_ON_WRITE:  
  case ER_SERVER_SHUTDOWN:  
  case ER_NEW_ABORTING_CONNECTION:
    return 1;
  default:
    return 0;
  }
}

/*
     Check if condition stated in UNTIL clause of START SLAVE is reached.
   SYNOPSYS
     st_relay_log_info::is_until_satisfied()
   DESCRIPTION
     Checks if UNTIL condition is reached. Uses caching result of last 
     comparison of current log file name and target log file name. So cached 
     value should be invalidated if current log file name changes 
     (see st_relay_log_info::notify_... functions).
     
     This caching is needed to avoid of expensive string comparisons and 
     strtol() conversions needed for log names comparison. We don't need to
     compare them each time this function is called, we only need to do this 
     when current log name changes. If we have UNTIL_MASTER_POS condition we 
     need to do this only after Rotate_log_event::exec_event() (which is 
     rare, so caching gives real benifit), and if we have UNTIL_RELAY_POS 
     condition then we should invalidate cached comarison value after 
     inc_group_relay_log_pos() which called for each group of events (so we
     have some benefit if we have something like queries that use 
     autoincrement or if we have transactions).
     
     Should be called ONLY if until_condition != UNTIL_NONE !
   RETURN VALUE
     true - condition met or error happened (condition seems to have 
            bad log file name)
     false - condition not met
*/

bool st_relay_log_info::is_until_satisfied()
{
  const char *log_name;
  ulonglong log_pos;

  DBUG_ASSERT(until_condition != UNTIL_NONE);
  
  if (until_condition == UNTIL_MASTER_POS)
  {
    log_name= group_master_log_name;
    log_pos= group_master_log_pos;
  }
  else
  { /* until_condition == UNTIL_RELAY_POS */
    log_name= group_relay_log_name;
    log_pos= group_relay_log_pos;
  }
  
  if (until_log_names_cmp_result == UNTIL_LOG_NAMES_CMP_UNKNOWN)
  {
    /*
      We have no cached comparison results so we should compare log names
      and cache result.
      If we are after RESET SLAVE, and the SQL slave thread has not processed
      any event yet, it could be that group_master_log_name is "". In that case,
      just wait for more events (as there is no sensible comparison to do).
    */

    if (*log_name)
    {
      const char *basename= log_name + dirname_length(log_name);
      
      const char *q= (const char*)(fn_ext(basename)+1);
      if (strncmp(basename, until_log_name, (int)(q-basename)) == 0)
      {
        /* Now compare extensions. */
        char *q_end;
        ulong log_name_extension= strtoul(q, &q_end, 10);
        if (log_name_extension < until_log_name_extension)
          until_log_names_cmp_result= UNTIL_LOG_NAMES_CMP_LESS;
        else
          until_log_names_cmp_result= 
            (log_name_extension > until_log_name_extension) ? 
            UNTIL_LOG_NAMES_CMP_GREATER : UNTIL_LOG_NAMES_CMP_EQUAL ;
      }
      else  
      {
        /* Probably error so we aborting */
        sql_print_error("Slave SQL thread is stopped because UNTIL "
                        "condition is bad.");
        return TRUE;
      }
    }
    else
      return until_log_pos == 0;
  }
    
  return ((until_log_names_cmp_result == UNTIL_LOG_NAMES_CMP_EQUAL && 
           log_pos >= until_log_pos) ||
          until_log_names_cmp_result == UNTIL_LOG_NAMES_CMP_GREATER);
}


void st_relay_log_info::cached_charset_invalidate()
{
  /* Full of zeroes means uninitialized. */
  bzero(cached_charset, sizeof(cached_charset));
}


bool st_relay_log_info::cached_charset_compare(char *charset)
{
  if (bcmp(cached_charset, charset, sizeof(cached_charset)))
  {
    memcpy(cached_charset, charset, sizeof(cached_charset));
    return 1;
  }
  return 0;
}


static int exec_relay_log_event(THD* thd, RELAY_LOG_INFO* rli)
{
  /*
     We acquire this mutex since we need it for all operations except
     event execution. But we will release it in places where we will
     wait for something for example inside of next_event().
   */
  pthread_mutex_lock(&rli->data_lock);
  /*
    This tests if the position of the end of the last previous executed event
    hits the UNTIL barrier.
    We would prefer to test if the position of the start (or possibly) end of
    the to-be-read event hits the UNTIL barrier, this is different if there
    was an event ignored by the I/O thread just before (BUG#13861 to be
    fixed).
  */
  if (rli->until_condition!=RELAY_LOG_INFO::UNTIL_NONE &&
      rli->is_until_satisfied())
  {
    char buf[22];
    sql_print_information("Slave SQL thread stopped because it reached its"
                    " UNTIL position %s", llstr(rli->until_pos(), buf));
    /*
      Setting abort_slave flag because we do not want additional message about
      error in query execution to be printed.
    */
    rli->abort_slave= 1;
    pthread_mutex_unlock(&rli->data_lock);
    return 1;
  }

  Log_event * ev = next_event(rli);

  DBUG_ASSERT(rli->sql_thd==thd);

  if (sql_slave_killed(thd,rli))
  {
    pthread_mutex_unlock(&rli->data_lock);
    delete ev;
    return 1;
  }
  if (ev)
  {
    int type_code = ev->get_type_code();
    int exec_res;

    /*
      Queries originating from this server must be skipped.
      Low-level events (Format_desc, Rotate, Stop) from this server
      must also be skipped. But for those we don't want to modify
      group_master_log_pos, because these events did not exist on the master.
      Format_desc is not completely skipped.
      Skip queries specified by the user in slave_skip_counter.
      We can't however skip events that has something to do with the
      log files themselves.
      Filtering on own server id is extremely important, to ignore execution of
      events created by the creation/rotation of the relay log (remember that
      now the relay log starts with its Format_desc, has a Rotate etc).
    */

    DBUG_PRINT("info",("type_code=%d, server_id=%d",type_code,ev->server_id));

    if ((ev->server_id == (uint32) ::server_id &&
         !replicate_same_server_id &&
         type_code != FORMAT_DESCRIPTION_EVENT) ||
        (rli->slave_skip_counter &&
         type_code != ROTATE_EVENT && type_code != STOP_EVENT &&
         type_code != START_EVENT_V3 && type_code!= FORMAT_DESCRIPTION_EVENT))
    {
      DBUG_PRINT("info", ("event skipped"));
      if (thd->options & OPTION_BEGIN)
        rli->inc_event_relay_log_pos();
      else
      {
        rli->inc_group_relay_log_pos((type_code == ROTATE_EVENT ||
                                      type_code == STOP_EVENT ||
                                      type_code == FORMAT_DESCRIPTION_EVENT) ?
                                     LL(0) : ev->log_pos,
                                     1/* skip lock*/);
        flush_relay_log_info(rli);
      }

      /*
        Protect against common user error of setting the counter to 1
        instead of 2 while recovering from an insert which used auto_increment,
        rand or user var.
      */
      if (rli->slave_skip_counter &&
          !((type_code == INTVAR_EVENT ||
             type_code == RAND_EVENT ||
             type_code == USER_VAR_EVENT) &&
            rli->slave_skip_counter == 1) &&
          /*
            The events from ourselves which have something to do with the relay
            log itself must be skipped, true, but they mustn't decrement
            rli->slave_skip_counter, because the user is supposed to not see
            these events (they are not in the master's binlog) and if we
            decremented, START SLAVE would for example decrement when it sees
            the Rotate, so the event which the user probably wanted to skip
            would not be skipped.
          */
          !(ev->server_id == (uint32) ::server_id &&
            (type_code == ROTATE_EVENT || type_code == STOP_EVENT ||
             type_code == START_EVENT_V3 || type_code == FORMAT_DESCRIPTION_EVENT)))
        --rli->slave_skip_counter;
      pthread_mutex_unlock(&rli->data_lock);
      delete ev;
      return 0;                                 // avoid infinite update loops
    }
    pthread_mutex_unlock(&rli->data_lock);

    thd->server_id = ev->server_id; // use the original server id for logging
    thd->set_time();				// time the query
    thd->lex->current_select= 0;
    if (!ev->when)
      ev->when = time(NULL);
    ev->thd = thd;
    exec_res = ev->exec_event(rli);
    DBUG_ASSERT(rli->sql_thd==thd);
    /*
       Format_description_log_event should not be deleted because it will be
       used to read info about the relay log's format; it will be deleted when
       the SQL thread does not need it, i.e. when this thread terminates.
    */
    if (ev->get_type_code() != FORMAT_DESCRIPTION_EVENT)
    {
      DBUG_PRINT("info", ("Deleting the event after it has been executed"));
      delete ev;
    }
    if (slave_trans_retries)
    {
      if (exec_res &&
          (thd->net.last_errno == ER_LOCK_DEADLOCK ||
           thd->net.last_errno == ER_LOCK_WAIT_TIMEOUT) &&
          !thd->is_fatal_error)
      {
        const char *errmsg;
        /*
          We were in a transaction which has been rolled back because of a
        Sonera  deadlock. if lock wait timeout (innodb_lock_wait_timeout exceeded)
	  there is no rollback since 5.0.13 (ref: manual).
	  let's seek back to BEGIN log event and retry it all again.
          We have to not only seek but also
          a) init_master_info(), to seek back to hot relay log's start for later
          (for when we will come back to this hot log after re-processing the
          possibly existing old logs where BEGIN is: check_binlog_magic() will
          then need the cache to be at position 0 (see comments at beginning of
          init_master_info()).
          b) init_relay_log_pos(), because the BEGIN may be an older relay log.
        */
        if (rli->trans_retries < slave_trans_retries)
        {
          if (init_master_info(rli->mi, 0, 0, 0, SLAVE_SQL))
            sql_print_error("Failed to initialize the master info structure");
          else if (init_relay_log_pos(rli,
                                      rli->group_relay_log_name,
                                      rli->group_relay_log_pos,
                                      1, &errmsg, 1))
            sql_print_error("Error initializing relay log position: %s",
                            errmsg);
          else
          {
            exec_res= 0;
	    end_trans(thd, ROLLBACK);
	    /* chance for concurrent connection to get more locks */
            safe_sleep(thd, min(rli->trans_retries, MAX_SLAVE_RETRY_PAUSE),
		       (CHECK_KILLED_FUNC)sql_slave_killed, (void*)rli);
            pthread_mutex_lock(&rli->data_lock); // because of SHOW STATUS
	    rli->trans_retries++;
            rli->retried_trans++;
            pthread_mutex_unlock(&rli->data_lock);
            DBUG_PRINT("info", ("Slave retries transaction "
                                "rli->trans_retries: %lu", rli->trans_retries));
	  }
        }
        else
          sql_print_error("Slave SQL thread retried transaction %lu time(s) "
                          "in vain, giving up. Consider raising the value of "
                          "the slave_transaction_retries variable.",
                          slave_trans_retries);
      }
      else if (!((thd->options & OPTION_BEGIN) && opt_using_transactions))
      {
        /*
          Only reset the retry counter if the event succeeded or
          failed with a non-transient error.  On a successful event,
          the execution will proceed as usual; in the case of a
          non-transient error, the slave will stop with an error.
	*/
        rli->trans_retries= 0; // restart from fresh
      }
    }
    return exec_res;
  }
  else
  {
    pthread_mutex_unlock(&rli->data_lock);
    slave_print_error(rli, 0, "\
Could not parse relay log event entry. The possible reasons are: the master's \
binary log is corrupted (you can check this by running 'mysqlbinlog' on the \
binary log), the slave's relay log is corrupted (you can check this by running \
'mysqlbinlog' on the relay log), a network problem, or a bug in the master's \
or slave's MySQL code. If you want to check the master's binary log or slave's \
relay log, you will be able to know their names by issuing 'SHOW SLAVE STATUS' \
on this slave.\
");
    return 1;
  }
}


/* Slave I/O Thread entry point */

pthread_handler_t handle_slave_io(void *arg)
{
  THD *thd; // needs to be first for thread_stack
  MYSQL *mysql;
  MASTER_INFO *mi = (MASTER_INFO*)arg;
  RELAY_LOG_INFO *rli= &mi->rli;
  char llbuff[22];
  uint retry_count;

  // needs to call my_thread_init(), otherwise we get a coredump in DBUG_ stuff
  my_thread_init();
  DBUG_ENTER("handle_slave_io");

#ifndef DBUG_OFF
slave_begin:
#endif
  DBUG_ASSERT(mi->inited);
  mysql= NULL ;
  retry_count= 0;

  pthread_mutex_lock(&mi->run_lock);
  /* Inform waiting threads that slave has started */
  mi->slave_run_id++;

#ifndef DBUG_OFF
  mi->events_till_abort = abort_slave_event_count;
#endif

  thd= new THD; // note that contructor of THD uses DBUG_ !
  THD_CHECK_SENTRY(thd);

  pthread_detach_this_thread();
  thd->thread_stack= (char*) &thd; // remember where our stack is
  if (init_slave_thread(thd, SLAVE_THD_IO))
  {
    pthread_cond_broadcast(&mi->start_cond);
    pthread_mutex_unlock(&mi->run_lock);
    sql_print_error("Failed during slave I/O thread initialization");
    goto err;
  }
  mi->io_thd = thd;
  pthread_mutex_lock(&LOCK_thread_count);
  threads.append(thd);
  pthread_mutex_unlock(&LOCK_thread_count);
  mi->slave_running = 1;
  mi->abort_slave = 0;
  pthread_mutex_unlock(&mi->run_lock);
  pthread_cond_broadcast(&mi->start_cond);

  DBUG_PRINT("master_info",("log_file_name: '%s'  position: %s",
			    mi->master_log_name,
			    llstr(mi->master_log_pos,llbuff)));

  if (!(mi->mysql = mysql = mysql_init(NULL)))
  {
    sql_print_error("Slave I/O thread: error in mysql_init()");
    goto err;
  }

  thd->proc_info = "Connecting to master";
  // we can get killed during safe_connect
  if (!safe_connect(thd, mysql, mi))
  {
    sql_print_information("Slave I/O thread: connected to master '%s@%s:%d',\
  replication started in log '%s' at position %s", mi->user,
			  mi->host, mi->port,
			  IO_RPL_LOG_NAME,
			  llstr(mi->master_log_pos,llbuff));
  /*
    Adding MAX_LOG_EVENT_HEADER_LEN to the max_packet_size on the I/O
    thread, since a replication event can become this much larger than
    the corresponding packet (query) sent from client to master.
  */
    mysql->net.max_packet_size= thd->net.max_packet_size+= MAX_LOG_EVENT_HEADER;
  }
  else
  {
    sql_print_information("Slave I/O thread killed while connecting to master");
    goto err;
  }

connected:

  // TODO: the assignment below should be under mutex (5.0)
  mi->slave_running= MYSQL_SLAVE_RUN_CONNECT;
  thd->slave_net = &mysql->net;
  thd->proc_info = "Checking master version";
  if (get_master_version_and_clock(mysql, mi))
    goto err;

  if (mi->rli.relay_log.description_event_for_queue->binlog_version > 1)
  {
    /*
      Register ourselves with the master.
      If fails, this is not fatal - we just print the error message and go
      on with life.
    */
    thd->proc_info = "Registering slave on master";
    if (register_slave_on_master(mysql) ||  update_slave_list(mysql, mi))
      goto err;
  }

  DBUG_PRINT("info",("Starting reading binary log from master"));
  while (!io_slave_killed(thd,mi))
  {
    bool suppress_warnings= 0;
    thd->proc_info = "Requesting binlog dump";
    if (request_dump(mysql, mi, &suppress_warnings))
    {
      sql_print_error("Failed on request_dump()");
      if (io_slave_killed(thd,mi))
      {
	sql_print_information("Slave I/O thread killed while requesting master \
dump");
	goto err;
      }

      mi->slave_running= MYSQL_SLAVE_RUN_NOT_CONNECT;
      thd->proc_info= "Waiting to reconnect after a failed binlog dump request";
#ifdef SIGNAL_WITH_VIO_CLOSE
      thd->clear_active_vio();
#endif
      end_server(mysql);
      /*
	First time retry immediately, assuming that we can recover
	right away - if first time fails, sleep between re-tries
	hopefuly the admin can fix the problem sometime
      */
      if (retry_count++)
      {
	if (retry_count > master_retry_count)
	  goto err;				// Don't retry forever
	safe_sleep(thd,mi->connect_retry,(CHECK_KILLED_FUNC)io_slave_killed,
		   (void*)mi);
      }
      if (io_slave_killed(thd,mi))
      {
	sql_print_information("Slave I/O thread killed while retrying master \
dump");
	goto err;
      }

      thd->proc_info = "Reconnecting after a failed binlog dump request";
      if (!suppress_warnings)
	sql_print_error("Slave I/O thread: failed dump request, \
reconnecting to try again, log '%s' at postion %s", IO_RPL_LOG_NAME,
			llstr(mi->master_log_pos,llbuff));
      if (safe_reconnect(thd, mysql, mi, suppress_warnings) ||
	  io_slave_killed(thd,mi))
      {
	sql_print_information("Slave I/O thread killed during or \
after reconnect");
	goto err;
      }

      goto connected;
    }

    while (!io_slave_killed(thd,mi))
    {
      bool suppress_warnings= 0;
      /*
         We say "waiting" because read_event() will wait if there's nothing to
         read. But if there's something to read, it will not wait. The
         important thing is to not confuse users by saying "reading" whereas
         we're in fact receiving nothing.
      */
      thd->proc_info = "Waiting for master to send event";
      ulong event_len = read_event(mysql, mi, &suppress_warnings);
      if (io_slave_killed(thd,mi))
      {
	if (global_system_variables.log_warnings)
	  sql_print_information("Slave I/O thread killed while reading event");
	goto err;
      }

      if (event_len == packet_error)
      {
	uint mysql_error_number= mysql_errno(mysql);
	if (mysql_error_number == ER_NET_PACKET_TOO_LARGE)
	{
	  sql_print_error("\
Log entry on master is longer than max_allowed_packet (%ld) on \
slave. If the entry is correct, restart the server with a higher value of \
max_allowed_packet",
			  thd->variables.max_allowed_packet);
	  goto err;
	}
	if (mysql_error_number == ER_MASTER_FATAL_ERROR_READING_BINLOG)
	{
	  sql_print_error(ER(mysql_error_number), mysql_error_number,
			  mysql_error(mysql));
	  goto err;
	}
        mi->slave_running= MYSQL_SLAVE_RUN_NOT_CONNECT;
	thd->proc_info = "Waiting to reconnect after a failed master event read";
#ifdef SIGNAL_WITH_VIO_CLOSE
        thd->clear_active_vio();
#endif
	end_server(mysql);
	if (retry_count++)
	{
	  if (retry_count > master_retry_count)
	    goto err;				// Don't retry forever
	  safe_sleep(thd,mi->connect_retry,(CHECK_KILLED_FUNC)io_slave_killed,
		     (void*) mi);
	}
	if (io_slave_killed(thd,mi))
	{
	  if (global_system_variables.log_warnings)
	    sql_print_information("Slave I/O thread killed while waiting to \
reconnect after a failed read");
	  goto err;
	}
	thd->proc_info = "Reconnecting after a failed master event read";
	if (!suppress_warnings)
	  sql_print_information("Slave I/O thread: Failed reading log event, \
reconnecting to retry, log '%s' position %s", IO_RPL_LOG_NAME,
			  llstr(mi->master_log_pos, llbuff));
	if (safe_reconnect(thd, mysql, mi, suppress_warnings) ||
	    io_slave_killed(thd,mi))
	{
	  if (global_system_variables.log_warnings)
	    sql_print_information("Slave I/O thread killed during or after a \
reconnect done to recover from failed read");
	  goto err;
	}
	goto connected;
      } // if (event_len == packet_error)

      retry_count=0;			// ok event, reset retry counter
      thd->proc_info = "Queueing master event to the relay log";
      if (queue_event(mi,(const char*)mysql->net.read_pos + 1,
		      event_len))
      {
	sql_print_error("Slave I/O thread could not queue event from master");
	goto err;
      }
      if (flush_master_info(mi, 1))
      {
        sql_print_error("Failed to flush master info file");
        goto err;
      }
      /*
        See if the relay logs take too much space.
        We don't lock mi->rli.log_space_lock here; this dirty read saves time
        and does not introduce any problem:
        - if mi->rli.ignore_log_space_limit is 1 but becomes 0 just after (so
        the clean value is 0), then we are reading only one more event as we
        should, and we'll block only at the next event. No big deal.
        - if mi->rli.ignore_log_space_limit is 0 but becomes 1 just after (so
        the clean value is 1), then we are going into wait_for_relay_log_space()
        for no reason, but this function will do a clean read, notice the clean
        value and exit immediately.
      */
#ifndef DBUG_OFF
      {
        char llbuf1[22], llbuf2[22];
        DBUG_PRINT("info", ("log_space_limit=%s log_space_total=%s \
ignore_log_space_limit=%d",
                            llstr(rli->log_space_limit,llbuf1),
                            llstr(rli->log_space_total,llbuf2),
                            (int) rli->ignore_log_space_limit)); 
      }
#endif

      if (rli->log_space_limit && rli->log_space_limit <
	  rli->log_space_total &&
          !rli->ignore_log_space_limit)
	if (wait_for_relay_log_space(rli))
	{
	  sql_print_error("Slave I/O thread aborted while waiting for relay \
log space");
	  goto err;
	}
      // TODO: check debugging abort code
#ifndef DBUG_OFF
      if (abort_slave_event_count && !--events_till_abort)
      {
	sql_print_error("Slave I/O thread: debugging abort");
	goto err;
      }
#endif
    } 
  }

  // error = 0;
err:
  // print the current replication position
  sql_print_information("Slave I/O thread exiting, read up to log '%s', position %s",
		  IO_RPL_LOG_NAME, llstr(mi->master_log_pos,llbuff));
  VOID(pthread_mutex_lock(&LOCK_thread_count));
  thd->query= 0; // extra safety
  thd->query_length= 0;
  thd->reset_db(NULL, 0);
  VOID(pthread_mutex_unlock(&LOCK_thread_count));
  if (mysql)
  {
    /*
      Here we need to clear the active VIO before closing the
      connection with the master.  The reason is that THD::awake()
      might be called from terminate_slave_thread() because somebody
      issued a STOP SLAVE.  If that happends, the close_active_vio()
      can be called in the middle of closing the VIO associated with
      the 'mysql' object, causing a crash.
    */
#ifdef SIGNAL_WITH_VIO_CLOSE
    thd->clear_active_vio();
#endif
    mysql_close(mysql);
    mi->mysql=0;
  }
  write_ignored_events_info_to_relay_log(thd, mi);
  thd->proc_info = "Waiting for slave mutex on exit";
  pthread_mutex_lock(&mi->run_lock);

  /* Forget the relay log's format */
  delete mi->rli.relay_log.description_event_for_queue;
  mi->rli.relay_log.description_event_for_queue= 0;
  // TODO: make rpl_status part of MASTER_INFO
  change_rpl_status(RPL_ACTIVE_SLAVE,RPL_IDLE_SLAVE);
  DBUG_ASSERT(thd->net.buff != 0);
  net_end(&thd->net); // destructor will not free it, because net.vio is 0
  close_thread_tables(thd, 0);
  pthread_mutex_lock(&LOCK_thread_count);
  THD_CHECK_SENTRY(thd);
  delete thd;
  pthread_mutex_unlock(&LOCK_thread_count);
  mi->abort_slave= 0;
  mi->slave_running= 0;
  mi->io_thd= 0;
  pthread_mutex_unlock(&mi->run_lock);
  pthread_cond_broadcast(&mi->stop_cond);       // tell the world we are done
#ifndef DBUG_OFF
  if (abort_slave_event_count && !events_till_abort)
    goto slave_begin;
#endif
  my_thread_end();
  pthread_exit(0);
  DBUG_RETURN(0);				// Can't return anything here
}


/* Slave SQL Thread entry point */

pthread_handler_t handle_slave_sql(void *arg)
{
  THD *thd;			/* needs to be first for thread_stack */
  char llbuff[22],llbuff1[22];
  RELAY_LOG_INFO* rli = &((MASTER_INFO*)arg)->rli;
  const char *errmsg;

  // needs to call my_thread_init(), otherwise we get a coredump in DBUG_ stuff
  my_thread_init();
  DBUG_ENTER("handle_slave_sql");

#ifndef DBUG_OFF
slave_begin:
#endif  

  DBUG_ASSERT(rli->inited);
  pthread_mutex_lock(&rli->run_lock);
  DBUG_ASSERT(!rli->slave_running);
  errmsg= 0;
#ifndef DBUG_OFF  
  rli->events_till_abort = abort_slave_event_count;
#endif  

  thd = new THD; // note that contructor of THD uses DBUG_ !
  thd->thread_stack = (char*)&thd; // remember where our stack is
  
  /* Inform waiting threads that slave has started */
  rli->slave_run_id++;

  pthread_detach_this_thread();
  if (init_slave_thread(thd, SLAVE_THD_SQL))
  {
    /*
      TODO: this is currently broken - slave start and change master
      will be stuck if we fail here
    */
    pthread_cond_broadcast(&rli->start_cond);
    pthread_mutex_unlock(&rli->run_lock);
    sql_print_error("Failed during slave thread initialization");
    goto err;
  }
  thd->init_for_queries();
  rli->sql_thd= thd;
  thd->temporary_tables = rli->save_temporary_tables; // restore temp tables
  pthread_mutex_lock(&LOCK_thread_count);
  threads.append(thd);
  pthread_mutex_unlock(&LOCK_thread_count);
  /*
    We are going to set slave_running to 1. Assuming slave I/O thread is
    alive and connected, this is going to make Seconds_Behind_Master be 0
    i.e. "caught up". Even if we're just at start of thread. Well it's ok, at
    the moment we start we can think we are caught up, and the next second we
    start receiving data so we realize we are not caught up and
    Seconds_Behind_Master grows. No big deal.
  */
  rli->slave_running = 1;
  rli->abort_slave = 0;
  pthread_mutex_unlock(&rli->run_lock);
  pthread_cond_broadcast(&rli->start_cond);

  /*
    Reset errors for a clean start (otherwise, if the master is idle, the SQL
    thread may execute no Query_log_event, so the error will remain even
    though there's no problem anymore). Do not reset the master timestamp
    (imagine the slave has caught everything, the STOP SLAVE and START SLAVE:
    as we are not sure that we are going to receive a query, we want to
    remember the last master timestamp (to say how many seconds behind we are
    now.
    But the master timestamp is reset by RESET SLAVE & CHANGE MASTER.
  */
  clear_slave_error(rli);

  //tell the I/O thread to take relay_log_space_limit into account from now on
  pthread_mutex_lock(&rli->log_space_lock);
  rli->ignore_log_space_limit= 0;
  pthread_mutex_unlock(&rli->log_space_lock);
  rli->trans_retries= 0; // start from "no error"

  if (init_relay_log_pos(rli,
			 rli->group_relay_log_name,
			 rli->group_relay_log_pos,
			 1 /*need data lock*/, &errmsg,
                         1 /*look for a description_event*/))
  {
    sql_print_error("Error initializing relay log position: %s",
		    errmsg);
    goto err;
  }
  THD_CHECK_SENTRY(thd);
#ifndef DBUG_OFF
  {
    char llbuf1[22], llbuf2[22];
    DBUG_PRINT("info", ("my_b_tell(rli->cur_log)=%s rli->event_relay_log_pos=%s",
                        llstr(my_b_tell(rli->cur_log),llbuf1), 
                        llstr(rli->event_relay_log_pos,llbuf2)));
    DBUG_ASSERT(rli->event_relay_log_pos >= BIN_LOG_HEADER_SIZE);
    /*
      Wonder if this is correct. I (Guilhem) wonder if my_b_tell() returns the
      correct position when it's called just after my_b_seek() (the questionable
      stuff is those "seek is done on next read" comments in the my_b_seek()
      source code).
      The crude reality is that this assertion randomly fails whereas
      replication seems to work fine. And there is no easy explanation why it
      fails (as we my_b_seek(rli->event_relay_log_pos) at the very end of
      init_relay_log_pos() called above). Maybe the assertion would be
      meaningful if we held rli->data_lock between the my_b_seek() and the
      DBUG_ASSERT().
    */
#ifdef SHOULD_BE_CHECKED
    DBUG_ASSERT(my_b_tell(rli->cur_log) == rli->event_relay_log_pos);
#endif
  }
#endif
  DBUG_ASSERT(rli->sql_thd == thd);

  DBUG_PRINT("master_info",("log_file_name: %s  position: %s",
			    rli->group_master_log_name,
			    llstr(rli->group_master_log_pos,llbuff)));
  if (global_system_variables.log_warnings)
    sql_print_information("Slave SQL thread initialized, starting replication in \
log '%s' at position %s, relay log '%s' position: %s", RPL_LOG_NAME,
		    llstr(rli->group_master_log_pos,llbuff),rli->group_relay_log_name,
		    llstr(rli->group_relay_log_pos,llbuff1));

  /* execute init_slave variable */
  if (sys_init_slave.value_length)
  {
    execute_init_command(thd, &sys_init_slave, &LOCK_sys_init_slave);
    if (thd->query_error)
    {
      sql_print_error("\
Slave SQL thread aborted. Can't execute init_slave query");
      goto err;
    }
  }

  /* Read queries from the IO/THREAD until this thread is killed */

  while (!sql_slave_killed(thd,rli))
  {
    thd->proc_info = "Reading event from the relay log";
    DBUG_ASSERT(rli->sql_thd == thd);
    THD_CHECK_SENTRY(thd);
    if (exec_relay_log_event(thd,rli))
    {
      // do not scare the user if SQL thread was simply killed or stopped
      if (!sql_slave_killed(thd,rli))
        sql_print_error("\
Error running query, slave SQL thread aborted. Fix the problem, and restart \
the slave SQL thread with \"SLAVE START\". We stopped at log \
'%s' position %s", RPL_LOG_NAME, llstr(rli->group_master_log_pos, llbuff));
      goto err;
    }
  }

  /* Thread stopped. Print the current replication position to the log */
  sql_print_information("Slave SQL thread exiting, replication stopped in log "
 			"'%s' at position %s",
		        RPL_LOG_NAME, llstr(rli->group_master_log_pos,llbuff));

 err:
  VOID(pthread_mutex_lock(&LOCK_thread_count));
  /*
    Some extra safety, which should not been needed (normally, event deletion
    should already have done these assignments (each event which sets these
    variables is supposed to set them to 0 before terminating)).
  */
  thd->catalog= 0; 
  thd->reset_db(NULL, 0);
  thd->query= 0; 
  thd->query_length= 0;
  VOID(pthread_mutex_unlock(&LOCK_thread_count));
  thd->proc_info = "Waiting for slave mutex on exit";
  pthread_mutex_lock(&rli->run_lock);
  /* We need data_lock, at least to wake up any waiting master_pos_wait() */
  pthread_mutex_lock(&rli->data_lock);
  DBUG_ASSERT(rli->slave_running == 1); // tracking buffer overrun
  /* When master_pos_wait() wakes up it will check this and terminate */
  rli->slave_running= 0; 
  /* Forget the relay log's format */
  delete rli->relay_log.description_event_for_exec;
  rli->relay_log.description_event_for_exec= 0;
  /* Wake up master_pos_wait() */
  pthread_mutex_unlock(&rli->data_lock);
  DBUG_PRINT("info",("Signaling possibly waiting master_pos_wait() functions"));
  pthread_cond_broadcast(&rli->data_cond);
  rli->ignore_log_space_limit= 0; /* don't need any lock */
  /* we die so won't remember charset - re-update them on next thread start */
  rli->cached_charset_invalidate();
  rli->save_temporary_tables = thd->temporary_tables;

  /*
    TODO: see if we can do this conditionally in next_event() instead
    to avoid unneeded position re-init
  */
  thd->temporary_tables = 0; // remove tempation from destructor to close them
  DBUG_ASSERT(thd->net.buff != 0);
  net_end(&thd->net); // destructor will not free it, because we are weird
  DBUG_ASSERT(rli->sql_thd == thd);
  THD_CHECK_SENTRY(thd);
  rli->sql_thd= 0;
  pthread_mutex_lock(&LOCK_thread_count);
  THD_CHECK_SENTRY(thd);
  delete thd;
  pthread_mutex_unlock(&LOCK_thread_count);
  pthread_cond_broadcast(&rli->stop_cond);

#ifndef DBUG_OFF
  /*
    Bug #19938 Valgrind error (race) in handle_slave_sql()
    Read the value of rli->event_till_abort before releasing the mutex
  */
  const int eta= rli->events_till_abort;
#endif

  // tell the world we are done
  pthread_mutex_unlock(&rli->run_lock);
#ifndef DBUG_OFF // TODO: reconsider the code below
  if (abort_slave_event_count && !eta)
    goto slave_begin;
#endif  
  my_thread_end();
  pthread_exit(0);
  DBUG_RETURN(0);				// Can't return anything here
}


/*
  process_io_create_file()
*/

static int process_io_create_file(MASTER_INFO* mi, Create_file_log_event* cev)
{
  int error = 1;
  ulong num_bytes;
  bool cev_not_written;
  THD *thd = mi->io_thd;
  NET *net = &mi->mysql->net;
  DBUG_ENTER("process_io_create_file");

  if (unlikely(!cev->is_valid()))
    DBUG_RETURN(1);
  /*
    TODO: fix to honor table rules, not only db rules
  */
  if (!db_ok(cev->db, replicate_do_db, replicate_ignore_db))
  {
    skip_load_data_infile(net);
    DBUG_RETURN(0);
  }
  DBUG_ASSERT(cev->inited_from_old);
  thd->file_id = cev->file_id = mi->file_id++;
  thd->server_id = cev->server_id;
  cev_not_written = 1;
  
  if (unlikely(net_request_file(net,cev->fname)))
  {
    sql_print_error("Slave I/O: failed requesting download of '%s'",
		    cev->fname);
    goto err;
  }

  /*
    This dummy block is so we could instantiate Append_block_log_event
    once and then modify it slightly instead of doing it multiple times
    in the loop
  */
  {
    Append_block_log_event aev(thd,0,0,0,0);
  
    for (;;)
    {
      if (unlikely((num_bytes=my_net_read(net)) == packet_error))
      {
	sql_print_error("Network read error downloading '%s' from master",
			cev->fname);
	goto err;
      }
      if (unlikely(!num_bytes)) /* eof */
      {
	net_write_command(net, 0, "", 0, "", 0);/* 3.23 master wants it */
        /*
          If we wrote Create_file_log_event, then we need to write
          Execute_load_log_event. If we did not write Create_file_log_event,
          then this is an empty file and we can just do as if the LOAD DATA
          INFILE had not existed, i.e. write nothing.
        */
        if (unlikely(cev_not_written))
	  break;
	Execute_load_log_event xev(thd,0,0);
	xev.log_pos = cev->log_pos;
	if (unlikely(mi->rli.relay_log.append(&xev)))
	{
	  sql_print_error("Slave I/O: error writing Exec_load event to \
relay log");
	  goto err;
	}
	mi->rli.relay_log.harvest_bytes_written(&mi->rli.log_space_total);
	break;
      }
      if (unlikely(cev_not_written))
      {
	cev->block = (char*)net->read_pos;
	cev->block_len = num_bytes;
	if (unlikely(mi->rli.relay_log.append(cev)))
	{
	  sql_print_error("Slave I/O: error writing Create_file event to \
relay log");
	  goto err;
	}
	cev_not_written=0;
	mi->rli.relay_log.harvest_bytes_written(&mi->rli.log_space_total);
      }
      else
      {
	aev.block = (char*)net->read_pos;
	aev.block_len = num_bytes;
	aev.log_pos = cev->log_pos;
	if (unlikely(mi->rli.relay_log.append(&aev)))
	{
	  sql_print_error("Slave I/O: error writing Append_block event to \
relay log");
	  goto err;
	}
	mi->rli.relay_log.harvest_bytes_written(&mi->rli.log_space_total) ;
      }
    }
  }
  error=0;
err:
  DBUG_RETURN(error);
}


/*
  Start using a new binary log on the master

  SYNOPSIS
    process_io_rotate()
    mi			master_info for the slave
    rev			The rotate log event read from the binary log

  DESCRIPTION
    Updates the master info with the place in the next binary
    log where we should start reading.
    Rotate the relay log to avoid mixed-format relay logs.

  NOTES
    We assume we already locked mi->data_lock

  RETURN VALUES
    0		ok
    1	        Log event is illegal

*/

static int process_io_rotate(MASTER_INFO *mi, Rotate_log_event *rev)
{
  DBUG_ENTER("process_io_rotate");
  safe_mutex_assert_owner(&mi->data_lock);

  if (unlikely(!rev->is_valid()))
    DBUG_RETURN(1);

  /* Safe copy as 'rev' has been "sanitized" in Rotate_log_event's ctor */
  memcpy(mi->master_log_name, rev->new_log_ident, rev->ident_len+1);
  mi->master_log_pos= rev->pos;
  DBUG_PRINT("info", ("master_log_pos: '%s' %lu",
		      mi->master_log_name, (ulong) mi->master_log_pos));
#ifndef DBUG_OFF
  /*
    If we do not do this, we will be getting the first
    rotate event forever, so we need to not disconnect after one.
  */
  if (disconnect_slave_event_count)
    events_till_disconnect++;
#endif

  /*
    If description_event_for_queue is format <4, there is conversion in the
    relay log to the slave's format (4). And Rotate can mean upgrade or
    nothing. If upgrade, it's to 5.0 or newer, so we will get a Format_desc, so
    no need to reset description_event_for_queue now. And if it's nothing (same
    master version as before), no need (still using the slave's format).
  */
  if (mi->rli.relay_log.description_event_for_queue->binlog_version >= 4)
  {
    delete mi->rli.relay_log.description_event_for_queue;
    /* start from format 3 (MySQL 4.0) again */
    mi->rli.relay_log.description_event_for_queue= new
      Format_description_log_event(3);
  }
  /*
    Rotate the relay log makes binlog format detection easier (at next slave
    start or mysqlbinlog)
  */
  rotate_relay_log(mi); /* will take the right mutexes */
  DBUG_RETURN(0);
}

/*
  Reads a 3.23 event and converts it to the slave's format. This code was
  copied from MySQL 4.0.
*/
static int queue_binlog_ver_1_event(MASTER_INFO *mi, const char *buf,
			   ulong event_len)
{
  const char *errmsg = 0;
  ulong inc_pos;
  bool ignore_event= 0;
  char *tmp_buf = 0;
  RELAY_LOG_INFO *rli= &mi->rli;
  DBUG_ENTER("queue_binlog_ver_1_event");

  /*
    If we get Load event, we need to pass a non-reusable buffer
    to read_log_event, so we do a trick
  */
  if (buf[EVENT_TYPE_OFFSET] == LOAD_EVENT)
  {
    if (unlikely(!(tmp_buf=(char*)my_malloc(event_len+1,MYF(MY_WME)))))
    {
      sql_print_error("Slave I/O: out of memory for Load event");
      DBUG_RETURN(1);
    }
    memcpy(tmp_buf,buf,event_len);
    /*
      Create_file constructor wants a 0 as last char of buffer, this 0 will
      serve as the string-termination char for the file's name (which is at the
      end of the buffer)
      We must increment event_len, otherwise the event constructor will not see
      this end 0, which leads to segfault.
    */
    tmp_buf[event_len++]=0;
    int4store(tmp_buf+EVENT_LEN_OFFSET, event_len);
    buf = (const char*)tmp_buf;
  }
  /*
    This will transform LOAD_EVENT into CREATE_FILE_EVENT, ask the master to
    send the loaded file, and write it to the relay log in the form of
    Append_block/Exec_load (the SQL thread needs the data, as that thread is not
    connected to the master).
  */
  Log_event *ev = Log_event::read_log_event(buf,event_len, &errmsg,
                                            mi->rli.relay_log.description_event_for_queue);
  if (unlikely(!ev))
  {
    sql_print_error("Read invalid event from master: '%s',\
 master could be corrupt but a more likely cause of this is a bug",
		    errmsg);
    my_free((char*) tmp_buf, MYF(MY_ALLOW_ZERO_PTR));
    DBUG_RETURN(1);
  }
  pthread_mutex_lock(&mi->data_lock);
  ev->log_pos= mi->master_log_pos; /* 3.23 events don't contain log_pos */
  switch (ev->get_type_code()) {
  case STOP_EVENT:
    ignore_event= 1;
    inc_pos= event_len;
    break;
  case ROTATE_EVENT:
    if (unlikely(process_io_rotate(mi,(Rotate_log_event*)ev)))
    {
      delete ev;
      pthread_mutex_unlock(&mi->data_lock);
      DBUG_RETURN(1);
    }
    inc_pos= 0;
    break;
  case CREATE_FILE_EVENT:
    /*
      Yes it's possible to have CREATE_FILE_EVENT here, even if we're in
      queue_old_event() which is for 3.23 events which don't comprise
      CREATE_FILE_EVENT. This is because read_log_event() above has just
      transformed LOAD_EVENT into CREATE_FILE_EVENT.
    */
  {
    /* We come here when and only when tmp_buf != 0 */
    DBUG_ASSERT(tmp_buf != 0);
    inc_pos=event_len;
    ev->log_pos+= inc_pos;
    int error = process_io_create_file(mi,(Create_file_log_event*)ev);
    delete ev;
    mi->master_log_pos += inc_pos;
    DBUG_PRINT("info", ("master_log_pos: %lu", (ulong) mi->master_log_pos));
    pthread_mutex_unlock(&mi->data_lock);
    my_free((char*)tmp_buf, MYF(0));
    DBUG_RETURN(error);
  }
  default:
    inc_pos= event_len;
    break;
  }
  if (likely(!ignore_event))
  {
    if (ev->log_pos) 
      /* 
         Don't do it for fake Rotate events (see comment in
      Log_event::Log_event(const char* buf...) in log_event.cc).
      */
      ev->log_pos+= event_len; /* make log_pos be the pos of the end of the event */
    if (unlikely(rli->relay_log.append(ev)))
    {
      delete ev;
      pthread_mutex_unlock(&mi->data_lock);
      DBUG_RETURN(1);
    }
    rli->relay_log.harvest_bytes_written(&rli->log_space_total);
  }
  delete ev;
  mi->master_log_pos+= inc_pos;
  DBUG_PRINT("info", ("master_log_pos: %lu", (ulong) mi->master_log_pos));
  pthread_mutex_unlock(&mi->data_lock);
  DBUG_RETURN(0);
}

/*
  Reads a 4.0 event and converts it to the slave's format. This code was copied
  from queue_binlog_ver_1_event(), with some affordable simplifications.
*/
static int queue_binlog_ver_3_event(MASTER_INFO *mi, const char *buf,
			   ulong event_len)
{
  const char *errmsg = 0;
  ulong inc_pos;
  char *tmp_buf = 0;
  RELAY_LOG_INFO *rli= &mi->rli;
  DBUG_ENTER("queue_binlog_ver_3_event");

  /* read_log_event() will adjust log_pos to be end_log_pos */
  Log_event *ev = Log_event::read_log_event(buf,event_len, &errmsg,
                                            mi->rli.relay_log.description_event_for_queue);
  if (unlikely(!ev))
  {
    sql_print_error("Read invalid event from master: '%s',\
 master could be corrupt but a more likely cause of this is a bug",
		    errmsg);
    my_free((char*) tmp_buf, MYF(MY_ALLOW_ZERO_PTR));
    DBUG_RETURN(1);
  }
  pthread_mutex_lock(&mi->data_lock);
  switch (ev->get_type_code()) {
  case STOP_EVENT:
    goto err;
  case ROTATE_EVENT:
    if (unlikely(process_io_rotate(mi,(Rotate_log_event*)ev)))
    {
      delete ev;
      pthread_mutex_unlock(&mi->data_lock);
      DBUG_RETURN(1);
    }
    inc_pos= 0;
    break;
  default:
    inc_pos= event_len;
    break;
  }
  if (unlikely(rli->relay_log.append(ev)))
  {
    delete ev;
    pthread_mutex_unlock(&mi->data_lock);
    DBUG_RETURN(1);
  }
  rli->relay_log.harvest_bytes_written(&rli->log_space_total);
  delete ev;
  mi->master_log_pos+= inc_pos;
err:
  DBUG_PRINT("info", ("master_log_pos: %lu", (ulong) mi->master_log_pos));
  pthread_mutex_unlock(&mi->data_lock);
  DBUG_RETURN(0);
}

/*
  queue_old_event()

  Writes a 3.23 or 4.0 event to the relay log, after converting it to the 5.0
  (exactly, slave's) format. To do the conversion, we create a 5.0 event from
  the 3.23/4.0 bytes, then write this event to the relay log.

  TODO: 
    Test this code before release - it has to be tested on a separate
    setup with 3.23 master or 4.0 master
*/

static int queue_old_event(MASTER_INFO *mi, const char *buf,
			   ulong event_len)
{
  switch (mi->rli.relay_log.description_event_for_queue->binlog_version)
  {
  case 1:
      return queue_binlog_ver_1_event(mi,buf,event_len);
  case 3:
      return queue_binlog_ver_3_event(mi,buf,event_len);
  default: /* unsupported format; eg version 2 */
    DBUG_PRINT("info",("unsupported binlog format %d in queue_old_event()",
                       mi->rli.relay_log.description_event_for_queue->binlog_version));  
    return 1;
  }
}

/*
  queue_event()

  If the event is 3.23/4.0, passes it to queue_old_event() which will convert
  it. Otherwise, writes a 5.0 (or newer) event to the relay log. Then there is
  no format conversion, it's pure read/write of bytes.
  So a 5.0.0 slave's relay log can contain events in the slave's format or in
  any >=5.0.0 format.
*/

int queue_event(MASTER_INFO* mi,const char* buf, ulong event_len)
{
  int error= 0;
  ulong inc_pos;
  RELAY_LOG_INFO *rli= &mi->rli;
  pthread_mutex_t *log_lock= rli->relay_log.get_log_lock();
  DBUG_ENTER("queue_event");

  if (mi->rli.relay_log.description_event_for_queue->binlog_version<4 &&
      buf[EVENT_TYPE_OFFSET] != FORMAT_DESCRIPTION_EVENT /* a way to escape */)
    DBUG_RETURN(queue_old_event(mi,buf,event_len));

  pthread_mutex_lock(&mi->data_lock);

  switch (buf[EVENT_TYPE_OFFSET]) {
  case STOP_EVENT:
    /*
      We needn't write this event to the relay log. Indeed, it just indicates a
      master server shutdown. The only thing this does is cleaning. But
      cleaning is already done on a per-master-thread basis (as the master
      server is shutting down cleanly, it has written all DROP TEMPORARY TABLE
      prepared statements' deletion are TODO only when we binlog prep stmts).
      
      We don't even increment mi->master_log_pos, because we may be just after
      a Rotate event. Btw, in a few milliseconds we are going to have a Start
      event from the next binlog (unless the master is presently running
      without --log-bin).
    */
    goto err;
  case ROTATE_EVENT:
  {
    Rotate_log_event rev(buf,event_len,mi->rli.relay_log.description_event_for_queue); 
    if (unlikely(process_io_rotate(mi,&rev)))
    {
      error= 1;
      goto err;
    }
    /*
      Now the I/O thread has just changed its mi->master_log_name, so
      incrementing mi->master_log_pos is nonsense.
    */
    inc_pos= 0;
    break;
  }
  case FORMAT_DESCRIPTION_EVENT:
  {
    /*
      Create an event, and save it (when we rotate the relay log, we will have
      to write this event again).
    */
    /*
      We are the only thread which reads/writes description_event_for_queue.
      The relay_log struct does not move (though some members of it can
      change), so we needn't any lock (no rli->data_lock, no log lock).
    */
    Format_description_log_event* tmp;
    const char* errmsg;
    if (!(tmp= (Format_description_log_event*)
          Log_event::read_log_event(buf, event_len, &errmsg,
                                    mi->rli.relay_log.description_event_for_queue)))
    {
      error= 2;
      goto err;
    }
    delete mi->rli.relay_log.description_event_for_queue;
    mi->rli.relay_log.description_event_for_queue= tmp;
    /* 
       Though this does some conversion to the slave's format, this will
       preserve the master's binlog format version, and number of event types. 
    */
    /* 
       If the event was not requested by the slave (the slave did not ask for
       it), i.e. has end_log_pos=0, we do not increment mi->master_log_pos 
    */
    inc_pos= uint4korr(buf+LOG_POS_OFFSET) ? event_len : 0;
    DBUG_PRINT("info",("binlog format is now %d",
                       mi->rli.relay_log.description_event_for_queue->binlog_version));  

  }
  break;
  default:
    inc_pos= event_len;
    break;
  }

  /* 
     If this event is originating from this server, don't queue it. 
     We don't check this for 3.23 events because it's simpler like this; 3.23
     will be filtered anyway by the SQL slave thread which also tests the
     server id (we must also keep this test in the SQL thread, in case somebody
     upgrades a 4.0 slave which has a not-filtered relay log).

     ANY event coming from ourselves can be ignored: it is obvious for queries;
     for STOP_EVENT/ROTATE_EVENT/START_EVENT: these cannot come from ourselves
     (--log-slave-updates would not log that) unless this slave is also its
     direct master (an unsupported, useless setup!).
  */

  pthread_mutex_lock(log_lock);

  if ((uint4korr(buf + SERVER_ID_OFFSET) == ::server_id) &&
      !replicate_same_server_id)
  {
    /*
      Do not write it to the relay log.
      a) We still want to increment mi->master_log_pos, so that we won't
      re-read this event from the master if the slave IO thread is now
      stopped/restarted (more efficient if the events we are ignoring are big
      LOAD DATA INFILE).
      b) We want to record that we are skipping events, for the information of
      the slave SQL thread, otherwise that thread may let
      rli->group_relay_log_pos stay too small if the last binlog's event is
      ignored.
      But events which were generated by this slave and which do not exist in
      the master's binlog (i.e. Format_desc, Rotate & Stop) should not increment
      mi->master_log_pos.
    */
    if (buf[EVENT_TYPE_OFFSET]!=FORMAT_DESCRIPTION_EVENT &&
        buf[EVENT_TYPE_OFFSET]!=ROTATE_EVENT &&
        buf[EVENT_TYPE_OFFSET]!=STOP_EVENT)
    {
      mi->master_log_pos+= inc_pos;
      memcpy(rli->ign_master_log_name_end, mi->master_log_name, FN_REFLEN);
      DBUG_ASSERT(rli->ign_master_log_name_end[0]);
      rli->ign_master_log_pos_end= mi->master_log_pos;
    }
    rli->relay_log.signal_update(); // the slave SQL thread needs to re-check
    DBUG_PRINT("info", ("master_log_pos: %lu  event originating from the same server, ignored",
                        (ulong) mi->master_log_pos));
  }  
  else
  {
    /* write the event to the relay log */
    if (likely(!(rli->relay_log.appendv(buf,event_len,0))))
    {
      mi->master_log_pos+= inc_pos;
      DBUG_PRINT("info", ("master_log_pos: %lu", (ulong) mi->master_log_pos));
      rli->relay_log.harvest_bytes_written(&rli->log_space_total);
    }
    else
      error= 3;
    rli->ign_master_log_name_end[0]= 0; // last event is not ignored
  }
  pthread_mutex_unlock(log_lock);


err:
  pthread_mutex_unlock(&mi->data_lock);
  DBUG_PRINT("info", ("error=%d", error));
  DBUG_RETURN(error);
}


void end_relay_log_info(RELAY_LOG_INFO* rli)
{
  DBUG_ENTER("end_relay_log_info");

  if (!rli->inited)
    DBUG_VOID_RETURN;
  if (rli->info_fd >= 0)
  {
    end_io_cache(&rli->info_file);
    (void) my_close(rli->info_fd, MYF(MY_WME));
    rli->info_fd = -1;
  }
  if (rli->cur_log_fd >= 0)
  {
    end_io_cache(&rli->cache_buf);
    (void)my_close(rli->cur_log_fd, MYF(MY_WME));
    rli->cur_log_fd = -1;
  }
  rli->inited = 0;
  rli->relay_log.close(LOG_CLOSE_INDEX | LOG_CLOSE_STOP_EVENT);
  rli->relay_log.harvest_bytes_written(&rli->log_space_total);
  /*
    Delete the slave's temporary tables from memory.
    In the future there will be other actions than this, to ensure persistance
    of slave's temp tables after shutdown.
  */
  rli->close_temporary_tables();
  DBUG_VOID_RETURN;
}

/*
  Try to connect until successful or slave killed

  SYNPOSIS
    safe_connect()
    thd			Thread handler for slave
    mysql		MySQL connection handle
    mi			Replication handle

  RETURN
    0	ok
    #	Error
*/

static int safe_connect(THD* thd, MYSQL* mysql, MASTER_INFO* mi)
{
  return connect_to_master(thd, mysql, mi, 0, 0);
}


/*
  SYNPOSIS
    connect_to_master()

  IMPLEMENTATION
    Try to connect until successful or slave killed or we have retried
    master_retry_count times
*/

static int connect_to_master(THD* thd, MYSQL* mysql, MASTER_INFO* mi,
			     bool reconnect, bool suppress_warnings)
{
  int slave_was_killed;
  int last_errno= -2;				// impossible error
  ulong err_count=0;
  char llbuff[22];
  DBUG_ENTER("connect_to_master");

#ifndef DBUG_OFF
  events_till_disconnect = disconnect_slave_event_count;
#endif
  ulong client_flag= CLIENT_REMEMBER_OPTIONS;
  if (opt_slave_compressed_protocol)
    client_flag=CLIENT_COMPRESS;		/* We will use compression */

  mysql_options(mysql, MYSQL_OPT_CONNECT_TIMEOUT, (char *) &slave_net_timeout);
  mysql_options(mysql, MYSQL_OPT_READ_TIMEOUT, (char *) &slave_net_timeout);
 
#ifdef HAVE_OPENSSL
  if (mi->ssl)
    mysql_ssl_set(mysql, 
                  mi->ssl_key[0]?mi->ssl_key:0,
                  mi->ssl_cert[0]?mi->ssl_cert:0, 
                  mi->ssl_ca[0]?mi->ssl_ca:0,
                  mi->ssl_capath[0]?mi->ssl_capath:0,
                  mi->ssl_cipher[0]?mi->ssl_cipher:0);
#endif

  mysql_options(mysql, MYSQL_SET_CHARSET_NAME, default_charset_info->csname);
  /* This one is not strictly needed but we have it here for completeness */
  mysql_options(mysql, MYSQL_SET_CHARSET_DIR, (char *) charsets_dir);

  while (!(slave_was_killed = io_slave_killed(thd,mi)) &&
	 (reconnect ? mysql_reconnect(mysql) != 0 :
	  mysql_real_connect(mysql, mi->host, mi->user, mi->password, 0,
			     mi->port, 0, client_flag) == 0))
  {
    /* Don't repeat last error */
    if ((int)mysql_errno(mysql) != last_errno)
    {
      last_errno=mysql_errno(mysql);
      suppress_warnings= 0;
      sql_print_error("Slave I/O thread: error %s to master \
'%s@%s:%d': \
Error: '%s'  errno: %d  retry-time: %d  retries: %lu",
		      (reconnect ? "reconnecting" : "connecting"),
		      mi->user,mi->host,mi->port,
		      mysql_error(mysql), last_errno,
		      mi->connect_retry,
		      master_retry_count);
    }
    /*
      By default we try forever. The reason is that failure will trigger
      master election, so if the user did not set master_retry_count we
      do not want to have election triggered on the first failure to
      connect
    */
    if (++err_count == master_retry_count)
    {
      slave_was_killed=1;
      if (reconnect)
        change_rpl_status(RPL_ACTIVE_SLAVE,RPL_LOST_SOLDIER);
      break;
    }
    safe_sleep(thd,mi->connect_retry,(CHECK_KILLED_FUNC)io_slave_killed,
	       (void*)mi);
  }

  if (!slave_was_killed)
  {
    if (reconnect)
    { 
      if (!suppress_warnings && global_system_variables.log_warnings)
	sql_print_information("Slave: connected to master '%s@%s:%d',\
replication resumed in log '%s' at position %s", mi->user,
			mi->host, mi->port,
			IO_RPL_LOG_NAME,
			llstr(mi->master_log_pos,llbuff));
    }
    else
    {
      change_rpl_status(RPL_IDLE_SLAVE,RPL_ACTIVE_SLAVE);
      mysql_log.write(thd, COM_CONNECT_OUT, "%s@%s:%d",
		      mi->user, mi->host, mi->port);
    }
#ifdef SIGNAL_WITH_VIO_CLOSE
    thd->set_active_vio(mysql->net.vio);
#endif      
  }
  mysql->reconnect= 1;
  DBUG_PRINT("exit",("slave_was_killed: %d", slave_was_killed));
  DBUG_RETURN(slave_was_killed);
}


/*
  safe_reconnect()

  IMPLEMENTATION
    Try to connect until successful or slave killed or we have retried
    master_retry_count times
*/

static int safe_reconnect(THD* thd, MYSQL* mysql, MASTER_INFO* mi,
			  bool suppress_warnings)
{
  DBUG_ENTER("safe_reconnect");
  DBUG_RETURN(connect_to_master(thd, mysql, mi, 1, suppress_warnings));
}


/*
  Store the file and position where the execute-slave thread are in the
  relay log.

  SYNOPSIS
    flush_relay_log_info()
    rli			Relay log information

  NOTES
    - As this is only called by the slave thread, we don't need to
      have a lock on this.
    - If there is an active transaction, then we don't update the position
      in the relay log.  This is to ensure that we re-execute statements
      if we die in the middle of an transaction that was rolled back.
    - As a transaction never spans binary logs, we don't have to handle the
      case where we do a relay-log-rotation in the middle of the transaction.
      If this would not be the case, we would have to ensure that we
      don't delete the relay log file where the transaction started when
      we switch to a new relay log file.

  TODO
    - Change the log file information to a binary format to avoid calling
      longlong2str.

  RETURN VALUES
    0	ok
    1	write error
*/

bool flush_relay_log_info(RELAY_LOG_INFO* rli)
{
  bool error=0;
  IO_CACHE *file = &rli->info_file;
  char buff[FN_REFLEN*2+22*2+4], *pos;

  my_b_seek(file, 0L);
  pos=strmov(buff, rli->group_relay_log_name);
  *pos++='\n';
  pos=longlong2str(rli->group_relay_log_pos, pos, 10);
  *pos++='\n';
  pos=strmov(pos, rli->group_master_log_name);
  *pos++='\n';
  pos=longlong2str(rli->group_master_log_pos, pos, 10);
  *pos='\n';
  if (my_b_write(file, (byte*) buff, (ulong) (pos-buff)+1))
    error=1;
  if (flush_io_cache(file))
    error=1;
  /* Flushing the relay log is done by the slave I/O thread */
  return error;
}


/*
  Called when we notice that the current "hot" log got rotated under our feet.
*/

static IO_CACHE *reopen_relay_log(RELAY_LOG_INFO *rli, const char **errmsg)
{
  DBUG_ASSERT(rli->cur_log != &rli->cache_buf);
  DBUG_ASSERT(rli->cur_log_fd == -1);
  DBUG_ENTER("reopen_relay_log");

  IO_CACHE *cur_log = rli->cur_log=&rli->cache_buf;
  if ((rli->cur_log_fd=open_binlog(cur_log,rli->event_relay_log_name,
				   errmsg)) <0)
    DBUG_RETURN(0);
  /*
    We want to start exactly where we was before:
    relay_log_pos	Current log pos
    pending		Number of bytes already processed from the event
  */
  rli->event_relay_log_pos= max(rli->event_relay_log_pos, BIN_LOG_HEADER_SIZE);
  my_b_seek(cur_log,rli->event_relay_log_pos);
  DBUG_RETURN(cur_log);
}


Log_event* next_event(RELAY_LOG_INFO* rli)
{
  Log_event* ev;
  IO_CACHE* cur_log = rli->cur_log;
  pthread_mutex_t *log_lock = rli->relay_log.get_log_lock(); 
  const char* errmsg=0;
  THD* thd = rli->sql_thd;
  
  DBUG_ENTER("next_event");
  DBUG_ASSERT(thd != 0);

  /*
    For most operations we need to protect rli members with data_lock,
    so we assume calling function acquired this mutex for us and we will
    hold it for the most of the loop below However, we will release it
    whenever it is worth the hassle,  and in the cases when we go into a
    pthread_cond_wait() with the non-data_lock mutex
  */
  safe_mutex_assert_owner(&rli->data_lock);
  
  while (!sql_slave_killed(thd,rli))
  {
    /*
      We can have two kinds of log reading:
      hot_log:
        rli->cur_log points at the IO_CACHE of relay_log, which
        is actively being updated by the I/O thread. We need to be careful
        in this case and make sure that we are not looking at a stale log that
        has already been rotated. If it has been, we reopen the log.

      The other case is much simpler:
        We just have a read only log that nobody else will be updating.
    */
    bool hot_log;
    if ((hot_log = (cur_log != &rli->cache_buf)))
    {
      DBUG_ASSERT(rli->cur_log_fd == -1); // foreign descriptor
      pthread_mutex_lock(log_lock);

      /*
	Reading xxx_file_id is safe because the log will only
	be rotated when we hold relay_log.LOCK_log
      */
      if (rli->relay_log.get_open_count() != rli->cur_log_old_open_count)
      {
	// The master has switched to a new log file; Reopen the old log file
	cur_log=reopen_relay_log(rli, &errmsg);
	pthread_mutex_unlock(log_lock);
	if (!cur_log)				// No more log files
	  goto err;
	hot_log=0;				// Using old binary log
      }
    }

#ifndef DBUG_OFF
    {
      /* This is an assertion which sometimes fails, let's try to track it */
      char llbuf1[22], llbuf2[22];
      DBUG_PRINT("info", ("my_b_tell(cur_log)=%s rli->event_relay_log_pos=%s",
                          llstr(my_b_tell(cur_log),llbuf1),
                          llstr(rli->event_relay_log_pos,llbuf2)));
      DBUG_ASSERT(my_b_tell(cur_log) >= BIN_LOG_HEADER_SIZE);
      DBUG_ASSERT(my_b_tell(cur_log) == rli->event_relay_log_pos);
    }
#endif
    /*
      Relay log is always in new format - if the master is 3.23, the
      I/O thread will convert the format for us.
      A problem: the description event may be in a previous relay log. So if
      the slave has been shutdown meanwhile, we would have to look in old relay
      logs, which may even have been deleted. So we need to write this
      description event at the beginning of the relay log.
      When the relay log is created when the I/O thread starts, easy: the
      master will send the description event and we will queue it.
      But if the relay log is created by new_file(): then the solution is:
      MYSQL_LOG::open() will write the buffered description event.
    */
    if ((ev=Log_event::read_log_event(cur_log,0,
                                      rli->relay_log.description_event_for_exec)))

    {
      DBUG_ASSERT(thd==rli->sql_thd);
      /*
        read it while we have a lock, to avoid a mutex lock in
        inc_event_relay_log_pos()
      */
      rli->future_event_relay_log_pos= my_b_tell(cur_log);
      if (hot_log)
	pthread_mutex_unlock(log_lock);
      DBUG_RETURN(ev);
    }
    DBUG_ASSERT(thd==rli->sql_thd);
    if (opt_reckless_slave)			// For mysql-test
      cur_log->error = 0;
    if (cur_log->error < 0)
    {
      errmsg = "slave SQL thread aborted because of I/O error";
      if (hot_log)
	pthread_mutex_unlock(log_lock);
      goto err;
    }
    if (!cur_log->error) /* EOF */
    {
      /*
	On a hot log, EOF means that there are no more updates to
	process and we must block until I/O thread adds some and
	signals us to continue
      */
      if (hot_log)
      {
        /*
          We say in Seconds_Behind_Master that we have "caught up". Note that
          for example if network link is broken but I/O slave thread hasn't
          noticed it (slave_net_timeout not elapsed), then we'll say "caught
          up" whereas we're not really caught up. Fixing that would require
          internally cutting timeout in smaller pieces in network read, no
          thanks. Another example: SQL has caught up on I/O, now I/O has read
          a new event and is queuing it; the false "0" will exist until SQL
          finishes executing the new event; it will be look abnormal only if
          the events have old timestamps (then you get "many", 0, "many").
          Transient phases like this can't really be fixed.
        */
        time_t save_timestamp= rli->last_master_timestamp;
        rli->last_master_timestamp= 0;

	DBUG_ASSERT(rli->relay_log.get_open_count() ==
                    rli->cur_log_old_open_count);

        if (rli->ign_master_log_name_end[0])
        {
          /* We generate and return a Rotate, to make our positions advance */
          DBUG_PRINT("info",("seeing an ignored end segment"));
          ev= new Rotate_log_event(thd, rli->ign_master_log_name_end,
                                   0, rli->ign_master_log_pos_end,
                                   Rotate_log_event::DUP_NAME);
          rli->ign_master_log_name_end[0]= 0;
          pthread_mutex_unlock(log_lock);
          if (unlikely(!ev))
          {
            errmsg= "Slave SQL thread failed to create a Rotate event "
              "(out of memory?), SHOW SLAVE STATUS may be inaccurate";
            goto err;
          }
          ev->server_id= 0; // don't be ignored by slave SQL thread
          DBUG_RETURN(ev);
        }

	/*
	  We can, and should release data_lock while we are waiting for
	  update. If we do not, show slave status will block
	*/
	pthread_mutex_unlock(&rli->data_lock);

        /*
          Possible deadlock : 
          - the I/O thread has reached log_space_limit
          - the SQL thread has read all relay logs, but cannot purge for some
          reason:
            * it has already purged all logs except the current one
            * there are other logs than the current one but they're involved in
            a transaction that finishes in the current one (or is not finished)
          Solution :
          Wake up the possibly waiting I/O thread, and set a boolean asking
          the I/O thread to temporarily ignore the log_space_limit
          constraint, because we do not want the I/O thread to block because of
          space (it's ok if it blocks for any other reason (e.g. because the
          master does not send anything). Then the I/O thread stops waiting 
          and reads more events.
          The SQL thread decides when the I/O thread should take log_space_limit
          into account again : ignore_log_space_limit is reset to 0 
          in purge_first_log (when the SQL thread purges the just-read relay
          log), and also when the SQL thread starts. We should also reset
          ignore_log_space_limit to 0 when the user does RESET SLAVE, but in
          fact, no need as RESET SLAVE requires that the slave
          be stopped, and the SQL thread sets ignore_log_space_limit to 0 when
          it stops.
        */
        pthread_mutex_lock(&rli->log_space_lock);
        // prevent the I/O thread from blocking next times
        rli->ignore_log_space_limit= 1; 
        /*
          If the I/O thread is blocked, unblock it.
          Ok to broadcast after unlock, because the mutex is only destroyed in
          ~st_relay_log_info(), i.e. when rli is destroyed, and rli will not be
          destroyed before we exit the present function.
        */
        pthread_mutex_unlock(&rli->log_space_lock);
        pthread_cond_broadcast(&rli->log_space_cond);
        // Note that wait_for_update unlocks lock_log !
        rli->relay_log.wait_for_update(rli->sql_thd, 1);
        // re-acquire data lock since we released it earlier
        pthread_mutex_lock(&rli->data_lock);
        rli->last_master_timestamp= save_timestamp;
	continue;
      }
      /*
	If the log was not hot, we need to move to the next log in
	sequence. The next log could be hot or cold, we deal with both
	cases separately after doing some common initialization
      */
      end_io_cache(cur_log);
      DBUG_ASSERT(rli->cur_log_fd >= 0);
      my_close(rli->cur_log_fd, MYF(MY_WME));
      rli->cur_log_fd = -1;
	
      if (relay_log_purge)
      {
	/*
          purge_first_log will properly set up relay log coordinates in rli.
          If the group's coordinates are equal to the event's coordinates
          (i.e. the relay log was not rotated in the middle of a group),
          we can purge this relay log too.
          We do ulonglong and string comparisons, this may be slow but
          - purging the last relay log is nice (it can save 1GB of disk), so we
          like to detect the case where we can do it, and given this,
          - I see no better detection method
          - purge_first_log is not called that often
        */
	if (rli->relay_log.purge_first_log
            (rli,
             rli->group_relay_log_pos == rli->event_relay_log_pos
             && !strcmp(rli->group_relay_log_name,rli->event_relay_log_name)))
	{
	  errmsg = "Error purging processed logs";
	  goto err;
	}
      }
      else
      {
	/*
	  If hot_log is set, then we already have a lock on
	  LOCK_log.  If not, we have to get the lock.

	  According to Sasha, the only time this code will ever be executed
	  is if we are recovering from a bug.
	*/
	if (rli->relay_log.find_next_log(&rli->linfo, !hot_log))
	{
	  errmsg = "error switching to the next log";
	  goto err;
	}
	rli->event_relay_log_pos = BIN_LOG_HEADER_SIZE;
	strmake(rli->event_relay_log_name,rli->linfo.log_file_name,
		sizeof(rli->event_relay_log_name)-1);
	flush_relay_log_info(rli);
      }

      /*
        Now we want to open this next log. To know if it's a hot log (the one
        being written by the I/O thread now) or a cold log, we can use
        is_active(); if it is hot, we use the I/O cache; if it's cold we open
        the file normally. But if is_active() reports that the log is hot, this
        may change between the test and the consequence of the test. So we may
        open the I/O cache whereas the log is now cold, which is nonsense.
        To guard against this, we need to have LOCK_log.
      */

      DBUG_PRINT("info",("hot_log: %d",hot_log));
      if (!hot_log) /* if hot_log, we already have this mutex */
        pthread_mutex_lock(log_lock);
      if (rli->relay_log.is_active(rli->linfo.log_file_name))
      {
#ifdef EXTRA_DEBUG
	if (global_system_variables.log_warnings)
	  sql_print_information("next log '%s' is currently active",
                                rli->linfo.log_file_name);
#endif	  
	rli->cur_log= cur_log= rli->relay_log.get_log_file();
	rli->cur_log_old_open_count= rli->relay_log.get_open_count();
	DBUG_ASSERT(rli->cur_log_fd == -1);
	  
	/*
	  Read pointer has to be at the start since we are the only
	  reader.
          We must keep the LOCK_log to read the 4 first bytes, as this is a hot
          log (same as when we call read_log_event() above: for a hot log we
          take the mutex).
	*/
	if (check_binlog_magic(cur_log,&errmsg))
        {
          if (!hot_log) pthread_mutex_unlock(log_lock);
	  goto err;
        }
        if (!hot_log) pthread_mutex_unlock(log_lock);
	continue;
      }
      if (!hot_log) pthread_mutex_unlock(log_lock);
      /*
	if we get here, the log was not hot, so we will have to open it
	ourselves. We are sure that the log is still not hot now (a log can get
	from hot to cold, but not from cold to hot). No need for LOCK_log.
      */
#ifdef EXTRA_DEBUG
      if (global_system_variables.log_warnings)
	sql_print_information("next log '%s' is not active",
                              rli->linfo.log_file_name);
#endif	  
      // open_binlog() will check the magic header
      if ((rli->cur_log_fd=open_binlog(cur_log,rli->linfo.log_file_name,
				       &errmsg)) <0)
	goto err;
    }
    else
    {
      /*
	Read failed with a non-EOF error.
	TODO: come up with something better to handle this error
      */
      if (hot_log)
	pthread_mutex_unlock(log_lock);
      sql_print_error("Slave SQL thread: I/O error reading \
event(errno: %d  cur_log->error: %d)",
		      my_errno,cur_log->error);
      // set read position to the beginning of the event
      my_b_seek(cur_log,rli->event_relay_log_pos);
      /* otherwise, we have had a partial read */
      errmsg = "Aborting slave SQL thread because of partial event read";
      break;					// To end of function
    }
  }
  if (!errmsg && global_system_variables.log_warnings)
  {
    sql_print_information("Error reading relay log event: %s", 
                          "slave SQL thread was killed");
    DBUG_RETURN(0);
  }

err:
  if (errmsg)
    sql_print_error("Error reading relay log event: %s", errmsg);
  DBUG_RETURN(0);
}

/*
  Rotate a relay log (this is used only by FLUSH LOGS; the automatic rotation
  because of size is simpler because when we do it we already have all relevant
  locks; here we don't, so this function is mainly taking locks). 
  Returns nothing as we cannot catch any error (MYSQL_LOG::new_file() is void).
*/

void rotate_relay_log(MASTER_INFO* mi)
{
  DBUG_ENTER("rotate_relay_log");
  RELAY_LOG_INFO* rli= &mi->rli;

  /* We don't lock rli->run_lock. This would lead to deadlocks. */
  pthread_mutex_lock(&mi->run_lock);

  /* 
     We need to test inited because otherwise, new_file() will attempt to lock
     LOCK_log, which may not be inited (if we're not a slave).
  */
  if (!rli->inited)
  {
    DBUG_PRINT("info", ("rli->inited == 0"));
    goto end;
  }

  /* If the relay log is closed, new_file() will do nothing. */
  rli->relay_log.new_file(1);

  /*
    We harvest now, because otherwise BIN_LOG_HEADER_SIZE will not immediately
    be counted, so imagine a succession of FLUSH LOGS  and assume the slave
    threads are started:
    relay_log_space decreases by the size of the deleted relay log, but does
    not increase, so flush-after-flush we may become negative, which is wrong.
    Even if this will be corrected as soon as a query is replicated on the
    slave (because the I/O thread will then call harvest_bytes_written() which
    will harvest all these BIN_LOG_HEADER_SIZE we forgot), it may give strange
    output in SHOW SLAVE STATUS meanwhile. So we harvest now.
    If the log is closed, then this will just harvest the last writes, probably
    0 as they probably have been harvested.
  */
  rli->relay_log.harvest_bytes_written(&rli->log_space_total);
end:
  pthread_mutex_unlock(&mi->run_lock);
  DBUG_VOID_RETURN;
}


#ifdef HAVE_EXPLICIT_TEMPLATE_INSTANTIATION
template class I_List_iterator<i_string>;
template class I_List_iterator<i_string_pair>;
#endif


#endif /* HAVE_REPLICATION */<|MERGE_RESOLUTION|>--- conflicted
+++ resolved
@@ -2901,12 +2901,6 @@
 */
   thd->variables.max_allowed_packet= global_system_variables.max_allowed_packet
     + MAX_LOG_EVENT_HEADER;  /* note, incr over the global not session var */
-<<<<<<< HEAD
-  thd->net.read_timeout = slave_net_timeout;
-=======
-  thd->master_access= ~(ulong)0;
-  thd->priv_user = 0;
->>>>>>> 7eaa82ea
   thd->slave_thread = 1;
   set_slave_thread_options(thd);
   thd->client_capabilities = CLIENT_LOCAL_FILES;
