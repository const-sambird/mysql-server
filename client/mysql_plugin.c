--- conflicted
+++ resolved
@@ -912,14 +912,9 @@
       strncat(buff, FN_DIRSEP, sizeof(buff) - strlen(buff) - 1);
 #endif
       buff[sizeof(buff) - 1]= 0;
-<<<<<<< HEAD
-      my_delete(opt_basedir, MYF(0));
+      my_free(opt_basedir);
       opt_basedir= my_strdup(PSI_NOT_INSTRUMENTED,
                              buff, MYF(MY_FAE));
-=======
-      my_free(opt_basedir);
-      opt_basedir= my_strdup(buff, MYF(MY_FAE));
->>>>>>> b20cf06a
     }
   }
   
