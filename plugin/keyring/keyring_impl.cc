--- conflicted
+++ resolved
@@ -26,25 +26,20 @@
 
 mysql_rwlock_t LOCK_keyring;
 
-<<<<<<< HEAD
-
-boost::movelib::unique_ptr<keyring::IKeys_container> keys(NULL);
-=======
 boost::movelib::unique_ptr<IKeys_container> keys(NULL);
->>>>>>> cc492073
 my_bool is_keys_container_initialized= FALSE;
-boost::movelib::unique_ptr<keyring::ILogger> logger(NULL);
+boost::movelib::unique_ptr<ILogger> logger(NULL);
 boost::movelib::unique_ptr<char[]> keyring_file_data(NULL);
 
 #ifdef HAVE_PSI_INTERFACE
 static PSI_rwlock_info all_keyring_rwlocks[]=
 {
-  {&keyring::key_LOCK_keyring, "LOCK_keyring", 0}
+  {&key_LOCK_keyring, "LOCK_keyring", 0}
 };
 
 static PSI_memory_info all_keyring_memory[]=
 {
-  {&keyring::key_memory_KEYRING, "KEYRING", 0}
+  {&key_memory_KEYRING, "KEYRING", 0}
 };
 
 void keyring_init_psi_keys(void)
@@ -62,98 +57,18 @@
 
 my_bool init_keyring_locks()
 {
-  if (mysql_rwlock_init(keyring::key_LOCK_keyring, &LOCK_keyring))
+  if (mysql_rwlock_init(key_LOCK_keyring, &LOCK_keyring))
     return TRUE;
   return FALSE;
 }
 
-<<<<<<< HEAD
-my_bool create_keyring_dir_if_does_not_exist(const char *keyring_file_path)
-{
-  if (!keyring_file_path || strlen(keyring_file_path) == 0)
-    return TRUE;
-  char keyring_dir[FN_REFLEN];
-  char error_msg[FN_REFLEN];
-  size_t keyring_dir_length;
-  dirname_part(keyring_dir, keyring_file_path, &keyring_dir_length);
-  if (keyring_dir_length > 1 && (keyring_dir[keyring_dir_length-1] == FN_LIBCHAR ||
-                                 keyring_dir[keyring_dir_length-1] == FN_LIBCHAR2) )
-  {
-    keyring_dir[keyring_dir_length-1]= '\0';
-    --keyring_dir_length;
-  }
-  int flags=
-#ifdef _WIN32
-    0
-#else
-    S_IRWXU | S_IRGRP | S_IXGRP
-#endif
-    ;
-  if (strlen(keyring_dir) == 0)
-    return TRUE;
-  struct st_my_dir *dir_info= my_dir(keyring_dir, MYF(MY_DONT_SORT));
-  if (dir_info == NULL)
-  {
-    if (my_mkdir(keyring_dir, flags, MYF(0)) == -1)
-    {
-      sprintf(error_msg, "Cannot create keyring directory: %s", keyring_dir);
-      logger->log(MY_ERROR_LEVEL, error_msg);
-      return TRUE;
-    }
-  }
-  my_dirend(dir_info);
-  return FALSE;
-}
-
-int check_keyring_file_data(keyring::IKeyring_io* keyring_io,
-                            boost::movelib::unique_ptr<keyring::IKeys_container> new_keys,
-                            MYSQL_THD thd  __attribute__((unused)),
-                            struct st_mysql_sys_var *var  __attribute__((unused)),
-                            void *save, st_mysql_value *value)
-{
-  char            buff[FN_REFLEN];
-  const char      *keyring_filename;
-  int             len = sizeof(buff);
-
-  (*(const char **) save)= NULL;
-  keyring_filename= value->val_str(value, buff, &len);
-  mysql_rwlock_wrlock(&LOCK_keyring);
-  if (create_keyring_dir_if_does_not_exist(keyring_filename))
-  {
-    mysql_rwlock_unlock(&LOCK_keyring);
-    logger->log(MY_ERROR_LEVEL, "keyring_file_data cannot be set to new value"
-      " as the keyring file cannot be created/accessed in the provided path");
-    return 1;
-  }
-  try
-  {
-    if (new_keys->init(keyring_io, keyring_filename))
-    {
-      mysql_rwlock_unlock(&LOCK_keyring);
-      return 1;
-    }
-    *reinterpret_cast<keyring::IKeys_container **>(save)= new_keys.get();
-    new_keys.release();
-    mysql_rwlock_unlock(&LOCK_keyring);
-  }
-  catch (...)
-  {
-    mysql_rwlock_unlock(&LOCK_keyring);
-    return 1;
-  }
-  return(0);
-}
-
-=======
->>>>>>> cc492073
 void update_keyring_file_data(MYSQL_THD thd  __attribute__((unused)),
                               struct st_mysql_sys_var *var  __attribute__((unused)),
-                              void *var_ptr,
+                              void *var_ptr __attribute__((unused)),
                               const void *save_ptr)
 {
   mysql_rwlock_wrlock(&LOCK_keyring);
-  keyring::IKeys_container *new_keys=
-    *reinterpret_cast<keyring::IKeys_container**>(const_cast<void*>(save_ptr));
+  IKeys_container *new_keys= *reinterpret_cast<IKeys_container**>(const_cast<void*>(save_ptr));
   keys.reset(new_keys);
   keyring_file_data.reset(new char[new_keys->get_keyring_storage_url().length()+1]);
   memcpy(keyring_file_data.get(), new_keys->get_keyring_storage_url().c_str(),
@@ -163,94 +78,27 @@
   mysql_rwlock_unlock(&LOCK_keyring);
 }
 
-<<<<<<< HEAD
-my_bool mysql_key_store(keyring::IKeyring_io *keyring_io, const char *key_id,
-                        const char *key_type, const char *user_id,
-                        const void *key, size_t key_len)
+my_bool mysql_key_fetch(boost::movelib::unique_ptr<IKey> key_to_fetch, char **key_type,
+                        void **key, size_t *key_len)
 {
   if (is_keys_container_initialized == FALSE)
     return TRUE;
 
-  boost::movelib::unique_ptr<keyring::Key>
-    key_to_store(new keyring::Key(key_id, key_type, user_id, key, key_len));
-  if (key_to_store->is_key_type_valid() == FALSE)
-  {
-    logger->log(MY_ERROR_LEVEL, "Error while storing key: invalid key_type");
-    return TRUE;
-  }
-  if (key_to_store->is_key_id_valid() == FALSE)
-  {
-    logger->log(MY_ERROR_LEVEL,
-                "Error while storing key: key_id cannot be empty");
-    return TRUE;
-  }
-  if (key_len > 0)
-    key_to_store->xor_data();
-  mysql_rwlock_wrlock(&LOCK_keyring);
-  if (keys->store_key(keyring_io, key_to_store.get()))
-  {
-    mysql_rwlock_unlock(&LOCK_keyring);
-    return TRUE;
-  }
-  mysql_rwlock_unlock(&LOCK_keyring);
-
-  key_to_store.release();
-  return FALSE;
-}
-
-my_bool mysql_key_remove(keyring::IKeyring_io *keyring_io, const char *key_id,
-                         const char *user_id)
-{
-  bool retval= false;
-  if (is_keys_container_initialized == FALSE)
-    return TRUE;
-  if (key_id == NULL || strlen(key_id) == 0)
-  {
-    logger->log(MY_ERROR_LEVEL,
-                "Error while removing key: key_id cannot be empty");
-    return TRUE;
-  }
-  keyring::Key key(key_id, NULL, user_id, NULL, 0);
-  mysql_rwlock_wrlock(&LOCK_keyring);
-  retval= keys->remove_key(keyring_io, &key);
-  mysql_rwlock_unlock(&LOCK_keyring);
-  return retval;
-}
-
-my_bool mysql_key_fetch(const char *key_id, char **key_type, const char *user_id,
-                      void **key, size_t *key_len)
-=======
-my_bool mysql_key_fetch(boost::movelib::unique_ptr<IKey> key_to_fetch, char **key_type,
-                        void **key, size_t *key_len)
->>>>>>> cc492073
-{
-  if (is_keys_container_initialized == FALSE)
-    return TRUE;
-
-<<<<<<< HEAD
-  keyring::Key key_to_fetch(key_id, NULL, user_id, NULL, 0);
-  if (key_to_fetch.is_key_id_valid() == FALSE)
-=======
   if (key_to_fetch->is_key_id_valid() == FALSE)
->>>>>>> cc492073
   {
     logger->log(MY_ERROR_LEVEL,
                 "Error while fetching key: key_id cannot be empty");
     return TRUE;
   }
   mysql_rwlock_rdlock(&LOCK_keyring);
-<<<<<<< HEAD
-  keyring::IKey *fetched_key = keys->fetch_key(&key_to_fetch);
-=======
   IKey *fetched_key = keys->fetch_key(key_to_fetch.get());
->>>>>>> cc492073
   mysql_rwlock_unlock(&LOCK_keyring);
   if (fetched_key)
   {
     *key_len = fetched_key->get_key_data_size();
     fetched_key->xor_data();
-    *key= static_cast<void*>(fetched_key->release_key_data());
-    *key_type = my_strdup(keyring::key_memory_KEYRING,
+    *reinterpret_cast<uchar **>(key)=fetched_key->release_key_data();
+    *key_type = my_strdup(key_memory_KEYRING,
                           fetched_key->get_key_type()->c_str(),
                           MYF(MY_WME));
   }
@@ -259,31 +107,17 @@
   return FALSE;
 }
 
-<<<<<<< HEAD
-my_bool mysql_key_generate(keyring::IKeyring_io* keyring_io, const char *key_id,
-                           const char *key_type, const char *user_id,
-                           size_t key_len)
+my_bool check_key_for_writting(IKey* key)
 {
-  if (is_keys_container_initialized == FALSE)
-    return TRUE;
-  keyring::Key key_candidate(key_id, key_type, user_id, NULL, 0);
-  if (key_candidate.is_key_id_valid() == FALSE)
-=======
-my_bool check_key_for_writting(IKey* key, std::string error_for)
-{
-  std::string error_msg= "Error while ";
-  error_msg+= error_for;
   if (key->is_key_type_valid() == FALSE)
->>>>>>> cc492073
   {
-    error_msg+= " key: invalid key_type";
-    logger->log(MY_ERROR_LEVEL, error_msg.c_str());
+    logger->log(MY_ERROR_LEVEL, "Error while storing key: invalid key_type");
     return TRUE;
   }
   if (key->is_key_id_valid() == FALSE)
   {
-    error_msg+= " key: key_id cannot be empty";
-    logger->log(MY_ERROR_LEVEL, error_msg.c_str());
+    logger->log(MY_ERROR_LEVEL,
+                "Error while storing key: key_id cannot be empty");
     return TRUE;
   }
  return FALSE;
@@ -295,7 +129,7 @@
   if (is_keys_container_initialized == FALSE)
     return TRUE;
 
-  if (check_key_for_writting(key_to_store.get(), "storing"))
+  if (check_key_for_writting(key_to_store.get()))
     return TRUE;
 
   if (key_to_store->get_key_data_size() > 0)
