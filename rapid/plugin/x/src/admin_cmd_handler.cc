/*
 * Copyright (c) 2015, 2016 Oracle and/or its affiliates. All rights reserved.
 *
 * This program is free software; you can redistribute it and/or
 * modify it under the terms of the GNU General Public License as
 * published by the Free Software Foundation; version 2 of the
 * License.
 *
 * This program is distributed in the hope that it will be useful,
 * but WITHOUT ANY WARRANTY; without even the implied warranty of
 * MERCHANTABILITY or FITNESS FOR A PARTICULAR PURPOSE. See the
 * GNU General Public License for more details.
 *
 * You should have received a copy of the GNU General Public License
 * along with this program; if not, write to the Free Software
 * Foundation, Inc., 51 Franklin St, Fifth Floor, Boston, MA
 * 02110-1301  USA
 */

#if !defined(MYSQL_DYNAMIC_PLUGIN) && defined(WIN32) && !defined(XPLUGIN_UNIT_TESTS)
// Needed for importing PERFORMANCE_SCHEMA plugin API.
#define MYSQL_DYNAMIC_PLUGIN 1
#endif // WIN32

#include "admin_cmd_handler.h"
#include "xpl_error.h"
#include "sql_data_context.h"
#include "query_string_builder.h"
#include "mysql/service_my_snprintf.h"
#include "ngs/protocol/row_builder.h"
#include "sql_data_result.h"
#include "ngs/mysqlx/getter_any.h"
#include "sha1.h"
#include "password.h"

#include "mysqlx_resultset.pb.h"
#include "mysqlx_datatypes.pb.h"
#include "mysqlx_sql.pb.h"

#include "xpl_regex.h"
#include "xpl_session.h"
#include "xpl_log.h"
#include "xpl_server.h"
#include <algorithm>


namespace
{

struct Index_field_traits
{
  bool is_binary;
  bool unsigned_allowed;
  bool unquote;
  bool prefix_len_allowed;
  std::string v_col_prefix;

  Index_field_traits(bool b, bool ua, bool u, bool pa, const std::string &pref)
  : is_binary(b), unsigned_allowed(ua), unquote(u),
    prefix_len_allowed(pa), v_col_prefix(pref)
  {}

  Index_field_traits()
  : is_binary(false), unsigned_allowed(false), unquote(false),
    prefix_len_allowed(false), v_col_prefix("")
  {}
};


inline std::string to_lower(std::string src)
{
  std::transform(src.begin(), src.end(), src.begin(), ::tolower);
  return src;
}

} // namespace


const xpl::Admin_command_handler::Command_handler xpl::Admin_command_handler::m_command_handler;


xpl::Admin_command_handler::Command_handler::Command_handler()
{
  (*this)["ping"] = &Admin_command_handler::ping;

  (*this)["list_clients"] = &Admin_command_handler::list_clients;
  (*this)["kill_client"] = &Admin_command_handler::kill_client;

  (*this)["create_collection"] = &Admin_command_handler::create_collection;
  (*this)["drop_collection"] = &Admin_command_handler::drop_collection;
  (*this)["ensure_collection"] = &Admin_command_handler::ensure_collection;

  (*this)["create_collection_index"] = &Admin_command_handler::create_collection_index;
  (*this)["drop_collection_index"] = &Admin_command_handler::drop_collection_index;

  (*this)["list_objects"] = &Admin_command_handler::list_objects;

  (*this)["enable_notices"] = &Admin_command_handler::enable_notices;
  (*this)["disable_notices"] = &Admin_command_handler::disable_notices;
  (*this)["list_notices"] = &Admin_command_handler::list_notices;
}


ngs::Error_code xpl::Admin_command_handler::Command_handler::execute(Admin_command_handler *admin,
                                                                     const std::string &namespace_,
                                                                     const std::string &command,
                                                                     Command_arguments &args) const
{
  const_iterator iter = find(command);
  if (iter == end())
    return ngs::Error(ER_X_INVALID_ADMIN_COMMAND, "Invalid %s command %s", namespace_.c_str(), command.c_str());

  try
  {
    return (admin->*(iter->second))(args);
  }
  catch (std::exception &e)
  {
    log_error("Error executing admin command %s: %s", command.c_str(), e.what());
    return ngs::Error(ER_INTERNAL_ERROR, "Error executing statement");
  }
}


xpl::Admin_command_handler::Admin_command_handler(Session &session)
: m_session(session), m_da(session.data_context()), m_options(session.options())
{}


ngs::Error_code xpl::Admin_command_handler::execute(const std::string &namespace_, const std::string &command,
                                                    Command_arguments &args)
{
  if (m_da.password_expired())
    return ngs::Error(ER_MUST_CHANGE_PASSWORD,
                      "You must reset your password using ALTER USER statement before executing this statement.");

  if (command.empty())
  {
    log_error("Error executing empty admin command");
    return ngs::Error(ER_INTERNAL_ERROR, "Error executing statement");
  }

  return m_command_handler.execute(this, namespace_, to_lower(command), args);
}



/* Stmt: ping
 * No arguments required
 */
ngs::Error_code xpl::Admin_command_handler::ping(Command_arguments &args)
{
  m_session.update_status<&Common_status_variables::m_stmt_ping>();

  ngs::Error_code error = args.end();
  if (error)
    return error;

  m_da.proto().send_exec_ok();
  return ngs::Success();
}


namespace
{

struct Client_data_
{
  uint64_t id;
  std::string user;
  std::string host;
  uint64_t session;
  bool has_session;

  Client_data_() : id(0), session(0), has_session(false) {}
};


void get_client_data(std::vector<Client_data_> &clients_data, xpl::Session &requesting_session,
                     xpl::Sql_data_context &da, ngs::Client_ptr &client)
{
  ngs::shared_ptr<xpl::Session> session(ngs::static_pointer_cast<xpl::Session>(client->session()));
  Client_data_ c;

  if (session)
  {
    const std::string user = session->is_ready() ? session->data_context().get_authenticated_user_name() : "";
    if (requesting_session.can_see_user(user))
    {
      c.id = static_cast<long>(client->client_id_num());
      c.host = client->client_hostname();
      if (!user.empty())
      {
        c.user = user;
        c.session = session->data_context().mysql_session_id();
        c.has_session = true;
      }

      clients_data.push_back(c);
    }
  }
  else if (da.has_authenticated_user_a_super_priv())
  {
    c.id = static_cast<long>(client->client_id_num());
    c.host = client->client_hostname();

    clients_data.push_back(c);
  }
}

} // namespace


/* Stmt: list_clients
 * No arguments required
 */
ngs::Error_code xpl::Admin_command_handler::list_clients(Command_arguments &args)
{
  m_session.update_status<&Common_status_variables::m_stmt_list_clients>();

  ngs::Error_code error = args.end();
  if (error)
    return error;

  std::vector<Client_data_> clients;
  {
    Server::Server_ref server(Server::get_instance());
    if (server)
    {
      Mutex_lock lock((*server)->server().get_client_exit_mutex());
      std::vector<ngs::Client_ptr> client_list;

      (*server)->server().get_client_list().get_all_clients(client_list);

      clients.reserve(client_list.size());

      std::for_each(client_list.begin(), client_list.end(),
                    ngs::bind(get_client_data, ngs::ref(clients), ngs::ref(m_session), ngs::ref(m_da), ngs::placeholders::_1));
    }
  }

  ngs::Protocol_encoder &proto(m_da.proto());

  proto.send_column_metadata("", "", "", "", "client_id", "", 0, Mysqlx::Resultset::ColumnMetaData::UINT, 0, 0, 0);
  proto.send_column_metadata("", "", "", "", "user", "", 0, Mysqlx::Resultset::ColumnMetaData::BYTES, 0, 0, 0);
  proto.send_column_metadata("", "", "", "", "host", "", 0, Mysqlx::Resultset::ColumnMetaData::BYTES, 0, 0, 0);
  proto.send_column_metadata("", "", "", "", "sql_session", "", 0, Mysqlx::Resultset::ColumnMetaData::UINT, 0, 0, 0);

  for (std::vector<Client_data_>::const_iterator it = clients.begin(); it != clients.end(); ++it)
  {
    proto.start_row();
    proto.row_builder().add_longlong_field(it->id, true);

    if (it->user.empty())
      proto.row_builder().add_null_field();
    else
      proto.row_builder().add_string_field(it->user.c_str(), it->user.length(), NULL);

    if (it->host.empty())
      proto.row_builder().add_null_field();
    else
      proto.row_builder().add_string_field(it->host.c_str(), it->host.length(), NULL);

    if (!it->has_session)
      proto.row_builder().add_null_field();
    else
      proto.row_builder().add_longlong_field(it->session, true);
    proto.send_row();
  }

  proto.send_result_fetch_done();
  proto.send_exec_ok();

  return ngs::Success();
}


/* Stmt: kill_client
 * Required arguments:
 * - id: bigint - the client identification number
 */
ngs::Error_code xpl::Admin_command_handler::kill_client(Command_arguments &args)
{
  m_session.update_status<&Common_status_variables::m_stmt_kill_client>();

  uint64_t cid = 0;

  ngs::Error_code error = args.uint_arg("id", cid).end();
  if (error)
    return error;

  {
    xpl::Server::Server_ref server(Server::get_instance());
    if (server)
      error = (*server)->kill_client(cid, m_session);
  }
  if (error)
    return error;

  m_da.proto().send_exec_ok();

  return ngs::Success();
}

namespace
{

ngs::Error_code create_collection_impl(xpl::Sql_data_context &da, const std::string &schema, const std::string &name)
{
  xpl::Query_string_builder qb;
  qb.put("CREATE TABLE ");
  if (!schema.empty())
    qb.quote_identifier(schema).dot();
  qb.quote_identifier(name)
    .put(" (doc JSON,"
         "_id VARCHAR(32) GENERATED ALWAYS AS (JSON_UNQUOTE(JSON_EXTRACT(doc, '$._id'))) STORED PRIMARY KEY"
         ") CHARSET utf8mb4 ENGINE=InnoDB;");

  xpl::Sql_data_context::Result_info info;
  const ngs::PFS_string &tmp(qb.get());
  log_debug("CreateCollection: %s", tmp.c_str());
  return da.execute_sql_no_result(tmp.c_str(), tmp.length(), info);
}

} // namespace


/* Stmt: create_collection
 * Required arguments:
 * - name: string - name of created collection
 * - schema: string - name of collection's schema
 */
ngs::Error_code xpl::Admin_command_handler::create_collection(Command_arguments &args)
{
  m_session.update_status<&Common_status_variables::m_stmt_create_collection>();

  std::string schema;
  std::string collection;

  ngs::Error_code error = args.string_arg("schema", schema).string_arg("name", collection).end();
  if (error)
    return error;

  if (schema.empty())
    return ngs::Error_code(ER_X_BAD_SCHEMA, "Invalid schema");
  if (collection.empty())
    return ngs::Error_code(ER_X_BAD_TABLE, "Invalid collection name");

  error = create_collection_impl(m_da, schema, collection);
  if (error)
    return error;
  m_da.proto().send_exec_ok();
  return ngs::Success();
}


namespace
{
/*
 * valid input examples:
 * DECIMAL
 * DECIMAL UNSIGNED
 * DECIMAL(10)
 * DECIMAL(10) UNSIGNED
 * DECIMAL(10,5)
 * DECIMAL(10,5) UNSIGNED
 */
bool parse_type(const std::string &s, std::string &r_type, int &r_arg, int &r_arg2, bool &r_uns)
{
  std::string::const_iterator c = s.begin();
  for (; c != s.end() && isalpha(*c); ++c)
    r_type.push_back(toupper(*c));
  if (c != s.end())
  {
    int consumed;
    if (sscanf(s.c_str() + (c - s.begin()), "(%i,%i)%n", &r_arg, &r_arg2, &consumed) == 2)
      c += consumed;
    else if (sscanf(s.c_str() + (c - s.begin()), "(%i)%n", &r_arg, &consumed) == 1)
      c += consumed;
    // skip potential spaces
    while (c != s.end() && isspace(*c))
      c++;

    std::string ident;
    for (; c != s.end() && isalpha(*c); ++c)
      ident.push_back(toupper(*c));

    r_uns = false;
    if (ident == "UNSIGNED")
      r_uns = true;
    else
    {
      if (!ident.empty())
        return false;
    }

    if (c != s.end())
      return false;
  }
  return true;
}


std::string get_type_prefix(const std::string &prefix, int type_arg, int type_arg2, bool is_unsigned, bool required)
{
  std::stringstream result;
  std::string traits;

  // type
  result << "ix_" << prefix;
  if (type_arg > 0)
    result << type_arg;
  if (type_arg2 > 0)
    result << "_" << type_arg2;

  // additional traits (unsigned, required, ...)
  if (is_unsigned)
    traits += "u";
  if (required)
    traits += "r";
  if (!traits.empty())
    result << "_" << traits;

  result << "_";

  return result.str();
}


typedef std::list<std::vector<std::string> > String_fields_values;


ngs::Error_code query_string_columns(xpl::Sql_data_context &da, const ngs::PFS_string &sql,
                                     std::vector<unsigned> &field_idxs, String_fields_values &ret_values)
{
  xpl::Buffering_command_delegate::Resultset r_rows;
  std::vector<xpl::Command_delegate::Field_type> r_types;
  xpl::Sql_data_context::Result_info r_info;

  ngs::Error_code err = da.execute_sql_and_collect_results(sql.data(), sql.length(), r_types, r_rows, r_info);
  if (err)
    return err;

  ret_values.clear();
  size_t fields_number = field_idxs.size();
  xpl::Buffering_command_delegate::Resultset::iterator it = r_rows.begin();
  for (; it != r_rows.end(); ++it)
  {
    ret_values.push_back(std::vector<std::string>(fields_number));
    for (size_t i = 0; i < field_idxs.size(); ++i)
    {
      unsigned field_idx = field_idxs[i];

      xpl::Buffering_command_delegate::Row_data *row_data = &(*it);
      if ((!row_data) || (row_data->fields.size() <= field_idx))
      {
        log_error("query_string_columns failed: invalid row data");
        return ngs::Error(ER_INTERNAL_ERROR, "Error executing statement");
      }

      xpl::Buffering_command_delegate::Field_value *field = row_data->fields[field_idx];
      if (!field)
      {
        log_error("query_string_columns failed: missing row data");
        return ngs::Error(ER_INTERNAL_ERROR, "Error executing statement");
      }

      if (MYSQL_TYPE_VARCHAR != r_types[field_idx].type &&
          MYSQL_TYPE_STRING != r_types[field_idx].type &&
          MYSQL_TYPE_TINY_BLOB != r_types[field_idx].type &&
          MYSQL_TYPE_MEDIUM_BLOB != r_types[field_idx].type &&
          MYSQL_TYPE_LONG_BLOB != r_types[field_idx].type &&
          MYSQL_TYPE_BLOB != r_types[field_idx].type &&
          MYSQL_TYPE_VAR_STRING != r_types[field_idx].type)
      {
        log_error("query_string_columns failed: invalid field type");
        return ngs::Error(ER_INTERNAL_ERROR, "Error executing statement");
      }

      ret_values.back()[i] = *field->value.v_string;
    }
  }

  return ngs::Success();
}


bool name_is(const std::vector<std::string> &field, const std::string &name)
{
  return field[0] == name;
}


ngs::Error_code remove_nonvirtual_column_names(const std::string &schema_name, const std::string &table_name,
                                               String_fields_values &ret_column_names, xpl::Sql_data_context &da)
{
  xpl::Query_string_builder qb;
  const unsigned FIELD_COLMN_IDX = 0;
  const unsigned EXTRA_COLMN_IDX = 5;

  if (ret_column_names.size() == 0)
    return ngs::Success();

  qb.put("SHOW COLUMNS FROM ")
      .quote_identifier(schema_name).dot().quote_identifier(table_name)
      .put(" WHERE Field IN (");
  String_fields_values::const_iterator it_columns = ret_column_names.begin();
  for (;;)
  {
    qb.quote_string((*it_columns)[0]);
    if (++it_columns != ret_column_names.end())
      qb.put(",");
    else
      break;
  }
  qb.put(")");

  std::vector<unsigned> fields_ids(2);
  fields_ids[0] = FIELD_COLMN_IDX;
  fields_ids[1] = EXTRA_COLMN_IDX;
  String_fields_values column_descs;

  ngs::Error_code error = query_string_columns(da, qb.get(), fields_ids, column_descs);
  if (error)
    return error;

  String_fields_values::const_iterator it_field = column_descs.begin();
  for (; it_field != column_descs.end(); ++it_field)
  {
    std::string column_name = (*it_field)[0];
    std::string column_desc = (*it_field)[1];
    if (!(column_desc.find("VIRTUAL GENERATED") != std::string::npos))
      ret_column_names.remove_if(ngs::bind(name_is, ngs::placeholders::_1, column_name));
  }

  return ngs::Success();
}


ngs::Error_code index_on_virtual_column_supported(const std::string &schema_name, const std::string &table_name,
                                                  xpl::Sql_data_context &da, bool &r_supports)
{
  const unsigned CREATE_COLMN_IDX = 1;
  xpl::Query_string_builder qb;
  std::vector<unsigned> fields_ids(1);
  fields_ids[0] = CREATE_COLMN_IDX;
  String_fields_values create_stmts;

  qb.put("SHOW CREATE TABLE ").quote_identifier(schema_name).dot().quote_identifier(table_name);
  ngs::Error_code error = query_string_columns(da, qb.get(), fields_ids, create_stmts);
  if (error)
    return error;

  // if query didn't fail it should return 1 row
  if (create_stmts.size() != 1)
  {
    const unsigned int num_of_rows = static_cast<unsigned int>(create_stmts.size());
    log_error("index_on_virtual_column_supported() failed: wrong number of rows: %u", num_of_rows);
    return ngs::Error(ER_INTERNAL_ERROR, "Error executing statement");
  }

  String_fields_values::const_iterator it_create_stmt = create_stmts.begin();
  std::string create_stmt = (*it_create_stmt)[0];
  size_t pos = create_stmt.find("ENGINE=");
  if (pos == std::string::npos)
  {
    log_error("index_on_virtual_column_supported() failed: no engine info: %s", create_stmt.c_str());
    return ngs::Error(ER_INTERNAL_ERROR, "Error executing statement");
  }
  std::string engine;
  std::string::const_iterator ci = create_stmt.begin() + pos + strlen("ENGINE=");
  for (; ci != create_stmt.end() && isalpha(*ci); ++ci)
    engine.push_back(*ci);

  // currently only InnoDB supports VIRTUAL GENERATED columns
  r_supports = (engine == "InnoDB");

  return ngs::Success();
}


bool table_column_exists(const std::string &schema_name, const std::string &table_name,
                         const std::string &column_name, xpl::Sql_data_context &da, bool &r_exists)
{
  xpl::Query_string_builder qb;
  xpl::Buffering_command_delegate::Resultset r_rows;
  std::vector<xpl::Command_delegate::Field_type> r_types;
  xpl::Sql_data_context::Result_info r_info;

  qb.put("SHOW COLUMNS FROM ")
      .quote_identifier(schema_name).dot().quote_identifier(table_name)
      .put(" WHERE Field = ").quote_string(column_name);

  ngs::Error_code err = da.execute_sql_and_collect_results(qb.get().data(), qb.get().length(), r_types, r_rows, r_info);
  if (err)
    return false;

  r_exists = r_rows.size() > 0;
  return true;
}


std::string hash_column_name(const std::string &name)
{
  std::string hash;
  hash.resize(2*SHA1_HASH_SIZE + 2);
  // just an arbitrary hash
  ::make_scrambled_password(&hash[0], name.c_str());
  hash.resize(2*SHA1_HASH_SIZE + 1); // strip the \0
  return hash.substr(1); // skip the 1st char
}

} // namespace


/* Stmt: create_collection_index
 * Required arguments:
 * - name: string - name of index
 * - collection: string - name of indexed collection
 * - schema: string - name of collection's schema
 * - unique: bool - whether the index should be a unique index
 * - constraint: object, list - detailed information for the generated column
 *   - member: string - path to document member for which the index will be created
 *   - required: bool - whether the generated column will be created as NOT NULL
 *   - type: string - data type of the created index
 *
 * VARCHAR and CHAR are now indexable because:
 * - varchar column needs to be created with a length, which would limit documents to have
 *  that field smaller than that
 * - if we use left() to truncate the value of the column, then the index won't be usable unless
 *  queries also specify left(), which is not desired.
 */
ngs::Error_code xpl::Admin_command_handler::create_collection_index(Command_arguments &args)
{
  m_session.update_status<&Common_status_variables::m_stmt_create_collection_index>();

  Query_string_builder qb;
  bool required = false;
  typedef Index_field_traits _T;
  static std::map<std::string, _T> valid_types;

  static struct Valid_type_init
  {
    Valid_type_init()
    {
      //                             binary   unsigned  unqote prefix_len column_prefix
      valid_types["TINYINT"] =    _T(false,   true,     false, false,     "it");
      valid_types["SMALLINT"] =   _T(false,   true,     false, false,     "is");
      valid_types["MEDIUMINT"] =  _T(false,   true,     false, false,     "im");
      valid_types["INT"] =        _T(false,   true,     false, false,     "i");
      valid_types["INTEGER"] =    _T(false,   true,     false, false,     "i");
      valid_types["BIGINT"] =     _T(false,   true,     false, false,     "ib");
      valid_types["REAL"] =       _T(false,   true,     false, false,     "fr");
      valid_types["FLOAT"] =      _T(false,   true,     false, false,     "f");
      valid_types["DOUBLE"] =     _T(false,   true,     false, false,     "fd");
      valid_types["DECIMAL"] =    _T(false,   true,     false, false,     "xd");
      valid_types["NUMERIC"] =    _T(false,   true,     false, false,     "xn");
      valid_types["DATE"] =       _T(false,   false,    true,  false,     "d");
      valid_types["TIME"] =       _T(false,   false,    true,  false,     "dt");
      valid_types["TIMESTAMP"] =  _T(false,   false,    true,  false,     "ds");
      valid_types["DATETIME"] =   _T(false,   false,    true,  false,     "dd");
      valid_types["YEAR"] =       _T(false,   false,    true,  false,     "dy");
      valid_types["BIT"] =        _T(false,   false,    true,  true,      "t");
      valid_types["BLOB"] =       _T(true,    false,    true,  true,      "bt");
      valid_types["TEXT"] =       _T(true,    false,    true,  true,      "t");
    }
  } _type_init;

  std::string schema;
  std::string collection;
  std::string index_name;
  bool unique = false;
  std::vector<Command_arguments*> constraints;

  ngs::Error_code error = args.string_arg("schema", schema)
          .string_arg("collection", collection)
          .string_arg("name", index_name)
          .bool_arg("unique", unique)
          .object_list("constraint", constraints)
          .error();
  if (error)
    return error;

  std::vector<std::string> col_field_path;
  std::vector<std::string> col_raw_type;
  std::vector<bool> col_required;
  bool column_exists = false;
  typedef std::vector<Command_arguments*>::iterator It;
  for (It i = constraints.begin(); i != constraints.end(); ++i)
  {
    std::string f, t;
    bool r = false;
    error = (*i)->docpath_arg("member", f)
            .string_arg("type", t)
            .bool_arg("required", r)
            .error();
    if (error)
      return error;
    if (f.empty())
      return ngs::Error(ER_X_CMD_ARGUMENT_VALUE, "Argument value '%s' for document member is invalid", f.c_str());
    col_field_path.push_back(f);
    col_raw_type.push_back(t);
    col_required.push_back(r);
    required = required || r;
  }
  error = args.end();
  if (error)
    return error;

  if (schema.empty())
    return ngs::Error(ER_X_BAD_SCHEMA, "Invalid schema '%s'", schema.c_str());
  if (collection.empty())
    return ngs::Error(ER_X_BAD_TABLE, "Invalid collection name '%s'", collection.c_str());
  if (index_name.empty())
    return ngs::Error(ER_X_CMD_ARGUMENT_VALUE, "Argument value '%s' for index name is invalid", index_name.c_str());

  // check if the table's engine supports index on the virtual column
  bool virtual_supported = false;
  error = index_on_virtual_column_supported(schema, collection, m_da, virtual_supported);
  if (error)
  {
    if (error.error == ER_INTERNAL_ERROR)
      return error;
    else
      // if it is not internal then the reason is bad schema or table name
      return ngs::Error(ER_X_BAD_TABLE, "Invalid collection name: %s.%s", schema.c_str(), collection.c_str());
  }
  std::string column_type = virtual_supported ? "VIRTUAL" : "STORED";

  std::vector<std::pair<std::string, std::string> > columns;

  // NOTE: This could be done more efficiently with ALGORIHM=INPLACE but:
  // - currently server does not support adding virtual columns to the table inplace combined with
  //   other ALTER TABLE statement (adding index in this case)
  // - attempt to split adding the index and adding the virtual columns into 2 separate statements
  //   leads to the server crash ("Bug 21640846 ASSERTION FAILURE WHEN CREATING VIRTUAL COLUMN.")

  // generate DDL
  qb.put("ALTER TABLE ").quote_identifier(schema).dot().quote_identifier(collection);
  for (size_t c = col_field_path.size(), i = 0; i < c; i++)
  {
    std::string column_name;
    std::string type_name;
    int type_arg = -1, type_arg2 = -1;
    bool is_unsigned = false;
    // validate the type
    if (!col_raw_type[i].empty())
    {
      if (!parse_type(col_raw_type[i], type_name, type_arg, type_arg2, is_unsigned)
          || (valid_types.find(type_name) == valid_types.end())
          || (is_unsigned && !valid_types[type_name].unsigned_allowed))
        return ngs::Error(ER_X_CMD_ARGUMENT_VALUE, "Invalid or unsupported type specification '%s'", col_raw_type[i].c_str());
    }
    else
    {
      type_name = "TEXT";
      type_arg = 64;
    }

    std::string required = col_required[i] ? "NOT NULL" : "";

    column_name = '$' + get_type_prefix(valid_types[type_name].v_col_prefix, type_arg, type_arg2, is_unsigned, !required.empty())
                      + hash_column_name(col_field_path[i].substr(2));

    // if column with given name already exists just skip adding it and use it for the index
    if (!table_column_exists(schema, collection, column_name, m_da, column_exists))
      return ngs::Error(ER_X_BAD_TABLE, "Invalid collection name: %s.%s", schema.c_str(), collection.c_str());

    std::stringstream column_index_size;
    if (type_arg > 0)
    {
      column_index_size << "(" << type_arg;
      if (type_arg2 > 0)
        column_index_size << ", " << type_arg2;
      column_index_size << ")";
    }

    if (!column_exists)
    {
      std::string extract_begin, extract_end;
      if (valid_types[type_name].unquote)
      {
        extract_begin = "JSON_UNQUOTE(";
        extract_end = ")";
      }

      qb.put(" ADD COLUMN ").quote_identifier(column_name).put(" ").put(type_name);

      if (type_name != "TEXT")
        qb.put(column_index_size.str());

      if (is_unsigned)
        qb.put(" UNSIGNED");

      qb.put(" GENERATED ALWAYS AS (").put(extract_begin).put("JSON_EXTRACT(doc, ")
                        .quote_string(col_field_path[i]).put(")").put(extract_end).put(") ")
                        .put(column_type).put(" ").put(required).put(",");
    }
    columns.push_back(std::make_pair(column_name,
                                     valid_types[type_name].is_binary ? column_index_size.str() : ""));
  }

  qb.put(unique ? " ADD UNIQUE INDEX " : " ADD INDEX ")
    .quote_identifier(index_name).put(" (");

  std::vector<std::pair<std::string, std::string> >::const_iterator it = columns.begin();
  for (; it != columns.end(); ++it)
  {
    if (it != columns.begin())
      qb.put(",");
    qb.quote_identifier(it->first).put(it->second);
  }
  qb.put(")");

  Sql_data_context::Result_info info;
  const ngs::PFS_string &tmp(qb.get());
  log_debug("CreateCollectionIndex: %s", tmp.c_str());
  error = m_da.execute_sql_no_result(tmp.data(), tmp.length(), info);
  if (error)
  {
    // if we're creating a NOT NULL generated index/column and get a NULL error, it's
    // because one of the existing documents had a NULL / unset value
    if (error.error == ER_BAD_NULL_ERROR && required)
      return ngs::Error_code(ER_X_DOC_REQUIRED_FIELD_MISSING, "Collection contains document missing required field");
    return error;
  }
  m_da.proto().send_exec_ok();
  return ngs::Success();
}


/* Stmt: drop_collection
 * Required arguments:
 * - name: string - name of dropped collection
 * - schema: string - name of collection's schema
 */
ngs::Error_code xpl::Admin_command_handler::drop_collection(Command_arguments &args)
{
  m_session.update_status<&Common_status_variables::m_stmt_drop_collection>();

  Query_string_builder qb;
  std::string schema;
  std::string collection;

  ngs::Error_code error = args.string_arg("schema", schema).string_arg("name", collection).end();
  if (error)
    return error;

  if (schema.empty())
    return ngs::Error_code(ER_X_BAD_SCHEMA, "Invalid schema");
  if (collection.empty())
    return ngs::Error_code(ER_X_BAD_TABLE, "Invalid collection name");

  qb.put("DROP TABLE ").quote_identifier(schema).dot().quote_identifier(collection);

  const ngs::PFS_string &tmp(qb.get());
  log_debug("DropCollection: %s", tmp.c_str());
  Sql_data_context::Result_info info;
  error = m_da.execute_sql_no_result(tmp.data(), tmp.length(), info);
  if (error)
    return error;
  m_da.proto().send_exec_ok();

  return ngs::Success();
}


namespace
{

ngs::Error_code get_index_virtual_column_names(const std::string &schema_name, const std::string &table_name, const std::string &index_name,
                                               xpl::Sql_data_context &da, String_fields_values &ret_column_names)
{
  const unsigned INDEX_NAME_COLUMN_IDX = 4;
  xpl::Query_string_builder qb;

  /* get list of all index column names */
  qb.put("SHOW INDEX FROM ")
      .quote_identifier(schema_name).dot().quote_identifier(table_name)
      .put(" WHERE Key_name = ").quote_string(index_name);

  std::vector<unsigned> fields_ids(1);
  fields_ids[0] = INDEX_NAME_COLUMN_IDX;
  ngs::Error_code error = query_string_columns(da, qb.get(), fields_ids, ret_column_names);
  if (error)
    return error;

  /* remove from the list columns that shouldn't be dropped */

  /* don't drop non-virtual columns */
  error = remove_nonvirtual_column_names(schema_name, table_name, ret_column_names, da);
  if (error)
    return error;

  xpl::Buffering_command_delegate::Resultset r_rows;
  std::vector<xpl::Command_delegate::Field_type> r_types;
  xpl::Sql_data_context::Result_info r_info;
  String_fields_values::iterator it = ret_column_names.begin();
  while (it != ret_column_names.end())
  {
    /* don't drop '_id' column */
    if ((*it)[0] == "_id")
    {
      ret_column_names.erase(it++);
      continue;
    }

    /* don't drop columns used by other index(es) */
    qb.clear();
    qb.put("SHOW INDEX FROM ")
        .quote_identifier(schema_name).dot().quote_identifier(table_name)
        .put(" WHERE Key_name <> ").quote_string(index_name)
        .put(" AND Column_name = ").quote_string((*it)[0]);
    da.execute_sql_and_collect_results(qb.get().data(), qb.get().length(), r_types, r_rows, r_info);
    if (r_rows.size() > 0)
    {
      ret_column_names.erase(it++);
      continue;
    }
    ++it;
  }

  return ngs::Success();
}

} // namespace


/* Stmt: drop_collection_index
 * Required arguments:
 * - name: string - name of dropped index
 * - collection: string - name of collection with dropped index
 * - schema: string - name of collection's schema
 */
ngs::Error_code xpl::Admin_command_handler::drop_collection_index(Command_arguments &args)
{
  m_session.update_status<&Common_status_variables::m_stmt_drop_collection_index>();

  Query_string_builder qb;
  std::string schema;
  std::string collection;
  std::string name;

  ngs::Error_code error = args
      .string_arg("schema", schema)
      .string_arg("collection", collection)
      .string_arg("name", name).end();
  if (error)
    return error;

  if (schema.empty())
    return ngs::Error_code(ER_X_BAD_SCHEMA, "Invalid schema");
  if (collection.empty())
    return ngs::Error_code(ER_X_BAD_TABLE, "Invalid collection name");
  if (name.empty())
    return ngs::Error_code(ER_X_MISSING_ARGUMENT, "Invalid index name");

  String_fields_values column_names;

  // collect the index columns (if any) to be dropped
  error = get_index_virtual_column_names(schema, collection, name, m_da, column_names);
  if (error)
  {
    if (error.error == ER_INTERNAL_ERROR)
      return error;
    else
      // if it is not internal then the reason is bad schema or table name
      return ngs::Error(ER_X_BAD_TABLE, "Invalid collection name: %s.%s", schema.c_str(), collection.c_str());
  }

  // drop the index
  qb.put("ALTER TABLE ").quote_identifier(schema).dot().quote_identifier(collection)
                            .put(" DROP INDEX ").quote_identifier(name);

  // drop the index's virtual columns
  String_fields_values::const_iterator it = column_names.begin();
  for (; it != column_names.end(); ++it)
  {
    qb.put(", DROP COLUMN ").quote_identifier((*it)[0]);
  }

  const ngs::PFS_string &tmp(qb.get());
  log_debug("DropCollectionIndex: %s", tmp.c_str());
  Sql_data_context::Result_info info;
  error = m_da.execute_sql_no_result(tmp.data(), tmp.length(), info);
  if (error)
    return error;

  m_da.proto().send_exec_ok();
  return ngs::Success();
}


namespace
{

static const char* const fixed_notice_names[] = {
    "account_expired",
    "generated_insert_id",
    "rows_affected",
    "produced_message"
};
static const char* const *fixed_notice_names_end = &fixed_notice_names[0] + sizeof(fixed_notice_names) / sizeof(fixed_notice_names[0]);


inline bool is_fixed_notice_name(const std::string &notice)
{
  return std::find(fixed_notice_names, fixed_notice_names_end, notice) != fixed_notice_names_end;
}


inline void add_notice_row(xpl::Sql_data_context &da, const std::string &notice, longlong status)
{
  da.proto().start_row();
  da.proto().row_builder().add_string_field(notice.c_str(), notice.length(), NULL);
  da.proto().row_builder().add_longlong_field(status, 0);
  da.proto().send_row();
}

} // namespace


/* Stmt: enable_notices
 * Required arguments:
 * - notice: string, list - name (or names) of enabled notice
 */
ngs::Error_code xpl::Admin_command_handler::enable_notices(Command_arguments &args)
{
  m_session.update_status<&Common_status_variables::m_stmt_enable_notices>();

  std::vector<std::string> notices;
  ngs::Error_code error = args.string_list("notice", notices).end();
  if (error)
    return error;

  bool enable_warnings = false;
  for (std::vector<std::string>::const_iterator i = notices.begin(); i != notices.end(); ++i)
  {
    if (*i == "warnings")
      enable_warnings = true;
    else if (!is_fixed_notice_name(*i))
      return ngs::Error(ER_X_BAD_NOTICE, "Invalid notice name %s", i->c_str());
  }

  if (enable_warnings)
    m_options.set_send_warnings(true);

  m_da.proto().send_exec_ok();
  return ngs::Success();
}


/* Stmt: disable_notices
 * Required arguments:
 * - notice: string, list - name (or names) of enabled notice
 */
ngs::Error_code xpl::Admin_command_handler::disable_notices(Command_arguments &args)
{
  m_session.update_status<&Common_status_variables::m_stmt_disable_notices>();

  std::vector<std::string> notices;
  ngs::Error_code error = args.string_list("notice", notices).end();
  if (error)
    return error;

  bool disable_warnings = false;
  for (std::vector<std::string>::const_iterator i = notices.begin(); i != notices.end(); ++i)
  {
    if (*i == "warnings")
      disable_warnings = true;
    else if (is_fixed_notice_name(*i))
      return ngs::Error(ER_X_CANNOT_DISABLE_NOTICE, "Cannot disable notice %s", i->c_str());
    else
      return ngs::Error(ER_X_BAD_NOTICE, "Invalid notice name %s", i->c_str());
  }

  if (disable_warnings)
    m_options.set_send_warnings(false);

  m_da.proto().send_exec_ok();
  return ngs::Success();
}


/* Stmt: list_notices
 * No arguments required
 */
ngs::Error_code xpl::Admin_command_handler::list_notices(Command_arguments &args)
{
  m_session.update_status<&Common_status_variables::m_stmt_list_notices>();

  ngs::Error_code error = args.end();
  if (error)
    return error;

  // notice | enabled
  // <name> | <1/0>

  m_da.proto().send_column_metadata("", "", "", "", "notice", "", 0, Mysqlx::Resultset::ColumnMetaData::BYTES, 0, 0, 0);
  m_da.proto().send_column_metadata("", "", "", "", "enabled", "", 0, Mysqlx::Resultset::ColumnMetaData::SINT, 0, 0, 0);

  add_notice_row(m_da, "warnings", m_options.get_send_warnings() ? 1 : 0);
  for (const char* const *notice = fixed_notice_names; notice < fixed_notice_names_end; ++notice)
    add_notice_row(m_da, *notice, 1);

  m_da.proto().send_result_fetch_done();
  m_da.proto().send_exec_ok();
  return ngs::Success();
}


namespace
{
ngs::Error_code is_schema_selected_and_exists(xpl::Sql_data_context &da, const std::string &schema)
{
  xpl::Query_string_builder qb;
  qb.put("SHOW TABLES");
  if (!schema.empty())
    qb.put(" FROM ").quote_identifier(schema);

  xpl::Sql_data_context::Result_info info;
  return da.execute_sql_no_result(qb.get().data(), qb.get().length(), info);
}

<<<<<<< HEAD

const char* const COUNT_DOC = "COUNT(CASE WHEN (column_name = 'doc' "
                              "AND data_type = 'json') THEN 1 ELSE NULL END)";
const char* const COUNT_ID = "COUNT(CASE WHEN (column_name = '_id' "
                             "AND generation_expression RLIKE "
                             "'json_unquote[[.(.]]json_extract[[.(.]]`doc`,"
                             "(_[[:alnum:]]+)?" // Character set introducer.
                             "[[.\\\\.]]''[[.$.]][[...]]_id[[.\\\\.]]''[[.).]][[.).]]') "
                             "THEN 1 ELSE NULL END)";
const char* const COUNT_GEN = "COUNT(CASE WHEN (column_name != '_id' "
                              "AND generation_expression RLIKE '^(json_unquote[[.(.]])?json_extract[[.(.]]`doc`,"
                              "(_[[:alnum:]]+)?" // Character set introducer.
                              "[[.\\\\.]]''[[.$.]]([[...]][^[:space:][...]]+)+[[.\\\\.]]''[[.).]]{1,2}$') THEN 1 ELSE NULL END)";
} // namespace

=======
const char *const COUNT_DOC =
    "COUNT(CASE WHEN (column_name = 'doc' "
    "AND data_type = 'json') THEN 1 ELSE NULL END)";
const char *const COUNT_ID =
    "COUNT(CASE WHEN (column_name = '_id' "
    "AND generation_expression = "
    "'json_unquote(json_extract(`doc`,''$._id''))') THEN 1 ELSE NULL END)";
const char *const COUNT_GEN =
    "COUNT(CASE WHEN (column_name != '_id' "
    "AND generation_expression RLIKE "
    "'^(json_unquote[[.(.]])?json_extract[[.(.]]`doc`,"
    "''[[.$.]]([[...]][^[:space:][...]]+)+''[[.).]]{1,2}$') THEN 1 ELSE NULL "
    "END)";
}  // namespace
>>>>>>> d26bdfa3

/* Stmt: list_objects
 * Required arguments:
 * - schema: string, optional - name of listed object's schema
 * - pattern: string, optional - a filter to use for matching object names to be returned
 */
ngs::Error_code xpl::Admin_command_handler::list_objects(Command_arguments &args)
{
  m_session.update_status<&Common_status_variables::m_stmt_list_objects>();

  std::string schema, pattern;
  ngs::Error_code error = args
      .string_arg("schema", schema, true)
      .string_arg("pattern", pattern, true).end();
  if (error)
    return error;

  error = is_schema_selected_and_exists(m_da, schema);
  if (error)
    return error;

  Query_string_builder qb;
  qb.put("SELECT T.table_name AS name, "
         "IF(ANY_VALUE(T.table_type) LIKE '%VIEW', 'VIEW', "
         "IF(COUNT(*)-2 = ")
      .put(COUNT_GEN)
      .put(" AND ")
      .put(COUNT_DOC)
      .put("=1 AND ")
      .put(COUNT_ID)
      .put("=1, 'COLLECTION', 'TABLE')) AS type "
           "FROM information_schema.tables AS T LEFT JOIN "
           "information_schema.columns AS C USING (table_schema,table_name)"
           "WHERE T.table_schema = ");
  if (schema.empty())
    qb.put("schema()");
  else
    qb.quote_string(schema);
  if (!pattern.empty())
    qb.put(" AND T.table_name LIKE ").quote_string(pattern);
  qb.put(" GROUP BY T.table_name ORDER BY T.table_name");

  Sql_data_context::Result_info info;
  error = m_da.execute_sql_and_stream_results(qb.get().data(),
                                              qb.get().length(), false, info);
  if (error)
    return error;

  m_da.proto().send_exec_ok();
  return ngs::Success();
}


namespace
{
bool is_collection(xpl::Sql_data_context &da, const std::string &schema, const std::string &name)
{
  xpl::Query_string_builder qb;
  qb.put("SELECT COUNT(*) AS cnt,")
    .put(COUNT_DOC).put(" AS doc,").put(COUNT_ID).put(" AS id,").put(COUNT_GEN).put(" AS gen "
      "FROM information_schema.columns "
      "WHERE table_name = ").quote_string(name).put(" AND table_schema = ");
  if (schema.empty())
    qb.put("schema()");
  else
    qb.quote_string(schema);

  xpl::Sql_data_result result(da);
  try
  {
    result.query(qb.get());
    if (result.size() != 1)
    {
      log_debug("Unable to recognize '%s' as a collection; query result size: %lu",
                std::string(schema.empty() ? name : schema + "." + name).c_str(),
                static_cast<unsigned long>(result.size()));
      return false;
    }
    long int cnt = 0, doc = 0, id = 0, gen = 0;
    result.get(cnt).get(doc).get(id).get(gen);
    return doc == 1 && id == 1 && (cnt == gen + doc + id);
  }
#if defined(XPLUGIN_LOG_DEBUG) && !defined(XPLUGIN_DISABLE_LOG)
  catch (const ngs::Error_code &e)
#else
  catch (const ngs::Error_code &)
#endif
  {
    log_debug("Unable to recognize '%s' as a collection; exception message: '%s'",
              std::string(schema.empty() ? name : schema + "." + name).c_str(), e.message.c_str());
    return false;
  }
}

} // namespace


/* Stmt: ensure_collection
 * Required arguments:
 * - name: string - name of created collection
 * - schema: string, optional - name of collection's schema
 */
ngs::Error_code xpl::Admin_command_handler::ensure_collection(Command_arguments &args)
{
  m_session.update_status<&Common_status_variables::m_stmt_ensure_collection>();
  std::string schema;
  std::string collection;

  ngs::Error_code error = args.string_arg("schema", schema, true).string_arg("name", collection).end();
  if (error)
    return error;

  if (collection.empty())
    return ngs::Error_code(ER_X_BAD_TABLE, "Invalid collection name");

  error = create_collection_impl(m_da, schema, collection);
  if (error)
  {
    if (error.error != ER_TABLE_EXISTS_ERROR)
      return error;
    if (!is_collection(m_da, schema, collection))
      return ngs::Error(ER_X_INVALID_COLLECTION,
                        "Table '%s' exists but is not a collection",
                        (schema.empty() ? collection : schema + '.' + collection).c_str());
  }
  m_da.proto().send_exec_ok();
  return ngs::Success();
}


const char* const xpl::Admin_command_handler::Command_arguments::PLACEHOLDER = "?";


xpl::Admin_command_arguments_list::Admin_command_arguments_list(const List &args)
: m_args(args), m_current(m_args.begin()), m_args_consumed(0)
{}


xpl::Admin_command_arguments_list &xpl::Admin_command_arguments_list::string_arg(const char *name, std::string &ret_value, bool optional)
{
  if (check_scalar_arg(name, Mysqlx::Datatypes::Scalar::V_STRING, "string", optional))
  {
    const std::string &value = m_current->scalar().v_string().value();
    if (memchr(value.data(), 0, value.length()))
    {
      m_error = ngs::Error(ER_X_CMD_ARGUMENT_VALUE, "Invalid value for argument '%s'", name);
      return *this;
    }
    ret_value = value;
    ++m_current;
  }
  return *this;
}


xpl::Admin_command_arguments_list &xpl::Admin_command_arguments_list::string_list(const char *name, std::vector<std::string> &ret_value, bool optional)
{
  std::string value;
  do
  {
    string_arg(name, value, optional);
    ret_value.push_back(value);
    value.clear();
  }
  while (!is_end());
  return *this;
}


xpl::Admin_command_arguments_list &xpl::Admin_command_arguments_list::sint_arg(const char *name, int64_t &ret_value, bool optional)
{
  if (check_scalar_arg(name, Mysqlx::Datatypes::Scalar::V_SINT, "signed int", optional))
  {
    if (m_current->scalar().type() == Mysqlx::Datatypes::Scalar::V_UINT)
      ret_value = (int64_t)m_current->scalar().v_unsigned_int();
    else if (m_current->scalar().type() == Mysqlx::Datatypes::Scalar::V_SINT)
      ret_value = m_current->scalar().v_signed_int();
    ++m_current;
  }
  return *this;
}


xpl::Admin_command_arguments_list &xpl::Admin_command_arguments_list::uint_arg(const char *name, uint64_t &ret_value, bool optional)
{
  if (check_scalar_arg(name, Mysqlx::Datatypes::Scalar::V_UINT, "unsigned int", optional))
  {
    if (m_current->scalar().type() == Mysqlx::Datatypes::Scalar::V_UINT)
      ret_value = m_current->scalar().v_unsigned_int();
    else if (m_current->scalar().type() == Mysqlx::Datatypes::Scalar::V_SINT)
      ret_value = (uint64_t)m_current->scalar().v_signed_int();
    ++m_current;
  }
  return *this;
}


xpl::Admin_command_arguments_list &xpl::Admin_command_arguments_list::bool_arg(const char *name, bool &ret_value, bool optional)
{
  if (check_scalar_arg(name, Mysqlx::Datatypes::Scalar::V_BOOL, "bool", optional))
  {
    ret_value = m_current->scalar().v_bool();
    ++m_current;
  }
  return *this;
}


xpl::Admin_command_arguments_list &xpl::Admin_command_arguments_list::docpath_arg(const char *name, std::string &ret_value, bool optional)
{
  m_args_consumed++;
  if (!m_error)
  {
    if (m_current == m_args.end())
      m_error = ngs::Error(ER_X_CMD_NUM_ARGUMENTS, "Too few arguments");
    else
    {
      if (m_current->type() == Mysqlx::Datatypes::Any::SCALAR && m_current->has_scalar() &&
          (m_current->scalar().type() == Mysqlx::Datatypes::Scalar::V_STRING && m_current->scalar().has_v_string()))
      {
        ret_value = m_current->scalar().v_string().value();
        // We could perform some extra validation on the document path here, but
        // since the path will be quoted and escaped when used, it would be redundant.
        // Plus, the best way to have the exact same syntax as the server
        // is to let the server do it.
        if (ret_value.empty() || ret_value.size() < 2)
          m_error = ngs::Error(ER_X_CMD_ARGUMENT_VALUE, "Invalid document path value for argument %s", name);
      }
      else
        arg_type_mismatch(name, m_args_consumed, "document path string");
    }
    ++m_current;
  }
  return *this;
}


xpl::Admin_command_arguments_list &xpl::Admin_command_arguments_list::object_list(const char *name, std::vector<Command_arguments*> &ret_value,
                                                                                  bool optional, unsigned expected_members_count)
{
  List::difference_type left = m_args.end() - m_current;
  if (left % expected_members_count > 0)
  {
    m_error = ngs::Error(ER_X_CMD_NUM_ARGUMENTS, "Too few values for argument '%s'", name);
    return *this;
  }
  for (unsigned i = 0; i < left / expected_members_count; ++i)
    ret_value.push_back(this);
  return *this;
}


bool xpl::Admin_command_arguments_list::is_end() const
{
  return !(m_error.error == 0 && m_args.size() > m_args_consumed);
}


const ngs::Error_code &xpl::Admin_command_arguments_list::end()
{
  if (m_error.error == ER_X_CMD_NUM_ARGUMENTS || (m_error.error == 0 && m_args.size() > m_args_consumed))
  {
    m_error = ngs::Error(ER_X_CMD_NUM_ARGUMENTS,
                         "Invalid number of arguments, expected %i but got %i", m_args_consumed, m_args.size());
  }
  return m_error;
}


void xpl::Admin_command_arguments_list::arg_type_mismatch(const char *argname, int argpos, const char *type)
{
  m_error = ngs::Error(ER_X_CMD_ARGUMENT_TYPE, "Invalid type for argument '%s' at #%i (should be %s)", argname, argpos, type);
}


bool xpl::Admin_command_arguments_list::check_scalar_arg(const char *argname, Mysqlx::Datatypes::Scalar::Type type, const char *type_name, bool optional)
{
  m_args_consumed++;
  if (!m_error)
  {
    if (m_current == m_args.end())
    {
      if (!optional)
        m_error = ngs::Error(ER_X_CMD_NUM_ARGUMENTS, "Insufficient number of arguments");
    }
    else
    {
      if (m_current->type() == Mysqlx::Datatypes::Any::SCALAR && m_current->has_scalar())
      {
        if (m_current->scalar().type() == type)
        {
          //TODO: add charset check for strings?
          // return true only if value to be consumed is available
          return true;
        }
        else if (type == Mysqlx::Datatypes::Scalar::V_SINT &&
            m_current->scalar().type() == Mysqlx::Datatypes::Scalar::V_UINT &&
            m_current->scalar().v_unsigned_int() < (uint64_t)std::numeric_limits<int64_t>::max())
        {
          return true;
        }
        else if (type == Mysqlx::Datatypes::Scalar::V_UINT &&
            m_current->scalar().type() == Mysqlx::Datatypes::Scalar::V_SINT
            && m_current->scalar().v_signed_int() >= 0)
        {
          return true;
        }
        else if (optional && m_current->scalar().type() == Mysqlx::Datatypes::Scalar::V_NULL)
          ;
        else
          arg_type_mismatch(argname, m_args_consumed, type_name);
      }
      else
        arg_type_mismatch(argname, m_args_consumed, type_name);
      ++m_current;
    }
  }
  return false;
}



namespace
{
typedef ::Mysqlx::Datatypes::Object_ObjectField Object_field;


struct Object_field_key_is_equal
{
  Object_field_key_is_equal(const char *p) : m_pattern(p) {}
  bool operator() (const Object_field &fld) const
  {
    return fld.has_key() && fld.key() == m_pattern;
  }
private:
  const char *m_pattern;
};


template<typename T>
class General_argument_validator
{
public:
  General_argument_validator(const char*, ngs::Error_code&) {}
  void operator() (const T &input, T &output) { output = input; }
};


template<typename T, typename V = General_argument_validator<T> >
class Argument_type_handler
{
public:
  Argument_type_handler(const char *name, T &value, ngs::Error_code &error)
  : m_validator(name, error), m_value(&value), m_error(error), m_name(name)
  {}

  Argument_type_handler(const char *name, ngs::Error_code &error)
  : m_validator(name, error), m_value(NULL), m_error(error), m_name(name)
  {}

  void assign(T &value) { m_value = &value; }
  void operator() (const T &value) { m_validator(value, *m_value); }
  void operator() () { m_error = ngs::Error(ER_X_CMD_ARGUMENT_TYPE,
                                            "Invalid type of value for argument '%s'", m_name); }
  template<typename O> void operator()(const O &value) { this->operator()(); }

private:
  V m_validator;
  T *m_value;
  ngs::Error_code &m_error;
  const char *m_name;
};


class String_argument_validator
{
public:
  String_argument_validator(const char *name, ngs::Error_code &error)
  : m_name(name), m_error(error)
  {}

  void operator() (const std::string &input, std::string &output)
  {
    if (memchr(input.data(), 0, input.length()))
    {
      m_error = ngs::Error(ER_X_CMD_ARGUMENT_VALUE, "Invalid value for argument '%s'", m_name);
      return;
    }
    output = input;
  }

protected:
  const char *m_name;
  ngs::Error_code &m_error;
};


class Docpath_argument_validator : String_argument_validator
{
public:
  Docpath_argument_validator(const char *name, ngs::Error_code &error)
  : String_argument_validator(name, error)
  {}

  void operator() (const std::string &input, std::string &output)
  {
    static const xpl::Regex re("^[[.dollar-sign.]]([[.period.]][^[:space:][.period.]]+)+$");
    std::string value;
    String_argument_validator::operator ()(input, value);
    if (m_error)
      return;
    if (re.match(value.c_str()))
      output = value;
    else
      m_error = ngs::Error(ER_X_CMD_ARGUMENT_VALUE,
                           "Invalid value for argument '%s', expected path to document member", m_name);
  }
};

} // namespace


xpl::Admin_command_arguments_object::Admin_command_arguments_object(const List &args)
: m_args_empty(args.size() == 0),
  m_is_object(args.size() == 1 && args.Get(0).has_obj()),
  m_object(m_is_object ? args.Get(0).obj() : Object::default_instance()),
  m_args_consumed(0)
{}


xpl::Admin_command_arguments_object::Admin_command_arguments_object(const Object &obj)
: m_args_empty(true),
  m_is_object(true),
  m_object(obj),
  m_args_consumed(0)
{}


void xpl::Admin_command_arguments_object::expected_value_error(const char *name)
{
  m_error = ngs::Error(ER_X_CMD_NUM_ARGUMENTS,
                       "Invalid number of arguments, expected value for '%s'", name);
}


template<typename H>
void xpl::Admin_command_arguments_object::get_scalar_arg(const char *name, bool optional, H &handler)
{
  const Object::ObjectField *field = get_object_field(name, optional);
  if (!field)
    return;

  get_scalar_value(field->value(), handler);
}


const xpl::Admin_command_arguments_object::Object::ObjectField *xpl::Admin_command_arguments_object::get_object_field(const char *name, bool optional)
{
  if (m_error)
    return NULL;

  ++m_args_consumed;

  if (!m_is_object)
  {
    if (!optional)
      expected_value_error(name);
    return NULL;
  }

  const Object_field_list &fld = m_object.fld();
  Object_field_list::const_iterator i = std::find_if(fld.begin(), fld.end(), Object_field_key_is_equal(name));
  if (i == fld.end())
  {
    if (!optional)
      expected_value_error(name);
    return NULL;
  }

  return &(*i);
}


template<typename H>
void xpl::Admin_command_arguments_object::get_scalar_value(const Any &value, H &handler)
{
  try
  {
    ngs::Getter_any::put_scalar_value_to_functor(value, handler);
  }
  catch (const ngs::Error_code &e)
  {
    m_error = e;
  }
}


xpl::Admin_command_arguments_object &xpl::Admin_command_arguments_object::string_arg(const char *name, std::string &ret_value, bool optional)
{
  Argument_type_handler<std::string, String_argument_validator> handler(name, ret_value, m_error);
  get_scalar_arg(name, optional, handler);
  return *this;
}


xpl::Admin_command_arguments_object &xpl::Admin_command_arguments_object::string_list(const char *name, std::vector<std::string> &ret_value, bool optional)
{
  const Object::ObjectField *field = get_object_field(name, optional);
  if (!field)
    return *this;

  if (!field->value().has_type())
  {
    expected_value_error(name);
    return *this;
  }

  std::vector<std::string> values;
  Argument_type_handler<std::string, String_argument_validator> handler(name, m_error);

  switch (field->value().type())
  {
  case ::Mysqlx::Datatypes::Any_Type_ARRAY:
    for (int i = 0; i < field->value().array().value_size(); ++i)
    {
      handler.assign(*values.insert(values.end(), ""));
      get_scalar_value(field->value().array().value(i), handler);
    }
    break;

  case ::Mysqlx::Datatypes::Any_Type_SCALAR:
    handler.assign(*values.insert(values.end(), ""));
    get_scalar_value(field->value(), handler);
    break;

  default:
    m_error = ngs::Error(ER_X_CMD_ARGUMENT_TYPE,
                         "Invalid type of argument '%s', expected list of arguments", name);
  }

  if (!m_error)
    ret_value = values;

  return *this;
}


xpl::Admin_command_arguments_object &xpl::Admin_command_arguments_object::sint_arg(const char *name, int64_t &ret_value, bool optional)
{
  Argument_type_handler<google::protobuf::int64> handler(name, ret_value, m_error);
  get_scalar_arg(name, optional, handler);
  return *this;
}


xpl::Admin_command_arguments_object &xpl::Admin_command_arguments_object::uint_arg(const char *name, uint64_t &ret_value, bool optional)
{
  Argument_type_handler<google::protobuf::uint64> handler(name, ret_value, m_error);
  get_scalar_arg(name, optional, handler);
  return *this;
}


xpl::Admin_command_arguments_object &xpl::Admin_command_arguments_object::bool_arg(const char *name, bool &ret_value, bool optional)
{
  Argument_type_handler<bool> handler(name, ret_value, m_error);
  get_scalar_arg(name, optional, handler);
  return *this;
}


xpl::Admin_command_arguments_object &xpl::Admin_command_arguments_object::docpath_arg(const char *name, std::string &ret_value, bool optional)
{
  Argument_type_handler<std::string, Docpath_argument_validator> handler(name, ret_value, m_error);
  get_scalar_arg(name, optional, handler);
  return *this;
}


xpl::Admin_command_arguments_object &xpl::Admin_command_arguments_object::object_list(const char *name, std::vector<Command_arguments*> &ret_value,
                                                                                      bool optional, unsigned)
{
  const Object::ObjectField *field = get_object_field(name, optional);
  if (!field)
    return *this;

  if (!field->value().has_type())
  {
    expected_value_error(name);
    return *this;
  }

  std::vector<Command_arguments*> values;
  switch (field->value().type())
  {
  case ::Mysqlx::Datatypes::Any_Type_ARRAY:
    for (int i = 0; i < field->value().array().value_size(); ++i)
    {
      const Any &any = field->value().array().value(i);
      if (!any.has_type() || any.type() != ::Mysqlx::Datatypes::Any_Type_OBJECT)
      {
        m_error = ngs::Error(ER_X_CMD_ARGUMENT_TYPE,
                             "Invalid type of argument '%s', expected list of objects", name);
        break;
      }
      values.push_back(add_sub_object(any.obj()));
    }
    break;

  case ::Mysqlx::Datatypes::Any_Type_OBJECT:
    values.push_back(add_sub_object(field->value().obj()));
    break;

  default:
    m_error = ngs::Error(ER_X_CMD_ARGUMENT_TYPE,
                         "Invalid type of argument '%s', expected list of objects", name);
  }

  if (!m_error)
    ret_value = values;

  return *this;
}


xpl::Admin_command_arguments_object *xpl::Admin_command_arguments_object::add_sub_object(const Object &object)
{
  Admin_command_arguments_object *obj = new Admin_command_arguments_object(object);
  m_sub_objects.push_back(ngs::shared_ptr<Admin_command_arguments_object>(obj));
  return obj;
}




const ngs::Error_code &xpl::Admin_command_arguments_object::end()
{
  if (m_error)
    return m_error;

  if (m_is_object)
  {
    if (m_object.fld().size() > m_args_consumed)
      m_error = ngs::Error(ER_X_CMD_NUM_ARGUMENTS,
                           "Invalid number of arguments, expected %i but got %i",
                           m_args_consumed, m_object.fld().size());
  }
  else
  {
    if (!m_args_empty)
      m_error = ngs::Error(ER_X_CMD_ARGUMENT_TYPE,
                           "Invalid type of arguments, expected object of arguments");
  }
  return m_error;
}


bool xpl::Admin_command_arguments_object::is_end() const
{
  return !(m_error.error == 0 && m_is_object && m_object.fld().size() > m_args_consumed);
}
<|MERGE_RESOLUTION|>--- conflicted
+++ resolved
@@ -1122,7 +1122,6 @@
   return da.execute_sql_no_result(qb.get().data(), qb.get().length(), info);
 }
 
-<<<<<<< HEAD
 
 const char* const COUNT_DOC = "COUNT(CASE WHEN (column_name = 'doc' "
                               "AND data_type = 'json') THEN 1 ELSE NULL END)";
@@ -1138,22 +1137,6 @@
                               "[[.\\\\.]]''[[.$.]]([[...]][^[:space:][...]]+)+[[.\\\\.]]''[[.).]]{1,2}$') THEN 1 ELSE NULL END)";
 } // namespace
 
-=======
-const char *const COUNT_DOC =
-    "COUNT(CASE WHEN (column_name = 'doc' "
-    "AND data_type = 'json') THEN 1 ELSE NULL END)";
-const char *const COUNT_ID =
-    "COUNT(CASE WHEN (column_name = '_id' "
-    "AND generation_expression = "
-    "'json_unquote(json_extract(`doc`,''$._id''))') THEN 1 ELSE NULL END)";
-const char *const COUNT_GEN =
-    "COUNT(CASE WHEN (column_name != '_id' "
-    "AND generation_expression RLIKE "
-    "'^(json_unquote[[.(.]])?json_extract[[.(.]]`doc`,"
-    "''[[.$.]]([[...]][^[:space:][...]]+)+''[[.).]]{1,2}$') THEN 1 ELSE NULL "
-    "END)";
-}  // namespace
->>>>>>> d26bdfa3
 
 /* Stmt: list_objects
  * Required arguments:
