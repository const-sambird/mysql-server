################################################################################
# This test checks the server default user for the SQL session server is not
# affected by GR, and GR fails when it is not there.
#
# Test:
# 0. The test requires one server.
#  - Install plugin at startup.
# 1. On server assert check the GR user 'mysql.session_user' exists after install.
# 2. Bootstrap start a group. Assert check the GR user 'mysql.session_user' exists.
# 3. Drop the user. Bootstrap start GR and check the start fails
# 4. Uninstall the plugin and verify that user is still there
# 5. Cleanup
################################################################################

--source include/big_test.inc
--let $rpl_skip_group_replication_start= 1
--source ../inc/have_group_replication_plugin.inc
--source include/force_restart.inc
--source ../inc/group_replication.inc

--let $rpl_connection_name= server1
--source include/rpl_connection.inc

SET SESSION sql_log_bin= 0;
call mtr.add_suppression(".*The group replication user is not present in the server *.*");
SET SESSION sql_log_bin= 1;

--echo #
--echo # Assert the user exist from the start
--echo #

--let $rpl_connection_name= server1
--source include/rpl_connection.inc

--let $assert_text= The group replication user should exist in this member
--let $assert_cond= [SELECT COUNT(*) FROM mysql.user WHERE user="mysql.session_user"] = 1;
--source include/assert.inc

--echo #
--echo # Start group replication and check all is OK
--echo #

--source ../inc/start_and_bootstrap_group_replication.inc

--let $assert_text= The group replication user should exist in this member
--let $assert_cond= [SELECT COUNT(*) FROM mysql.user WHERE user="mysql.session_user"] = 1;
--source include/assert.inc

--echo #
--echo # Delete the user and watch GR  fail at start
--echo #

--source include/stop_group_replication.inc

let $date_to_restore=`SELECT password_last_changed from mysql.user where user='mysql.session_user'`;
let $date_to_restore_priv=`SELECT timestamp from mysql.tables_priv where user='mysql.session_user'`;
DROP USER "mysql.session_user"@"localhost";

--error ER_GROUP_REPLICATION_CONFIGURATION
START GROUP_REPLICATION;

--echo #
--echo # Recreate the user with an upgrade and see that GR works
--echo #

-- source include/mysql_upgrade_preparation.inc
--echo Run mysql_upgrade
--exec $MYSQL_UPGRADE --skip-verbose --force 2>&1
--source include/mysql_upgrade_cleanup.inc

--source ../inc/start_and_bootstrap_group_replication.inc

--echo #
--echo # Uninstall plugin and verify that user is still there
--echo #

UNINSTALL PLUGIN group_replication;

--let $assert_text= The group replication user should exist after install
--let $assert_cond= [SELECT COUNT(*) FROM mysql.user WHERE user="mysql.session_user"] = 1;
--source include/assert.inc

--echo #
--echo # Cleaning
--echo #

--replace_result $GROUP_REPLICATION GROUP_REPLICATION
--eval INSTALL PLUGIN group_replication SONAME '$GROUP_REPLICATION'

SET SESSION sql_log_bin= 0;
<<<<<<< HEAD
call mtr.add_suppression("Unable to use user mysql.session_user context *.*");
call mtr.add_suppression("Error calling group communication interfaces while trying to leave the group");
call mtr.add_suppression("On plugin shutdown it was not possible to reset the server read mode settings. Try to reset it manually.");
=======
call mtr.add_suppression("There was an error when trying to access the server with user: mysql.session_user. Make*");
call mtr.add_suppression("Error calling group communication interfaces while trying to leave the group");
>>>>>>> 4ae792fc
SET SESSION sql_log_bin= 1;

--disable_query_log ONCE
--eval UPDATE mysql.tables_priv SET timestamp ='$date_to_restore_priv' WHERE USER= 'mysql.session_user'
--disable_query_log ONCE
--eval UPDATE mysql.user SET password_last_changed= '$date_to_restore' WHERE USER= 'mysql.session_user'

--source ../inc/group_replication_end.inc<|MERGE_RESOLUTION|>--- conflicted
+++ resolved
@@ -88,14 +88,9 @@
 --eval INSTALL PLUGIN group_replication SONAME '$GROUP_REPLICATION'
 
 SET SESSION sql_log_bin= 0;
-<<<<<<< HEAD
-call mtr.add_suppression("Unable to use user mysql.session_user context *.*");
+call mtr.add_suppression("There was an error when trying to access the server with user: mysql.session_user.*");
 call mtr.add_suppression("Error calling group communication interfaces while trying to leave the group");
 call mtr.add_suppression("On plugin shutdown it was not possible to reset the server read mode settings. Try to reset it manually.");
-=======
-call mtr.add_suppression("There was an error when trying to access the server with user: mysql.session_user. Make*");
-call mtr.add_suppression("Error calling group communication interfaces while trying to leave the group");
->>>>>>> 4ae792fc
 SET SESSION sql_log_bin= 1;
 
 --disable_query_log ONCE
