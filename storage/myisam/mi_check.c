--- conflicted
+++ resolved
@@ -4303,17 +4303,6 @@
     u_ptr->seg=keyseg;
     keyseg+=u_ptr->keysegs+1;
   }
-<<<<<<< HEAD
-  if (share.options & HA_OPTION_COMPRESS_RECORD)
-    share.base.records=max_records=info.state->records;
-  else if (share.base.min_pack_length)
-    max_records=(ha_rows) (mysql_file_seek(info.dfile, 0L, MY_SEEK_END,
-                                           MYF(0)) /
-			   (ulong) share.base.min_pack_length);
-  else
-    max_records=0;
-=======
->>>>>>> adf79bc1
   unpack= (share.options & HA_OPTION_COMPRESS_RECORD) &&
     (param->testflag & T_UNPACK);
   share.options&= ~HA_OPTION_TEMP_COMPRESS_RECORD;
