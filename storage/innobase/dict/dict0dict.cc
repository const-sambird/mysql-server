/*****************************************************************************

Copyright (c) 1996, 2016, Oracle and/or its affiliates. All Rights Reserved.
Copyright (c) 2012, Facebook Inc.

This program is free software; you can redistribute it and/or modify it under
the terms of the GNU General Public License as published by the Free Software
Foundation; version 2 of the License.

This program is distributed in the hope that it will be useful, but WITHOUT
ANY WARRANTY; without even the implied warranty of MERCHANTABILITY or FITNESS
FOR A PARTICULAR PURPOSE. See the GNU General Public License for more details.

You should have received a copy of the GNU General Public License along with
this program; if not, write to the Free Software Foundation, Inc.,
51 Franklin Street, Suite 500, Boston, MA 02110-1335 USA

*****************************************************************************/

/******************************************************************//**
@file dict/dict0dict.cc
Data dictionary system

Created 1/8/1996 Heikki Tuuri
***********************************************************************/

#include "ha_prototypes.h"
#include "current_thd.h"
#include "mysqld.h"                             // system_charset_info
#include <strfunc.h>

#include "dict0dict.h"
#include "fts0fts.h"
#include "fil0fil.h"
#include <algorithm>
#include <string>

#include "row0sel.h"
#include "que0types.h"

/** dummy index for ROW_FORMAT=REDUNDANT supremum and infimum records */
dict_index_t*	dict_ind_redundant;

#if defined UNIV_DEBUG || defined UNIV_IBUF_DEBUG
/** Flag to control insert buffer debugging. */
extern uint	ibuf_debug;
#endif /* UNIV_DEBUG || UNIV_IBUF_DEBUG */

#ifndef UNIV_HOTBACKUP
#include "btr0btr.h"
#include "btr0cur.h"
#include "btr0sea.h"
#include "buf0buf.h"
#include "data0type.h"
#include "dict0boot.h"
#include "dict0crea.h"
#include "dict0mem.h"
#include "dict0priv.h"
#include "dict0stats.h"
#include "fsp0sysspace.h"
#include "fts0fts.h"
#include "fts0types.h"
#include "lock0lock.h"
#include "mach0data.h"
#include "mem0mem.h"
#include "os0once.h"
#include "page0page.h"
#include "page0zip.h"
#include "pars0pars.h"
#include "pars0sym.h"
#include "que0que.h"
#include "rem0cmp.h"
#include "row0log.h"
#include "row0merge.h"
#include "row0mysql.h"
#include "row0upd.h"
#include "row0ins.h"
#include "srv0mon.h"
#include "srv0start.h"
#include "sync0sync.h"
#include "trx0undo.h"
#include "ut0new.h"

#include <vector>
#include <algorithm>

/** TRUE if we don't have DDTableBuffer in the system tablespace,
this should be due to we run the server against old data files.
Please do NOT change this when server is running.
FIXME: This should be removed away once we can upgrade for new DD. */
extern bool	srv_missing_dd_table_buffer;

/** the dictionary system */
dict_sys_t*	dict_sys	= NULL;

/** the dictionary persisting structure */
dict_persist_t*	dict_persist	= NULL;

/** @brief the data dictionary rw-latch protecting dict_sys

table create, drop, etc. reserve this in X-mode; implicit or
backround operations purge, rollback, foreign key checks reserve this
in S-mode; we cannot trust that MySQL protects implicit or background
operations a table drop since MySQL does not know of them; therefore
we need this; NOTE: a transaction which reserves this must keep book
on the mode in trx_t::dict_operation_lock_mode */
rw_lock_t*	dict_operation_lock;

/** Percentage of compression failures that are allowed in a single
round */
ulong	zip_failure_threshold_pct = 5;

/** Maximum percentage of a page that can be allowed as a pad to avoid
compression failures */
ulong	zip_pad_max = 50;

#define DICT_POOL_PER_TABLE_HASH 512	/*!< buffer pool max size per table
					hash table fixed size in bytes */

/** Identifies generated InnoDB foreign key names */
static char	dict_ibfk[] = "_ibfk_";

/** Tries to find column names for the index and sets the col field of the
index.
@param[in]	table	table
@param[in]	index	index
@param[in]	add_v	new virtual columns added along with an add index call
@return TRUE if the column names were found */
static
ibool
dict_index_find_cols(
	const dict_table_t*	table,
	dict_index_t*		index,
	const dict_add_v_col_t*	add_v);
/*******************************************************************//**
Builds the internal dictionary cache representation for a clustered
index, containing also system fields not defined by the user.
@return own: the internal representation of the clustered index */
static
dict_index_t*
dict_index_build_internal_clust(
/*============================*/
	const dict_table_t*	table,	/*!< in: table */
	dict_index_t*		index);	/*!< in: user representation of
					a clustered index */
/*******************************************************************//**
Builds the internal dictionary cache representation for a non-clustered
index, containing also system fields not defined by the user.
@return own: the internal representation of the non-clustered index */
static
dict_index_t*
dict_index_build_internal_non_clust(
/*================================*/
	const dict_table_t*	table,	/*!< in: table */
	dict_index_t*		index);	/*!< in: user representation of
					a non-clustered index */
/**********************************************************************//**
Builds the internal dictionary cache representation for an FTS index.
@return own: the internal representation of the FTS index */
static
dict_index_t*
dict_index_build_internal_fts(
/*==========================*/
	dict_table_t*	table,	/*!< in: table */
	dict_index_t*	index);	/*!< in: user representation of an FTS index */

/**********************************************************************//**
Removes an index from the dictionary cache. */
static
void
dict_index_remove_from_cache_low(
/*=============================*/
	dict_table_t*	table,		/*!< in/out: table */
	dict_index_t*	index,		/*!< in, own: index */
	ibool		lru_evict);	/*!< in: TRUE if page being evicted
					to make room in the table LRU list */
/**********************************************************************//**
Removes a table object from the dictionary cache. */
static
void
dict_table_remove_from_cache_low(
	dict_table_t*	table,		/*!< in, own: table */
	ibool		lru_evict);	/*!< in: TRUE if evicting from LRU */

#ifdef UNIV_DEBUG
/**********************************************************************//**
Validate the dictionary table LRU list.
@return TRUE if validate OK */
static
ibool
dict_lru_validate(void);
/*===================*/
/**********************************************************************//**
Check if table is in the dictionary table LRU list.
@return TRUE if table found */
static
ibool
dict_lru_find_table(
/*================*/
	const dict_table_t*	find_table);	/*!< in: table to find */
/**********************************************************************//**
Check if a table exists in the dict table non-LRU list.
@return TRUE if table found */
static
ibool
dict_non_lru_find_table(
/*====================*/
	const dict_table_t*	find_table);	/*!< in: table to find */
#endif /* UNIV_DEBUG */

/* Stream for storing detailed information about the latest foreign key
and unique key errors. Only created if !srv_read_only_mode */
FILE*	dict_foreign_err_file		= NULL;
/* mutex protecting the foreign and unique error buffers */
ib_mutex_t	dict_foreign_err_mutex;

/********************************************************************//**
Checks if the database name in two table names is the same.
@return TRUE if same db name */
ibool
dict_tables_have_same_db(
/*=====================*/
	const char*	name1,	/*!< in: table name in the form
				dbname '/' tablename */
	const char*	name2)	/*!< in: table name in the form
				dbname '/' tablename */
{
	for (; *name1 == *name2; name1++, name2++) {
		if (*name1 == '/') {
			return(TRUE);
		}
		ut_a(*name1); /* the names must contain '/' */
	}
	return(FALSE);
}

/********************************************************************//**
Return the end of table name where we have removed dbname and '/'.
@return table name */
const char*
dict_remove_db_name(
/*================*/
	const char*	name)	/*!< in: table name in the form
				dbname '/' tablename */
{
	const char*	s = strchr(name, '/');
	ut_a(s);

	return(s + 1);
}

/********************************************************************//**
Get the database name length in a table name.
@return database name length */
ulint
dict_get_db_name_len(
/*=================*/
	const char*	name)	/*!< in: table name in the form
				dbname '/' tablename */
{
	const char*	s;
	s = strchr(name, '/');
	ut_a(s);
	return(s - name);
}

/********************************************************************//**
Reserves the dictionary system mutex for MySQL. */
void
dict_mutex_enter_for_mysql(void)
/*============================*/
{
	mutex_enter(&dict_sys->mutex);
}

/********************************************************************//**
Releases the dictionary system mutex for MySQL. */
void
dict_mutex_exit_for_mysql(void)
/*===========================*/
{
	mutex_exit(&dict_sys->mutex);
}

/** Allocate and init a dict_table_t's stats latch.
This function must not be called concurrently on the same table object.
@param[in,out]	table_void	table whose stats latch to create */
static
void
dict_table_stats_latch_alloc(
	void*	table_void)
{
	dict_table_t*	table = static_cast<dict_table_t*>(table_void);

	/* Note: rw_lock_create() will call the constructor */

	table->stats_latch = static_cast<rw_lock_t*>(
		ut_malloc_nokey(sizeof(rw_lock_t)));

	ut_a(table->stats_latch != NULL);

	rw_lock_create(dict_table_stats_key, table->stats_latch,
		       SYNC_INDEX_TREE);
}

/** Deinit and free a dict_table_t's stats latch.
This function must not be called concurrently on the same table object.
@param[in,out]	table	table whose stats latch to free */
static
void
dict_table_stats_latch_free(
	dict_table_t*	table)
{
	rw_lock_free(table->stats_latch);
	ut_free(table->stats_latch);
}

/** Create a dict_table_t's stats latch or delay for lazy creation.
This function is only called from either single threaded environment
or from a thread that has not shared the table object with other threads.
@param[in,out]	table	table whose stats latch to create
@param[in]	enabled	if false then the latch is disabled
and dict_table_stats_lock()/unlock() become noop on this table. */
void
dict_table_stats_latch_create(
	dict_table_t*	table,
	bool		enabled)
{
	if (!enabled) {
		table->stats_latch = NULL;
		table->stats_latch_created = os_once::DONE;
		return;
	}

	/* We create this lazily the first time it is used. */
	table->stats_latch = NULL;
	table->stats_latch_created = os_once::NEVER_DONE;
}

/** Destroy a dict_table_t's stats latch.
This function is only called from either single threaded environment
or from a thread that has not shared the table object with other threads.
@param[in,out]	table	table whose stats latch to destroy */
void
dict_table_stats_latch_destroy(
	dict_table_t*	table)
{
	if (table->stats_latch_created == os_once::DONE
	    && table->stats_latch != NULL) {

		dict_table_stats_latch_free(table);
	}
}

/** Lock the appropriate latch to protect a given table's statistics.
@param[in]	table		table whose stats to lock
@param[in]	latch_mode	RW_S_LATCH or RW_X_LATCH */
void
dict_table_stats_lock(
	dict_table_t*	table,
	ulint		latch_mode)
{
	ut_ad(table != NULL);
	ut_ad(table->magic_n == DICT_TABLE_MAGIC_N);

	os_once::do_or_wait_for_done(
		&table->stats_latch_created,
		dict_table_stats_latch_alloc, table);

	if (table->stats_latch == NULL) {
		/* This is a dummy table object that is private in the current
		thread and is not shared between multiple threads, thus we
		skip any locking. */
		return;
	}

	switch (latch_mode) {
	case RW_S_LATCH:
		rw_lock_s_lock(table->stats_latch);
		break;
	case RW_X_LATCH:
		rw_lock_x_lock(table->stats_latch);
		break;
	case RW_NO_LATCH:
		/* fall through */
	default:
		ut_error;
	}
}

/** Unlock the latch that has been locked by dict_table_stats_lock().
@param[in]	table		table whose stats to unlock
@param[in]	latch_mode	RW_S_LATCH or RW_X_LATCH */
void
dict_table_stats_unlock(
	dict_table_t*	table,
	ulint		latch_mode)
{
	ut_ad(table != NULL);
	ut_ad(table->magic_n == DICT_TABLE_MAGIC_N);

	if (table->stats_latch == NULL) {
		/* This is a dummy table object that is private in the current
		thread and is not shared between multiple threads, thus we
		skip any locking. */
		return;
	}

	switch (latch_mode) {
	case RW_S_LATCH:
		rw_lock_s_unlock(table->stats_latch);
		break;
	case RW_X_LATCH:
		rw_lock_x_unlock(table->stats_latch);
		break;
	case RW_NO_LATCH:
		/* fall through */
	default:
		ut_error;
	}
}

/**********************************************************************//**
Try to drop any indexes after an aborted index creation.
This can also be after a server kill during DROP INDEX. */
static
void
dict_table_try_drop_aborted(
/*========================*/
	dict_table_t*	table,		/*!< in: table, or NULL if it
					needs to be looked up again */
	table_id_t	table_id,	/*!< in: table identifier */
	ulint		ref_count)	/*!< in: expected table->n_ref_count */
{
	trx_t*		trx;

	trx = trx_allocate_for_background();
	trx->op_info = "try to drop any indexes after an aborted index creation";
	row_mysql_lock_data_dictionary(trx);
	trx_set_dict_operation(trx, TRX_DICT_OP_INDEX);

	if (table == NULL) {
		table = dict_table_open_on_id_low(
			table_id, DICT_ERR_IGNORE_NONE);
	} else {
		ut_ad(table->id == table_id);
	}

	if (table && table->get_ref_count() == ref_count && table->drop_aborted) {
		/* Silence a debug assertion in row_merge_drop_indexes(). */
		ut_d(table->acquire());
		row_merge_drop_indexes(trx, table, TRUE);
		ut_d(table->release());
		ut_ad(table->get_ref_count() == ref_count);
		trx_commit_for_mysql(trx);
	}

	row_mysql_unlock_data_dictionary(trx);
	trx_free_for_background(trx);
}

/**********************************************************************//**
When opening a table,
try to drop any indexes after an aborted index creation.
Release the dict_sys->mutex. */
static
void
dict_table_try_drop_aborted_and_mutex_exit(
/*=======================================*/
	dict_table_t*	table,		/*!< in: table (may be NULL) */
	ibool		try_drop)	/*!< in: FALSE if should try to
					drop indexes whose online creation
					was aborted */
{
	if (try_drop
	    && table != NULL
	    && table->drop_aborted
	    && table->get_ref_count() == 1
	    && table->first_index()) {

		/* Attempt to drop the indexes whose online creation
		was aborted. */
		table_id_t	table_id = table->id;

		mutex_exit(&dict_sys->mutex);

		dict_table_try_drop_aborted(table, table_id, 1);
	} else {
		mutex_exit(&dict_sys->mutex);
	}
}

/********************************************************************//**
Decrements the count of open handles to a table. */
void
dict_table_close(
/*=============*/
	dict_table_t*	table,		/*!< in/out: table */
	ibool		dict_locked,	/*!< in: TRUE=data dictionary locked */
	ibool		try_drop)	/*!< in: TRUE=try to drop any orphan
					indexes after an aborted online
					index creation */
{
	if (!dict_locked && !table->is_intrinsic()) {
		mutex_enter(&dict_sys->mutex);
	}

	ut_ad(mutex_own(&dict_sys->mutex) || table->is_intrinsic());
	ut_a(table->get_ref_count() > 0);

	table->release();

	/* Intrinsic table is not added to dictionary cache so skip other
	cache specific actions. */
	if (table->is_intrinsic()) {
		return;
	}

	/* Force persistent stats re-read upon next open of the table
	so that FLUSH TABLE can be used to forcibly fetch stats from disk
	if they have been manually modified. We reset table->stat_initialized
	only if table reference count is 0 because we do not want too frequent
	stats re-reads (e.g. in other cases than FLUSH TABLE). */
	if (strchr(table->name.m_name, '/') != NULL
	    && table->get_ref_count() == 0
	    && dict_stats_is_persistent_enabled(table)) {

		dict_stats_deinit(table);
	}

	MONITOR_DEC(MONITOR_TABLE_REFERENCE);

	ut_ad(dict_lru_validate());

#ifdef UNIV_DEBUG
	if (table->can_be_evicted) {
		ut_ad(dict_lru_find_table(table));
	} else {
		ut_ad(dict_non_lru_find_table(table));
	}
#endif /* UNIV_DEBUG */

	if (!dict_locked) {
		table_id_t	table_id	= table->id;
		ibool		drop_aborted;

		drop_aborted = try_drop
			&& table->drop_aborted
			&& table->get_ref_count() == 1
			&& table->first_index();

		mutex_exit(&dict_sys->mutex);

		if (drop_aborted) {
			dict_table_try_drop_aborted(NULL, table_id, 0);
		}
	}
}
#endif /* !UNIV_HOTBACKUP */

/********************************************************************//**
Closes the only open handle to a table and drops a table while assuring
that dict_sys->mutex is held the whole time.  This assures that the table
is not evicted after the close when the count of open handles goes to zero.
Because dict_sys->mutex is held, we do not need to call
dict_table_prevent_eviction().  */
void
dict_table_close_and_drop(
/*======================*/
	trx_t*		trx,		/*!< in: data dictionary transaction */
	dict_table_t*	table)		/*!< in/out: table */
{
	ut_ad(mutex_own(&dict_sys->mutex));
	ut_ad(rw_lock_own(dict_operation_lock, RW_LOCK_X));
	ut_ad(trx->dict_operation != TRX_DICT_OP_NONE);
	ut_ad(trx_state_eq(trx, TRX_STATE_ACTIVE));

	dict_table_close(table, TRUE, FALSE);

#if defined UNIV_DEBUG || defined UNIV_DDL_DEBUG
	/* Nobody should have initialized the stats of the newly created
	table when this is called. So we know that it has not been added
	for background stats gathering. */
	ut_a(!table->stat_initialized);
#endif /* UNIV_DEBUG || UNIV_DDL_DEBUG */

	row_merge_drop_table(trx, table);
}

/** Check if the table has a given (non_virtual) column.
@param[in]	table		table object
@param[in]	col_name	column name
@param[in]	col_nr		column number guessed, 0 as default
@return column number if the table has the specified column,
otherwise table->n_def */
ulint
dict_table_has_column(
	const dict_table_t*	table,
	const char*		col_name,
	ulint			col_nr)
{
	ulint		col_max = table->n_def;

	ut_ad(table);
	ut_ad(col_name);
	ut_ad(table->magic_n == DICT_TABLE_MAGIC_N);

	if (col_nr < col_max
		&& innobase_strcasecmp(
			col_name, table->get_col_name(col_nr)) == 0) {
		return(col_nr);
	}

	/** The order of column may changed, check it with other columns */
	for (ulint i = 0; i < col_max; i++) {
		if (i != col_nr
			&& innobase_strcasecmp(
				col_name, table->get_col_name(i)) == 0) {

			return(i);
		}
	}

	return(col_max);
}

/** Returns a virtual column's name.
@param[in]	table	target table
@param[in]	col_nr	virtual column number (nth virtual column)
@return column name or NULL if column number out of range. */
const char*
dict_table_get_v_col_name(
	const dict_table_t*	table,
	ulint			col_nr)
{
	const char*	s;

	ut_ad(table);
	ut_ad(col_nr < table->n_v_def);
	ut_ad(table->magic_n == DICT_TABLE_MAGIC_N);

	if (col_nr >= table->n_v_def) {
		return(NULL);
	}

	s = table->v_col_names;

	if (s != NULL) {
		for (ulint i = 0; i < col_nr; i++) {
			s += strlen(s) + 1;
		}
	}

	return(s);
}

/** Search virtual column's position in InnoDB according to its position
in original table's position
@param[in]	table	target table
@param[in]	col_nr	column number (nth column in the MySQL table)
@return virtual column's position in InnoDB, ULINT_UNDEFINED if not find */
static
ulint
dict_table_get_v_col_pos_for_mysql(
	const dict_table_t*	table,
	ulint			col_nr)
{
	ulint	i;

	ut_ad(table);
	ut_ad(col_nr < static_cast<ulint>(table->n_t_def));
	ut_ad(table->magic_n == DICT_TABLE_MAGIC_N);

	for (i = 0; i < table->n_v_def; i++) {
		if (col_nr == dict_get_v_col_mysql_pos(
				table->v_cols[i].m_col.ind)) {
			break;
		}
	}

	if (i == table->n_v_def) {
		return(ULINT_UNDEFINED);
	}

	return(i);
}

/** Returns a virtual column's name according to its original
MySQL table position.
@param[in]	table	target table
@param[in]	col_nr	column number (nth column in the table)
@return column name. */
const char*
dict_table_get_v_col_name_mysql(
	const dict_table_t*	table,
	ulint			col_nr)
{
	ulint	i = dict_table_get_v_col_pos_for_mysql(table, col_nr);

	if (i == ULINT_UNDEFINED) {
		return(NULL);
	}

	return(dict_table_get_v_col_name(table, i));
}

/** Get nth virtual column according to its original MySQL table position
@param[in]	table	target table
@param[in]	col_nr	column number in MySQL Table definition
@return dict_v_col_t ptr */
dict_v_col_t*
dict_table_get_nth_v_col_mysql(
	const dict_table_t*	table,
	ulint			col_nr)
{
	ulint	i = dict_table_get_v_col_pos_for_mysql(table, col_nr);

	if (i == ULINT_UNDEFINED) {
		return(NULL);
	}

	return(dict_table_get_nth_v_col(table, i));
}

#ifndef UNIV_HOTBACKUP
/** Allocate and init the autoinc latch of a given table.
This function must not be called concurrently on the same table object.
@param[in,out]	table_void	table whose autoinc latch to create */
static
void
dict_table_autoinc_alloc(
	void*	table_void)
{
	dict_table_t*	table = static_cast<dict_table_t*>(table_void);

	table->autoinc_mutex = UT_NEW_NOKEY(ib_mutex_t());
	ut_a(table->autoinc_mutex != NULL);
	mutex_create(LATCH_ID_AUTOINC, table->autoinc_mutex);

	if (!srv_missing_dd_table_buffer) {
		table->autoinc_persisted_mutex = UT_NEW_NOKEY(ib_mutex_t());
		ut_a(table->autoinc_persisted_mutex != NULL);
		mutex_create(LATCH_ID_PERSIST_AUTOINC,
			     table->autoinc_persisted_mutex);
	} else {
		table->autoinc_persisted_mutex = NULL;
	}
}

/** Allocate and init the zip_pad_mutex of a given index.
This function must not be called concurrently on the same index object.
@param[in,out]	index_void	index whose zip_pad_mutex to create */
static
void
dict_index_zip_pad_alloc(
	void*	index_void)
{
	dict_index_t*	index = static_cast<dict_index_t*>(index_void);
	index->zip_pad.mutex = UT_NEW_NOKEY(SysMutex());
	ut_a(index->zip_pad.mutex != NULL);
	mutex_create(LATCH_ID_ZIP_PAD_MUTEX, index->zip_pad.mutex);
}


/********************************************************************//**
Acquire the autoinc lock. */
void
dict_table_autoinc_lock(
/*====================*/
	dict_table_t*	table)	/*!< in/out: table */
{
	os_once::do_or_wait_for_done(
		&table->autoinc_mutex_created,
		dict_table_autoinc_alloc, table);

	mutex_enter(table->autoinc_mutex);
}

/** Acquire the zip_pad_mutex latch.
@param[in,out]	index	the index whose zip_pad_mutex to acquire.*/
static
void
dict_index_zip_pad_lock(
	dict_index_t*	index)
{
	os_once::do_or_wait_for_done(
		&index->zip_pad.mutex_created,
		dict_index_zip_pad_alloc, index);

	mutex_enter(index->zip_pad.mutex);
}

/********************************************************************//**
Unconditionally set the autoinc counter. */
void
dict_table_autoinc_initialize(
/*==========================*/
	dict_table_t*	table,	/*!< in/out: table */
	ib_uint64_t	value)	/*!< in: next value to assign to a row */
{
	ut_ad(dict_table_autoinc_own(table));

	table->autoinc = value;
}

/** Get all the FTS indexes on a table.
@param[in]	table	table
@param[out]	indexes	all FTS indexes on this table
@return number of FTS indexes */
ulint
dict_table_get_all_fts_indexes(
	dict_table_t*		table,
	ib_vector_t*		indexes)
{
	dict_index_t* index;

	ut_a(ib_vector_size(indexes) == 0);

	for (index = table->first_index(); index; index = index->next()) {

		if (index->type == DICT_FTS) {
			ib_vector_push(indexes, &index);
		}
	}

	return(ib_vector_size(indexes));
}

/********************************************************************//**
Reads the next autoinc value (== autoinc counter value), 0 if not yet
initialized.
@return value for a new row, or 0 */
ib_uint64_t
dict_table_autoinc_read(
/*====================*/
	const dict_table_t*	table)	/*!< in: table */
{
	ut_ad(dict_table_autoinc_own(table));

	return(table->autoinc);
}

/********************************************************************//**
Updates the autoinc counter if the value supplied is greater than the
current value. */
void
dict_table_autoinc_update_if_greater(
/*=================================*/

	dict_table_t*	table,	/*!< in/out: table */
	ib_uint64_t	value)	/*!< in: value which was assigned to a row */
{
	ut_ad(dict_table_autoinc_own(table));

	if (value > table->autoinc) {

		table->autoinc = value;
	}
}

/********************************************************************//**
Release the autoinc lock. */
void
dict_table_autoinc_unlock(
/*======================*/
	dict_table_t*	table)	/*!< in/out: table */
{
	mutex_exit(table->autoinc_mutex);
}

/** Set the persisted autoinc value of the table to the new counter,
and write the table's dynamic metadata back to DDTableBuffer. This function
should only be used in DDL operation functions like
1. create_table_info_t::initialize_autoinc()
2. ha_innobase::commit_inplace_alter_table()
3. row_rename_table_for_mysql()
4. When we do TRUNCATE TABLE
TODO: In WL#7141, we should reconsider the solution here. Once the DDL
becomes crash-safe, we could not only reset the counter in DDTableBuffer
in this simple way. We also have to make sure the update on this table
is crash-safe, but not forget the old value because it doesn't support
UNDO logging.
@param[in,out]	table		table
@param[in]	counter		new autoinc counter
@param[in]	log_reset	if true, it means that the persisted
				autoinc is updated to a smaller one,
				an autoinc change log with value of 0
				would be written, otherwise nothing to do */
void
dict_table_set_and_persist_autoinc(
	dict_table_t*	table,
	ib_uint64_t	counter,
	bool		log_reset)
{
	if (srv_missing_dd_table_buffer) {
		return;
	}

	ut_ad(dict_table_has_autoinc_col(table));

	mutex_enter(table->autoinc_persisted_mutex);

	if (table->autoinc_persisted == counter
	    && table->dirty_status != METADATA_DIRTY) {

		/* If the counter has already been written back to
		DDTableBuffer, we don't need to write back again.
		This could happen during ALTER TABLE, which doesn't
		change the AUTOINC counter value. */
		mutex_exit(table->autoinc_persisted_mutex);

		return;
	}

	/* Even now, we could be not sure if the counter has already been
	persisted. It could be some other dynamic persistent metadata makes
	the dirty_status as METADATA_DIRTY. However, we still have to try
	to write back. */
	table->autoinc_persisted = counter;

	dict_table_mark_dirty(table);

	mutex_exit(table->autoinc_persisted_mutex);

	/* Here the dirty_status would be set to METADATA_BUFFERED, but
	this function is only called for DDL operations when there is no
	any other DML. See comments in AutoIncLogMtr::log(). */
	dict_table_persist_to_dd_table_buffer(table);

	if (log_reset) {

		mtr_t		mtr;
		AutoIncLogMtr	autoinc_mtr(&mtr);
		autoinc_mtr.start();

		/* We write a redo log with counter value of 0 to indicate
		that all redo logs logged before would be discarded, so that we
		won't apply old bigger counter to the table during recovery,
		which is incorrect if we update the counter to a smaller one. */
		autoinc_mtr.log(table, 0);

		autoinc_mtr.commit();
	}
}

/** Returns TRUE if the index contains a column or a prefix of that column.
@param[in]	index		index
@param[in]	n		column number
@param[in]	is_virtual	whether it is a virtual col
@return TRUE if contains the column or its prefix */
ibool
dict_index_contains_col_or_prefix(
	const dict_index_t*	index,
	ulint			n,
	bool			is_virtual)
{
	const dict_field_t*	field;
	const dict_col_t*	col;
	ulint			pos;
	ulint			n_fields;

	ut_ad(index);
	ut_ad(index->magic_n == DICT_INDEX_MAGIC_N);

	if (index->is_clustered()) {

		return(TRUE);
	}

	if (is_virtual) {
		col = &dict_table_get_nth_v_col(index->table, n)->m_col;
	} else {
		col = index->table->get_col(n);
	}

	n_fields = dict_index_get_n_fields(index);

	for (pos = 0; pos < n_fields; pos++) {
		field = index->get_field(pos);

		if (col == field->col) {

			return(TRUE);
		}
	}

	return(FALSE);
}

/********************************************************************//**
Looks for a matching field in an index. The column has to be the same. The
column in index must be complete, or must contain a prefix longer than the
column in index2. That is, we must be able to construct the prefix in index2
from the prefix in index.
@return position in internal representation of the index;
ULINT_UNDEFINED if not contained */
ulint
dict_index_get_nth_field_pos(
/*=========================*/
	const dict_index_t*	index,	/*!< in: index from which to search */
	const dict_index_t*	index2,	/*!< in: index */
	ulint			n)	/*!< in: field number in index2 */
{
	const dict_field_t*	field;
	const dict_field_t*	field2;
	ulint			n_fields;
	ulint			pos;

	ut_ad(index);
	ut_ad(index->magic_n == DICT_INDEX_MAGIC_N);

	field2 = index2->get_field(n);

	n_fields = dict_index_get_n_fields(index);

	/* Are we looking for a MBR (Minimum Bound Box) field of
	a spatial index */
	bool	is_mbr_fld = (n == 0 && dict_index_is_spatial(index2));

	for (pos = 0; pos < n_fields; pos++) {
		field = index->get_field(pos);

		/* The first field of a spatial index is a transformed
		MBR (Minimum Bound Box) field made out of original column,
		so its field->col still points to original cluster index
		col, but the actual content is different. So we cannot
		consider them equal if neither of them is MBR field */
		if (pos == 0 && dict_index_is_spatial(index) && !is_mbr_fld) {
			continue;
		}

		if (field->col == field2->col
		    && (field->prefix_len == 0
			|| (field->prefix_len >= field2->prefix_len
			    && field2->prefix_len != 0))) {

			return(pos);
		}
	}

	return(ULINT_UNDEFINED);
}

/**********************************************************************//**
Returns a table object based on table id.
@return table, NULL if does not exist */
dict_table_t*
dict_table_open_on_id(
/*==================*/
	table_id_t	table_id,	/*!< in: table id */
	ibool		dict_locked,	/*!< in: TRUE=data dictionary locked */
	dict_table_op_t	table_op)	/*!< in: operation to perform */
{
	dict_table_t*	table;

	if (!dict_locked) {
		mutex_enter(&dict_sys->mutex);
	}

	ut_ad(mutex_own(&dict_sys->mutex));

	table = dict_table_open_on_id_low(
		table_id,
		table_op == DICT_TABLE_OP_LOAD_TABLESPACE
		? DICT_ERR_IGNORE_RECOVER_LOCK
		: DICT_ERR_IGNORE_NONE);

	if (table != NULL) {

		if (table->can_be_evicted) {
			dict_move_to_mru(table);
		}

		table->acquire();

		MONITOR_INC(MONITOR_TABLE_REFERENCE);
	} else if (dict_table_is_sdi(table_id)) {

		/* The table is SDI table */
		space_id_t	space_id = dict_sdi_get_space_id(table_id);
		uint32_t	copy_num = dict_sdi_get_copy_num(table_id);

		/* Create in-memory table oject for SDI table */
		dict_index_t*	sdi_index = dict_sdi_create_idx_in_mem(
			space_id, copy_num, false, 0);

		if (sdi_index == NULL) {
			if (!dict_locked) {
				mutex_exit(&dict_sys->mutex);
			}
			return(NULL);
		}

		table = sdi_index->table;

		ut_ad(table != NULL);
		table->acquire();
	}

	if (!dict_locked) {
		dict_table_try_drop_aborted_and_mutex_exit(
			table, table_op == DICT_TABLE_OP_DROP_ORPHAN);
	}

	return(table);
}

/********************************************************************//**
Looks for non-virtual column n position in the clustered index.
@return position in internal representation of the clustered index */
ulint
dict_table_get_nth_col_pos(
/*=======================*/
	const dict_table_t*	table,	/*!< in: table */
	ulint			n)	/*!< in: column number */
{
	return(table->first_index()->get_col_pos(n));
}

/** Get the innodb column position for a non-virtual column according to
its original MySQL table position n
@param[in]	table	table
@param[in]	n	MySQL column position
@return column position in InnoDB */
ulint
dict_table_mysql_pos_to_innodb(
	const dict_table_t*	table,
	ulint			n)
{
	ut_ad(n < table->n_t_cols);

	if (table->n_v_def == 0) {
		/* No virtual columns, the MySQL position is the same
		as InnoDB position */
		return(n);
	}

	/* Find out how many virtual columns are stored in front of 'n' */
	ulint	v_before = 0;
	for (ulint i = 0; i < table->n_v_def; ++i) {

		if (table->v_cols[i].m_col.ind > n) {
			break;
		}

		++v_before;
	}

	ut_ad(n >= v_before);

	return(n - v_before);
}

/********************************************************************//**
Checks if a column is in the ordering columns of the clustered index of a
table. Column prefixes are treated like whole columns.
@return TRUE if the column, or its prefix, is in the clustered key */
ibool
dict_table_col_in_clustered_key(
/*============================*/
	const dict_table_t*	table,	/*!< in: table */
	ulint			n)	/*!< in: column number */
{
	const dict_index_t*	index;
	const dict_field_t*	field;
	const dict_col_t*	col;
	ulint			pos;
	ulint			n_fields;

	ut_ad(table);

	col = table->get_col(n);

	index = table->first_index();

	n_fields = dict_index_get_n_unique(index);

	for (pos = 0; pos < n_fields; pos++) {
		field = index->get_field(pos);

		if (col == field->col) {

			return(TRUE);
		}
	}

	return(FALSE);
}

/**********************************************************************//**
Inits the data dictionary module. */
void
dict_init(void)
/*===========*/
{
	dict_operation_lock = static_cast<rw_lock_t*>(
		ut_zalloc_nokey(sizeof(*dict_operation_lock)));

	dict_sys = static_cast<dict_sys_t*>(ut_zalloc_nokey(sizeof(*dict_sys)));

	UT_LIST_INIT(dict_sys->table_LRU, &dict_table_t::table_LRU);
	UT_LIST_INIT(dict_sys->table_non_LRU, &dict_table_t::table_LRU);

	mutex_create(LATCH_ID_DICT_SYS, &dict_sys->mutex);

	dict_sys->table_hash = hash_create(
		buf_pool_get_curr_size()
		/ (DICT_POOL_PER_TABLE_HASH * UNIV_WORD_SIZE));

	dict_sys->table_id_hash = hash_create(
		buf_pool_get_curr_size()
		/ (DICT_POOL_PER_TABLE_HASH * UNIV_WORD_SIZE));

	rw_lock_create(dict_operation_lock_key,
		       dict_operation_lock, SYNC_DICT_OPERATION);

	if (!srv_read_only_mode) {
		dict_foreign_err_file = os_file_create_tmpfile(NULL);
		ut_a(dict_foreign_err_file);
	}

	mutex_create(LATCH_ID_DICT_FOREIGN_ERR, &dict_foreign_err_mutex);
}

/**********************************************************************//**
Move to the most recently used segment of the LRU list. */
void
dict_move_to_mru(
/*=============*/
	dict_table_t*	table)		/*!< in: table to move to MRU */
{
	ut_ad(mutex_own(&dict_sys->mutex));
	ut_ad(dict_lru_validate());
	ut_ad(dict_lru_find_table(table));

	ut_a(table->can_be_evicted);

	UT_LIST_REMOVE(dict_sys->table_LRU, table);

	UT_LIST_ADD_FIRST(dict_sys->table_LRU, table);

	ut_ad(dict_lru_validate());
}

/**********************************************************************//**
Returns a table object and increment its open handle count.
NOTE! This is a high-level function to be used mainly from outside the
'dict' module. Inside this directory dict_table_get_low
is usually the appropriate function.
@return table, NULL if does not exist */
dict_table_t*
dict_table_open_on_name(
/*====================*/
	const char*	table_name,	/*!< in: table name */
	ibool		dict_locked,	/*!< in: TRUE=data dictionary locked */
	ibool		try_drop,	/*!< in: TRUE=try to drop any orphan
					indexes after an aborted online
					index creation */
	dict_err_ignore_t
			ignore_err)	/*!< in: error to be ignored when
					loading a table definition */
{
	dict_table_t*	table;
	DBUG_ENTER("dict_table_open_on_name");
	DBUG_PRINT("dict_table_open_on_name", ("table: '%s'", table_name));

	if (!dict_locked) {
		mutex_enter(&dict_sys->mutex);
	}

	ut_ad(table_name);
	ut_ad(mutex_own(&dict_sys->mutex));

	table = dict_table_check_if_in_cache_low(table_name);

	if (table == NULL) {
		table = dict_load_table(table_name, true, ignore_err);
	}

	ut_ad(!table || table->cached);

	if (table != NULL) {
		if (ignore_err == DICT_ERR_IGNORE_NONE
		    && table->is_corrupted()) {
			/* Make life easy for drop table. */
			dict_table_prevent_eviction(table);

			if (!dict_locked) {
				mutex_exit(&dict_sys->mutex);
			}

			ib::info() << "Table "
				<< table->name
				<< " is corrupted. Please drop the table"
				" and recreate it";
			DBUG_RETURN(NULL);
		}

		if (table->can_be_evicted) {
			dict_move_to_mru(table);
		}

		table->acquire();

		MONITOR_INC(MONITOR_TABLE_REFERENCE);
	}

	ut_ad(dict_lru_validate());

	if (!dict_locked) {
		dict_table_try_drop_aborted_and_mutex_exit(table, try_drop);
	}

	DBUG_RETURN(table);
}
#endif /* !UNIV_HOTBACKUP */

/**********************************************************************//**
Adds system columns to a table object. */
void
dict_table_add_system_columns(
/*==========================*/
	dict_table_t*	table,	/*!< in/out: table */
	mem_heap_t*	heap)	/*!< in: temporary heap */
{
	ut_ad(table);
	ut_ad(table->n_def == (table->n_cols - table->get_n_sys_cols()));
	ut_ad(table->magic_n == DICT_TABLE_MAGIC_N);
	ut_ad(!table->cached);

	/* NOTE: the system columns MUST be added in the following order
	(so that they can be indexed by the numerical value of DATA_ROW_ID,
	etc.) and as the last columns of the table memory object.
	The clustered index will not always physically contain all system
	columns.
	Intrinsic table don't need DB_ROLL_PTR as UNDO logging is turned off
	for these tables. */

	dict_mem_table_add_col(table, heap, "DB_ROW_ID", DATA_SYS,
			       DATA_ROW_ID | DATA_NOT_NULL,
			       DATA_ROW_ID_LEN);

#if (DATA_ITT_N_SYS_COLS != 2)
#error "DATA_ITT_N_SYS_COLS != 2"
#endif

#if DATA_ROW_ID != 0
#error "DATA_ROW_ID != 0"
#endif
	dict_mem_table_add_col(table, heap, "DB_TRX_ID", DATA_SYS,
			       DATA_TRX_ID | DATA_NOT_NULL,
			       DATA_TRX_ID_LEN);
#if DATA_TRX_ID != 1
#error "DATA_TRX_ID != 1"
#endif

	if (!table->is_intrinsic()) {
		dict_mem_table_add_col(table, heap, "DB_ROLL_PTR", DATA_SYS,
				       DATA_ROLL_PTR | DATA_NOT_NULL,
				       DATA_ROLL_PTR_LEN);
#if DATA_ROLL_PTR != 2
#error "DATA_ROLL_PTR != 2"
#endif

		/* This check reminds that if a new system column is added to
		the program, it should be dealt with here */
#if DATA_N_SYS_COLS != 3
#error "DATA_N_SYS_COLS != 3"
#endif
	}
}

#ifndef UNIV_HOTBACKUP
/** Mark if table has big rows.
@param[in,out]	table	table handler */
void
dict_table_set_big_rows(
	dict_table_t*	table)
{
	ulint	row_len = 0;
	for (ulint i = 0; i < table->n_def; i++) {
		ulint	col_len = table->get_col(i)->get_max_size();

		row_len += col_len;

		/* If we have a single unbounded field, or several gigantic
		fields, mark the maximum row size as BIG_ROW_SIZE. */
		if (row_len >= BIG_ROW_SIZE || col_len >= BIG_ROW_SIZE) {
			row_len = BIG_ROW_SIZE;

			break;
		}
	}

	table->big_rows = (row_len >= BIG_ROW_SIZE) ? TRUE : FALSE;
}

/** Adds a table object to the dictionary cache.
@param[in,out]	table		table
@param[in]	can_be_evicted	true if can be evicted
@param[in,out]	heap		temporary heap
*/
void
dict_table_add_to_cache(
	dict_table_t*	table,
	ibool		can_be_evicted,
	mem_heap_t*	heap)
{
	ulint	fold;
	ulint	id_fold;

	ut_ad(dict_lru_validate());
	ut_ad(mutex_own(&dict_sys->mutex));

	dict_table_add_system_columns(table, heap);

	table->cached = true;

	fold = ut_fold_string(table->name.m_name);
	id_fold = ut_fold_ull(table->id);

	dict_table_set_big_rows(table);

	/* Look for a table with the same name: error if such exists */
	{
		dict_table_t*	table2;
		HASH_SEARCH(name_hash, dict_sys->table_hash, fold,
			    dict_table_t*, table2, ut_ad(table2->cached),
			    !strcmp(table2->name.m_name, table->name.m_name));
		ut_a(table2 == NULL);

#ifdef UNIV_DEBUG
		/* Look for the same table pointer with a different name */
		HASH_SEARCH_ALL(name_hash, dict_sys->table_hash,
				dict_table_t*, table2, ut_ad(table2->cached),
				table2 == table);
		ut_ad(table2 == NULL);
#endif /* UNIV_DEBUG */
	}

	/* Look for a table with the same id: error if such exists */
	{
		dict_table_t*	table2;
		HASH_SEARCH(id_hash, dict_sys->table_id_hash, id_fold,
			    dict_table_t*, table2, ut_ad(table2->cached),
			    table2->id == table->id);
		ut_a(table2 == NULL);

#ifdef UNIV_DEBUG
		/* Look for the same table pointer with a different id */
		HASH_SEARCH_ALL(id_hash, dict_sys->table_id_hash,
				dict_table_t*, table2, ut_ad(table2->cached),
				table2 == table);
		ut_ad(table2 == NULL);
#endif /* UNIV_DEBUG */
	}

	/* Add table to hash table of tables */
	HASH_INSERT(dict_table_t, name_hash, dict_sys->table_hash, fold,
		    table);

	/* Add table to hash table of tables based on table id */
	HASH_INSERT(dict_table_t, id_hash, dict_sys->table_id_hash, id_fold,
		    table);

	table->can_be_evicted = can_be_evicted;

	if (table->can_be_evicted) {
		UT_LIST_ADD_FIRST(dict_sys->table_LRU, table);
	} else {
		UT_LIST_ADD_FIRST(dict_sys->table_non_LRU, table);
	}

	ut_ad(dict_lru_validate());

	table->dirty_status = METADATA_CLEAN;

	dict_sys->size += mem_heap_get_size(table->heap)
		+ strlen(table->name.m_name) + 1;
}

/**********************************************************************//**
Test whether a table can be evicted from the LRU cache.
@return TRUE if table can be evicted. */
static
ibool
dict_table_can_be_evicted(
/*======================*/
	const dict_table_t*	table)		/*!< in: table to test */
{
	ut_ad(mutex_own(&dict_sys->mutex));
	ut_ad(rw_lock_own(dict_operation_lock, RW_LOCK_X));

	ut_a(table->can_be_evicted);
	ut_a(table->foreign_set.empty());
	ut_a(table->referenced_set.empty());

	if (table->get_ref_count() == 0) {
		const dict_index_t*	index;

		/* The transaction commit and rollback are called from
		outside the handler interface. This means that there is
		a window where the table->n_ref_count can be zero but
		the table instance is in "use". */

		if (lock_table_has_locks(table)) {
			return(FALSE);
		}

		for (index = table->first_index();
		     index != NULL;
		     index = index->next()) {

			const btr_search_t* info = btr_search_get_info(index);

			/* We are not allowed to free the in-memory index
			struct dict_index_t until all entries in the adaptive
			hash index that point to any of the page belonging to
			his b-tree index are dropped. This is so because
			dropping of these entries require access to
			dict_index_t struct. To avoid such scenario we keep
			a count of number of such pages in the search_info and
			only free the dict_index_t struct when this count
			drops to zero.

			See also: dict_index_remove_from_cache_low() */

			if (btr_search_info_get_ref_count(info, index) > 0) {
				return(FALSE);
			}
		}

		return(TRUE);
	}

	return(FALSE);
}

/**********************************************************************//**
Make room in the table cache by evicting an unused table. The unused table
should not be part of FK relationship and currently not used in any user
transaction. There is no guarantee that it will remove a table.
@return number of tables evicted. If the number of tables in the dict_LRU
is less than max_tables it will not do anything. */
ulint
dict_make_room_in_cache(
/*====================*/
	ulint		max_tables,	/*!< in: max tables allowed in cache */
	ulint		pct_check)	/*!< in: max percent to check */
{
	ulint		i;
	ulint		len;
	dict_table_t*	table;
	ulint		check_up_to;
	ulint		n_evicted = 0;

	ut_a(pct_check > 0);
	ut_a(pct_check <= 100);
	ut_ad(mutex_own(&dict_sys->mutex));
	ut_ad(rw_lock_own(dict_operation_lock, RW_LOCK_X));
	ut_ad(dict_lru_validate());

	i = len = UT_LIST_GET_LEN(dict_sys->table_LRU);

	if (len < max_tables) {
		return(0);
	}

	check_up_to = len - ((len * pct_check) / 100);

	/* Check for overflow */
	ut_a(i == 0 || check_up_to <= i);

	/* Find a suitable candidate to evict from the cache. Don't scan the
	entire LRU list. Only scan pct_check list entries. */

	for (table = UT_LIST_GET_LAST(dict_sys->table_LRU);
	     table != NULL
	     && i > check_up_to
	     && (len - n_evicted) > max_tables;
	     --i) {

		dict_table_t*	prev_table;

	        prev_table = UT_LIST_GET_PREV(table_LRU, table);

		if (dict_table_can_be_evicted(table)) {

			dict_table_remove_from_cache_low(table, TRUE);

			++n_evicted;
		}

		table = prev_table;
	}

	return(n_evicted);
}

/**********************************************************************//**
Move a table to the non-LRU list from the LRU list. */
void
dict_table_move_from_lru_to_non_lru(
/*================================*/
	dict_table_t*	table)	/*!< in: table to move from LRU to non-LRU */
{
	ut_ad(mutex_own(&dict_sys->mutex));
	ut_ad(dict_lru_find_table(table));

	ut_a(table->can_be_evicted);

	UT_LIST_REMOVE(dict_sys->table_LRU, table);

	UT_LIST_ADD_LAST(dict_sys->table_non_LRU, table);

	table->can_be_evicted = FALSE;
}

/** Look up an index in a table.
@param[in]	table	table
@param[in]	id	index identifier
@return index
@retval NULL if not found */
static
const dict_index_t*
dict_table_find_index_on_id(
	const dict_table_t*	table,
	const index_id_t&	id)
{
	for (const dict_index_t* index = table->first_index();
	     index != NULL;
	     index = index->next()) {
		if (index->space == id.m_space_id
		    && index->id == id.m_index_id) {
			return(index);
		}
	}

	return(NULL);
}

/** Look up an index.
@param[in]	id	index identifier
@return index or NULL if not found */
const dict_index_t*
dict_index_find(
	const index_id_t&	id)
{
	const dict_table_t*	table;

	ut_ad(mutex_own(&dict_sys->mutex));

	for (table = UT_LIST_GET_FIRST(dict_sys->table_LRU);
	     table != NULL;
	     table = UT_LIST_GET_NEXT(table_LRU, table)) {
		const dict_index_t* index = dict_table_find_index_on_id(
			table, id);
		if (index != NULL) {
			return(index);
		}
	}

	for (table = UT_LIST_GET_FIRST(dict_sys->table_non_LRU);
	     table != NULL;
	     table = UT_LIST_GET_NEXT(table_LRU, table)) {
		const dict_index_t* index = dict_table_find_index_on_id(
			table, id);
		if (index != NULL) {
			return(index);
		}
	}

	return(NULL);
}

/** Function object to remove a foreign key constraint from the
referenced_set of the referenced table.  The foreign key object is
also removed from the dictionary cache.  The foreign key constraint
is not removed from the foreign_set of the table containing the
constraint. */
struct dict_foreign_remove_partial
{
	void operator()(dict_foreign_t* foreign) {
		dict_table_t*	table = foreign->referenced_table;
		if (table != NULL) {
			table->referenced_set.erase(foreign);
		}
		dict_foreign_free(foreign);
	}
};

/**********************************************************************//**
Renames a table object.
@return TRUE if success */
dberr_t
dict_table_rename_in_cache(
/*=======================*/
	dict_table_t*	table,		/*!< in/out: table */
	const char*	new_name,	/*!< in: new name */
	ibool		rename_also_foreigns)/*!< in: in ALTER TABLE we want
					to preserve the original table name
					in constraints which reference it */
{
	dberr_t		err;
	dict_foreign_t*	foreign;
	dict_index_t*	index;
	ulint		fold;
	char		old_name[MAX_FULL_NAME_LEN + 1];
	os_file_type_t	ftype;
	bool		exists;

	ut_ad(mutex_own(&dict_sys->mutex));

	/* store the old/current name to an automatic variable */
	if (strlen(table->name.m_name) + 1 <= sizeof(old_name)) {
		strcpy(old_name, table->name.m_name);
	} else {
		ib::fatal() << "Too long table name: "
			<< table->name
			<< ", max length is " << MAX_FULL_NAME_LEN;
	}

	fold = ut_fold_string(new_name);

	/* Look for a table with the same name: error if such exists */
	dict_table_t*	table2;
	HASH_SEARCH(name_hash, dict_sys->table_hash, fold,
			dict_table_t*, table2, ut_ad(table2->cached),
			(ut_strcmp(table2->name.m_name, new_name) == 0));
	DBUG_EXECUTE_IF("dict_table_rename_in_cache_failure",
		if (table2 == NULL) {
			table2 = (dict_table_t*) -1;
		} );
	if (table2) {
		ib::error() << "Cannot rename table '" << old_name
			<< "' to '" << new_name << "' since the"
			" dictionary cache already contains '" << new_name << "'.";
		return(DB_ERROR);
	}

	/* If the table is stored in a single-table tablespace,
	rename the tablespace file. */

	if (dict_table_is_discarded(table)) {
		char*		filepath;

		ut_ad(dict_table_is_file_per_table(table));
		ut_ad(!table->is_temporary());

		/* Make sure the data_dir_path is set. */
		dict_get_and_save_data_dir_path(table, true);

		if (DICT_TF_HAS_DATA_DIR(table->flags)) {
			ut_a(table->data_dir_path);

			filepath = fil_make_filepath(
				table->data_dir_path, table->name.m_name,
				IBD, true);
		} else {
			filepath = fil_make_filepath(
				NULL, table->name.m_name, IBD, false);
		}

		if (filepath == NULL) {
			return(DB_OUT_OF_MEMORY);
		}

		fil_delete_tablespace(table->space, BUF_REMOVE_ALL_NO_WRITE);

		/* Delete any temp file hanging around. */
		if (os_file_status(filepath, &exists, &ftype)
		    && exists
		    && !os_file_delete_if_exists(innodb_temp_file_key,
						 filepath, NULL)) {

			ib::info() << "Delete of " << filepath << " failed.";
		}

		ut_free(filepath);

	} else if (dict_table_is_file_per_table(table)) {
		char*	new_path = NULL;
		char*	old_path = fil_space_get_first_path(table->space);

		ut_ad(!table->is_temporary());

		if (DICT_TF_HAS_DATA_DIR(table->flags)) {
			new_path = os_file_make_new_pathname(
				old_path, new_name);
		} else {
			new_path = fil_make_filepath(
				NULL, new_name, IBD, false);
		}

		/* New filepath must not exist. */
		err = fil_rename_tablespace_check(
			table->space, old_path, new_path, false);
		if (err != DB_SUCCESS) {
			ut_free(old_path);
			ut_free(new_path);
			return(err);
		}

		bool	success = fil_rename_tablespace(
			table->space, old_path, new_name, new_path);

		ut_free(old_path);
		ut_free(new_path);

		if (!success) {
			return(DB_ERROR);
		}
	}

	/* Remove table from the hash tables of tables */
	HASH_DELETE(dict_table_t, name_hash, dict_sys->table_hash,
		    ut_fold_string(old_name), table);

	if (strlen(new_name) > strlen(table->name.m_name)) {
		/* We allocate MAX_FULL_NAME_LEN + 1 bytes here to avoid
		memory fragmentation, we assume a repeated calls of
		ut_realloc() with the same size do not cause fragmentation */
		ut_a(strlen(new_name) <= MAX_FULL_NAME_LEN);

		table->name.m_name = static_cast<char*>(
			ut_realloc(table->name.m_name, MAX_FULL_NAME_LEN + 1));
	}
	strcpy(table->name.m_name, new_name);

	/* Add table to hash table of tables */
	HASH_INSERT(dict_table_t, name_hash, dict_sys->table_hash, fold,
		    table);

	dict_sys->size += strlen(new_name) - strlen(old_name);
	ut_a(dict_sys->size > 0);

	/* Update the table_name field in indexes */
	for (index = table->first_index();
	     index != NULL;
	     index = index->next()) {

		index->table_name = table->name.m_name;
	}

	if (!rename_also_foreigns) {
		/* In ALTER TABLE we think of the rename table operation
		in the direction table -> temporary table (#sql...)
		as dropping the table with the old name and creating
		a new with the new name. Thus we kind of drop the
		constraints from the dictionary cache here. The foreign key
		constraints will be inherited to the new table from the
		system tables through a call of dict_load_foreigns. */

		/* Remove the foreign constraints from the cache */
		std::for_each(table->foreign_set.begin(),
			      table->foreign_set.end(),
			      dict_foreign_remove_partial());
		table->foreign_set.clear();

		/* Reset table field in referencing constraints */
		for (dict_foreign_set::iterator it
			= table->referenced_set.begin();
		     it != table->referenced_set.end();
		     ++it) {

			foreign = *it;
			foreign->referenced_table = NULL;
			foreign->referenced_index = NULL;

		}

		/* Make the set of referencing constraints empty */
		table->referenced_set.clear();

		return(DB_SUCCESS);
	}

	/* Update the table name fields in foreign constraints, and update also
	the constraint id of new format >= 4.0.18 constraints. Note that at
	this point we have already changed table->name to the new name. */

	dict_foreign_set	fk_set;

	for (;;) {

		dict_foreign_set::iterator	it
			= table->foreign_set.begin();

		if (it == table->foreign_set.end()) {
			break;
		}

		foreign = *it;

		if (foreign->referenced_table) {
			foreign->referenced_table->referenced_set.erase(foreign);
		}

		if (ut_strlen(foreign->foreign_table_name)
		    < ut_strlen(table->name.m_name)) {
			/* Allocate a longer name buffer;
			TODO: store buf len to save memory */

			foreign->foreign_table_name = mem_heap_strdup(
				foreign->heap, table->name.m_name);
			dict_mem_foreign_table_name_lookup_set(foreign, TRUE);
		} else {
			strcpy(foreign->foreign_table_name,
			       table->name.m_name);
			dict_mem_foreign_table_name_lookup_set(foreign, FALSE);
		}
		if (strchr(foreign->id, '/')) {
			/* This is a >= 4.0.18 format id */

			ulint	db_len;
			char*	old_id;
			char    old_name_cs_filename[MAX_TABLE_NAME_LEN+20];
			uint    errors = 0;

			/* All table names are internally stored in charset
			my_charset_filename (except the temp tables and the
			partition identifier suffix in partition tables). The
			foreign key constraint names are internally stored
			in UTF-8 charset.  The variable fkid here is used
			to store foreign key constraint name in charset
			my_charset_filename for comparison further below. */
			char    fkid[MAX_TABLE_NAME_LEN+20];
			ibool	on_tmp = FALSE;

			/* The old table name in my_charset_filename is stored
			in old_name_cs_filename */

			strncpy(old_name_cs_filename, old_name,
				MAX_TABLE_NAME_LEN);
			if (strstr(old_name, TEMP_TABLE_PATH_PREFIX) == NULL) {

				innobase_convert_to_system_charset(
					strchr(old_name_cs_filename, '/') + 1,
					strchr(old_name, '/') + 1,
					MAX_TABLE_NAME_LEN, &errors);

				if (errors) {
					/* There has been an error to convert
					old table into UTF-8.  This probably
					means that the old table name is
					actually in UTF-8. */
					innobase_convert_to_filename_charset(
						strchr(old_name_cs_filename,
						       '/') + 1,
						strchr(old_name, '/') + 1,
						MAX_TABLE_NAME_LEN);
				} else {
					/* Old name already in
					my_charset_filename */
					strncpy(old_name_cs_filename, old_name,
						MAX_TABLE_NAME_LEN);
				}
			}

			strncpy(fkid, foreign->id, MAX_TABLE_NAME_LEN);

			if (strstr(fkid, TEMP_TABLE_PATH_PREFIX) == NULL) {
				innobase_convert_to_filename_charset(
					strchr(fkid, '/') + 1,
					strchr(foreign->id, '/') + 1,
					MAX_TABLE_NAME_LEN+20);
			} else {
				on_tmp = TRUE;
			}

			old_id = mem_strdup(foreign->id);

			if (ut_strlen(fkid) > ut_strlen(old_name_cs_filename)
			    + ((sizeof dict_ibfk) - 1)
			    && !memcmp(fkid, old_name_cs_filename,
				       ut_strlen(old_name_cs_filename))
			    && !memcmp(fkid + ut_strlen(old_name_cs_filename),
				       dict_ibfk, (sizeof dict_ibfk) - 1)) {

				/* This is a generated >= 4.0.18 format id */

				char	table_name[MAX_TABLE_NAME_LEN] = "";
				uint	errors = 0;

				if (strlen(table->name.m_name)
				    > strlen(old_name)) {
					foreign->id = static_cast<char*>(
						mem_heap_alloc(
						foreign->heap,
						strlen(table->name.m_name)
						+ strlen(old_id) + 1));
				}

				/* Convert the table name to UTF-8 */
				strncpy(table_name, table->name.m_name,
					MAX_TABLE_NAME_LEN);
				innobase_convert_to_system_charset(
					strchr(table_name, '/') + 1,
					strchr(table->name.m_name, '/') + 1,
					MAX_TABLE_NAME_LEN, &errors);

				if (errors) {
					/* Table name could not be converted
					from charset my_charset_filename to
					UTF-8. This means that the table name
					is already in UTF-8 (#mysql#50). */
					strncpy(table_name, table->name.m_name,
						MAX_TABLE_NAME_LEN);
				}

				/* Replace the prefix 'databasename/tablename'
				with the new names */
				strcpy(foreign->id, table_name);
				if (on_tmp) {
					strcat(foreign->id,
					       old_id + ut_strlen(old_name));
				} else {
					sprintf(strchr(foreign->id, '/') + 1,
						"%s%s",
						strchr(table_name, '/') +1,
						strstr(old_id, "_ibfk_") );
				}

			} else {
				/* This is a >= 4.0.18 format id where the user
				gave the id name */
				db_len = dict_get_db_name_len(
					table->name.m_name) + 1;

				if (db_len - 1
				    > dict_get_db_name_len(foreign->id)) {

					foreign->id = static_cast<char*>(
						mem_heap_alloc(
						foreign->heap,
						db_len + strlen(old_id) + 1));
				}

				/* Replace the database prefix in id with the
				one from table->name */

				ut_memcpy(foreign->id,
					  table->name.m_name, db_len);

				strcpy(foreign->id + db_len,
				       dict_remove_db_name(old_id));
			}

			ut_free(old_id);
		}

		table->foreign_set.erase(it);
		fk_set.insert(foreign);

		if (foreign->referenced_table) {
			foreign->referenced_table->referenced_set.insert(foreign);
		}
	}

	ut_a(table->foreign_set.empty());
	table->foreign_set.swap(fk_set);

	for (dict_foreign_set::iterator it = table->referenced_set.begin();
	     it != table->referenced_set.end();
	     ++it) {

		foreign = *it;

		if (ut_strlen(foreign->referenced_table_name)
		    < ut_strlen(table->name.m_name)) {
			/* Allocate a longer name buffer;
			TODO: store buf len to save memory */

			foreign->referenced_table_name = mem_heap_strdup(
				foreign->heap, table->name.m_name);

			dict_mem_referenced_table_name_lookup_set(
				foreign, TRUE);
		} else {
			/* Use the same buffer */
			strcpy(foreign->referenced_table_name,
			       table->name.m_name);

			dict_mem_referenced_table_name_lookup_set(
				foreign, FALSE);
		}
	}

	return(DB_SUCCESS);
}

/**********************************************************************//**
Change the id of a table object in the dictionary cache. This is used in
DISCARD TABLESPACE. */
void
dict_table_change_id_in_cache(
/*==========================*/
	dict_table_t*	table,	/*!< in/out: table object already in cache */
	table_id_t	new_id)	/*!< in: new id to set */
{
	ut_ad(table);
	ut_ad(mutex_own(&dict_sys->mutex));
	ut_ad(table->magic_n == DICT_TABLE_MAGIC_N);

	/* Remove the table from the hash table of id's */

	HASH_DELETE(dict_table_t, id_hash, dict_sys->table_id_hash,
		    ut_fold_ull(table->id), table);
	table->id = new_id;

	/* Add the table back to the hash table */
	HASH_INSERT(dict_table_t, id_hash, dict_sys->table_id_hash,
		    ut_fold_ull(table->id), table);
}

/**********************************************************************//**
Removes a table object from the dictionary cache. */
static
void
dict_table_remove_from_cache_low(
	dict_table_t*	table,		/*!< in, own: table */
	ibool		lru_evict)	/*!< in: TRUE if table being evicted
					to make room in the table LRU list */
{
	dict_foreign_t*	foreign;
	dict_index_t*	index;
	lint		size;

	ut_ad(table);
	ut_ad(dict_lru_validate());
	ut_a(table->get_ref_count() == 0);
	ut_a(table->n_rec_locks == 0);
	ut_ad(mutex_own(&dict_sys->mutex));
	ut_ad(table->magic_n == DICT_TABLE_MAGIC_N);

	/* We first dirty read the status which could be changed from
	METADATA_DIRTY to METADATA_BUFFERED by checkpoint, and check again
	when persistence is necessary */
	switch (table->dirty_status) {
	case METADATA_DIRTY:
		/* Write back the dirty metadata to DDTableBuffer */
		dict_table_persist_to_dd_table_buffer(table);
		ut_ad(table->dirty_status != METADATA_DIRTY);
		/* Fall through */
	case METADATA_BUFFERED:
		/* We have to remove it away here, since it's evicted.
		And we will add it again once it's re-loaded if possible */
		mutex_enter(&dict_persist->mutex);
		ut_ad(table->in_dirty_dict_tables_list);
		UT_LIST_REMOVE(dict_persist->dirty_dict_tables, table);
		mutex_exit(&dict_persist->mutex);
		break;
	case METADATA_CLEAN:
		break;
	}

	/* Remove the foreign constraints from the cache */
	std::for_each(table->foreign_set.begin(), table->foreign_set.end(),
		      dict_foreign_remove_partial());
	table->foreign_set.clear();

	/* Reset table field in referencing constraints */
	for (dict_foreign_set::iterator it = table->referenced_set.begin();
	     it != table->referenced_set.end();
	     ++it) {

		foreign = *it;
		foreign->referenced_table = NULL;
		foreign->referenced_index = NULL;
	}

	/* Remove the indexes from the cache */

	for (index = UT_LIST_GET_LAST(table->indexes);
	     index != NULL;
	     index = UT_LIST_GET_LAST(table->indexes)) {

		dict_index_remove_from_cache_low(table, index, lru_evict);
	}

	/* Remove table from the hash tables of tables */

	HASH_DELETE(dict_table_t, name_hash, dict_sys->table_hash,
		    ut_fold_string(table->name.m_name), table);

	HASH_DELETE(dict_table_t, id_hash, dict_sys->table_id_hash,
		    ut_fold_ull(table->id), table);

	/* Remove table from LRU or non-LRU list. */
	if (table->can_be_evicted) {
		ut_ad(dict_lru_find_table(table));
		UT_LIST_REMOVE(dict_sys->table_LRU, table);
	} else {
		ut_ad(dict_non_lru_find_table(table));
		UT_LIST_REMOVE(dict_sys->table_non_LRU, table);
	}

	ut_ad(dict_lru_validate());

	if (lru_evict && table->drop_aborted) {
		/* Do as dict_table_try_drop_aborted() does. */

		trx_t* trx = trx_allocate_for_background();

		ut_ad(mutex_own(&dict_sys->mutex));
		ut_ad(rw_lock_own(dict_operation_lock, RW_LOCK_X));

		/* Mimic row_mysql_lock_data_dictionary(). */
		trx->dict_operation_lock_mode = RW_X_LATCH;

		trx_set_dict_operation(trx, TRX_DICT_OP_INDEX);

		/* Silence a debug assertion in row_merge_drop_indexes(). */
		ut_d(table->acquire());
		row_merge_drop_indexes(trx, table, TRUE);
		ut_d(table->release());
		ut_ad(table->get_ref_count() == 0);
		trx_commit_for_mysql(trx);
		trx->dict_operation_lock_mode = 0;
		trx_free_for_background(trx);
	}

	/* Free virtual column template if any */
	if (table->vc_templ != NULL) {
		dict_free_vc_templ(table->vc_templ);
		UT_DELETE(table->vc_templ);
	}

	size = mem_heap_get_size(table->heap) + strlen(table->name.m_name) + 1;

	ut_ad(dict_sys->size >= size);

	dict_sys->size -= size;

	dict_mem_table_free(table);
}

/**********************************************************************//**
Removes a table object from the dictionary cache. */
void
dict_table_remove_from_cache(
/*=========================*/
	dict_table_t*	table)	/*!< in, own: table */
{
	dict_table_remove_from_cache_low(table, FALSE);
}

#ifdef UNIV_DEBUG
/** Removes a table object from the dictionary cache, for debug purpose
@param[in,out]	table		table object
@param[in]	lru_evict	true if table being evicted to make room
				in the table LRU list */
void
dict_table_remove_from_cache_debug(
	dict_table_t*	table,
	bool		lru_evict)
{
	dict_table_remove_from_cache_low(table, lru_evict);
}
#endif /* UNIV_DEBUG */

/****************************************************************//**
If the given column name is reserved for InnoDB system columns, return
TRUE.
@return TRUE if name is reserved */
ibool
dict_col_name_is_reserved(
/*======================*/
	const char*	name)	/*!< in: column name */
{
	/* This check reminds that if a new system column is added to
	the program, it should be dealt with here. */
#if DATA_N_SYS_COLS != 3
#error "DATA_N_SYS_COLS != 3"
#endif

	static const char*	reserved_names[] = {
		"DB_ROW_ID", "DB_TRX_ID", "DB_ROLL_PTR"
	};

	ulint			i;

	for (i = 0; i < UT_ARR_SIZE(reserved_names); i++) {
		if (innobase_strcasecmp(name, reserved_names[i]) == 0) {

			return(TRUE);
		}
	}

	return(FALSE);
}

/****************************************************************//**
Return maximum size of the node pointer record.
@return maximum size of the record in bytes */
ulint
dict_index_node_ptr_max_size(
/*=========================*/
	const dict_index_t*	index)	/*!< in: index */
{
	ulint	comp;
	ulint	i;
	/* maximum possible storage size of a record */
	ulint	rec_max_size;

	if (dict_index_is_ibuf(index)) {
		/* cannot estimate accurately */
		/* This is universal index for change buffer.
		The max size of the entry is about max key length * 2.
		(index key + primary key to be inserted to the index)
		(The max key length is UNIV_PAGE_SIZE / 16 * 3 at
		 ha_innobase::max_supported_key_length(),
		 considering MAX_KEY_LENGTH = 3072 at MySQL imposes
		 the 3500 historical InnoDB value for 16K page size case.)
		For the universal index, node_ptr contains most of the entry.
		And 512 is enough to contain ibuf columns and meta-data */
		return(UNIV_PAGE_SIZE / 8 * 3 + 512);
	}

	comp = dict_table_is_comp(index->table);

	/* Each record has page_no, length of page_no and header. */
	rec_max_size = comp
		? REC_NODE_PTR_SIZE + 1 + REC_N_NEW_EXTRA_BYTES
		: REC_NODE_PTR_SIZE + 2 + REC_N_OLD_EXTRA_BYTES;

	if (comp) {
		/* Include the "null" flags in the
		maximum possible record size. */
		rec_max_size += UT_BITS_IN_BYTES(index->n_nullable);
	} else {
		/* For each column, include a 2-byte offset and a
		"null" flag. */
		rec_max_size += 2 * index->n_fields;
	}

	/* Compute the maximum possible record size. */
	for (i = 0; i < dict_index_get_n_unique_in_tree(index); i++) {
		const dict_field_t*	field
			= index->get_field(i);
		const dict_col_t*	col = field->col;
		ulint			field_max_size;
		ulint			field_ext_max_size;

		/* Determine the maximum length of the index field. */

		field_max_size = col->get_fixed_size(comp);
		if (field_max_size) {
			/* dict_index_add_col() should guarantee this */
			ut_ad(!field->prefix_len
			      || field->fixed_len == field->prefix_len);
			/* Fixed lengths are not encoded
			in ROW_FORMAT=COMPACT. */
			rec_max_size += field_max_size;
			continue;
		}

		field_max_size = col->get_max_size();
		field_ext_max_size = field_max_size < 256 ? 1 : 2;

		if (field->prefix_len
		    && field->prefix_len < field_max_size) {
			field_max_size = field->prefix_len;
		}

		if (comp) {
			/* Add the extra size for ROW_FORMAT=COMPACT.
			For ROW_FORMAT=REDUNDANT, these bytes were
			added to rec_max_size before this loop. */
			rec_max_size += field_ext_max_size;
		}

		rec_max_size += field_max_size;
	}

	return(rec_max_size);
}

/****************************************************************//**
If a record of this index might not fit on a single B-tree page,
return TRUE.
@return TRUE if the index record could become too big */
static
ibool
dict_index_too_big_for_tree(
/*========================*/
	const dict_table_t*	table,		/*!< in: table */
	const dict_index_t*	new_index,	/*!< in: index */
	bool			strict)		/*!< in: TRUE=report error if
						records could be too big to
						fit in an B-tree page */
{
	ulint	comp;
	ulint	i;
	/* maximum possible storage size of a record */
	ulint	rec_max_size;
	/* maximum allowed size of a record on a leaf page */
	ulint	page_rec_max;
	/* maximum allowed size of a node pointer record */
	ulint	page_ptr_max;

	/* FTS index consists of auxiliary tables, they shall be excluded from
	index row size check */
	if (new_index->type & DICT_FTS) {
		return(false);
	}

	DBUG_EXECUTE_IF(
		"ib_force_create_table",
		return(FALSE););

	comp = dict_table_is_comp(table);

	const page_size_t	page_size(dict_table_page_size(table));

	if (page_size.is_compressed()
	    && page_size.physical() < univ_page_size.physical()) {
		/* On a compressed page, two records must fit in the
		uncompressed page modification log. On compressed pages
		with size.physical() == univ_page_size.physical(),
		this limit will never be reached. */
		ut_ad(comp);
		/* The maximum allowed record size is the size of
		an empty page, minus a byte for recoding the heap
		number in the page modification log.  The maximum
		allowed node pointer size is half that. */
		page_rec_max = page_zip_empty_size(new_index->n_fields,
						   page_size.physical());
		if (page_rec_max) {
			page_rec_max--;
		}
		page_ptr_max = page_rec_max / 2;
		/* On a compressed page, there is a two-byte entry in
		the dense page directory for every record.  But there
		is no record header. */
		rec_max_size = 2;
	} else {
		/* The maximum allowed record size is half a B-tree
		page(16k for 64k page size).  No additional sparse
		page directory entry will be generated for the first
		few user records. */
		page_rec_max = srv_page_size == UNIV_PAGE_SIZE_MAX
			? REC_MAX_DATA_SIZE - 1
			: page_get_free_space_of_empty(comp) / 2;
		page_ptr_max = page_rec_max;
		/* Each record has a header. */
		rec_max_size = comp
			? REC_N_NEW_EXTRA_BYTES
			: REC_N_OLD_EXTRA_BYTES;
	}

	if (comp) {
		/* Include the "null" flags in the
		maximum possible record size. */
		rec_max_size += UT_BITS_IN_BYTES(new_index->n_nullable);
	} else {
		/* For each column, include a 2-byte offset and a
		"null" flag.  The 1-byte format is only used in short
		records that do not contain externally stored columns.
		Such records could never exceed the page limit, even
		when using the 2-byte format. */
		rec_max_size += 2 * new_index->n_fields;
	}

	/* Compute the maximum possible record size. */
	for (i = 0; i < new_index->n_fields; i++) {
		const dict_field_t*	field
			= new_index->get_field(i);
		const dict_col_t*	col = field->col;
		ulint			field_max_size;
		ulint			field_ext_max_size;

		/* In dtuple_convert_big_rec(), variable-length columns
		that are longer than BTR_EXTERN_LOCAL_STORED_MAX_SIZE
		may be chosen for external storage.

		Fixed-length columns, and all columns of secondary
		index records are always stored inline. */

		/* Determine the maximum length of the index field.
		The field_ext_max_size should be computed as the worst
		case in rec_get_converted_size_comp() for
		REC_STATUS_ORDINARY records. */

		field_max_size = col->get_fixed_size(comp);
		if (field_max_size && field->fixed_len != 0) {
			/* dict_index_add_col() should guarantee this */
			ut_ad(!field->prefix_len
			      || field->fixed_len == field->prefix_len);
			/* Fixed lengths are not encoded
			in ROW_FORMAT=COMPACT. */
			field_ext_max_size = 0;
			goto add_field_size;
		}

		field_max_size = col->get_max_size();
		field_ext_max_size = field_max_size < 256 ? 1 : 2;

		if (field->prefix_len) {
			if (field->prefix_len < field_max_size) {
				field_max_size = field->prefix_len;
			}
		} else if (field_max_size > BTR_EXTERN_LOCAL_STORED_MAX_SIZE
			   && new_index->is_clustered()) {

			/* In the worst case, we have a locally stored
			column of BTR_EXTERN_LOCAL_STORED_MAX_SIZE bytes.
			The length can be stored in one byte.  If the
			column were stored externally, the lengths in
			the clustered index page would be
			BTR_EXTERN_FIELD_REF_SIZE and 2. */
			field_max_size = BTR_EXTERN_LOCAL_STORED_MAX_SIZE;
			field_ext_max_size = 1;
		}

		if (comp) {
			/* Add the extra size for ROW_FORMAT=COMPACT.
			For ROW_FORMAT=REDUNDANT, these bytes were
			added to rec_max_size before this loop. */
			rec_max_size += field_ext_max_size;
		}
add_field_size:
		rec_max_size += field_max_size;

		/* Check the size limit on leaf pages. */
		if (rec_max_size >= page_rec_max) {
			ib::error_or_warn(strict)
				<< "Cannot add field " << field->name
				<< " in table " << table->name
				<< " because after adding it, the row size is "
				<< rec_max_size
				<< " which is greater than maximum allowed"
				" size (" << page_rec_max
				<< ") for a record on index leaf page.";

			return(TRUE);
		}

		/* Check the size limit on non-leaf pages.  Records
		stored in non-leaf B-tree pages consist of the unique
		columns of the record (the key columns of the B-tree)
		and a node pointer field.  When we have processed the
		unique columns, rec_max_size equals the size of the
		node pointer record minus the node pointer column. */
		if (i + 1 == dict_index_get_n_unique_in_tree(new_index)
		    && rec_max_size + REC_NODE_PTR_SIZE >= page_ptr_max) {

			return(TRUE);
		}
	}

	return(FALSE);
}

/** Adds an index to the dictionary cache.
@param[in,out]	table	table on which the index is
@param[in,out]	index	index; NOTE! The index memory
			object is freed in this function!
@param[in]	page_no	root page number of the index
@param[in]	strict	TRUE=refuse to create the index
			if records could be too big to fit in
			an B-tree page
@return DB_SUCCESS, DB_TOO_BIG_RECORD, or DB_CORRUPTION */
dberr_t
dict_index_add_to_cache(
	dict_table_t*	table,
	dict_index_t*	index,
	page_no_t	page_no,
	ibool		strict)
{
	return(dict_index_add_to_cache_w_vcol(
		table, index, NULL, page_no, strict));
}

/** Adds an index to the dictionary cache, with possible indexing newly
added column.
@param[in,out]	table	table on which the index is
@param[in,out]	index	index; NOTE! The index memory
			object is freed in this function!
@param[in]	add_v	new virtual column that being added along with
			an add index call
@param[in]	page_no	root page number of the index
@param[in]	strict	TRUE=refuse to create the index
			if records could be too big to fit in
			an B-tree page
@return DB_SUCCESS, DB_TOO_BIG_RECORD, or DB_CORRUPTION */
dberr_t
dict_index_add_to_cache_w_vcol(
	dict_table_t*		table,
	dict_index_t*		index,
	const dict_add_v_col_t* add_v,
	page_no_t		page_no,
	ibool			strict)
{
	dict_index_t*	new_index;
	ulint		n_ord;
	ulint		i;

	ut_ad(index);
	ut_ad(mutex_own(&dict_sys->mutex) || table->is_intrinsic());
	ut_ad(index->n_def == index->n_fields);
	ut_ad(index->magic_n == DICT_INDEX_MAGIC_N);
	ut_ad(!dict_index_is_online_ddl(index));
	ut_ad(!dict_index_is_ibuf(index));

	ut_d(mem_heap_validate(index->heap));
	ut_a(!index->is_clustered()
	     || UT_LIST_GET_LEN(table->indexes) == 0);

	if (!dict_index_find_cols(table, index, add_v)) {

		dict_mem_index_free(index);
		return(DB_CORRUPTION);
	}

	/* Build the cache internal representation of the index,
	containing also the added system fields */

	if (index->type == DICT_FTS) {
		new_index = dict_index_build_internal_fts(table, index);
	} else if (index->is_clustered()) {
		new_index = dict_index_build_internal_clust(table, index);
	} else {
		new_index = dict_index_build_internal_non_clust(table, index);
	}

	/* Set the n_fields value in new_index to the actual defined
	number of fields in the cache internal representation */

	new_index->n_fields = new_index->n_def;
	new_index->trx_id = index->trx_id;
	new_index->set_committed(index->is_committed());
	new_index->allow_duplicates = index->allow_duplicates;
	new_index->nulls_equal = index->nulls_equal;
	new_index->disable_ahi = index->disable_ahi;

	if (dict_index_too_big_for_tree(table, new_index, strict)) {

		if (strict) {
			dict_mem_index_free(new_index);
			dict_mem_index_free(index);
			return(DB_TOO_BIG_RECORD);
		} else if (current_thd != NULL) {
			/* Avoid the warning to be printed
			during recovery. */
			ib_warn_row_too_big(table);
		}
	}

	n_ord = new_index->n_uniq;

	/* Flag the ordering columns and also set column max_prefix */

	for (i = 0; i < n_ord; i++) {
		const dict_field_t*	field
			= new_index->get_field(i);

		/* Check the column being added in the index for
		the first time and flag the ordering column. */
		if (field->col->ord_part == 0 ) {
			field->col->max_prefix = field->prefix_len;
			field->col->ord_part = 1;
		} else if (field->prefix_len == 0) {
			/* Set the max_prefix for a column to 0 if
			its prefix length is 0 (for this index)
			even if it was a part of any other index
			with some prefix length. */
			field->col->max_prefix = 0;
		} else if (field->col->max_prefix != 0
			   && field->prefix_len
			   > field->col->max_prefix) {
			/* Set the max_prefix value based on the
			prefix_len. */
			field->col->max_prefix = field->prefix_len;
		}
		ut_ad(field->col->ord_part == 1);
	}

	new_index->stat_n_diff_key_vals =
		static_cast<ib_uint64_t*>(mem_heap_zalloc(
			new_index->heap,
			dict_index_get_n_unique(new_index)
			* sizeof(*new_index->stat_n_diff_key_vals)));

	new_index->stat_n_sample_sizes =
		static_cast<ib_uint64_t*>(mem_heap_zalloc(
			new_index->heap,
			dict_index_get_n_unique(new_index)
			* sizeof(*new_index->stat_n_sample_sizes)));

	new_index->stat_n_non_null_key_vals =
		static_cast<ib_uint64_t*>(mem_heap_zalloc(
			new_index->heap,
			dict_index_get_n_unique(new_index)
			* sizeof(*new_index->stat_n_non_null_key_vals)));

	new_index->stat_index_size = 1;
	new_index->stat_n_leaf_pages = 1;

	/* Add the new index as the last index for the table */

	UT_LIST_ADD_LAST(table->indexes, new_index);
	new_index->table = table;
	new_index->table_name = table->name.m_name;
	new_index->search_info = btr_search_info_create(new_index->heap);

	new_index->page = page_no;
	rw_lock_create(index_tree_rw_lock_key, &new_index->lock,
		       SYNC_INDEX_TREE);

	/* Intrinsic table are not added to dictionary cache instead are
	cached to session specific thread cache. */
	if (!table->is_intrinsic()) {
		dict_sys->size += mem_heap_get_size(new_index->heap);
	}

	/* Check if key part of the index is unique. */
	if (table->is_intrinsic()) {

		new_index->rec_cache.fixed_len_key = true;
		for (i = 0; i < new_index->n_uniq; i++) {

			const dict_field_t*	field;
			field = new_index->get_field(i);

			if (!field->fixed_len) {
				new_index->rec_cache.fixed_len_key = false;
				break;
			}
		}

		new_index->rec_cache.key_has_null_cols = false;
		for (i = 0; i < new_index->n_uniq; i++) {

			const dict_field_t*	field;
			field = new_index->get_field(i);

			if (!(field->col->prtype & DATA_NOT_NULL)) {
				new_index->rec_cache.key_has_null_cols = true;
				break;
			}
		}
	}

	dict_mem_index_free(index);

	return(DB_SUCCESS);
}

/**********************************************************************//**
Removes an index from the dictionary cache. */
static
void
dict_index_remove_from_cache_low(
/*=============================*/
	dict_table_t*	table,		/*!< in/out: table */
	dict_index_t*	index,		/*!< in, own: index */
	ibool		lru_evict)	/*!< in: TRUE if index being evicted
					to make room in the table LRU list */
{
	lint		size;
	ulint		retries = 0;
	btr_search_t*	info;

	ut_ad(table && index);
	ut_ad(table->magic_n == DICT_TABLE_MAGIC_N);
	ut_ad(index->magic_n == DICT_INDEX_MAGIC_N);
	ut_ad(mutex_own(&dict_sys->mutex));

	/* No need to acquire the dict_index_t::lock here because
	there can't be any active operations on this index (or table). */

	if (index->online_log) {
		ut_ad(index->online_status == ONLINE_INDEX_CREATION);
		row_log_free(index->online_log);
	}

	/* We always create search info whether or not adaptive
	hash index is enabled or not. */
	info = btr_search_get_info(index);
	ut_ad(info);

	/* We are not allowed to free the in-memory index struct
	dict_index_t until all entries in the adaptive hash index
	that point to any of the page belonging to his b-tree index
	are dropped. This is so because dropping of these entries
	require access to dict_index_t struct. To avoid such scenario
	We keep a count of number of such pages in the search_info and
	only free the dict_index_t struct when this count drops to
	zero. See also: dict_table_can_be_evicted() */

	do {
		ulint ref_count = btr_search_info_get_ref_count(info, index);

		if (ref_count == 0) {
			break;
		}

		/* Sleep for 10ms before trying again. */
		os_thread_sleep(10000);
		++retries;

		if (retries % 500 == 0) {
			/* No luck after 5 seconds of wait. */
			ib::error() << "Waited for " << retries / 100
				<< " secs for hash index"
				" ref_count (" << ref_count << ") to drop to 0."
				" index: " << index->name
				<< " table: " << table->name;
		}

		/* To avoid a hang here we commit suicide if the
		ref_count doesn't drop to zero in 600 seconds. */
		if (retries >= 60000) {
			ut_error;
		}
	} while (srv_shutdown_state == SRV_SHUTDOWN_NONE || !lru_evict);

	rw_lock_free(&index->lock);

	/* The index is being dropped, remove any compression stats for it. */
	if (!lru_evict && DICT_TF_GET_ZIP_SSIZE(index->table->flags)) {
		index_id_t	id(index->space, index->id);
		mutex_enter(&page_zip_stat_per_index_mutex);
		page_zip_stat_per_index.erase(id);
		mutex_exit(&page_zip_stat_per_index_mutex);
	}

	/* Remove the index from the list of indexes of the table */
	UT_LIST_REMOVE(table->indexes, index);

	/* Remove the index from affected virtual column index list */
	if (dict_index_has_virtual(index)) {
		const dict_col_t*	col;
		const dict_v_col_t*	vcol;

		for (ulint i = 0; i < dict_index_get_n_fields(index); i++) {
			col =  index->get_col(i);
			if (col->is_virtual()) {
				vcol = reinterpret_cast<const dict_v_col_t*>(
					col);

				/* This could be NULL, when we do add virtual
				column, add index together. We do not need to
				track this virtual column's index */
				if (vcol->v_indexes == NULL) {
					continue;
				}

				dict_v_idx_list::iterator	it;

				for (it = vcol->v_indexes->begin();
				     it != vcol->v_indexes->end(); ++it) {
					dict_v_idx_t	v_index = *it;
					if (v_index.index == index) {
						vcol->v_indexes->erase(it);
						break;
					}
				}
			}

		}
	}

	size = mem_heap_get_size(index->heap);

	ut_ad(!table->is_intrinsic());
	ut_ad(dict_sys->size >= size);

	dict_sys->size -= size;

	dict_mem_index_free(index);
}

/**********************************************************************//**
Removes an index from the dictionary cache. */
void
dict_index_remove_from_cache(
/*=========================*/
	dict_table_t*	table,	/*!< in/out: table */
	dict_index_t*	index)	/*!< in, own: index */
{
	dict_index_remove_from_cache_low(table, index, FALSE);
}

/** Tries to find column names for the index and sets the col field of the
index.
@param[in]	table	table
@param[in,out]	index	index
@param[in]	add_v	new virtual columns added along with an add index call
@return TRUE if the column names were found */
static
ibool
dict_index_find_cols(
	const dict_table_t*	table,
	dict_index_t*		index,
	const dict_add_v_col_t*	add_v)
{
	std::vector<ulint, ut_allocator<ulint> >	col_added;
	std::vector<ulint, ut_allocator<ulint> >	v_col_added;

	ut_ad(table != NULL && index != NULL);
	ut_ad(table->magic_n == DICT_TABLE_MAGIC_N);
	ut_ad(mutex_own(&dict_sys->mutex) || table->is_intrinsic());

	for (ulint i = 0; i < index->n_fields; i++) {
		ulint		j;
		dict_field_t*	field = index->get_field(i);

		for (j = 0; j < table->n_cols; j++) {
			if (!strcmp(table->get_col_name(j), field->name)) {

				/* Check if same column is being assigned again
				which suggest that column has duplicate name. */
				bool exists =
					std::find(col_added.begin(),
						  col_added.end(), j)
					!= col_added.end();

				if (exists) {
					/* Duplicate column found. */
					goto dup_err;
				}

				field->col = table->get_col(j);

				col_added.push_back(j);

				goto found;
			}
		}

		/* Let's check if it is a virtual column */
		for (j = 0; j < table->n_v_cols; j++) {
			if (!strcmp(dict_table_get_v_col_name(table, j),
				    field->name)) {

				/* Check if same column is being assigned again
				which suggest that column has duplicate name. */
				bool exists =
					std::find(v_col_added.begin(),
						  v_col_added.end(), j)
					!= v_col_added.end();

				if (exists) {
					/* Duplicate column found. */
					break;
				}

				field->col = reinterpret_cast<dict_col_t*>(
					dict_table_get_nth_v_col(table, j));

				v_col_added.push_back(j);

				goto found;
			}
		}

		if (add_v) {
			for (j = 0; j < add_v->n_v_col; j++) {
				if (!strcmp(add_v->v_col_name[j],
					    field->name)) {
					field->col = const_cast<dict_col_t*>(
						&add_v->v_col[j].m_col);
					goto found;
				}
			}
		}

dup_err:
#ifdef UNIV_DEBUG
		/* It is an error not to find a matching column. */
		ib::error() << "No matching column for " << field->name
			<< " in index " << index->name
			<< " of table " << table->name;
#endif /* UNIV_DEBUG */
		return(FALSE);

found:
		;
	}

	return(TRUE);
}

/*******************************************************************//**
Copies fields contained in index2 to index1. */
static
void
dict_index_copy(
/*============*/
	dict_index_t*		index1,	/*!< in: index to copy to */
	dict_index_t*		index2,	/*!< in: index to copy from */
	const dict_table_t*	table,	/*!< in: table */
	ulint			start,	/*!< in: first position to copy */
	ulint			end)	/*!< in: last position to copy */
{
	dict_field_t*	field;
	ulint		i;

	/* Copy fields contained in index2 */

	for (i = start; i < end; i++) {

		field = index2->get_field(i);

		dict_index_add_col(index1, table, field->col,
				   field->prefix_len);
	}
}

/*******************************************************************//**
Copies types of fields contained in index to tuple. */
void
dict_index_copy_types(
/*==================*/
	dtuple_t*		tuple,		/*!< in/out: data tuple */
	const dict_index_t*	index,		/*!< in: index */
	ulint			n_fields)	/*!< in: number of
						field types to copy */
{
	ulint		i;

	if (dict_index_is_ibuf(index)) {
		dtuple_set_types_binary(tuple, n_fields);

		return;
	}

	for (i = 0; i < n_fields; i++) {
		const dict_field_t*	ifield;
		dtype_t*		dfield_type;

		ifield = index->get_field(i);
		dfield_type = dfield_get_type(dtuple_get_nth_field(tuple, i));
		ifield->col->copy_type(dfield_type);
		if (dict_index_is_spatial(index)
		    && DATA_GEOMETRY_MTYPE(dfield_type->mtype)) {
			dfield_type->prtype |= DATA_GIS_MBR;
		}
	}
}

/** Copies types of virtual columns contained in table to tuple and sets all
fields of the tuple to the SQL NULL value.  This function should
be called right after dtuple_create().
@param[in,out]	tuple	data tuple
@param[in]	table	table
*/
void
dict_table_copy_v_types(
	dtuple_t*		tuple,
	const dict_table_t*	table)
{
	/* tuple could have more virtual columns than existing table,
	if we are calling this for creating index along with adding
	virtual columns */
	ulint	n_fields = ut_min(dtuple_get_n_v_fields(tuple),
				  static_cast<ulint>(table->n_v_def));

	for (ulint i = 0; i < n_fields; i++) {

		dfield_t*	dfield	= dtuple_get_nth_v_field(tuple, i);
		dtype_t*	dtype	= dfield_get_type(dfield);

		dfield_set_null(dfield);
		dict_table_get_nth_v_col(table, i)->m_col.copy_type(dtype);
	}
}
/*******************************************************************//**
Copies types of columns contained in table to tuple and sets all
fields of the tuple to the SQL NULL value.  This function should
be called right after dtuple_create(). */
void
dict_table_copy_types(
/*==================*/
	dtuple_t*		tuple,	/*!< in/out: data tuple */
	const dict_table_t*	table)	/*!< in: table */
{
	ulint		i;

	for (i = 0; i < dtuple_get_n_fields(tuple); i++) {

		dfield_t*	dfield	= dtuple_get_nth_field(tuple, i);
		dtype_t*	dtype	= dfield_get_type(dfield);

		dfield_set_null(dfield);
		table->get_col(i)->copy_type(dtype);
	}

	dict_table_copy_v_types(tuple, table);
}

/********************************************************************
Wait until all the background threads of the given table have exited, i.e.,
bg_threads == 0. Note: bg_threads_mutex must be reserved when
calling this. */
void
dict_table_wait_for_bg_threads_to_exit(
/*===================================*/
	dict_table_t*	table,	/*!< in: table */
	ulint		delay)	/*!< in: time in microseconds to wait between
				checks of bg_threads. */
{
	fts_t*		fts = table->fts;

	ut_ad(mutex_own(&fts->bg_threads_mutex));

	while (fts->bg_threads > 0) {
		mutex_exit(&fts->bg_threads_mutex);

		os_thread_sleep(delay);

		mutex_enter(&fts->bg_threads_mutex);
	}
}

/*******************************************************************//**
Builds the internal dictionary cache representation for a clustered
index, containing also system fields not defined by the user.
@return own: the internal representation of the clustered index */
static
dict_index_t*
dict_index_build_internal_clust(
/*============================*/
	const dict_table_t*	table,	/*!< in: table */
	dict_index_t*		index)	/*!< in: user representation of
					a clustered index */
{
	dict_index_t*	new_index;
	dict_field_t*	field;
	ulint		trx_id_pos;
	ulint		i;
	ibool*		indexed;

	ut_ad(table && index);
	ut_ad(index->is_clustered());
	ut_ad(!dict_index_is_ibuf(index));

	ut_ad(mutex_own(&dict_sys->mutex) || table->is_intrinsic());
	ut_ad(table->magic_n == DICT_TABLE_MAGIC_N);

	/* Create a new index object with certainly enough fields */
	new_index = dict_mem_index_create(table->name.m_name,
					  index->name, table->space,
					  index->type,
					  index->n_fields + table->n_cols);

	/* Copy other relevant data from the old index struct to the new
	struct: it inherits the values */

	new_index->n_user_defined_cols = index->n_fields;

	new_index->id = index->id;

	/* Copy the fields of index */
	dict_index_copy(new_index, index, table, 0, index->n_fields);

	if (dict_index_is_unique(index)) {
		/* Only the fields defined so far are needed to identify
		the index entry uniquely */

		new_index->n_uniq = new_index->n_def;
	} else {
		/* Also the row id is needed to identify the entry */
		new_index->n_uniq = 1 + new_index->n_def;
	}

	new_index->trx_id_offset = 0;

	/* Add system columns, trx id first */

	trx_id_pos = new_index->n_def;

#if DATA_ROW_ID != 0
# error "DATA_ROW_ID != 0"
#endif
#if DATA_TRX_ID != 1
# error "DATA_TRX_ID != 1"
#endif
#if DATA_ROLL_PTR != 2
# error "DATA_ROLL_PTR != 2"
#endif

	if (!dict_index_is_unique(index)) {
		dict_index_add_col(new_index, table,
				   table->get_sys_col(DATA_ROW_ID),
				   0);
		trx_id_pos++;
	}

	dict_index_add_col(
		new_index, table,
		table->get_sys_col(DATA_TRX_ID), 0);


	for (i = 0; i < trx_id_pos; i++) {

		ulint	fixed_size = new_index->get_col(i)->get_fixed_size(
			dict_table_is_comp(table));

		if (fixed_size == 0) {
			new_index->trx_id_offset = 0;

			break;
		}

		dict_field_t* field = new_index->get_field(i);
		if (field->prefix_len > 0) {
			new_index->trx_id_offset = 0;

			break;
		}

		/* Add fixed_size to new_index->trx_id_offset.
		Because the latter is a bit-field, an overflow
		can theoretically occur. Check for it. */
		fixed_size += new_index->trx_id_offset;

		new_index->trx_id_offset = fixed_size;

		if (new_index->trx_id_offset != fixed_size) {
			/* Overflow. Pretend that this is a
			variable-length PRIMARY KEY. */
			ut_ad(0);
			new_index->trx_id_offset = 0;
			break;
		}
	}

	/* UNDO logging is turned-off for intrinsic table and so
	DATA_ROLL_PTR system columns are not added as default system
	columns to such tables. */
	if (!table->is_intrinsic()) {

		dict_index_add_col(
			new_index, table,
			table->get_sys_col(DATA_ROLL_PTR),
			0);
	}

	/* Remember the table columns already contained in new_index */
	indexed = static_cast<ibool*>(
		ut_zalloc_nokey(table->n_cols * sizeof *indexed));

	/* Mark the table columns already contained in new_index */
	for (i = 0; i < new_index->n_def; i++) {

		field = new_index->get_field(i);

		/* If there is only a prefix of the column in the index
		field, do not mark the column as contained in the index */

		if (field->prefix_len == 0) {

			indexed[field->col->ind] = TRUE;
		}
	}

	/* Add to new_index non-system columns of table not yet included
	there */
	ulint n_sys_cols = table->get_n_sys_cols();
	for (i = 0; i + n_sys_cols < (ulint) table->n_cols; i++) {

		dict_col_t*	col = table->get_col(i);
		ut_ad(col->mtype != DATA_SYS);

		if (!indexed[col->ind]) {
			dict_index_add_col(new_index, table, col, 0);
		}
	}

	ut_free(indexed);

	ut_ad(UT_LIST_GET_LEN(table->indexes) == 0);

	new_index->cached = TRUE;

	return(new_index);
}

/*******************************************************************//**
Builds the internal dictionary cache representation for a non-clustered
index, containing also system fields not defined by the user.
@return own: the internal representation of the non-clustered index */
static
dict_index_t*
dict_index_build_internal_non_clust(
/*================================*/
	const dict_table_t*	table,	/*!< in: table */
	dict_index_t*		index)	/*!< in: user representation of
					a non-clustered index */
{
	dict_field_t*	field;
	dict_index_t*	new_index;
	dict_index_t*	clust_index;
	ulint		i;
	ibool*		indexed;

	ut_ad(table && index);
	ut_ad(!index->is_clustered());
	ut_ad(!dict_index_is_ibuf(index));
	ut_ad(mutex_own(&dict_sys->mutex) || table->is_intrinsic());
	ut_ad(table->magic_n == DICT_TABLE_MAGIC_N);

	/* The clustered index should be the first in the list of indexes */
	clust_index = UT_LIST_GET_FIRST(table->indexes);

	ut_ad(clust_index);
	ut_ad(clust_index->is_clustered());
	ut_ad(!dict_index_is_ibuf(clust_index));

	/* Create a new index */
	new_index = dict_mem_index_create(
		table->name.m_name, index->name, index->space, index->type,
		index->n_fields + 1 + clust_index->n_uniq);

	/* Copy other relevant data from the old index
	struct to the new struct: it inherits the values */

	new_index->n_user_defined_cols = index->n_fields;

	new_index->id = index->id;

	/* Copy fields from index to new_index */
	dict_index_copy(new_index, index, table, 0, index->n_fields);

	/* Remember the table columns already contained in new_index */
	indexed = static_cast<ibool*>(
		ut_zalloc_nokey(table->n_cols * sizeof *indexed));

	/* Mark the table columns already contained in new_index */
	for (i = 0; i < new_index->n_def; i++) {

		field = new_index->get_field(i);

		if (field->col->is_virtual()) {
			continue;
		}

		/* If there is only a prefix of the column in the index
		field, do not mark the column as contained in the index */

		if (field->prefix_len == 0) {

			indexed[field->col->ind] = TRUE;
		}
	}

	/* Add to new_index the columns necessary to determine the clustered
	index entry uniquely */

	for (i = 0; i < clust_index->n_uniq; i++) {

		field = clust_index->get_field(i);

		if (!indexed[field->col->ind]) {
			dict_index_add_col(new_index, table, field->col,
					   field->prefix_len);
		} else if (dict_index_is_spatial(index)) {
			/*For spatial index, we still need to add the
			field to index. */
			dict_index_add_col(new_index, table, field->col,
					   field->prefix_len);
		}
	}

	ut_free(indexed);

	if (dict_index_is_unique(index)) {
		new_index->n_uniq = index->n_fields;
	} else {
		new_index->n_uniq = new_index->n_def;
	}

	/* Set the n_fields value in new_index to the actual defined
	number of fields */

	new_index->n_fields = new_index->n_def;

	new_index->cached = TRUE;

	return(new_index);
}

/***********************************************************************
Builds the internal dictionary cache representation for an FTS index.
@return own: the internal representation of the FTS index */
static
dict_index_t*
dict_index_build_internal_fts(
/*==========================*/
	dict_table_t*	table,	/*!< in: table */
	dict_index_t*	index)	/*!< in: user representation of an FTS index */
{
	dict_index_t*	new_index;

	ut_ad(table && index);
	ut_ad(index->type == DICT_FTS);
	ut_ad(mutex_own(&dict_sys->mutex));
	ut_ad(table->magic_n == DICT_TABLE_MAGIC_N);

	/* Create a new index */
	new_index = dict_mem_index_create(
		table->name.m_name, index->name, index->space, index->type,
		index->n_fields);

	/* Copy other relevant data from the old index struct to the new
	struct: it inherits the values */

	new_index->n_user_defined_cols = index->n_fields;

	new_index->id = index->id;

	/* Copy fields from index to new_index */
	dict_index_copy(new_index, index, table, 0, index->n_fields);

	new_index->n_uniq = 0;
	new_index->cached = TRUE;

	if (table->fts->cache == NULL) {
		table->fts->cache = fts_cache_create(table);
	}

	rw_lock_x_lock(&table->fts->cache->init_lock);
	/* Notify the FTS cache about this index. */
	fts_cache_index_cache_create(table, new_index);
	rw_lock_x_unlock(&table->fts->cache->init_lock);

	return(new_index);
}
/*====================== FOREIGN KEY PROCESSING ========================*/

/** Check whether the dict_table_t is a partition.
A partitioned table on the SQL level is composed of InnoDB tables,
where each InnoDB table is a [sub]partition including its secondary indexes
which belongs to the partition.
@param[in]	table	Table to check.
@return true if the dict_table_t is a partition else false. */
UNIV_INLINE
bool
dict_table_is_partition(
	const dict_table_t*	table)
{
	/* Check both P and p on all platforms in case it was moved to/from
	WIN. */
	return(strstr(table->name.m_name, "#p#")
	       || strstr(table->name.m_name, "#P#"));
}

/*********************************************************************//**
Checks if a table is referenced by foreign keys.
@return TRUE if table is referenced by a foreign key */
ibool
dict_table_is_referenced_by_foreign_key(
/*====================================*/
	const dict_table_t*	table)	/*!< in: InnoDB table */
{
	return(!table->referenced_set.empty());
}

/**********************************************************************//**
Removes a foreign constraint struct from the dictionary cache. */
void
dict_foreign_remove_from_cache(
/*===========================*/
	dict_foreign_t*	foreign)	/*!< in, own: foreign constraint */
{
	ut_ad(mutex_own(&dict_sys->mutex));
	ut_a(foreign);

	if (foreign->referenced_table != NULL) {
		foreign->referenced_table->referenced_set.erase(foreign);
	}

	if (foreign->foreign_table != NULL) {
		foreign->foreign_table->foreign_set.erase(foreign);
	}

	dict_foreign_free(foreign);
}

/**********************************************************************//**
Looks for the foreign constraint from the foreign and referenced lists
of a table.
@return foreign constraint */
static
dict_foreign_t*
dict_foreign_find(
/*==============*/
	dict_table_t*	table,		/*!< in: table object */
	dict_foreign_t*	foreign)	/*!< in: foreign constraint */
{
	ut_ad(mutex_own(&dict_sys->mutex));

	ut_ad(dict_foreign_set_validate(table->foreign_set));
	ut_ad(dict_foreign_set_validate(table->referenced_set));

	dict_foreign_set::iterator it = table->foreign_set.find(foreign);

	if (it != table->foreign_set.end()) {
		return(*it);
	}

	it = table->referenced_set.find(foreign);

	if (it != table->referenced_set.end()) {
		return(*it);
	}

	return(NULL);
}


/*********************************************************************//**
Tries to find an index whose first fields are the columns in the array,
in the same order and is not marked for deletion and is not the same
as types_idx.
@return matching index, NULL if not found */
dict_index_t*
dict_foreign_find_index(
/*====================*/
	const dict_table_t*	table,	/*!< in: table */
	const char**		col_names,
					/*!< in: column names, or NULL
					to use table->col_names */
	const char**		columns,/*!< in: array of column names */
	ulint			n_cols,	/*!< in: number of columns */
	const dict_index_t*	types_idx,
					/*!< in: NULL or an index
					whose types the column types
					must match */
	bool			check_charsets,
					/*!< in: whether to check
					charsets.  only has an effect
					if types_idx != NULL */
	ulint			check_null)
					/*!< in: nonzero if none of
					the columns must be declared
					NOT NULL */
{
	const dict_index_t*	index;

	ut_ad(mutex_own(&dict_sys->mutex));

	index = table->first_index();

	while (index != NULL) {
		if (types_idx != index
		    && !(index->type & DICT_FTS)
		    && !dict_index_is_spatial(index)
		    && !index->to_be_dropped
		    && dict_foreign_qualify_index(
			    table, col_names, columns, n_cols,
			    index, types_idx,
			    check_charsets, check_null)) {
			return const_cast<dict_index_t*>(index);
		}

		index = index->next();
	}

	return(NULL);
}

/**********************************************************************//**
Report an error in a foreign key definition. */
static
void
dict_foreign_error_report_low(
/*==========================*/
	FILE*		file,	/*!< in: output stream */
	const char*	name)	/*!< in: table name */
{
	rewind(file);
	ut_print_timestamp(file);
	fprintf(file, " Error in foreign key constraint of table %s:\n",
		name);
}

/**********************************************************************//**
Report an error in a foreign key definition. */
static
void
dict_foreign_error_report(
/*======================*/
	FILE*		file,	/*!< in: output stream */
	dict_foreign_t*	fk,	/*!< in: foreign key constraint */
	const char*	msg)	/*!< in: the error message */
{
	mutex_enter(&dict_foreign_err_mutex);
	dict_foreign_error_report_low(file, fk->foreign_table_name);
	fputs(msg, file);
	fputs(" Constraint:\n", file);
	dict_print_info_on_foreign_key_in_create_format(file, NULL, fk, TRUE);
	putc('\n', file);
	if (fk->foreign_index) {
		fprintf(file, "The index in the foreign key in table is"
			" %s\n%s\n", fk->foreign_index->name(),
			FOREIGN_KEY_CONSTRAINTS_MSG);
	}
	mutex_exit(&dict_foreign_err_mutex);
}

/**********************************************************************//**
Adds a foreign key constraint object to the dictionary cache. May free
the object if there already is an object with the same identifier in.
At least one of the foreign table and the referenced table must already
be in the dictionary cache!
@return DB_SUCCESS or error code */
dberr_t
dict_foreign_add_to_cache(
/*======================*/
	dict_foreign_t*		foreign,
				/*!< in, own: foreign key constraint */
	const char**		col_names,
				/*!< in: column names, or NULL to use
				foreign->foreign_table->col_names */
	bool			check_charsets,
				/*!< in: whether to check charset
				compatibility */
	dict_err_ignore_t	ignore_err)
				/*!< in: error to be ignored */
{
	dict_table_t*	for_table;
	dict_table_t*	ref_table;
	dict_foreign_t*	for_in_cache		= NULL;
	dict_index_t*	index;
	ibool		added_to_referenced_list= FALSE;
	FILE*		ef			= dict_foreign_err_file;

	DBUG_ENTER("dict_foreign_add_to_cache");
	DBUG_PRINT("dict_foreign_add_to_cache", ("id: %s", foreign->id));

	ut_ad(mutex_own(&dict_sys->mutex));

	for_table = dict_table_check_if_in_cache_low(
		foreign->foreign_table_name_lookup);

	ref_table = dict_table_check_if_in_cache_low(
		foreign->referenced_table_name_lookup);
	ut_a(for_table || ref_table);

	if (for_table) {
		for_in_cache = dict_foreign_find(for_table, foreign);
	}

	if (!for_in_cache && ref_table) {
		for_in_cache = dict_foreign_find(ref_table, foreign);
	}

	if (for_in_cache) {
		/* Free the foreign object */
		dict_foreign_free(foreign);
	} else {
		for_in_cache = foreign;

	}


	if (ref_table && !for_in_cache->referenced_table) {
		index = dict_foreign_find_index(
			ref_table, NULL,
			for_in_cache->referenced_col_names,
			for_in_cache->n_fields, for_in_cache->foreign_index,
			check_charsets, false);

		if (index == NULL
		    && !(ignore_err & DICT_ERR_IGNORE_FK_NOKEY)) {
			dict_foreign_error_report(
				ef, for_in_cache,
				"there is no index in referenced table"
				" which would contain\n"
				"the columns as the first columns,"
				" or the data types in the\n"
				"referenced table do not match"
				" the ones in table.");

                       if (for_in_cache == foreign) {
                                mem_heap_free(foreign->heap);
                        }


			DBUG_RETURN(DB_CANNOT_ADD_CONSTRAINT);
		}

		for_in_cache->referenced_table = ref_table;
		for_in_cache->referenced_index = index;

		std::pair<dict_foreign_set::iterator, bool>	ret
			= ref_table->referenced_set.insert(for_in_cache);

		ut_a(ret.second);	/* second is true if the insertion
					took place */
		added_to_referenced_list = TRUE;
	}

	if (for_table && !for_in_cache->foreign_table) {
		index = dict_foreign_find_index(
			for_table, col_names,
			for_in_cache->foreign_col_names,
			for_in_cache->n_fields,
			for_in_cache->referenced_index, check_charsets,
			for_in_cache->type
			& (DICT_FOREIGN_ON_DELETE_SET_NULL
			   | DICT_FOREIGN_ON_UPDATE_SET_NULL));

		if (index == NULL
		    && !(ignore_err & DICT_ERR_IGNORE_FK_NOKEY)) {
			dict_foreign_error_report(
				ef, for_in_cache,
				"there is no index in the table"
				" which would contain\n"
				"the columns as the first columns,"
				" or the data types in the\n"
				"table do not match"
				" the ones in the referenced table\n"
				"or one of the ON ... SET NULL columns"
				" is declared NOT NULL.");

			if (for_in_cache == foreign) {
				if (added_to_referenced_list) {
					const dict_foreign_set::size_type
						n = ref_table->referenced_set
						  .erase(for_in_cache);

					ut_a(n == 1);	/* the number of
							elements removed must
							be one */
				}
				mem_heap_free(foreign->heap);
			}

			DBUG_RETURN(DB_CANNOT_ADD_CONSTRAINT);
		}

		for_in_cache->foreign_table = for_table;
		for_in_cache->foreign_index = index;

		std::pair<dict_foreign_set::iterator, bool>	ret
			= for_table->foreign_set.insert(for_in_cache);

		ut_a(ret.second);	/* second is true if the insertion
					took place */
	}

	/* We need to move the table to the non-LRU end of the table LRU
	list. Otherwise it will be evicted from the cache. */

	if (ref_table != NULL) {
		dict_table_prevent_eviction(ref_table);
	}

	if (for_table != NULL) {
		dict_table_prevent_eviction(for_table);
	}

	ut_ad(dict_lru_validate());
	DBUG_RETURN(DB_SUCCESS);
}

/*********************************************************************//**
Scans from pointer onwards. Stops if is at the start of a copy of
'string' where characters are compared without case sensitivity, and
only outside `` or "" quotes. Stops also at NUL.
@return scanned up to this */
static
const char*
dict_scan_to(
/*=========*/
	const char*	ptr,	/*!< in: scan from */
	const char*	string)	/*!< in: look for this */
{
	char	quote	= '\0';
	bool	escape	= false;

	for (; *ptr; ptr++) {
		if (*ptr == quote) {
			/* Closing quote character: do not look for
			starting quote or the keyword. */

			/* If the quote character is escaped by a
			backslash, ignore it. */
			if (escape) {
				escape = false;
			} else {
				quote = '\0';
			}
		} else if (quote) {
			/* Within quotes: do nothing. */
			if (escape) {
				escape = false;
			} else if (*ptr == '\\') {
				escape = true;
			}
		} else if (*ptr == '`' || *ptr == '"' || *ptr == '\'') {
			/* Starting quote: remember the quote character. */
			quote = *ptr;
		} else {
			/* Outside quotes: look for the keyword. */
			ulint	i;
			for (i = 0; string[i]; i++) {
				if (toupper((int)(unsigned char)(ptr[i]))
				    != toupper((int)(unsigned char)
					       (string[i]))) {
					goto nomatch;
				}
			}
			break;
nomatch:
			;
		}
	}

	return(ptr);
}

/*********************************************************************//**
Accepts a specified string. Comparisons are case-insensitive.
@return if string was accepted, the pointer is moved after that, else
ptr is returned */
static
const char*
dict_accept(
/*========*/
	const CHARSET_INFO*	cs,	/*!< in: the character set of ptr */
	const char*		ptr,	/*!< in: scan from this */
	const char*		string,	/*!< in: accept only this string as the next
					non-whitespace string */
	ibool*			success)/*!< out: TRUE if accepted */
{
	const char*	old_ptr = ptr;
	const char*	old_ptr2;

	*success = FALSE;

	while (my_isspace(cs, *ptr)) {
		ptr++;
	}

	old_ptr2 = ptr;

	ptr = dict_scan_to(ptr, string);

	if (*ptr == '\0' || old_ptr2 != ptr) {
		return(old_ptr);
	}

	*success = TRUE;

	return(ptr + ut_strlen(string));
}

/*********************************************************************//**
Scans an id. For the lexical definition of an 'id', see the code below.
Strips backquotes or double quotes from around the id.
@return scanned to */
static
const char*
dict_scan_id(
/*=========*/
	const CHARSET_INFO*	cs,	/*!< in: the character set of ptr */
	const char*		ptr,	/*!< in: scanned to */
	mem_heap_t*		heap,	/*!< in: heap where to allocate the id
					(NULL=id will not be allocated, but it
					will point to string near ptr) */
	const char**		id,	/*!< out,own: the id; NULL if no id was
					scannable */
	ibool			table_id,/*!< in: TRUE=convert the allocated id
					as a table name; FALSE=convert to UTF-8 */
	ibool			accept_also_dot)
					/*!< in: TRUE if also a dot can appear in a
					non-quoted id; in a quoted id it can appear
					always */
{
	char		quote	= '\0';
	ulint		len	= 0;
	const char*	s;
	char*		str;
	char*		dst;

	*id = NULL;

	while (my_isspace(cs, *ptr)) {
		ptr++;
	}

	if (*ptr == '\0') {

		return(ptr);
	}

	if (*ptr == '`' || *ptr == '"') {
		quote = *ptr++;
	}

	s = ptr;

	if (quote) {
		for (;;) {
			if (!*ptr) {
				/* Syntax error */
				return(ptr);
			}
			if (*ptr == quote) {
				ptr++;
				if (*ptr != quote) {
					break;
				}
			}
			ptr++;
			len++;
		}
	} else {
		while (!my_isspace(cs, *ptr) && *ptr != '(' && *ptr != ')'
		       && (accept_also_dot || *ptr != '.')
		       && *ptr != ',' && *ptr != '\0') {

			ptr++;
		}

		len = ptr - s;
	}

	if (heap == NULL) {
		/* no heap given: id will point to source string */
		*id = s;
		return(ptr);
	}

	if (quote) {
		char*	d;

		str = d = static_cast<char*>(
			mem_heap_alloc(heap, len + 1));

		while (len--) {
			if ((*d++ = *s++) == quote) {
				s++;
			}
		}
		*d++ = 0;
		len = d - str;
		ut_ad(*s == quote);
		ut_ad(s + 1 == ptr);
	} else {
		str = mem_heap_strdupl(heap, s, len);
	}

	if (!table_id) {
		/* Convert the identifier from connection character set
		to UTF-8. */
		len = 3 * len + 1;
		*id = dst = static_cast<char*>(mem_heap_alloc(heap, len));

		innobase_convert_from_id(cs, dst, str, len);
	} else {
		/* Encode using filename-safe characters. */
		len = 5 * len + 1;
		*id = dst = static_cast<char*>(mem_heap_alloc(heap, len));

		innobase_convert_from_table_id(cs, dst, str, len);
	}

	return(ptr);
}

/*********************************************************************//**
Tries to scan a column name.
@return scanned to */
static
const char*
dict_scan_col(
/*==========*/
	const CHARSET_INFO*	cs,	/*!< in: the character set of ptr */
	const char*		ptr,	/*!< in: scanned to */
	ibool*			success,/*!< out: TRUE if success */
	dict_table_t*		table,	/*!< in: table in which the column is */
	const dict_col_t**	column,	/*!< out: pointer to column if success */
	mem_heap_t*		heap,	/*!< in: heap where to allocate */
	const char**		name)	/*!< out,own: the column name;
					NULL if no name was scannable */
{
	ulint		i;

	*success = FALSE;

	ptr = dict_scan_id(cs, ptr, heap, name, FALSE, TRUE);

	if (*name == NULL) {

		return(ptr);	/* Syntax error */
	}

	if (table == NULL) {
		*success = TRUE;
		*column = NULL;
	} else {
		for (i = 0; i < table->get_n_cols(); i++) {

			const char*	col_name =  table->get_col_name(i);

			if (0 == innobase_strcasecmp(col_name, *name)) {
				/* Found */

				*success = TRUE;
				*column = table->get_col(i);
				strcpy((char*) *name, col_name);

				break;
			}
		}
	}

	return(ptr);
}


/*********************************************************************//**
Open a table from its database and table name, this is currently used by
foreign constraint parser to get the referenced table.
@return complete table name with database and table name, allocated from
heap memory passed in */
char*
dict_get_referenced_table(
/*======================*/
	const char*	name,		/*!< in: foreign key table name */
	const char*	database_name,	/*!< in: table db name */
	ulint		database_name_len, /*!< in: db name length */
	const char*	table_name,	/*!< in: table name */
	ulint		table_name_len, /*!< in: table name length */
	dict_table_t**	table,		/*!< out: table object or NULL */
	mem_heap_t*	heap)		/*!< in/out: heap memory */
{
	char*		ref;
	const char*	db_name;

	if (!database_name) {
		/* Use the database name of the foreign key table */

		db_name = name;
		database_name_len = dict_get_db_name_len(name);
	} else {
		db_name = database_name;
	}

	/* Copy database_name, '/', table_name, '\0' */
	ref = static_cast<char*>(
		mem_heap_alloc(heap, database_name_len + table_name_len + 2));

	memcpy(ref, db_name, database_name_len);
	ref[database_name_len] = '/';
	memcpy(ref + database_name_len + 1, table_name, table_name_len + 1);

	/* Values;  0 = Store and compare as given; case sensitive
	            1 = Store and compare in lower; case insensitive
	            2 = Store as given, compare in lower; case semi-sensitive */
	if (innobase_get_lower_case_table_names() == 2) {
		innobase_casedn_str(ref);
		*table = dict_table_get_low(ref);
		memcpy(ref, db_name, database_name_len);
		ref[database_name_len] = '/';
		memcpy(ref + database_name_len + 1, table_name, table_name_len + 1);

	} else {
#ifndef _WIN32
		if (innobase_get_lower_case_table_names() == 1) {
			innobase_casedn_str(ref);
		}
#else
		innobase_casedn_str(ref);
#endif /* !_WIN32 */
		*table = dict_table_get_low(ref);
	}

	return(ref);
}
/*********************************************************************//**
Scans a table name from an SQL string.
@return scanned to */
static
const char*
dict_scan_table_name(
/*=================*/
	const CHARSET_INFO*	cs,	/*!< in: the character set of ptr */
	const char*		ptr,	/*!< in: scanned to */
	dict_table_t**		table,	/*!< out: table object or NULL */
	const char*		name,	/*!< in: foreign key table name */
	ibool*			success,/*!< out: TRUE if ok name found */
	mem_heap_t*		heap,	/*!< in: heap where to allocate the id */
	const char**		ref_name)/*!< out,own: the table name;
					NULL if no name was scannable */
{
	const char*	database_name	= NULL;
	ulint		database_name_len = 0;
	const char*	table_name	= NULL;
	const char*	scan_name;

	*success = FALSE;
	*table = NULL;

	ptr = dict_scan_id(cs, ptr, heap, &scan_name, TRUE, FALSE);

	if (scan_name == NULL) {

		return(ptr);	/* Syntax error */
	}

	if (*ptr == '.') {
		/* We scanned the database name; scan also the table name */

		ptr++;

		database_name = scan_name;
		database_name_len = strlen(database_name);

		ptr = dict_scan_id(cs, ptr, heap, &table_name, TRUE, FALSE);

		if (table_name == NULL) {

			return(ptr);	/* Syntax error */
		}
	} else {
		/* To be able to read table dumps made with InnoDB-4.0.17 or
		earlier, we must allow the dot separator between the database
		name and the table name also to appear within a quoted
		identifier! InnoDB used to print a constraint as:
		... REFERENCES `databasename.tablename` ...
		starting from 4.0.18 it is
		... REFERENCES `databasename`.`tablename` ... */
		const char* s;

		for (s = scan_name; *s; s++) {
			if (*s == '.') {
				database_name = scan_name;
				database_name_len = s - scan_name;
				scan_name = ++s;
				break;/* to do: multiple dots? */
			}
		}

		table_name = scan_name;
	}

	*ref_name = dict_get_referenced_table(
		name, database_name, database_name_len,
		table_name, strlen(table_name), table, heap);

	*success = TRUE;
	return(ptr);
}

/*********************************************************************//**
Skips one id. The id is allowed to contain also '.'.
@return scanned to */
static
const char*
dict_skip_word(
/*===========*/
	const CHARSET_INFO*	cs,	/*!< in: the character set of ptr */
	const char*		ptr,	/*!< in: scanned to */
	ibool*			success)/*!< out: TRUE if success, FALSE if just spaces
					left in string or a syntax error */
{
	const char*	start;

	*success = FALSE;

	ptr = dict_scan_id(cs, ptr, NULL, &start, FALSE, TRUE);

	if (start) {
		*success = TRUE;
	}

	return(ptr);
}

/*********************************************************************//**
Removes MySQL comments from an SQL string. A comment is either
(a) '#' to the end of the line,
(b) '--[space]' to the end of the line, or
(c) '[slash][asterisk]' till the next '[asterisk][slash]' (like the familiar
C comment syntax).
@return own: SQL string stripped from comments; the caller must free
this with ut_free()! */
static
char*
dict_strip_comments(
/*================*/
	const char*	sql_string,	/*!< in: SQL string */
	size_t		sql_length)	/*!< in: length of sql_string */
{
	char*		str;
	const char*	sptr;
	const char*	eptr	= sql_string + sql_length;
	char*		ptr;
	/* unclosed quote character (0 if none) */
	char		quote	= 0;
	bool		escape = false;

	DBUG_ENTER("dict_strip_comments");

	DBUG_PRINT("dict_strip_comments", ("%s", sql_string));

	str = static_cast<char*>(ut_malloc_nokey(sql_length + 1));

	sptr = sql_string;
	ptr = str;

	for (;;) {
scan_more:
		if (sptr >= eptr || *sptr == '\0') {
end_of_string:
			*ptr = '\0';

			ut_a(ptr <= str + sql_length);

			DBUG_PRINT("dict_strip_comments", ("%s", str));
			DBUG_RETURN(str);
		}

		if (*sptr == quote) {
			/* Closing quote character: do not look for
			starting quote or comments. */

			/* If the quote character is escaped by a
			backslash, ignore it. */
			if (escape) {
				escape = false;
			} else {
				quote = 0;
			}
		} else if (quote) {
			/* Within quotes: do not look for
			starting quotes or comments. */
			if (escape) {
				escape = false;
			} else if (*sptr == '\\') {
				escape = true;
			}
		} else if (*sptr == '"' || *sptr == '`' || *sptr == '\'') {
			/* Starting quote: remember the quote character. */
			quote = *sptr;
		} else if (*sptr == '#'
			   || (sptr[0] == '-' && sptr[1] == '-'
			       && sptr[2] == ' ')) {
			for (;;) {
				if (++sptr >= eptr) {
					goto end_of_string;
				}

				/* In Unix a newline is 0x0A while in Windows
				it is 0x0D followed by 0x0A */

				switch (*sptr) {
				case (char) 0X0A:
				case (char) 0x0D:
				case '\0':
					goto scan_more;
				}
			}
		} else if (!quote && *sptr == '/' && *(sptr + 1) == '*') {
			sptr += 2;
			for (;;) {
				if (sptr >= eptr) {
					goto end_of_string;
				}

				switch (*sptr) {
				case '\0':
					goto scan_more;
				case '*':
					if (sptr[1] == '/') {
						sptr += 2;
						goto scan_more;
					}
				}

				sptr++;
			}
		}

		*ptr = *sptr;

		ptr++;
		sptr++;
	}
}

/*********************************************************************//**
Finds the highest [number] for foreign key constraints of the table. Looks
only at the >= 4.0.18-format id's, which are of the form
databasename/tablename_ibfk_[number].
@return highest number, 0 if table has no new format foreign key constraints */
ulint
dict_table_get_highest_foreign_id(
/*==============================*/
	dict_table_t*	table)	/*!< in: table in the dictionary memory cache */
{
	dict_foreign_t*	foreign;
	char*		endp;
	ulint		biggest_id	= 0;
	ulint		id;
	ulint		len;

	DBUG_ENTER("dict_table_get_highest_foreign_id");

	ut_a(table);

	len = ut_strlen(table->name.m_name);

	for (dict_foreign_set::iterator it = table->foreign_set.begin();
	     it != table->foreign_set.end();
	     ++it) {
		foreign = *it;

		if (ut_strlen(foreign->id) > ((sizeof dict_ibfk) - 1) + len
		    && 0 == ut_memcmp(foreign->id, table->name.m_name, len)
		    && 0 == ut_memcmp(foreign->id + len,
				      dict_ibfk, (sizeof dict_ibfk) - 1)
		    && foreign->id[len + ((sizeof dict_ibfk) - 1)] != '0') {
			/* It is of the >= 4.0.18 format */

			id = strtoul(foreign->id + len
				     + ((sizeof dict_ibfk) - 1),
				     &endp, 10);
			if (*endp == '\0') {
				ut_a(id != biggest_id);

				if (id > biggest_id) {
					biggest_id = id;
				}
			}
		}
	}

	DBUG_PRINT("dict_table_get_highest_foreign_id",
		   ("id: %lu", biggest_id));

	DBUG_RETURN(biggest_id);
}

/*********************************************************************//**
Reports a simple foreign key create clause syntax error. */
static
void
dict_foreign_report_syntax_err(
/*===========================*/
	const char*	name,		/*!< in: table name */
	const char*	start_of_latest_foreign,
					/*!< in: start of the foreign key clause
					in the SQL string */
	const char*	ptr)		/*!< in: place of the syntax error */
{
	ut_ad(!srv_read_only_mode);

	FILE*	ef = dict_foreign_err_file;

	mutex_enter(&dict_foreign_err_mutex);
	dict_foreign_error_report_low(ef, name);
	fprintf(ef, "%s:\nSyntax error close to:\n%s\n",
		start_of_latest_foreign, ptr);
	mutex_exit(&dict_foreign_err_mutex);
}

/*********************************************************************//**
Scans a table create SQL string and adds to the data dictionary the foreign key
constraints declared in the string. This function should be called after the
indexes for a table have been created. Each foreign key constraint must be
accompanied with indexes in bot participating tables. The indexes are allowed
to contain more fields than mentioned in the constraint.

@param[in]	trx		transaction
@param[in]	heap		memory heap
@param[in]	cs		the character set of sql_string
@param[in]	sql_string	table create statement where
				foreign keys are declared like:
				FOREIGN KEY (a, b) REFERENCES table2(c, d),
				table2 can be written also with the database
				name before it: test.table2; the default
				database id the database of parameter name
@param[in]	name		table full name in normalized form
@param[in]	reject_fks	if TRUE, fail with error code
				DB_CANNOT_ADD_CONSTRAINT if any
				foreign keys are found.
@return error code or DB_SUCCESS */
static
dberr_t
dict_create_foreign_constraints_low(
	trx_t*			trx,
	mem_heap_t*		heap,
	const CHARSET_INFO*	cs,
	const char*		sql_string,
	const char*		name,
	ibool			reject_fks)
{
	dict_table_t*	table			= NULL;
	dict_table_t*	referenced_table;
	dict_table_t*	table_to_alter;
	ulint		highest_id_so_far	= 0;
	ulint		number			= 1;
	dict_index_t*	index;
	dict_foreign_t*	foreign;
	const char*	ptr			= sql_string;
	const char*	start_of_latest_foreign	= sql_string;
	FILE*		ef			= dict_foreign_err_file;
	const char*	constraint_name;
	ibool		success;
	dberr_t		error;
	const char*	ptr1;
	const char*	ptr2;
	ulint		i;
	ulint		j;
	ibool		is_on_delete;
	ulint		n_on_deletes;
	ulint		n_on_updates;
	const dict_col_t*columns[500];
	const char*	column_names[500];
	const char*	referenced_table_name;
	dict_foreign_set	local_fk_set;
	dict_foreign_set_free	local_fk_set_free(local_fk_set);

	ut_ad(!srv_read_only_mode);
	ut_ad(mutex_own(&dict_sys->mutex));

	table = dict_table_get_low(name);

	if (table == NULL) {
		mutex_enter(&dict_foreign_err_mutex);
		dict_foreign_error_report_low(ef, name);
		fprintf(ef,
			"Cannot find the table in the internal"
			" data dictionary of InnoDB.\n"
			"Create table statement:\n%s\n", sql_string);
		mutex_exit(&dict_foreign_err_mutex);

		return(DB_ERROR);
	}

	/* First check if we are actually doing an ALTER TABLE, and in that
	case look for the table being altered */

	ptr = dict_accept(cs, ptr, "ALTER", &success);

	if (!success) {

		goto loop;
	}

	ptr = dict_accept(cs, ptr, "TABLE", &success);

	if (!success) {

		goto loop;
	}

	/* We are doing an ALTER TABLE: scan the table name we are altering */

	ptr = dict_scan_table_name(cs, ptr, &table_to_alter, name,
				   &success, heap, &referenced_table_name);
	if (!success) {
		ib::error() << "Could not find the table being ALTERED in: "
			<< sql_string;

		return(DB_ERROR);
	}

	/* Starting from 4.0.18 and 4.1.2, we generate foreign key id's in the
	format databasename/tablename_ibfk_[number], where [number] is local
	to the table; look for the highest [number] for table_to_alter, so
	that we can assign to new constraints higher numbers. */

	/* If we are altering a temporary table, the table name after ALTER
	TABLE does not correspond to the internal table name, and
	table_to_alter is NULL. TODO: should we fix this somehow? */

	if (table_to_alter == NULL) {
		highest_id_so_far = 0;
	} else {
		highest_id_so_far = dict_table_get_highest_foreign_id(
			table_to_alter);
	}

	number = highest_id_so_far + 1;
	/* Scan for foreign key declarations in a loop */
loop:
	/* Scan either to "CONSTRAINT" or "FOREIGN", whichever is closer */

	ptr1 = dict_scan_to(ptr, "CONSTRAINT");
	ptr2 = dict_scan_to(ptr, "FOREIGN");

	constraint_name = NULL;

	if (ptr1 < ptr2) {
		/* The user may have specified a constraint name. Pick it so
		that we can store 'databasename/constraintname' as the id of
		of the constraint to system tables. */
		ptr = ptr1;

		ptr = dict_accept(cs, ptr, "CONSTRAINT", &success);

		ut_a(success);

		if (!my_isspace(cs, *ptr) && *ptr != '"' && *ptr != '`') {
			goto loop;
		}

		while (my_isspace(cs, *ptr)) {
			ptr++;
		}

		/* read constraint name unless got "CONSTRAINT FOREIGN" */
		if (ptr != ptr2) {
			ptr = dict_scan_id(cs, ptr, heap,
					   &constraint_name, FALSE, FALSE);
		}
	} else {
		ptr = ptr2;
	}

	if (*ptr == '\0') {
		/* The proper way to reject foreign keys for temporary
		tables would be to split the lexing and syntactical
		analysis of foreign key clauses from the actual adding
		of them, so that ha_innodb.cc could first parse the SQL
		command, determine if there are any foreign keys, and
		if so, immediately reject the command if the table is a
		temporary one. For now, this kludge will work. */
		if (reject_fks && !local_fk_set.empty()) {

			return(DB_CANNOT_ADD_CONSTRAINT);
		}

		if (dict_foreigns_has_s_base_col(local_fk_set, table)) {
			return(DB_NO_FK_ON_S_BASE_COL);
		}

		/**********************************************************/
		/* The following call adds the foreign key constraints
		to the data dictionary system tables on disk */

		error = dict_create_add_foreigns_to_dictionary(
			local_fk_set, table, trx);

		if (error == DB_SUCCESS) {

			table->foreign_set.insert(local_fk_set.begin(),
						  local_fk_set.end());
			std::for_each(local_fk_set.begin(),
				      local_fk_set.end(),
				      dict_foreign_add_to_referenced_table());
			local_fk_set.clear();
			dict_mem_table_fill_foreign_vcol_set(table);
		}
		return(error);
	}

	start_of_latest_foreign = ptr;

	ptr = dict_accept(cs, ptr, "FOREIGN", &success);

	if (!success) {
		goto loop;
	}

	if (!my_isspace(cs, *ptr)) {
		goto loop;
	}

	ptr = dict_accept(cs, ptr, "KEY", &success);

	if (!success) {
		goto loop;
	}

	ptr = dict_accept(cs, ptr, "(", &success);

	if (!success) {
		/* MySQL allows also an index id before the '('; we
		skip it */
		ptr = dict_skip_word(cs, ptr, &success);

		if (!success) {
			dict_foreign_report_syntax_err(
				name, start_of_latest_foreign, ptr);

			return(DB_CANNOT_ADD_CONSTRAINT);
		}

		ptr = dict_accept(cs, ptr, "(", &success);

		if (!success) {
			/* We do not flag a syntax error here because in an
			ALTER TABLE we may also have DROP FOREIGN KEY abc */

			goto loop;
		}
	}

	i = 0;

	/* Scan the columns in the first list */
col_loop1:
	ut_a(i < (sizeof column_names) / sizeof *column_names);
	ptr = dict_scan_col(cs, ptr, &success, table, columns + i,
			    heap, column_names + i);
	if (!success) {
		mutex_enter(&dict_foreign_err_mutex);
		dict_foreign_error_report_low(ef, name);
		fprintf(ef, "%s:\nCannot resolve column name close to:\n%s\n",
			start_of_latest_foreign, ptr);
		mutex_exit(&dict_foreign_err_mutex);

		return(DB_CANNOT_ADD_CONSTRAINT);
	}

	i++;

	ptr = dict_accept(cs, ptr, ",", &success);

	if (success) {
		goto col_loop1;
	}

	ptr = dict_accept(cs, ptr, ")", &success);

	if (!success) {
		dict_foreign_report_syntax_err(
			name, start_of_latest_foreign, ptr);
		return(DB_CANNOT_ADD_CONSTRAINT);
	}

	/* Try to find an index which contains the columns
	as the first fields and in the right order. There is
	no need to check column type match (on types_idx), since
	the referenced table can be NULL if foreign_key_checks is
	set to 0 */

	index = dict_foreign_find_index(
		table, NULL, column_names, i, NULL, TRUE, FALSE);

	if (!index) {
		mutex_enter(&dict_foreign_err_mutex);
		dict_foreign_error_report_low(ef, name);
		fputs("There is no index in table ", ef);
		ut_print_name(ef, NULL, name);
		fprintf(ef, " where the columns appear\n"
			"as the first columns. Constraint:\n%s\n%s",
			start_of_latest_foreign,
			FOREIGN_KEY_CONSTRAINTS_MSG);
		mutex_exit(&dict_foreign_err_mutex);

		return(DB_CHILD_NO_INDEX);
	}
	ptr = dict_accept(cs, ptr, "REFERENCES", &success);

	if (!success || !my_isspace(cs, *ptr)) {
		dict_foreign_report_syntax_err(
			name, start_of_latest_foreign, ptr);
		return(DB_CANNOT_ADD_CONSTRAINT);
	}

	/* Don't allow foreign keys on partitioned tables yet. */
	ptr1 = dict_scan_to(ptr, "PARTITION");
	if (ptr1) {
		ptr1 = dict_accept(cs, ptr1, "PARTITION", &success);
		if (success && my_isspace(cs, *ptr1)) {
			ptr2 = dict_accept(cs, ptr1, "BY", &success);
			if (success) {
				my_error(ER_FOREIGN_KEY_ON_PARTITIONED,MYF(0));
				return(DB_CANNOT_ADD_CONSTRAINT);
			}
		}
	}
	if (dict_table_is_partition(table)) {
		my_error(ER_FOREIGN_KEY_ON_PARTITIONED,MYF(0));
		return(DB_CANNOT_ADD_CONSTRAINT);
	}

	/* Let us create a constraint struct */

	foreign = dict_mem_foreign_create();

	if (constraint_name) {
		ulint	db_len;

		/* Catenate 'databasename/' to the constraint name specified
		by the user: we conceive the constraint as belonging to the
		same MySQL 'database' as the table itself. We store the name
		to foreign->id. */

		db_len = dict_get_db_name_len(table->name.m_name);

		foreign->id = static_cast<char*>(mem_heap_alloc(
			foreign->heap, db_len + strlen(constraint_name) + 2));

		ut_memcpy(foreign->id, table->name.m_name, db_len);
		foreign->id[db_len] = '/';
		strcpy(foreign->id + db_len + 1, constraint_name);
	}

	if (foreign->id == NULL) {
		error = dict_create_add_foreign_id(
			&number, table->name.m_name, foreign);
		if (error != DB_SUCCESS) {
			dict_foreign_free(foreign);
			return(error);
		}
	}

	std::pair<dict_foreign_set::iterator, bool>	ret
		= local_fk_set.insert(foreign);

	if (!ret.second) {
		/* A duplicate foreign key name has been found */
		dict_foreign_free(foreign);
		return(DB_CANNOT_ADD_CONSTRAINT);
	}

	foreign->foreign_table = table;
	foreign->foreign_table_name = mem_heap_strdup(
		foreign->heap, table->name.m_name);
	dict_mem_foreign_table_name_lookup_set(foreign, TRUE);

	foreign->foreign_index = index;
	foreign->n_fields = (unsigned int) i;

	foreign->foreign_col_names = static_cast<const char**>(
		mem_heap_alloc(foreign->heap, i * sizeof(void*)));

	for (i = 0; i < foreign->n_fields; i++) {
		foreign->foreign_col_names[i] = mem_heap_strdup(
			foreign->heap,
			table->get_col_name(dict_col_get_no(columns[i])));
	}

	ptr = dict_scan_table_name(cs, ptr, &referenced_table, name,
				   &success, heap, &referenced_table_name);

	/* Note that referenced_table can be NULL if the user has suppressed
	checking of foreign key constraints! */

	if (!success || (!referenced_table && trx->check_foreigns)) {
		mutex_enter(&dict_foreign_err_mutex);
		dict_foreign_error_report_low(ef, name);
		fprintf(ef, "%s:\nCannot resolve table name close to:\n"
			"%s\n",
			start_of_latest_foreign, ptr);
		mutex_exit(&dict_foreign_err_mutex);

		return(DB_CANNOT_ADD_CONSTRAINT);
	}

	/* Don't allow foreign keys on partitioned tables yet. */
	if (referenced_table && dict_table_is_partition(referenced_table)) {
		/* How could one make a referenced table to be a partition? */
		ut_ad(0);
		my_error(ER_FOREIGN_KEY_ON_PARTITIONED,MYF(0));
		return(DB_CANNOT_ADD_CONSTRAINT);
	}

	ptr = dict_accept(cs, ptr, "(", &success);

	if (!success) {
		dict_foreign_report_syntax_err(name, start_of_latest_foreign,
					       ptr);
		return(DB_CANNOT_ADD_CONSTRAINT);
	}

	/* Scan the columns in the second list */
	i = 0;

col_loop2:
	ptr = dict_scan_col(cs, ptr, &success, referenced_table, columns + i,
			    heap, column_names + i);
	i++;

	if (!success) {

		mutex_enter(&dict_foreign_err_mutex);
		dict_foreign_error_report_low(ef, name);
		fprintf(ef, "%s:\nCannot resolve column name close to:\n"
			"%s\n",
			start_of_latest_foreign, ptr);
		mutex_exit(&dict_foreign_err_mutex);

		return(DB_CANNOT_ADD_CONSTRAINT);
	}

	ptr = dict_accept(cs, ptr, ",", &success);

	if (success) {
		goto col_loop2;
	}

	ptr = dict_accept(cs, ptr, ")", &success);

	if (!success || foreign->n_fields != i) {

		dict_foreign_report_syntax_err(name, start_of_latest_foreign,
					       ptr);
		return(DB_CANNOT_ADD_CONSTRAINT);
	}

	n_on_deletes = 0;
	n_on_updates = 0;

scan_on_conditions:
	/* Loop here as long as we can find ON ... conditions */

	ptr = dict_accept(cs, ptr, "ON", &success);

	if (!success) {

		goto try_find_index;
	}

	ptr = dict_accept(cs, ptr, "DELETE", &success);

	if (!success) {
		ptr = dict_accept(cs, ptr, "UPDATE", &success);

		if (!success) {

			dict_foreign_report_syntax_err(
				name, start_of_latest_foreign, ptr);
			return(DB_CANNOT_ADD_CONSTRAINT);
		}

		is_on_delete = FALSE;
		n_on_updates++;
	} else {
		is_on_delete = TRUE;
		n_on_deletes++;
	}

	ptr = dict_accept(cs, ptr, "RESTRICT", &success);

	if (success) {
		goto scan_on_conditions;
	}

	ptr = dict_accept(cs, ptr, "CASCADE", &success);

	if (success) {
		if (is_on_delete) {
			foreign->type |= DICT_FOREIGN_ON_DELETE_CASCADE;
		} else {
			foreign->type |= DICT_FOREIGN_ON_UPDATE_CASCADE;
		}

		goto scan_on_conditions;
	}

	ptr = dict_accept(cs, ptr, "NO", &success);

	if (success) {
		ptr = dict_accept(cs, ptr, "ACTION", &success);

		if (!success) {
			dict_foreign_report_syntax_err(
				name, start_of_latest_foreign, ptr);

			return(DB_CANNOT_ADD_CONSTRAINT);
		}

		if (is_on_delete) {
			foreign->type |= DICT_FOREIGN_ON_DELETE_NO_ACTION;
		} else {
			foreign->type |= DICT_FOREIGN_ON_UPDATE_NO_ACTION;
		}

		goto scan_on_conditions;
	}

	ptr = dict_accept(cs, ptr, "SET", &success);

	if (!success) {
		dict_foreign_report_syntax_err(name, start_of_latest_foreign,
					       ptr);
		return(DB_CANNOT_ADD_CONSTRAINT);
	}

	ptr = dict_accept(cs, ptr, "NULL", &success);

	if (!success) {
		dict_foreign_report_syntax_err(name, start_of_latest_foreign,
					       ptr);
		return(DB_CANNOT_ADD_CONSTRAINT);
	}

	for (j = 0; j < foreign->n_fields; j++) {
		if ((foreign->foreign_index->get_col(j)->prtype)
		    & DATA_NOT_NULL) {

			/* It is not sensible to define SET NULL
			if the column is not allowed to be NULL! */

			mutex_enter(&dict_foreign_err_mutex);
			dict_foreign_error_report_low(ef, name);
			fprintf(ef, "%s:\n"
				"You have defined a SET NULL condition"
				" though some of the\n"
				"columns are defined as NOT NULL.\n",
				start_of_latest_foreign);
			mutex_exit(&dict_foreign_err_mutex);

			return(DB_CANNOT_ADD_CONSTRAINT);
		}
	}

	if (is_on_delete) {
		foreign->type |= DICT_FOREIGN_ON_DELETE_SET_NULL;
	} else {
		foreign->type |= DICT_FOREIGN_ON_UPDATE_SET_NULL;
	}

	goto scan_on_conditions;

try_find_index:
	if (n_on_deletes > 1 || n_on_updates > 1) {
		/* It is an error to define more than 1 action */

		mutex_enter(&dict_foreign_err_mutex);
		dict_foreign_error_report_low(ef, name);
		fprintf(ef, "%s:\n"
			"You have twice an ON DELETE clause"
			" or twice an ON UPDATE clause.\n",
			start_of_latest_foreign);
		mutex_exit(&dict_foreign_err_mutex);

		return(DB_CANNOT_ADD_CONSTRAINT);
	}

	/* Try to find an index which contains the columns as the first fields
	and in the right order, and the types are the same as in
	foreign->foreign_index */

	if (referenced_table) {
		index = dict_foreign_find_index(referenced_table, NULL,
						column_names, i,
						foreign->foreign_index,
						TRUE, FALSE);
		if (!index) {
			mutex_enter(&dict_foreign_err_mutex);
			dict_foreign_error_report_low(ef, name);
			fprintf(ef, "%s:\n"
				"Cannot find an index in the"
				" referenced table where the\n"
				"referenced columns appear as the"
				" first columns, or column types\n"
				"in the table and the referenced table"
				" do not match for constraint.\n"
				"Note that the internal storage type of"
				" ENUM and SET changed in\n"
				"tables created with >= InnoDB-4.1.12,"
				" and such columns in old tables\n"
				"cannot be referenced by such columns"
				" in new tables.\n%s\n",
				start_of_latest_foreign,
				FOREIGN_KEY_CONSTRAINTS_MSG);
			mutex_exit(&dict_foreign_err_mutex);

			return(DB_PARENT_NO_INDEX);
		}
	} else {
		ut_a(trx->check_foreigns == FALSE);
		index = NULL;
	}

	foreign->referenced_index = index;
	foreign->referenced_table = referenced_table;

	foreign->referenced_table_name = mem_heap_strdup(
		foreign->heap, referenced_table_name);
	dict_mem_referenced_table_name_lookup_set(foreign, TRUE);

	foreign->referenced_col_names = static_cast<const char**>(
		mem_heap_alloc(foreign->heap, i * sizeof(void*)));

	for (i = 0; i < foreign->n_fields; i++) {
		foreign->referenced_col_names[i]
			= mem_heap_strdup(foreign->heap, column_names[i]);
	}

	goto loop;
}

/** Scans a table create SQL string and adds to the data dictionary
the foreign key constraints declared in the string. This function
should be called after the indexes for a table have been created.
Each foreign key constraint must be accompanied with indexes in
bot participating tables. The indexes are allowed to contain more
fields than mentioned in the constraint.

@param[in]	trx		transaction
@param[in]	sql_string	table create statement where
				foreign keys are declared like:
				FOREIGN KEY (a, b) REFERENCES table2(c, d),
				table2 can be written also with the database
				name before it: test.table2; the default
				database id the database of parameter name
@param[in]	sql_length	length of sql_string
@param[in]	name		table full name in normalized form
@param[in]	reject_fks	if TRUE, fail with error code
				DB_CANNOT_ADD_CONSTRAINT if any
				foreign keys are found.
@return error code or DB_SUCCESS */
dberr_t
dict_create_foreign_constraints(
	trx_t*			trx,
	const char*		sql_string,
	size_t			sql_length,
	const char*		name,
	ibool			reject_fks)
{
	char*		str;
	dberr_t		err;
	mem_heap_t*	heap;

	ut_a(trx);
	ut_a(trx->mysql_thd);

	str = dict_strip_comments(sql_string, sql_length);
	heap = mem_heap_create(10000);

	err = dict_create_foreign_constraints_low(
		trx, heap, innobase_get_charset(trx->mysql_thd),
		str, name, reject_fks);

	mem_heap_free(heap);
	ut_free(str);

	return(err);
}

/**********************************************************************//**
Parses the CONSTRAINT id's to be dropped in an ALTER TABLE statement.
@return DB_SUCCESS or DB_CANNOT_DROP_CONSTRAINT if syntax error or the
constraint id does not match */
dberr_t
dict_foreign_parse_drop_constraints(
/*================================*/
	mem_heap_t*	heap,			/*!< in: heap from which we can
						allocate memory */
	trx_t*		trx,			/*!< in: transaction */
	dict_table_t*	table,			/*!< in: table */
	ulint*		n,			/*!< out: number of constraints
						to drop */
	const char***	constraints_to_drop)	/*!< out: id's of the
						constraints to drop */
{
	ibool			success;
	char*			str;
	size_t			len;
	const char*		ptr;
	const char*		id;
	const CHARSET_INFO*	cs;

	ut_a(trx);
	ut_a(trx->mysql_thd);

	cs = innobase_get_charset(trx->mysql_thd);

	*n = 0;

	*constraints_to_drop = static_cast<const char**>(
		mem_heap_alloc(heap, 1000 * sizeof(char*)));

	ptr = innobase_get_stmt_unsafe(trx->mysql_thd, &len);

	str = dict_strip_comments(ptr, len);

	ptr = str;

	ut_ad(mutex_own(&dict_sys->mutex));
loop:
	ptr = dict_scan_to(ptr, "DROP");

	if (*ptr == '\0') {
		ut_free(str);

		return(DB_SUCCESS);
	}

	ptr = dict_accept(cs, ptr, "DROP", &success);

	if (!my_isspace(cs, *ptr)) {

		goto loop;
	}

	ptr = dict_accept(cs, ptr, "FOREIGN", &success);

	if (!success || !my_isspace(cs, *ptr)) {

		goto loop;
	}

	ptr = dict_accept(cs, ptr, "KEY", &success);

	if (!success) {

		goto syntax_error;
	}

	ptr = dict_scan_id(cs, ptr, heap, &id, FALSE, TRUE);

	if (id == NULL) {

		goto syntax_error;
	}

	ut_a(*n < 1000);
	(*constraints_to_drop)[*n] = id;
	(*n)++;

	if (std::find_if(table->foreign_set.begin(),
			 table->foreign_set.end(),
			 dict_foreign_matches_id(id))
	    == table->foreign_set.end()) {

		if (!srv_read_only_mode) {
			FILE*	ef = dict_foreign_err_file;

			mutex_enter(&dict_foreign_err_mutex);
			rewind(ef);
			ut_print_timestamp(ef);
			fputs(" Error in dropping of a foreign key"
			      " constraint of table ", ef);
			ut_print_name(ef, NULL, table->name.m_name);
			fprintf(ef, ",\nin SQL command\n%s"
				"\nCannot find a constraint with the"
				" given id %s.\n", str, id);
			mutex_exit(&dict_foreign_err_mutex);
		}

		ut_free(str);

		return(DB_CANNOT_DROP_CONSTRAINT);
	}

	goto loop;

syntax_error:
	if (!srv_read_only_mode) {
		FILE*	ef = dict_foreign_err_file;

		mutex_enter(&dict_foreign_err_mutex);
		rewind(ef);
		ut_print_timestamp(ef);
		fputs(" Syntax error in dropping of a"
		      " foreign key constraint of table ", ef);
		ut_print_name(ef, NULL, table->name.m_name);
		fprintf(ef, ",\n"
			"close to:\n%s\n in SQL command\n%s\n", ptr, str);
		mutex_exit(&dict_foreign_err_mutex);
	}

	ut_free(str);

	return(DB_CANNOT_DROP_CONSTRAINT);
}

/*==================== END OF FOREIGN KEY PROCESSING ====================*/

#ifdef UNIV_DEBUG
/**********************************************************************//**
Checks that a tuple has n_fields_cmp value in a sensible range, so that
no comparison can occur with the page number field in a node pointer.
@return TRUE if ok */
ibool
dict_index_check_search_tuple(
/*==========================*/
	const dict_index_t*	index,	/*!< in: index tree */
	const dtuple_t*		tuple)	/*!< in: tuple used in a search */
{
	ut_a(index);
	ut_a(dtuple_get_n_fields_cmp(tuple)
	     <= dict_index_get_n_unique_in_tree(index));
	ut_ad(index->page != FIL_NULL);
	ut_ad(index->page >= FSP_FIRST_INODE_PAGE_NO);
	ut_ad(dtuple_check_typed(tuple));
	ut_ad(!(index->type & DICT_FTS));
	return(TRUE);
}
#endif /* UNIV_DEBUG */

/**********************************************************************//**
Builds a node pointer out of a physical record and a page number.
@return own: node pointer */
dtuple_t*
dict_index_build_node_ptr(
/*======================*/
	const dict_index_t*	index,	/*!< in: index */
	const rec_t*		rec,	/*!< in: record for which to build node
					pointer */
	page_no_t		page_no,/*!< in: page number to put in node
					pointer */
	mem_heap_t*		heap,	/*!< in: memory heap where pointer
					created */
	ulint			level)	/*!< in: level of rec in tree:
					0 means leaf level */
{
	dtuple_t*	tuple;
	dfield_t*	field;
	byte*		buf;
	ulint		n_unique;

	if (dict_index_is_ibuf(index)) {
		/* In a universal index tree, we take the whole record as
		the node pointer if the record is on the leaf level,
		on non-leaf levels we remove the last field, which
		contains the page number of the child page */

		ut_a(!dict_table_is_comp(index->table));
		n_unique = rec_get_n_fields_old(rec);

		if (level > 0) {
			ut_a(n_unique > 1);
			n_unique--;
		}
	} else {
		n_unique = dict_index_get_n_unique_in_tree_nonleaf(index);
	}

	tuple = dtuple_create(heap, n_unique + 1);

	/* When searching in the tree for the node pointer, we must not do
	comparison on the last field, the page number field, as on upper
	levels in the tree there may be identical node pointers with a
	different page number; therefore, we set the n_fields_cmp to one
	less: */

	dtuple_set_n_fields_cmp(tuple, n_unique);

	dict_index_copy_types(tuple, index, n_unique);

	buf = static_cast<byte*>(mem_heap_alloc(heap, 4));

	mach_write_to_4(buf, page_no);

	field = dtuple_get_nth_field(tuple, n_unique);
	dfield_set_data(field, buf, 4);

	dtype_set(dfield_get_type(field), DATA_SYS_CHILD, DATA_NOT_NULL, 4);

	rec_copy_prefix_to_dtuple(tuple, rec, index, n_unique, heap);
	dtuple_set_info_bits(tuple, dtuple_get_info_bits(tuple)
			     | REC_STATUS_NODE_PTR);

	ut_ad(dtuple_check_typed(tuple));

	return(tuple);
}

/**********************************************************************//**
Copies an initial segment of a physical record, long enough to specify an
index entry uniquely.
@return pointer to the prefix record */
rec_t*
dict_index_copy_rec_order_prefix(
/*=============================*/
	const dict_index_t*	index,	/*!< in: index */
	const rec_t*		rec,	/*!< in: record for which to
					copy prefix */
	ulint*			n_fields,/*!< out: number of fields copied */
	byte**			buf,	/*!< in/out: memory buffer for the
					copied prefix, or NULL */
	ulint*			buf_size)/*!< in/out: buffer size */
{
	ulint		n;

	UNIV_PREFETCH_R(rec);

	if (dict_index_is_ibuf(index)) {
		ut_a(!dict_table_is_comp(index->table));
		n = rec_get_n_fields_old(rec);
	} else {
		if (page_is_leaf(page_align(rec))) {
			n = dict_index_get_n_unique_in_tree(index);
		} else {
			n = dict_index_get_n_unique_in_tree_nonleaf(index);
			/* For internal node of R-tree, since we need to
			compare the page no field, so, we need to copy this
			field as well. */
			if (dict_index_is_spatial(index)) {
				n++;
			}
		}
	}

	*n_fields = n;
	return(rec_copy_prefix_to_buf(rec, index, n, buf, buf_size));
}

/**********************************************************************//**
Builds a typed data tuple out of a physical record.
@return own: data tuple */
dtuple_t*
dict_index_build_data_tuple(
/*========================*/
	dict_index_t*	index,	/*!< in: index tree */
	rec_t*		rec,	/*!< in: record for which to build data tuple */
	ulint		n_fields,/*!< in: number of data fields */
	mem_heap_t*	heap)	/*!< in: memory heap where tuple created */
{
	dtuple_t*	tuple;

	ut_ad(dict_table_is_comp(index->table)
	      || n_fields <= rec_get_n_fields_old(rec));

	tuple = dtuple_create(heap, n_fields);

	dict_index_copy_types(tuple, index, n_fields);

	rec_copy_prefix_to_dtuple(tuple, rec, index, n_fields, heap);

	ut_ad(dtuple_check_typed(tuple));

	return(tuple);
}

/*********************************************************************//**
Calculates the minimum record length in an index. */
ulint
dict_index_calc_min_rec_len(
/*========================*/
	const dict_index_t*	index)	/*!< in: index */
{
	ulint	sum	= 0;
	ulint	i;
	ulint	comp	= dict_table_is_comp(index->table);

	if (comp) {
		ulint nullable = 0;
		sum = REC_N_NEW_EXTRA_BYTES;
		for (i = 0; i < dict_index_get_n_fields(index); i++) {
			const dict_col_t*	col
				= index->get_col(i);
			ulint	size = col->get_fixed_size(comp);
			sum += size;
			if (!size) {
				size = col->len;
				sum += size < 128 ? 1 : 2;
			}
			if (!(col->prtype & DATA_NOT_NULL)) {
				nullable++;
			}
		}

		/* round the NULL flags up to full bytes */
		sum += UT_BITS_IN_BYTES(nullable);

		return(sum);
	}

	for (i = 0; i < dict_index_get_n_fields(index); i++) {
		sum += index->get_col(i)->get_fixed_size(comp);
	}

	if (sum > 127) {
		sum += 2 * dict_index_get_n_fields(index);
	} else {
		sum += dict_index_get_n_fields(index);
	}

	sum += REC_N_OLD_EXTRA_BYTES;

	return(sum);
}

/**********************************************************************//**
Outputs info on a foreign key of a table in a format suitable for
CREATE TABLE. */
void
dict_print_info_on_foreign_key_in_create_format(
/*============================================*/
	FILE*		file,		/*!< in: file where to print */
	trx_t*		trx,		/*!< in: transaction */
	dict_foreign_t*	foreign,	/*!< in: foreign key constraint */
	ibool		add_newline)	/*!< in: whether to add a newline */
{
	const char*	stripped_id;
	ulint	i;

	if (strchr(foreign->id, '/')) {
		/* Strip the preceding database name from the constraint id */
		stripped_id = foreign->id + 1
			+ dict_get_db_name_len(foreign->id);
	} else {
		stripped_id = foreign->id;
	}

	putc(',', file);

	if (add_newline) {
		/* SHOW CREATE TABLE wants constraints each printed nicely
		on its own line, while error messages want no newlines
		inserted. */
		fputs("\n ", file);
	}

	fputs(" CONSTRAINT ", file);
	innobase_quote_identifier(file, trx, stripped_id);
	fputs(" FOREIGN KEY (", file);

	for (i = 0;;) {
		innobase_quote_identifier(
			file, trx, foreign->foreign_col_names[i]);
		if (++i < foreign->n_fields) {
			fputs(", ", file);
		} else {
			break;
		}
	}

	fputs(") REFERENCES ", file);

	if (dict_tables_have_same_db(foreign->foreign_table_name_lookup,
				     foreign->referenced_table_name_lookup)) {
		/* Do not print the database name of the referenced table */
		ut_print_name(file, trx,
			      dict_remove_db_name(
				      foreign->referenced_table_name));
	} else {
		ut_print_name(file, trx,
			      foreign->referenced_table_name);
	}

	putc(' ', file);
	putc('(', file);

	for (i = 0;;) {
		innobase_quote_identifier(file, trx,
					  foreign->referenced_col_names[i]);
		if (++i < foreign->n_fields) {
			fputs(", ", file);
		} else {
			break;
		}
	}

	putc(')', file);

	if (foreign->type & DICT_FOREIGN_ON_DELETE_CASCADE) {
		fputs(" ON DELETE CASCADE", file);
	}

	if (foreign->type & DICT_FOREIGN_ON_DELETE_SET_NULL) {
		fputs(" ON DELETE SET NULL", file);
	}

	if (foreign->type & DICT_FOREIGN_ON_DELETE_NO_ACTION) {
		fputs(" ON DELETE NO ACTION", file);
	}

	if (foreign->type & DICT_FOREIGN_ON_UPDATE_CASCADE) {
		fputs(" ON UPDATE CASCADE", file);
	}

	if (foreign->type & DICT_FOREIGN_ON_UPDATE_SET_NULL) {
		fputs(" ON UPDATE SET NULL", file);
	}

	if (foreign->type & DICT_FOREIGN_ON_UPDATE_NO_ACTION) {
		fputs(" ON UPDATE NO ACTION", file);
	}
}

/**********************************************************************//**
Outputs info on foreign keys of a table. */
void
dict_print_info_on_foreign_keys(
/*============================*/
	ibool		create_table_format, /*!< in: if TRUE then print in
				a format suitable to be inserted into
				a CREATE TABLE, otherwise in the format
				of SHOW TABLE STATUS */
	FILE*		file,	/*!< in: file where to print */
	trx_t*		trx,	/*!< in: transaction */
	dict_table_t*	table)	/*!< in: table */
{
	dict_foreign_t*	foreign;

	mutex_enter(&dict_sys->mutex);

	for (dict_foreign_set::iterator it = table->foreign_set.begin();
	     it != table->foreign_set.end();
	     ++it) {

		foreign = *it;

		if (create_table_format) {
			dict_print_info_on_foreign_key_in_create_format(
				file, trx, foreign, TRUE);
		} else {
			ulint	i;
			fputs("; (", file);

			for (i = 0; i < foreign->n_fields; i++) {
				if (i) {
					putc(' ', file);
				}

				innobase_quote_identifier(
					file, trx,
					foreign->foreign_col_names[i]);
			}

			fputs(") REFER ", file);
			ut_print_name(file, trx,
				      foreign->referenced_table_name);
			putc('(', file);

			for (i = 0; i < foreign->n_fields; i++) {
				if (i) {
					putc(' ', file);
				}
				innobase_quote_identifier(
					file, trx,
					foreign->referenced_col_names[i]);
			}

			putc(')', file);

			if (foreign->type == DICT_FOREIGN_ON_DELETE_CASCADE) {
				fputs(" ON DELETE CASCADE", file);
			}

			if (foreign->type == DICT_FOREIGN_ON_DELETE_SET_NULL) {
				fputs(" ON DELETE SET NULL", file);
			}

			if (foreign->type & DICT_FOREIGN_ON_DELETE_NO_ACTION) {
				fputs(" ON DELETE NO ACTION", file);
			}

			if (foreign->type & DICT_FOREIGN_ON_UPDATE_CASCADE) {
				fputs(" ON UPDATE CASCADE", file);
			}

			if (foreign->type & DICT_FOREIGN_ON_UPDATE_SET_NULL) {
				fputs(" ON UPDATE SET NULL", file);
			}

			if (foreign->type & DICT_FOREIGN_ON_UPDATE_NO_ACTION) {
				fputs(" ON UPDATE NO ACTION", file);
			}
		}
	}

	mutex_exit(&dict_sys->mutex);
}

/** Inits the structure for persisting dynamic metadata */
void
dict_persist_init(void)
{
	if (srv_missing_dd_table_buffer) {
		return;
	}

	dict_persist = static_cast<dict_persist_t*>(
		ut_zalloc_nokey(sizeof(*dict_persist)));

	mutex_create(LATCH_ID_DICT_PERSIST_DIRTY_TABLES, &dict_persist->mutex);

	rw_lock_create(dict_persist_checkpoint_key, &dict_persist->lock,
		       SYNC_PERSIST_CHECKPOINT);

	UT_LIST_INIT(dict_persist->dirty_dict_tables,
                     &dict_table_t::dirty_dict_tables);

	dict_persist->persisters = UT_NEW_NOKEY(Persisters());
	dict_persist->persisters->add(PM_INDEX_CORRUPTED);
	dict_persist->persisters->add(PM_TABLE_AUTO_INC);
}

/** Clear the structure */
void
dict_persist_close(void)
{
	if (srv_missing_dd_table_buffer) {
		return;
	}

	UT_DELETE(dict_persist->persisters);

	UT_DELETE(dict_persist->table_buffer);

	mutex_free(&dict_persist->mutex);

	rw_lock_free(&dict_persist->lock);

	ut_free(dict_persist);
}

/** Initialize the dynamic metadata according to the table object
@param[in]	table		table object
@param[in,out]	metadata	metadata to be initialized */
static
void
dict_init_dynamic_metadata(
	dict_table_t*	table,
	PersistentTableMetadata*metadata)
{
	if (srv_missing_dd_table_buffer) {
		return;
	}

	ut_ad(mutex_own(&dict_persist->mutex));

	ut_ad(metadata->get_table_id() == table->id);

	metadata->reset();

	for (const dict_index_t* index = table->first_index();
	     index != NULL;
	     index = index->next()) {

		if (index->is_corrupted()) {
			metadata->add_corrupted_index(
				index_id_t(index->space, index->id));
		}
	}

	if (table->autoinc_persisted != 0) {
		metadata->set_autoinc(table->autoinc_persisted);
	}

	/* Will initialize other metadata here */
}

/** Apply the persistent dynamic metadata read from redo logs or
DDTableBuffer to corresponding table during recovery.
@param[in,out]	table		table
@param[in]	metadata	structure of persistent metadata
@return true if we do apply something to the in-memory table object,
otherwise false */
bool
dict_table_apply_dynamic_metadata(
	dict_table_t*			table,
	const PersistentTableMetadata*	metadata)
{
	if (srv_missing_dd_table_buffer) {
		return(false);
	}

	bool	get_dirty = false;

	ut_ad(mutex_own(&dict_sys->mutex));

	/* Apply corrupted index ids first */
	const corrupted_ids_t corrupted_ids =
		metadata->get_corrupted_indexes();

	for (corrupted_ids_t::const_iterator iter = corrupted_ids.begin();
	     iter != corrupted_ids.end();
	     ++iter) {

		const index_id_t	index_id = *iter;
		dict_index_t*		index;

		index = const_cast<dict_index_t*>(
			dict_table_find_index_on_id(table, index_id));

		if (index != NULL) {
			ut_ad(index->space == index_id.m_space_id);

			if (!index->is_corrupted()) {
				index->type |= DICT_CORRUPT;
				get_dirty = true;
			}

		} else {
			/* In some cases, we could only load some indexes
			of a table but not all(See dict_load_indexes()).
			So we might not find it here */
			ib::info() << "Failed to find the index: "
				<< index_id.m_index_id << " in space: "
				<< index_id.m_space_id << " of table: "
				<< table->name << "(table id: " << table->id
				<< "). The index should have been dropped"
				<< " or couldn't be loaded.";
		}
	}

	ib_uint64_t	autoinc = metadata->get_autoinc();

	/* This happens during recovery, so no locks are needed. */
	if (autoinc > table->autoinc_persisted) {

		get_dirty = true;

		table->autoinc = autoinc;
		table->autoinc_persisted = autoinc;
	}

	/* Will apply other persistent metadata here */

	return(get_dirty);
}

/** Read persistent dynamic metadata stored in a buffer
@param[in]	buffer		buffer to read
@param[in]	size		size of data in buffer
@param[in]	metadata	where we store the metadata from buffer */
static
void
dict_table_read_dynamic_metadata(
	const byte*		buffer,
	ulint			size,
	PersistentTableMetadata*metadata)
{
	if (srv_missing_dd_table_buffer) {
		return;
	}

	const byte*		pos = buffer;
	persistent_type_t	type;
	Persister*		persister;
	ulint			consumed;
	bool			corrupt;

	while (size > 0) {
		type = static_cast<persistent_type_t>(pos[0]);
		ut_ad(type > PM_SMALLEST_TYPE
		      && type < PM_BIGGEST_TYPE);

		persister = dict_persist->persisters->get(type);
		ut_ad(persister != NULL);

		consumed = persister->read(*metadata, pos, size, &corrupt);
		ut_ad(consumed != 0);
		ut_ad(size >= consumed);
		ut_ad(!corrupt);

		size -= consumed;
		pos += consumed;
	}

	ut_ad(size == 0);
}

/** Check if there is any latest persistent dynamic metadata recorded
in DDTableBuffer table of the specific table. If so, read the metadata and
update the table object accordingly. It's used when loading table.
@param[in]	table		table object */
void
dict_table_load_dynamic_metadata(
	dict_table_t*	table)
{
	if (srv_missing_dd_table_buffer) {
		return;
	}

	DDTableBuffer*	table_buffer;

	ut_ad(dict_sys != NULL);
	ut_ad(mutex_own(&dict_sys->mutex));
	ut_ad(!table->is_temporary());

	table_buffer = dict_persist->table_buffer;

	mutex_enter(&dict_persist->mutex);

	std::string*	readmeta;
	readmeta = table_buffer->get(table->id);

	if (readmeta->length() != 0) {
		/* Persistent dynamic metadata of this table have changed
		recently, we need to update them to in-memory table */
		PersistentTableMetadata	metadata(table->id);

		dict_table_read_dynamic_metadata(
			reinterpret_cast<const byte*>(readmeta->data()),
			readmeta->length(), &metadata);

		bool is_dirty = dict_table_apply_dynamic_metadata(
			table, &metadata);

		if (is_dirty) {
			UT_LIST_ADD_LAST(dict_persist->dirty_dict_tables,
					 table);
			table->dirty_status = METADATA_BUFFERED;
			ut_d(table->in_dirty_dict_tables_list = true);
		} else {
			/* The row in DDTableBuffer is invalid, which
			is due to the corrupted index marked has been dropped.
			We can remove it, but this is in load table,
			it should be in read only mode, so we just keep it */
			table->dirty_status = METADATA_CLEAN;
		}
	}

	mutex_exit(&dict_persist->mutex);

	UT_DELETE(readmeta);
}

/** Mark the dirty_status of a table as METADATA_DIRTY, and add it to the
dirty_dict_tables list if necessary.
@param[in,out]	table		table */
void
dict_table_mark_dirty(
	dict_table_t*	table)
{
	ut_ad(!srv_missing_dd_table_buffer);

	ut_ad(!table->is_temporary());

	mutex_enter(&dict_persist->mutex);

	switch (table->dirty_status) {
	case METADATA_DIRTY:
		break;
	case METADATA_CLEAN:
		/* Not in dirty_tables list, add it now */
		UT_LIST_ADD_LAST(dict_persist->dirty_dict_tables, table);
		ut_d(table->in_dirty_dict_tables_list = true);
		/* Fall through */
	case METADATA_BUFFERED:
		table->dirty_status = METADATA_DIRTY;
	}

	ut_ad(table->in_dirty_dict_tables_list);

	mutex_exit(&dict_persist->mutex);
}

/** Flags an index corrupted in the data dictionary cache only. This
is used to mark a corrupted index when index's own dictionary
is corrupted, and we would force to load such index for repair purpose.
Besides, we have to write a redo log.
We don't want to hold dict_sys->mutex here, so that we can set index as
corrupted in some low-level functions. We would only set the flags from
not corrupted to corrupted when server is running, so it should be safe
to set it directly.
@param[in,out]	index		index, must not be NULL */
void
dict_set_corrupted(
	dict_index_t*	index)
{
	dict_table_t*	table = index->table;

	ut_ad(!dict_table_is_comp(dict_sys->sys_tables));
	ut_ad(!dict_table_is_comp(dict_sys->sys_indexes));

	if (srv_missing_dd_table_buffer) {

		index->type |= DICT_CORRUPT;
		return;
	}

	/* Acquire lock at first, so that setting index as corrupted would be
	protected, in case that some checkpoint would flush the table to
	DDTableBuffer right after setting corrupted and mark the table as
	METADATA_BUFFERED, but here we would set it to METADATA_DIRTY again. */
	rw_lock_s_lock(&dict_persist->lock);

	if (!(index->type & DICT_CORRUPT)) {

		index->type |= DICT_CORRUPT;

		if (!srv_read_only_mode
		    && !table->is_temporary()) {
			/* In RO mode, we should be able to mark the
			in memory indexes as corrupted but do not log it.
			Also, no need to log for temporary table */
			PersistentTableMetadata	metadata(table->id);
			metadata.add_corrupted_index(
				index_id_t(index->space, index->id));

			Persister*	persister =
				dict_persist->persisters->get(
					PM_INDEX_CORRUPTED);
			ut_ad(persister != NULL);

			mtr_t		mtr;

			mtr.start();
			persister->write_log(table->id, metadata, &mtr);
			mtr.commit();

			/* Try to flush the log immediately, so that
			in most cases the corrupted bit would be
			persisted in redo log */
			log_write_up_to(mtr.commit_lsn(), true);

			dict_table_mark_dirty(table);
		}
	}

	/* Release the lock after adding the table to dirty table list, so
	a checkpoint happens after the mtr commits could always write back
	the table's metadata. Otherwise, checkpoint could not find the table
	in dirty table's list and not write it back, after the checkpoint
	finishes and then a crash, the corrupted bit written here would
	get lost. */
	rw_lock_s_unlock(&dict_persist->lock);
}

/** Write the dirty persistent dynamic metadata for a table to
DD TABLE BUFFER table. This is the low level function to write back.
@param[in,out]	table	table to write */
static
void
dict_table_persist_to_dd_table_buffer_low(
	dict_table_t*	table)
{
	if (srv_missing_dd_table_buffer) {
		return;
	}

	ut_ad(dict_sys != NULL);
	ut_ad(mutex_own(&dict_persist->mutex));
	ut_ad(table->dirty_status == METADATA_DIRTY);
	ut_ad(table->in_dirty_dict_tables_list);
	ut_ad(!table->is_temporary());

	DDTableBuffer*		table_buffer = dict_persist->table_buffer;
	PersistentTableMetadata	metadata(table->id);
	byte			buffer[REC_MAX_DATA_SIZE];
	ulint			size = 0;
	byte*			pos = buffer;
	persistent_type_t	type;

	dict_init_dynamic_metadata(table, &metadata);

	/* Write all the persistent metadata of the table as a blob */
	for (type = static_cast<persistent_type_t>(PM_SMALLEST_TYPE + 1);
	     type < PM_BIGGEST_TYPE;
	     type = static_cast<persistent_type_t>(type + 1)) {

		ut_ad(size <= REC_MAX_DATA_SIZE);

		Persister*	persister =
			dict_persist->persisters->get(type);
		ulint		consumed =
			persister->write(metadata, pos,
					 REC_MAX_DATA_SIZE - size);

		pos += consumed;
		size += consumed;
	}

	dberr_t error = table_buffer->replace(table->id, buffer, size);
	ut_a(error == DB_SUCCESS);

	table->dirty_status = METADATA_BUFFERED;
}

/** Write back the dirty persistent dynamic metadata of the table
to DDTableBuffer
@param[in,out]	table	table object */
void
dict_table_persist_to_dd_table_buffer(
	dict_table_t*	table)
{
	if (srv_missing_dd_table_buffer) {
		return;
	}

	ut_ad(dict_sys != NULL);
	ut_ad(mutex_own(&dict_sys->mutex));

	mutex_enter(&dict_persist->mutex);

	if (table->dirty_status != METADATA_DIRTY) {
		/* This is a double check, since we call this function
		without holding dict_sys->mutex by
		dict_index_remove_from_cache_low() and the dirty_status
		maybe changed by checkpoint etc. */
		mutex_exit(&dict_persist->mutex);
		return;
	}

	ut_ad(table->in_dirty_dict_tables_list);

	dict_table_persist_to_dd_table_buffer_low(table);

	mutex_exit(&dict_persist->mutex);
}

/** Check if any table has any dirty persistent data, if so
write dirty persistent data of table to DD TABLE BUFFER table accordingly */
void
dict_persist_to_dd_table_buffer(void)
{
	if (srv_missing_dd_table_buffer) {
		return;
	}

	if (dict_sys == NULL) {
		/* We don't have dict_sys now, so just return.
		This only happen during recovery.
		TODO: remove in WL#7488 */
		return;
	}

	mutex_enter(&dict_persist->mutex);

	if (UT_LIST_GET_LEN(dict_persist->dirty_dict_tables) == 0) {

		mutex_exit(&dict_persist->mutex);
		return;
	}

	for (dict_table_t* table = UT_LIST_GET_FIRST(
			dict_persist->dirty_dict_tables);
	     table != NULL; ) {

		ut_ad(table->dirty_status == METADATA_DIRTY
		      || table->dirty_status == METADATA_BUFFERED);

		dict_table_t*	next = UT_LIST_GET_NEXT(
			dirty_dict_tables, table);

#ifdef UNIV_DEBUG
		ut_a(next == NULL || next->magic_n == DICT_TABLE_MAGIC_N);
#endif /* UNIV_DEBUG */

		if (table->dirty_status == METADATA_DIRTY) {
			dict_table_persist_to_dd_table_buffer_low(table);
		}

		table = next;
	}

	mutex_exit(&dict_persist->mutex);
}

/** Sets merge_threshold in the SYS_INDEXES
@param[in,out]	index		index
@param[in]	merge_threshold	value to set */
void
dict_index_set_merge_threshold(
	dict_index_t*	index,
	ulint		merge_threshold)
{
	mem_heap_t*	heap;
	mtr_t		mtr;
	dict_index_t*	sys_index;
	dtuple_t*	tuple;
	dfield_t*	dfield;
	byte*		buf;
	btr_cur_t	cursor;

	ut_ad(index != NULL);
	ut_ad(!dict_table_is_comp(dict_sys->sys_tables));
	ut_ad(!dict_table_is_comp(dict_sys->sys_indexes));

	rw_lock_x_lock(dict_operation_lock);
	mutex_enter(&(dict_sys->mutex));

	heap = mem_heap_create(sizeof(dtuple_t) + 2 * (sizeof(dfield_t)
			       + sizeof(que_fork_t) + sizeof(upd_node_t)
			       + sizeof(upd_t) + 12));

	mtr_start(&mtr);
	mtr.set_sys_modified();

	sys_index = UT_LIST_GET_FIRST(dict_sys->sys_indexes->indexes);

	/* Find the index row in SYS_INDEXES */
	tuple = dtuple_create(heap, 2);

	dfield = dtuple_get_nth_field(tuple, 0);
	buf = static_cast<byte*>(mem_heap_alloc(heap, 8));
	mach_write_to_8(buf, index->table->id);
	dfield_set_data(dfield, buf, 8);

	dfield = dtuple_get_nth_field(tuple, 1);
	buf = static_cast<byte*>(mem_heap_alloc(heap, 8));
	mach_write_to_8(buf, index->id);
	dfield_set_data(dfield, buf, 8);

	dict_index_copy_types(tuple, sys_index, 2);

	btr_cur_search_to_nth_level(sys_index, 0, tuple, PAGE_CUR_GE,
				    BTR_MODIFY_LEAF,
				    &cursor, 0, __FILE__, __LINE__, &mtr);

	if (cursor.up_match == dtuple_get_n_fields(tuple)
	    && rec_get_n_fields_old(btr_cur_get_rec(&cursor))
	       == DICT_NUM_FIELDS__SYS_INDEXES) {
		ulint	len;
		byte*	field	= rec_get_nth_field_old(
			btr_cur_get_rec(&cursor),
			DICT_FLD__SYS_INDEXES__MERGE_THRESHOLD, &len);

		ut_ad(len == 4);

		if (len == 4) {
			mlog_write_ulint(field, merge_threshold,
					 MLOG_4BYTES, &mtr);
		}
	}

	mtr_commit(&mtr);
	mem_heap_free(heap);

	mutex_exit(&(dict_sys->mutex));
	rw_lock_x_unlock(dict_operation_lock);
}

#ifdef UNIV_DEBUG
/** Sets merge_threshold for all indexes in the list of tables
@param[in]	list			pointer to the list of tables
@param[in]	merge_threshold_all	value to set for all indexes */
inline
void
dict_set_merge_threshold_list_debug(
	UT_LIST_BASE_NODE_T(dict_table_t)*	list,
	uint					merge_threshold_all)
{
	for (dict_table_t* table = UT_LIST_GET_FIRST(*list);
	     table != NULL;
	     table = UT_LIST_GET_NEXT(table_LRU, table)) {
		for (dict_index_t* index = UT_LIST_GET_FIRST(table->indexes);
		     index != NULL;
		     index = UT_LIST_GET_NEXT(indexes, index)) {
			rw_lock_x_lock(dict_index_get_lock(index));
			index->merge_threshold = merge_threshold_all;
			rw_lock_x_unlock(dict_index_get_lock(index));
		}
	}
}

/** Sets merge_threshold for all indexes in dictionary cache for debug.
@param[in]	merge_threshold_all	value to set for all indexes */
void
dict_set_merge_threshold_all_debug(
	uint	merge_threshold_all)
{
	mutex_enter(&dict_sys->mutex);

	dict_set_merge_threshold_list_debug(
		&dict_sys->table_LRU, merge_threshold_all);
	dict_set_merge_threshold_list_debug(
		&dict_sys->table_non_LRU, merge_threshold_all);

	mutex_exit(&dict_sys->mutex);
}
#endif /* UNIV_DEBUG */
#endif /* !UNIV_HOTBACKUP */

/**********************************************************************//**
Inits dict_ind_redundant. */
void
dict_ind_init(void)
/*===============*/
{
	dict_table_t*		table;

	/* create dummy table and index for REDUNDANT infimum and supremum */
	table = dict_mem_table_create("SYS_DUMMY1", DICT_HDR_SPACE, 1, 0, 0, 0);
	dict_mem_table_add_col(table, NULL, NULL, DATA_CHAR,
			       DATA_ENGLISH | DATA_NOT_NULL, 8);

	dict_ind_redundant = dict_mem_index_create("SYS_DUMMY1", "SYS_DUMMY1",
						   DICT_HDR_SPACE, 0, 1);
	dict_index_add_col(dict_ind_redundant, table, table->get_col(0), 0);
	dict_ind_redundant->table = table;
	/* avoid ut_ad(index->cached) in dict_index_get_n_unique_in_tree */
	dict_ind_redundant->cached = TRUE;
}

#ifndef UNIV_HOTBACKUP
/**********************************************************************//**
Frees dict_ind_redundant. */
static
void
dict_ind_free(void)
/*===============*/
{
	dict_table_t*	table;

	table = dict_ind_redundant->table;
	dict_mem_index_free(dict_ind_redundant);
	dict_ind_redundant = NULL;
	dict_mem_table_free(table);
}

/** Get an index by name.
@param[in]	table		the table where to look for the index
@param[in]	name		the index name to look for
@param[in]	committed	true=search for committed,
false=search for uncommitted
@return index, NULL if does not exist */
dict_index_t*
dict_table_get_index_on_name(
	dict_table_t*	table,
	const char*	name,
	bool		committed)
{
	dict_index_t*	index;

	index = table->first_index();

	while (index != NULL) {
		if (index->is_committed() == committed
		    && innobase_strcasecmp(index->name, name) == 0) {

			return(index);
		}

		index = index->next();
	}

	return(NULL);
}

/**********************************************************************//**
Replace the index passed in with another equivalent index in the
foreign key lists of the table.
@return whether all replacements were found */
bool
dict_foreign_replace_index(
/*=======================*/
	dict_table_t*		table,  /*!< in/out: table */
	const char**		col_names,
					/*!< in: column names, or NULL
					to use table->col_names */
	const dict_index_t*	index)	/*!< in: index to be replaced */
{
	bool		found	= true;
	dict_foreign_t*	foreign;

	ut_ad(index->to_be_dropped);
	ut_ad(index->table == table);

	for (dict_foreign_set::iterator it = table->foreign_set.begin();
	     it != table->foreign_set.end();
	     ++it) {

		foreign = *it;
		if (foreign->foreign_index == index) {
			ut_ad(foreign->foreign_table == index->table);

			dict_index_t* new_index = dict_foreign_find_index(
				foreign->foreign_table, col_names,
				foreign->foreign_col_names,
				foreign->n_fields, index,
				/*check_charsets=*/TRUE, /*check_null=*/FALSE);
			if (new_index) {
				ut_ad(new_index->table == index->table);
				ut_ad(!new_index->to_be_dropped);
			} else {
				found = false;
			}

			foreign->foreign_index = new_index;
		}
	}

	for (dict_foreign_set::iterator it = table->referenced_set.begin();
	     it != table->referenced_set.end();
	     ++it) {

		foreign = *it;
		if (foreign->referenced_index == index) {
			ut_ad(foreign->referenced_table == index->table);

			dict_index_t* new_index = dict_foreign_find_index(
				foreign->referenced_table, NULL,
				foreign->referenced_col_names,
				foreign->n_fields, index,
				/*check_charsets=*/TRUE, /*check_null=*/FALSE);
			/* There must exist an alternative index,
			since this must have been checked earlier. */
			if (new_index) {
				ut_ad(new_index->table == index->table);
				ut_ad(!new_index->to_be_dropped);
			} else {
				found = false;
			}

			foreign->referenced_index = new_index;
		}
	}

	return(found);
}

#ifdef UNIV_DEBUG
/**********************************************************************//**
Check for duplicate index entries in a table [using the index name] */
void
dict_table_check_for_dup_indexes(
/*=============================*/
	const dict_table_t*	table,	/*!< in: Check for dup indexes
					in this table */
	enum check_name		check)	/*!< in: whether and when to allow
					temporary index names */
{
	/* Check for duplicates, ignoring indexes that are marked
	as to be dropped */

	const dict_index_t*	index1;
	const dict_index_t*	index2;

	ut_ad(mutex_own(&dict_sys->mutex));

	/* The primary index _must_ exist */
	ut_a(UT_LIST_GET_LEN(table->indexes) > 0);

	index1 = UT_LIST_GET_FIRST(table->indexes);

	do {
		if (!index1->is_committed()) {
			ut_a(!index1->is_clustered());

			switch (check) {
			case CHECK_ALL_COMPLETE:
				ut_error;
			case CHECK_ABORTED_OK:
				switch (dict_index_get_online_status(index1)) {
				case ONLINE_INDEX_COMPLETE:
				case ONLINE_INDEX_CREATION:
					ut_error;
					break;
				case ONLINE_INDEX_ABORTED:
				case ONLINE_INDEX_ABORTED_DROPPED:
					break;
				}
				/* fall through */
			case CHECK_PARTIAL_OK:
				break;
			}
		}

		for (index2 = UT_LIST_GET_NEXT(indexes, index1);
		     index2 != NULL;
		     index2 = UT_LIST_GET_NEXT(indexes, index2)) {
			ut_ad(index1->is_committed()
			      != index2->is_committed()
			      || strcmp(index1->name, index2->name) != 0);
		}

		index1 = UT_LIST_GET_NEXT(indexes, index1);
	} while (index1);
}
#endif /* UNIV_DEBUG */

/** Converts a database and table name from filesystem encoding (e.g.
"@code d@i1b/a@q1b@1Kc @endcode", same format as used in  dict_table_t::name)
in two strings in UTF8 encoding (e.g. dцb and aюbØc). The output buffers must
be at least MAX_DB_UTF8_LEN and MAX_TABLE_UTF8_LEN bytes.
@param[in]	db_and_table	database and table names,
				e.g. "@code d@i1b/a@q1b@1Kc @endcode"
@param[out]	db_utf8		database name, e.g. dцb
@param[in]	db_utf8_size	dbname_utf8 size
@param[out]	table_utf8	table name, e.g. aюbØc
@param[in]	table_utf8_size	table_utf8 size */
void
dict_fs2utf8(
	const char*	db_and_table,
	char*		db_utf8,
	size_t		db_utf8_size,
	char*		table_utf8,
	size_t		table_utf8_size)
{
	char	db[MAX_DATABASE_NAME_LEN + 1];
	ulint	db_len;
	uint	errors;

	db_len = dict_get_db_name_len(db_and_table);

	ut_a(db_len <= sizeof(db));

	memcpy(db, db_and_table, db_len);
	db[db_len] = '\0';

	strconvert(
		&my_charset_filename, db, system_charset_info,
		db_utf8, db_utf8_size, &errors);

	/* convert each # to @0023 in table name and store the result in buf */
	const char*	table = dict_remove_db_name(db_and_table);
	const char*	table_p;
	char		buf[MAX_TABLE_NAME_LEN * 5 + 1];
	char*		buf_p;
	for (table_p = table, buf_p = buf; table_p[0] != '\0'; table_p++) {
		if (table_p[0] != '#') {
			buf_p[0] = table_p[0];
			buf_p++;
		} else {
			buf_p[0] = '@';
			buf_p[1] = '0';
			buf_p[2] = '0';
			buf_p[3] = '2';
			buf_p[4] = '3';
			buf_p += 5;
		}
		ut_a((size_t) (buf_p - buf) < sizeof(buf));
	}
	buf_p[0] = '\0';

	errors = 0;
	strconvert(
		&my_charset_filename, buf, system_charset_info,
		table_utf8, table_utf8_size,
		&errors);

	if (errors != 0) {
		snprintf(table_utf8, table_utf8_size, "%s", table);
	}
}

/** Resize the hash tables besed on the current buffer pool size. */
void
dict_resize()
{
	dict_table_t*	table;

	mutex_enter(&dict_sys->mutex);

	/* all table entries are in table_LRU and table_non_LRU lists */
	hash_table_free(dict_sys->table_hash);
	hash_table_free(dict_sys->table_id_hash);

	dict_sys->table_hash = hash_create(
		buf_pool_get_curr_size()
		/ (DICT_POOL_PER_TABLE_HASH * UNIV_WORD_SIZE));

	dict_sys->table_id_hash = hash_create(
		buf_pool_get_curr_size()
		/ (DICT_POOL_PER_TABLE_HASH * UNIV_WORD_SIZE));

	for (table = UT_LIST_GET_FIRST(dict_sys->table_LRU); table;
	     table = UT_LIST_GET_NEXT(table_LRU, table)) {
		ulint	fold = ut_fold_string(table->name.m_name);
		ulint	id_fold = ut_fold_ull(table->id);

		HASH_INSERT(dict_table_t, name_hash, dict_sys->table_hash,
			    fold, table);

		HASH_INSERT(dict_table_t, id_hash, dict_sys->table_id_hash,
			    id_fold, table);
	}

	for (table = UT_LIST_GET_FIRST(dict_sys->table_non_LRU); table;
	     table = UT_LIST_GET_NEXT(table_LRU, table)) {
		ulint	fold = ut_fold_string(table->name.m_name);
		ulint	id_fold = ut_fold_ull(table->id);

		HASH_INSERT(dict_table_t, name_hash, dict_sys->table_hash,
			    fold, table);

		HASH_INSERT(dict_table_t, id_hash, dict_sys->table_id_hash,
			    id_fold, table);
	}

	mutex_exit(&dict_sys->mutex);
}

/**********************************************************************//**
Closes the data dictionary module. */
void
dict_close(void)
/*============*/
{
	if (dict_sys == NULL) {
		/* This should only happen if a failure occurred
		during redo log processing. */
		return;
	}

	/* Acquire only because it's a pre-condition. */
	mutex_enter(&dict_sys->mutex);

	/* Free the hash elements. We don't remove them from the table
	because we are going to destroy the table anyway. */
	for (ulint i = 0; i < hash_get_n_cells(dict_sys->table_id_hash); i++) {
		dict_table_t*	table;

		table = static_cast<dict_table_t*>(
			HASH_GET_FIRST(dict_sys->table_hash, i));

		while (table) {
			dict_table_t*	prev_table = table;

			table = static_cast<dict_table_t*>(
				HASH_GET_NEXT(name_hash, prev_table));
			ut_ad(prev_table->magic_n == DICT_TABLE_MAGIC_N);
			dict_table_remove_from_cache(prev_table);
		}
	}

	hash_table_free(dict_sys->table_hash);

	/* The elements are the same instance as in dict_sys->table_hash,
	therefore we don't delete the individual elements. */
	hash_table_free(dict_sys->table_id_hash);

	dict_ind_free();

	mutex_exit(&dict_sys->mutex);
	mutex_free(&dict_sys->mutex);

	rw_lock_free(dict_operation_lock);

	ut_free(dict_operation_lock);
	dict_operation_lock = NULL;

	mutex_free(&dict_foreign_err_mutex);

	if (dict_foreign_err_file != NULL) {
		fclose(dict_foreign_err_file);
		dict_foreign_err_file = NULL;
	}

	ut_ad(dict_sys->size == 0);

	ut_free(dict_sys);
	dict_sys = NULL;
}

#ifdef UNIV_DEBUG
/**********************************************************************//**
Validate the dictionary table LRU list.
@return TRUE if valid */
static
ibool
dict_lru_validate(void)
/*===================*/
{
	dict_table_t*	table;

	ut_ad(mutex_own(&dict_sys->mutex));

	for (table = UT_LIST_GET_FIRST(dict_sys->table_LRU);
	     table != NULL;
	     table = UT_LIST_GET_NEXT(table_LRU, table)) {

		ut_a(table->can_be_evicted);
	}

	for (table = UT_LIST_GET_FIRST(dict_sys->table_non_LRU);
	     table != NULL;
	     table = UT_LIST_GET_NEXT(table_LRU, table)) {

		ut_a(!table->can_be_evicted);
	}

	return(TRUE);
}

/**********************************************************************//**
Check if a table exists in the dict table LRU list.
@return TRUE if table found in LRU list */
static
ibool
dict_lru_find_table(
/*================*/
	const dict_table_t*	find_table)	/*!< in: table to find */
{
	dict_table_t*		table;

	ut_ad(find_table != NULL);
	ut_ad(mutex_own(&dict_sys->mutex));

	for (table = UT_LIST_GET_FIRST(dict_sys->table_LRU);
	     table != NULL;
	     table = UT_LIST_GET_NEXT(table_LRU, table)) {

		ut_a(table->can_be_evicted);

		if (table == find_table) {
			return(TRUE);
		}
	}

	return(FALSE);
}

/**********************************************************************//**
Check if a table exists in the dict table non-LRU list.
@return TRUE if table found in non-LRU list */
static
ibool
dict_non_lru_find_table(
/*====================*/
	const dict_table_t*	find_table)	/*!< in: table to find */
{
	dict_table_t*		table;

	ut_ad(find_table != NULL);
	ut_ad(mutex_own(&dict_sys->mutex));

	for (table = UT_LIST_GET_FIRST(dict_sys->table_non_LRU);
	     table != NULL;
	     table = UT_LIST_GET_NEXT(table_LRU, table)) {

		ut_a(!table->can_be_evicted);

		if (table == find_table) {
			return(TRUE);
		}
	}

	return(FALSE);
}
#endif /* UNIV_DEBUG */
/*********************************************************************//**
Check an index to see whether its first fields are the columns in the array,
in the same order and is not marked for deletion and is not the same
as types_idx.
@return true if the index qualifies, otherwise false */
bool
dict_foreign_qualify_index(
/*=======================*/
	const dict_table_t*	table,	/*!< in: table */
	const char**		col_names,
					/*!< in: column names, or NULL
					to use table->col_names */
	const char**		columns,/*!< in: array of column names */
	ulint			n_cols,	/*!< in: number of columns */
	const dict_index_t*	index,	/*!< in: index to check */
	const dict_index_t*	types_idx,
					/*!< in: NULL or an index
					whose types the column types
					must match */
	bool			check_charsets,
					/*!< in: whether to check
					charsets.  only has an effect
					if types_idx != NULL */
	ulint			check_null)
					/*!< in: nonzero if none of
					the columns must be declared
					NOT NULL */
{
	if (dict_index_get_n_fields(index) < n_cols) {
		return(false);
	}

	for (ulint i = 0; i < n_cols; i++) {
		dict_field_t*	field;
		const char*	col_name;
		ulint		col_no;

		field = index->get_field(i);
		col_no = dict_col_get_no(field->col);

<<<<<<< HEAD
		ut_ad(!field->col->is_virtual());

=======
>>>>>>> 0635e432
		if (field->prefix_len != 0) {
			/* We do not accept column prefix
			indexes here */
			return(false);
		}

		if (check_null
		    && (field->col->prtype & DATA_NOT_NULL)) {
			return(false);
		}

		col_name = col_names
			? col_names[col_no]
			: table->get_col_name(col_no);

		if (0 != innobase_strcasecmp(columns[i], col_name)) {
			return(false);
		}

		if (types_idx && !cmp_cols_are_equal(
			    index->get_col(i),
			    types_idx->get_col(i),
			    check_charsets)) {
			return(false);
		}
	}

	return(true);
}

/*********************************************************************//**
Update the state of compression failure padding heuristics. This is
called whenever a compression operation succeeds or fails.
The caller must be holding info->mutex */
static
void
dict_index_zip_pad_update(
/*======================*/
	zip_pad_info_t*	info,	/*!< in/out: info to be updated */
	ulint	zip_threshold)	/*!< in: zip threshold value */
{
	ulint	total;
	ulint	fail_pct;

	ut_ad(info);

	total = info->success + info->failure;

	ut_ad(total > 0);

	if (zip_threshold == 0) {
		/* User has just disabled the padding. */
		return;
	}

	if (total < ZIP_PAD_ROUND_LEN) {
		/* We are in middle of a round. Do nothing. */
		return;
	}

	/* We are at a 'round' boundary. Reset the values but first
	calculate fail rate for our heuristic. */
	fail_pct = (info->failure * 100) / total;
	info->failure = 0;
	info->success = 0;

	if (fail_pct > zip_threshold) {
		/* Compression failures are more then user defined
		threshold. Increase the pad size to reduce chances of
		compression failures. */
		ut_ad(info->pad % ZIP_PAD_INCR == 0);

		/* Only do increment if it won't increase padding
		beyond max pad size. */
		if (info->pad + ZIP_PAD_INCR
		    < (UNIV_PAGE_SIZE * zip_pad_max) / 100) {
			/* Use atomics even though we have the mutex.
			This is to ensure that we are able to read
			info->pad atomically. */
			os_atomic_increment_ulint(&info->pad, ZIP_PAD_INCR);

			MONITOR_INC(MONITOR_PAD_INCREMENTS);
		}

		info->n_rounds = 0;

	} else {
		/* Failure rate was OK. Another successful round
		completed. */
		++info->n_rounds;

		/* If enough successful rounds are completed with
		compression failure rate in control, decrease the
		padding. */
		if (info->n_rounds >= ZIP_PAD_SUCCESSFUL_ROUND_LIMIT
		    && info->pad > 0) {

			ut_ad(info->pad % ZIP_PAD_INCR == 0);
			/* Use atomics even though we have the mutex.
			This is to ensure that we are able to read
			info->pad atomically. */
			os_atomic_decrement_ulint(&info->pad, ZIP_PAD_INCR);

			info->n_rounds = 0;

			MONITOR_INC(MONITOR_PAD_DECREMENTS);
		}
	}
}

/*********************************************************************//**
This function should be called whenever a page is successfully
compressed. Updates the compression padding information. */
void
dict_index_zip_success(
/*===================*/
	dict_index_t*	index)	/*!< in/out: index to be updated. */
{
	ut_ad(index);

	ulint zip_threshold = zip_failure_threshold_pct;
	if (!zip_threshold) {
		/* Disabled by user. */
		return;
	}

	dict_index_zip_pad_lock(index);
	++index->zip_pad.success;
	dict_index_zip_pad_update(&index->zip_pad, zip_threshold);
	dict_index_zip_pad_unlock(index);
}

/*********************************************************************//**
This function should be called whenever a page compression attempt
fails. Updates the compression padding information. */
void
dict_index_zip_failure(
/*===================*/
	dict_index_t*	index)	/*!< in/out: index to be updated. */
{
	ut_ad(index);

	ulint zip_threshold = zip_failure_threshold_pct;
	if (!zip_threshold) {
		/* Disabled by user. */
		return;
	}

	dict_index_zip_pad_lock(index);
	++index->zip_pad.failure;
	dict_index_zip_pad_update(&index->zip_pad, zip_threshold);
	dict_index_zip_pad_unlock(index);
}


/*********************************************************************//**
Return the optimal page size, for which page will likely compress.
@return page size beyond which page might not compress */
ulint
dict_index_zip_pad_optimal_page_size(
/*=================================*/
	dict_index_t*	index)	/*!< in: index for which page size
				is requested */
{
	ulint	pad;
	ulint	min_sz;
	ulint	sz;

	ut_ad(index);

	if (!zip_failure_threshold_pct) {
		/* Disabled by user. */
		return(UNIV_PAGE_SIZE);
	}

	/* We use atomics to read index->zip_pad.pad. Here we use zero
	as increment as are not changing the value of the 'pad'. */

	pad = os_atomic_increment_ulint(&index->zip_pad.pad, 0);

	ut_ad(pad < UNIV_PAGE_SIZE);
	sz = UNIV_PAGE_SIZE - pad;

	/* Min size allowed by user. */
	ut_ad(zip_pad_max < 100);
	min_sz = (UNIV_PAGE_SIZE * (100 - zip_pad_max)) / 100;

	return(ut_max(sz, min_sz));
}

/** Convert a 32 bit integer table flags to the 32 bit FSP Flags.
Fsp Flags are written into the tablespace header at the offset
FSP_SPACE_FLAGS and are also stored in the fil_space_t::flags field.
The following chart shows the translation of the low order bit.
Other bits are the same.
			Low order bit
		    | REDUNDANT | COMPACT | COMPRESSED | DYNAMIC
dict_table_t::flags |     0     |    1    |     1      |    1
fil_space_t::flags  |     0     |    0    |     1      |    1
@param[in]	table_flags	dict_table_t::flags
@param[in]	is_encrypted	if it's an encrypted table
@return tablespace flags (fil_space_t::flags) */
ulint
dict_tf_to_fsp_flags(
	ulint	table_flags,
	bool	is_encrypted)
{
	DBUG_EXECUTE_IF("dict_tf_to_fsp_flags_failure",
			return(ULINT_UNDEFINED););

	bool		has_atomic_blobs =
				 DICT_TF_HAS_ATOMIC_BLOBS(table_flags);
	page_size_t	page_size = dict_tf_get_page_size(table_flags);
	bool		has_data_dir = DICT_TF_HAS_DATA_DIR(table_flags);
	bool		is_shared = DICT_TF_HAS_SHARED_SPACE(table_flags);

	ut_ad(!page_size.is_compressed() || has_atomic_blobs);

	/* General tablespaces that are not compressed do not get the
	flags for dynamic row format (ATOMIC_BLOBS) */
	if (is_shared && !page_size.is_compressed()) {
		has_atomic_blobs = false;
	}

	ulint		fsp_flags = fsp_flags_init(page_size,
						   has_atomic_blobs,
						   has_data_dir,
						   is_shared,
						   false,
						   is_encrypted);

	return(fsp_flags);
}

/*************************************************************//**
Convert table flag to row format string.
@return row format name. */
const char*
dict_tf_to_row_format_string(
/*=========================*/
	ulint	table_flag)		/*!< in: row format setting */
{
	switch (dict_tf_get_rec_format(table_flag)) {
	case REC_FORMAT_REDUNDANT:
		return("ROW_TYPE_REDUNDANT");
	case REC_FORMAT_COMPACT:
		return("ROW_TYPE_COMPACT");
	case REC_FORMAT_COMPRESSED:
		return("ROW_TYPE_COMPRESSED");
	case REC_FORMAT_DYNAMIC:
		return("ROW_TYPE_DYNAMIC");
	}

	ut_error;
	return(0);
}

/** Look for any dictionary objects that are found in the given tablespace.
@param[in]	space_id	Tablespace ID to search for.
@return true if tablespace is empty. */
bool
dict_space_is_empty(space_id_t space_id)
{
	btr_pcur_t	pcur;
	const rec_t*	rec;
	mtr_t		mtr;
	bool		found = false;

	rw_lock_x_lock(dict_operation_lock);
	mutex_enter(&dict_sys->mutex);
	mtr_start(&mtr);

	for (rec = dict_startscan_system(&pcur, &mtr, SYS_TABLES);
	     rec != NULL;
	     rec = dict_getnext_system(&pcur, &mtr)) {
		const byte*	field;
		ulint		len;
		ulint		space_id_for_table;

		field = rec_get_nth_field_old(
			rec, DICT_FLD__SYS_TABLES__SPACE, &len);
		ut_ad(len == 4);
		space_id_for_table = mach_read_from_4(field);

		if (space_id_for_table == space_id) {
			found = true;
		}
	}

	mtr_commit(&mtr);
	mutex_exit(&dict_sys->mutex);
	rw_lock_x_unlock(dict_operation_lock);

	return(!found);
}

/** Find the space_id for the given name in sys_tablespaces.
@param[in]	name	Tablespace name to search for.
@return the tablespace ID. */
space_id_t
dict_space_get_id(
	const char*	name)
{
	btr_pcur_t	pcur;
	const rec_t*	rec;
	mtr_t		mtr;
	ulint		name_len = strlen(name);
	space_id_t	id = SPACE_UNKNOWN;

	rw_lock_x_lock(dict_operation_lock);
	mutex_enter(&dict_sys->mutex);
	mtr_start(&mtr);

	for (rec = dict_startscan_system(&pcur, &mtr, SYS_TABLESPACES);
	     rec != NULL;
	     rec = dict_getnext_system(&pcur, &mtr)) {
		const byte*	field;
		ulint		len;

		field = rec_get_nth_field_old(
			rec, DICT_FLD__SYS_TABLESPACES__NAME, &len);
		ut_ad(len > 0);
		ut_ad(len < OS_FILE_MAX_PATH);

		if (len == name_len && ut_memcmp(name, field, len) == 0) {

			field = rec_get_nth_field_old(
				rec, DICT_FLD__SYS_TABLESPACES__SPACE, &len);
			ut_ad(len == 4);
			id = mach_read_from_4(field);

			/* This is normally called by dict_getnext_system()
			at the end of the index. */
			btr_pcur_close(&pcur);
			break;
		}
	}

	mtr_commit(&mtr);
	mutex_exit(&dict_sys->mutex);
	rw_lock_x_unlock(dict_operation_lock);

	return(id);
}
#endif /* !UNIV_HOTBACKUP */

/** Determine the extent size (in pages) for the given table
@param[in]	table	the table whose extent size is being
			calculated.
@return extent size in pages (256, 128 or 64) */
page_no_t
dict_table_extent_size(
	const dict_table_t*	table)
{
	const ulint	mb_1 = 1024 * 1024;
	const ulint	mb_2 = 2 * mb_1;
	const ulint	mb_4 = 4 * mb_1;

	page_size_t	page_size = dict_table_page_size(table);
	page_no_t	pages_in_extent = FSP_EXTENT_SIZE;

	if (page_size.is_compressed()) {

		ulint	disk_page_size  = page_size.physical();

		switch (disk_page_size) {
		case 1024:
			pages_in_extent = mb_1/1024;
			break;
		case 2048:
			pages_in_extent = mb_1/2048;
			break;
		case 4096:
			pages_in_extent = mb_1/4096;
			break;
		case 8192:
			pages_in_extent = mb_1/8192;
			break;
		case 16384:
			pages_in_extent = mb_1/16384;
			break;
		case 32768:
			pages_in_extent = mb_2/32768;
			break;
		case 65536:
			pages_in_extent = mb_4/65536;
			break;
		default:
			ut_ad(0);
		}
	}

	return(pages_in_extent);
}

/** Default constructor */
DDTableBuffer::DDTableBuffer()
{
	ut_ad(mutex_own(&dict_sys->mutex));

	init();

	/* Check if we need to recover it, in case of crash */
	btr_truncate_recover(m_index);
}

/** Destructor */
DDTableBuffer::~DDTableBuffer()
{
	close();
}

/* Create the search and replace tuples */
void
DDTableBuffer::create_tuples()
{
	const dict_col_t*	col;
	dfield_t*		dfield;
	byte*			sys_buf;
	byte*			id_buf;

	id_buf = static_cast<byte*>(mem_heap_alloc(m_heap, 8));
	memset(id_buf, 0, sizeof *id_buf);

	m_search_tuple = dtuple_create(m_heap, 1);
	dict_index_copy_types(m_search_tuple, m_index, 1);

	dfield = dtuple_get_nth_field(m_search_tuple, 0);
	dfield_set_data(dfield, id_buf, 8);

	/* Allocate another memory for this tuple */
	id_buf = static_cast<byte*>(mem_heap_alloc(m_heap, 8));
	memset(id_buf, 0, sizeof *id_buf);

	m_replace_tuple = dtuple_create(m_heap, 2 + DATA_N_SYS_COLS);
	dict_table_copy_types(m_replace_tuple, m_index->table);

	dfield = dtuple_get_nth_field(m_replace_tuple, 0);
	dfield_set_data(dfield, id_buf, 8);

	/* Initialize system fields, we always write fake value 0. */
	sys_buf = static_cast<byte*>(mem_heap_alloc(m_heap, 8));
	memset(sys_buf, 0, sizeof *sys_buf);

	col = m_index->table->get_sys_col(DATA_ROW_ID);
	dfield = dtuple_get_nth_field(m_replace_tuple, dict_col_get_no(col));
	dfield_set_data(dfield, sys_buf, DATA_ROW_ID_LEN);

	col = m_index->table->get_sys_col(DATA_TRX_ID);
	dfield = dtuple_get_nth_field(m_replace_tuple, dict_col_get_no(col));
	dfield_set_data(dfield, sys_buf, DATA_TRX_ID_LEN);

	col = m_index->table->get_sys_col(DATA_ROLL_PTR);
	dfield = dtuple_get_nth_field(m_replace_tuple, dict_col_get_no(col));
	dfield_set_data(dfield, sys_buf, DATA_ROLL_PTR_LEN);
}

/** Initialize the in-memory index */
void
DDTableBuffer::init()
{
	dict_table_t*	table;
	const char*	table_name = "SYS_TABLE_INFO_BUFFER";

	table = dict_mem_table_create(table_name, DICT_HDR_SPACE, 2, 0, 0, 0);

	dict_mem_table_add_col(table, table->heap, "TABLE_ID",
			       DATA_BINARY, DATA_NOT_NULL, 8);
	dict_mem_table_add_col(table, table->heap, "METADATA",
			       DATA_BLOB, DATA_NOT_NULL, 0);

	/* This table doesn't need system fields in fact, but we still
	add them so that we don't break the rule that system fields exist
	in tables. */
	dict_table_add_system_columns(table, table->heap);

	m_index = dict_mem_index_create(table_name, "CLUST_IND",
					DICT_HDR_SPACE,
					DICT_CLUSTERED | DICT_UNIQUE, 2);

	m_index->add_field("TABLE_ID", 0);

	m_index->add_field("METADATA", 0);

	bool	found;
	found = dict_index_find_cols(table, m_index, NULL);
	ut_a(found);

	m_index->id = DICT_TBL_BUFFER_ID;
	m_index->table = table;
	m_index->n_uniq = 1;

	/* Accessing this table would be protected by dict_persist->mutex,
	and this table should be a very low-level table, we won't acquire
	other latches/locks higher than SYS_LOG and we can disable the locking
	when we access this table. We set it with the level of
	SYNC_PERSIST_METADATA_BUFFER, which is right above SYNC_INDEX_TREE,
	as commented in dict_persist_t. */
	rw_lock_create(index_tree_rw_lock_key, &m_index->lock,
		       SYNC_PERSIST_METADATA_BUFFER);

	m_index->page = FSP_TBL_BUFFER_TREE_ROOT_PAGE_NO;
	m_index->search_info = btr_search_info_create(m_index->heap);
	/* We don't need AHI for this table */
	m_index->disable_ahi = true;
	m_index->cached = true;

	/* We would check the clustered index id of the table to see if
	it's the DDTableBuffer table */
	UT_LIST_ADD_LAST(table->indexes, m_index);

	m_heap = mem_heap_create(500);
	m_replace_heap = mem_heap_create(1000);

	create_tuples();
}

/** Initialize the id field of tuple
@param[out]	tuple	the tuple to be initialized
@param[in]	id	table id */
void
DDTableBuffer::init_tuple_with_id(
	dtuple_t*	tuple,
	table_id_t	id)
{
	dfield_t*	dfield = dtuple_get_nth_field(tuple, 0);
	void*		data = dfield->data;

	mach_write_to_8(data, id);
	dfield_set_data(dfield, data, 8);
}

/** Free the things initialized in init() */
void
DDTableBuffer::close()
{
	dict_table_t*	table = m_index->table;

	rw_lock_free(&m_index->lock);

	UT_LIST_REMOVE(table->indexes, m_index);
	dict_mem_index_free(m_index);
	m_index = NULL;

	dict_mem_table_free(table);

	mem_heap_free(m_heap);
	mem_heap_free(m_replace_heap);

	m_search_tuple = NULL;
	m_replace_tuple = NULL;
}

/** Prepare for a update on METADATA field
@param[in]	entry	clustered index entry to replace rec
@param[in]	rec	clustered index record
@return update vector of differing fields without system columns,
or NULL if there isn't any different field */
upd_t*
DDTableBuffer::update_set_metadata(
	const dtuple_t*	entry,
	const rec_t*	rec)
{
	upd_field_t*	upd_field;
	const dfield_t*	dfield;
	const byte*	data;
	ulint		len;
	upd_t*		update;

	data = rec_get_nth_field_old(rec, 1, &len);
	dfield = dtuple_get_nth_field(entry, 1);

	if (dfield_data_is_binary_equal(dfield, len, data)) {

		return(NULL);
	}

	update = upd_create(dtuple_get_n_fields(entry), m_replace_heap);

	/* There are only 2 fields in one row. Since the first field
	TABLE_ID should be equal, we can set the second METADATA field
	as diff directly */
	upd_field = upd_get_nth_field(update, 0);
	dfield_copy(&upd_field->new_val, dfield);
	upd_field_set_field_no(upd_field, 1, m_index, NULL);
	update->n_fields = 1;
	ut_ad(update->validate());

	return(update);
}

/** Replace the dynamic metadata for a specific table
@param[in]	id		table id
@param[in]	metadata	the metadata we want to replace
@param[in]	len		the metadata length
@return DB_SUCCESS or error code */
dberr_t
DDTableBuffer::replace(
	table_id_t	id,
	const byte*	metadata,
	ulint		len)
{
	dtuple_t*	entry;
	dfield_t*	dfield;
	btr_pcur_t	pcur;
	mtr_t		mtr;
	dberr_t		error;

	ut_ad(mutex_own(&dict_persist->mutex));

	init_tuple_with_id(m_search_tuple, id);

	init_tuple_with_id(m_replace_tuple, id);
	dfield = dtuple_get_nth_field(m_replace_tuple, 1);
	dfield_set_data(dfield, metadata, len);
	/* Other system fields have been initialized */

	entry = row_build_index_entry(m_replace_tuple, NULL, m_index,
				      m_replace_heap);

	/* Start to search for the to-be-replaced tuple */
	mtr.start();
	mtr.set_named_space(m_index->space);

	btr_pcur_open(m_index, m_search_tuple, PAGE_CUR_LE,
		      BTR_MODIFY_TREE, &pcur, &mtr);

	if (page_rec_is_infimum(btr_pcur_get_rec(&pcur))
	    || btr_pcur_get_low_match(&pcur) < m_index->n_uniq) {

		/* The record was not found, so it's the first time we
		add the row for this table of id, we need to insert it */
		static const ulint      flags = (BTR_CREATE_FLAG
						 | BTR_NO_LOCKING_FLAG
						 | BTR_NO_UNDO_LOG_FLAG
						 | BTR_KEEP_SYS_FLAG);

		mtr.commit();

		error = row_ins_clust_index_entry_low(
			flags, BTR_MODIFY_TREE, m_index, m_index->n_uniq,
			entry, 0, NULL, false);
		ut_a(error == DB_SUCCESS);

		mem_heap_empty(m_replace_heap);

		return(DB_SUCCESS);
	}

	ut_ad(!rec_get_deleted_flag(btr_pcur_get_rec(&pcur), 0));

	/* Prepare to update the record. */
	ulint*		cur_offsets = NULL;

	upd_t*	update = update_set_metadata(entry,  btr_pcur_get_rec(&pcur));

	if (update == NULL) {

		/* We don't need to update if all fields are equal. */
		mtr.commit();
		mem_heap_empty(m_replace_heap);

		return(DB_SUCCESS);
	}

	big_rec_t*		big_rec;
	static const ulint	flags = (BTR_CREATE_FLAG
					 | BTR_NO_LOCKING_FLAG
					 | BTR_NO_UNDO_LOG_FLAG
					 | BTR_KEEP_POS_FLAG
					 | BTR_KEEP_SYS_FLAG);

	error = btr_cur_pessimistic_update(flags, btr_pcur_get_btr_cur(&pcur),
					   &cur_offsets, &m_replace_heap,
					   m_replace_heap, &big_rec, update,
					   0, NULL, 0, &mtr);
	ut_a(error == DB_SUCCESS);
	/* We don't have big rec in this table */
	ut_ad(!big_rec);

	mtr.commit();
	mem_heap_empty(m_replace_heap);

	return(DB_SUCCESS);
}

/** Remove the whole row for a specific table
@param[in]	id	table id
@return DB_SUCCESS or error code */
dberr_t
DDTableBuffer::remove(
	table_id_t	id)
{
	btr_pcur_t	pcur;
	mtr_t		mtr;
	dberr_t		error;

	ut_ad(mutex_own(&dict_persist->mutex));

	init_tuple_with_id(m_search_tuple, id);

	mtr.start();

	btr_pcur_open(m_index, m_search_tuple, PAGE_CUR_LE,
		      BTR_MODIFY_TREE | BTR_LATCH_FOR_DELETE,
		      &pcur, &mtr);

	if (page_rec_is_infimum(btr_pcur_get_rec(&pcur))
	    || btr_pcur_get_low_match(&pcur) < m_index->n_uniq) {

		/* The record was not found, no need to delete */
		mtr.commit();

		return(DB_SUCCESS);
	}

	mtr.set_named_space(m_index->space);

	DEBUG_SYNC_C("delete_metadata_before");

	btr_cur_pessimistic_delete(&error, false, btr_pcur_get_btr_cur(&pcur),
				   BTR_CREATE_FLAG, false, &mtr);
	ut_ad(error == DB_SUCCESS);

	mtr.commit();

	return(DB_SUCCESS);
}

/** Truncate the table. We can call it after all the dynamic metadata
has been written back to DD table */
void
DDTableBuffer::truncate()
{
	ut_ad(mutex_own(&dict_persist->mutex));

	btr_truncate(m_index);
}

/** Get the buffered metadata for a specific table, the caller
has to delete the returned std::string object by UT_DELETE
@param[in]	id	table id
@return the metadata got in a string object, if nothing, the
string would be of length 0 */
std::string*
DDTableBuffer::get(
	table_id_t	id)
{
	btr_cur_t	cursor;
	mtr_t		mtr;
	ulint		len;
	byte*		field = NULL;

	ut_ad(mutex_own(&dict_persist->mutex));

	init_tuple_with_id(m_search_tuple, id);

	mtr.start();

	btr_cur_search_to_nth_level(m_index, 0, m_search_tuple, PAGE_CUR_LE,
				    BTR_SEARCH_LEAF, &cursor, 0,
				    __FILE__, __LINE__, &mtr);

	if (cursor.low_match == dtuple_get_n_fields(m_search_tuple)) {
		ut_ad(!rec_get_deleted_flag(btr_cur_get_rec(&cursor), 0));

		/* Get the METADATA field */
		field = rec_get_nth_field_old(
				btr_cur_get_rec(&cursor), 1, &len);

		ut_ad(len != UNIV_SQL_NULL);
	} else {
		len = 0;
	}

	std::string* metadata = UT_NEW_NOKEY(
		std::string(reinterpret_cast<const char*>(field), len));

	mtr.commit();

	return(metadata);
}

/** Write MLOG_TABLE_DYNAMIC_META for persistent dynamic metadata of table
@param[in]	id		table id
@param[in]	metadata	metadata used to write the log
@param[in,out]	mtr		mini-transaction */
void
Persister::write_log(
	table_id_t			id,
	const PersistentTableMetadata&	metadata,
	mtr_t*				mtr) const
{
	byte*		log_ptr;
	ulint		size = get_write_size(metadata);

	ut_ad(size > 0);

	/* We will write the id in a much compressed format, which costs
	1..11 bytes, and the MLOG_TABLE_DYNAMIC_META costs 1 byte,
	refer to mlog_write_initial_dict_log_record() as well */
	log_ptr = mlog_open_metadata(mtr, 12 + size);
	ut_ad(log_ptr != NULL);

	log_ptr = mlog_write_initial_dict_log_record(
		MLOG_TABLE_DYNAMIC_META, id, log_ptr, mtr);

	ulint consumed = write(metadata, log_ptr, size);
	log_ptr += consumed;

        mlog_close(mtr, log_ptr);
}

/** Write the corrupted indexes of a table, we can pre-calculate the size
by calling get_write_size()
@param[in]	metadata	persistent data
@param[out]	buffer		write buffer
@param[in]	size		size of write buffer, should be at least
				get_write_size()
@return the length of bytes written */
ulint
CorruptedIndexPersister::write(
	const PersistentTableMetadata&	metadata,
	byte*				buffer,
	ulint				size) const
{
	ulint		length = 0;
	corrupted_ids_t	corrupted_ids = metadata.get_corrupted_indexes();
	ulint		num = corrupted_ids.size();

	ut_ad(num < MAX_INDEXES);

	if (corrupted_ids.empty()) {
		return(0);
	}

	/* Write the PM_INDEX_CORRUPTED mark first */
	mach_write_to_1(buffer, static_cast<byte>(PM_INDEX_CORRUPTED));
	++length;
	++buffer;

	mach_write_to_1(buffer, num);
	++length;
	++buffer;

	for (ulint i = 0; i < num; ++i) {
		mach_write_to_4(buffer, corrupted_ids[i].m_space_id);
		mach_write_to_8(buffer + 4, corrupted_ids[i].m_index_id);
		length += INDEX_ID_LENGTH;
		buffer += INDEX_ID_LENGTH;
		ut_ad(length <= size);
	}

	return(length);
}

/** Pre-calculate the size of metadata to be written
@param[in]	metadata	metadata to be written
@return the size of metadata */
ulint
CorruptedIndexPersister::get_write_size(
	const PersistentTableMetadata&	metadata) const
{
	ulint		length = 0;
	corrupted_ids_t	corrupted_ids = metadata.get_corrupted_indexes();

	ut_ad(corrupted_ids.size() < MAX_INDEXES);

	if (corrupted_ids.empty()) {
		return(0);
	}

	/* PM_INDEX_CORRUPTED mark and number of corrupted indexes' ids */
	length += 1 + 1;
	length += corrupted_ids.size() * INDEX_ID_LENGTH;

	return(length);
}

/** Read the corrupted indexes from buffer, and store them to
metadata object
@param[out]	metadata	metadata where we store the read data
@param[in]	buffer		buffer to read
@param[in]	size		size of buffer
@param[out]	corrupt		true if we found something wrong in
				the buffer except incomplete buffer,
				otherwise false
@return the bytes we read from the buffer if the buffer data
is complete and we get everything, 0 if the buffer is incompleted */
ulint
CorruptedIndexPersister::read(
	PersistentTableMetadata&metadata,
	const byte*		buffer,
	ulint			size,
	bool*			corrupt) const
{
	const byte*	end = buffer + size;
	ulint		consumed = 0;
	byte		type;
	ulint		num;

	*corrupt = false;

	/* It should contain PM_INDEX_CORRUPTED and number at least */
	if (size <= 2) {
		return(0);
	}

	type = *buffer++;
	++consumed;

	if (type != PM_INDEX_CORRUPTED) {
		*corrupt = true;
		return(consumed);
	}

	num = mach_read_from_1(buffer);
	++consumed;
	++buffer;

	if (num == 0 || num > MAX_INDEXES) {
		*corrupt = true;
		return(consumed);
	}

	if (buffer + num * INDEX_ID_LENGTH > end) {
		return(0);
	}

	for (ulint i = 0; i < num; ++i) {
		space_id_t	space_id = mach_read_from_4(buffer);
		space_index_t	index_id = mach_read_from_8(buffer + 4);
		metadata.add_corrupted_index(index_id_t(space_id, index_id));

		buffer += INDEX_ID_LENGTH;
		consumed += INDEX_ID_LENGTH;
	}

	return(consumed);
}

/** Write the autoinc counter of a table, we can pre-calculate
the size by calling get_write_size()
@param[in]	metadata	persistent metadata
@param[out]	buffer		write buffer
@param[in]	size		size of write buffer, should be
				at least get_write_size()
@return the length of bytes written */
ulint
AutoIncPersister::write(
	const PersistentTableMetadata&	metadata,
	byte*				buffer,
	ulint				size) const
{
	ulint		length = 0;
	ib_uint64_t	autoinc = metadata.get_autoinc();

	mach_write_to_1(buffer, static_cast<byte>(PM_TABLE_AUTO_INC));
	++length;
	++buffer;

	ulint len = mach_u64_write_much_compressed(buffer, autoinc);
	length += len;
	buffer += len;

	ut_ad(length <= size);
	return(length);
}

/** Read the autoinc counter from buffer, and store them to
metadata object
@param[out]	metadata	metadata where we store the read data
@param[in]	buffer		buffer to read
@param[in]	size		size of buffer
@param[out]	corrupt		true if we found something wrong in
				the buffer except incomplete buffer,
				otherwise false
@return the bytes we read from the buffer if the buffer data
is complete and we get everything, 0 if the buffer is incomplete */
ulint
AutoIncPersister::read(
	PersistentTableMetadata&	metadata,
	const byte*			buffer,
	ulint				size,
	bool*				corrupt) const
{
	const byte*	end = buffer + size;
	ulint		consumed = 0;
	byte		type;
	ib_uint64_t	autoinc;

	*corrupt = false;

	/* It should contain PM_TABLE_AUTO_INC and the counter at least */
	if (size < 2) {
		return(0);
	}

	type = *buffer++;
	++consumed;

	if (type != PM_TABLE_AUTO_INC) {
		*corrupt = true;
		return(consumed);
	}

	const byte*	start = buffer;
	autoinc = mach_parse_u64_much_compressed(&start, end);

	if (start == NULL) {
		/* Just incomplete data, not corrupted */
		return(0);
	}

	if (autoinc == 0) {
		metadata.set_autoinc(autoinc);
	} else {
		metadata.set_autoinc_if_bigger(autoinc);
	}

	consumed += start - buffer;
	ut_ad(consumed <= size);
	return(consumed);
}

/** Write redo logs for autoinc counter that is to be inserted or to
update the existing one, if the counter is bigger than current one
or the counter is 0 as the special mark.
This function should be called only once at most per mtr, and work with
the commit() to finish the complete logging & commit
@param[in]	table	table
@param[in]	counter	counter to be logged */
void
AutoIncLogMtr::log(
	dict_table_t*	table,
	ib_uint64_t	counter)
{
	ut_ad(!srv_missing_dd_table_buffer);

	ut_ad(!m_locked);
	rw_lock_s_lock(&dict_persist->lock);
	ut_d(m_locked = true);

	if (counter == 0) {

		/* We should always write the log for this special mark */
		m_logged = true;

	} else {

		mutex_enter(table->autoinc_persisted_mutex);

		if (table->autoinc_persisted < counter) {
			dict_table_autoinc_persisted_update(table, counter);

			if (table->dirty_status == METADATA_DIRTY) {

				/* There are two cases when the dirty_status
				would be changed from METADATA_DIRTY to
				METADATA_BUFFERED. One is checkpoint, but
				the rw-lock in dict_persist should prevent
				checkpoint changing the status. The other
				is dict_table_set_and_persist_autoinc(),
				which would persist in-memory dynamic
				metadata to DDTableBuffer. But it happens
				only in DDL, when there should not be any
				concurrent DML. */
				ut_ad(table->in_dirty_dict_tables_list);
			} else {

				dict_table_mark_dirty(table);
			}

			m_logged = true;
		}

		mutex_exit(table->autoinc_persisted_mutex);
	}

	if (m_logged) {
		PersistentTableMetadata metadata(table->id);
		metadata.set_autoinc(counter);

		Persister*	persister = dict_persist->persisters->get(
			PM_TABLE_AUTO_INC);

		/* No need to flush the logs now for performance reasons. */
		persister->write_log(table->id, metadata, m_mtr);
	} else {

		rw_lock_s_unlock(&dict_persist->lock);
		ut_d(m_locked = false);
	}
}

/** Commit the internal mtr, and some cleanup if necessary */
void
AutoIncLogMtr::commit()
{
	m_mtr->commit();

	if (m_logged) {
		ut_ad(m_locked);
		ut_d(m_locked = false);

		rw_lock_s_unlock(&dict_persist->lock);
	}
}

/** Destructor */
Persisters::~Persisters()
{
	persisters_t::iterator	iter;
	for (iter = m_persisters.begin(); iter != m_persisters.end();
	     ++iter) {
		UT_DELETE(iter->second);
	}
}

/** Get the persister object with specified type
@param[in]	type	persister type
@return Persister object required or NULL if not found */
Persister*
Persisters::get(
	persistent_type_t	type) const
{
	ut_ad(type > PM_SMALLEST_TYPE);
	ut_ad(type < PM_BIGGEST_TYPE);

	persisters_t::const_iterator	iter = m_persisters.find(type);

	return(iter == m_persisters.end() ? NULL : iter->second);
}

/** Add a specified persister of type, we will allocate the Persister
if there is no such persister exist, otherwise do nothing and return
the existing one
@param[in]	type	persister type
@return the persister of type */
Persister*
Persisters::add(
	persistent_type_t	type)
{
	ut_ad(type > PM_SMALLEST_TYPE);
	ut_ad(type < PM_BIGGEST_TYPE);

	Persister*	persister = get(type);

	if (persister != NULL) {
		return(persister);
	}

	switch (type) {
	case PM_INDEX_CORRUPTED:
		persister = UT_NEW_NOKEY(CorruptedIndexPersister());
		break;
	case PM_TABLE_AUTO_INC:
		persister = UT_NEW_NOKEY(AutoIncPersister());
		break;
	default:
		ut_ad(0);
		break;
	}

	m_persisters.insert(std::make_pair(type, persister));

	return(persister);
}

/** Remove a specified persister of type, we will free the Persister
@param[in]	type	persister type */
void
Persisters::remove(
	persistent_type_t	type)
{
	persisters_t::iterator	iter = m_persisters.find(type);

	if (iter != m_persisters.end()) {
		UT_DELETE(iter->second);
		m_persisters.erase(iter);
	}
}

/** Close SDI table.
@param[in]	table		the in-meory SDI table object */
UNIV_INLINE
void
dict_sdi_close_table(
	dict_table_t*	table)
{
	ut_ad(dict_table_is_sdi(table->id));
	dict_table_close(table, true, false);
}

/* TODO: Remove this function after WL#7412. This function is
use only in IMPORT/EXPORT as of now. */

/** Retrieve in-memory index for SDI table.
@param[in]	tablespace_id	innodb tablespace id
@param[in]	copy_num	SDI table copy
@return dict_index_t structure or NULL*/
dict_index_t*
dict_sdi_get_index(
	space_id_t	tablespace_id,
	uint32_t	copy_num)
{
	ut_ad(copy_num < MAX_SDI_COPIES);

	dict_table_t*	table = dict_table_open_on_id(
		dict_sdi_get_table_id(tablespace_id, copy_num),
		true,
		DICT_TABLE_OP_NORMAL);

	if (table != NULL) {
		dict_sdi_close_table(table);
		return(table->first_index());
	}
	return(NULL);
}

/** Retrieve in-memory table object for SDI table.
@param[in]	tablespace_id	innodb tablespace id
@param[in]	copy_num	SDI table copy
@param[in]	dict_locked	true if dict_sys mutex is acquired
@return dict_table_t structure */
dict_table_t*
dict_sdi_get_table(
	space_id_t	tablespace_id,
	uint32_t	copy_num,
	bool	dict_locked)
{
	ut_ad(copy_num < MAX_SDI_COPIES);

	dict_table_t*	table = dict_table_open_on_id(
		dict_sdi_get_table_id(tablespace_id, copy_num),
		dict_locked,
		DICT_TABLE_OP_NORMAL);
	return(table);
}

/* TODO: WL#7141 Check if we can disable the locking on the SDI tables
altogether. If purge or rollback needs to access the SDI table, it can create
the SDI table object for the table_id on demand. */

/** Remove the SDI table from table cache.
@param[in]	space_id	InnoDB tablesapce_id
@param[in,out]	sdi_tables	Array of sdi table
@param[in]	dict_locked	true if dict_sys mutex acquired */
void
dict_sdi_remove_from_cache(
	space_id_t	space_id,
	dict_table_t**	sdi_tables,
	bool		dict_locked)
{
	if (space_id == SYSTEM_TABLE_SPACE) {
		return;
	}

	for (uint32_t	copy_num = 0; copy_num < MAX_SDI_COPIES; ++copy_num) {

		dict_table_t*	sdi_table;

		if (sdi_tables == NULL || sdi_tables[copy_num] ==  NULL) {
			/* Remove SDI table from table cache for copy 0. */
			sdi_table = dict_table_open_on_id_low(
				dict_sdi_get_table_id(space_id, copy_num),
				DICT_ERR_IGNORE_NONE);
		} else {
			dict_table_close(sdi_tables[copy_num], dict_locked,
					 false);
			sdi_table = sdi_tables[copy_num];
		}

		if (sdi_table) {
			dict_table_remove_from_cache(sdi_table);
		}
	}
}<|MERGE_RESOLUTION|>--- conflicted
+++ resolved
@@ -6644,11 +6644,6 @@
 		field = index->get_field(i);
 		col_no = dict_col_get_no(field->col);
 
-<<<<<<< HEAD
-		ut_ad(!field->col->is_virtual());
-
-=======
->>>>>>> 0635e432
 		if (field->prefix_len != 0) {
 			/* We do not accept column prefix
 			indexes here */
