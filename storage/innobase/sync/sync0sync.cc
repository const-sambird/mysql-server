--- conflicted
+++ resolved
@@ -1,6 +1,6 @@
 /*****************************************************************************
 
-Copyright (c) 1995, 2011, Oracle and/or its affiliates. All Rights Reserved.
+Copyright (c) 1995, 2013, Oracle and/or its affiliates. All Rights Reserved.
 Copyright (c) 2008, Google Inc.
 
 Portions of this file contain modifications contributed and copyrighted by
@@ -30,151 +30,9 @@
 Created 9/5/1995 Heikki Tuuri
 *******************************************************/
 
-<<<<<<< HEAD
 #include "univ.i"
 #include "sync0rw.h"
 #include "sync0sync.h"
-=======
-#include "sync0sync.h"
-#ifdef UNIV_NONINL
-#include "sync0sync.ic"
-#endif
-
-#include "ha_prototypes.h"
-
-#include "sync0rw.h"
-#include "buf0buf.h"
-#include "srv0srv.h"
-#include "buf0types.h"
-#include "os0sync.h" /* for HAVE_ATOMIC_BUILTINS */
-#ifdef UNIV_SYNC_DEBUG
-# include "srv0start.h" /* srv_is_being_started */
-#endif /* UNIV_SYNC_DEBUG */
-
-/*
-	REASONS FOR IMPLEMENTING THE SPIN LOCK MUTEX
-	============================================
-
-Semaphore operations in operating systems are slow: Solaris on a 1993 Sparc
-takes 3 microseconds (us) for a lock-unlock pair and Windows NT on a 1995
-Pentium takes 20 microseconds for a lock-unlock pair. Therefore, we have to
-implement our own efficient spin lock mutex. Future operating systems may
-provide efficient spin locks, but we cannot count on that.
-
-Another reason for implementing a spin lock is that on multiprocessor systems
-it can be more efficient for a processor to run a loop waiting for the
-semaphore to be released than to switch to a different thread. A thread switch
-takes 25 us on both platforms mentioned above. See Gray and Reuter's book
-Transaction processing for background.
-
-How long should the spin loop last before suspending the thread? On a
-uniprocessor, spinning does not help at all, because if the thread owning the
-mutex is not executing, it cannot be released. Spinning actually wastes
-resources.
-
-On a multiprocessor, we do not know if the thread owning the mutex is
-executing or not. Thus it would make sense to spin as long as the operation
-guarded by the mutex would typically last assuming that the thread is
-executing. If the mutex is not released by that time, we may assume that the
-thread owning the mutex is not executing and suspend the waiting thread.
-
-A typical operation (where no i/o involved) guarded by a mutex or a read-write
-lock may last 1 - 20 us on the current Pentium platform. The longest
-operations are the binary searches on an index node.
-
-We conclude that the best choice is to set the spin time at 20 us. Then the
-system should work well on a multiprocessor. On a uniprocessor we have to
-make sure that thread swithches due to mutex collisions are not frequent,
-i.e., they do not happen every 100 us or so, because that wastes too much
-resources. If the thread switches are not frequent, the 20 us wasted in spin
-loop is not too much.
-
-Empirical studies on the effect of spin time should be done for different
-platforms.
-
-
-	IMPLEMENTATION OF THE MUTEX
-	===========================
-
-For background, see Curt Schimmel's book on Unix implementation on modern
-architectures. The key points in the implementation are atomicity and
-serialization of memory accesses. The test-and-set instruction (XCHG in
-Pentium) must be atomic. As new processors may have weak memory models, also
-serialization of memory references may be necessary. The successor of Pentium,
-P6, has at least one mode where the memory model is weak. As far as we know,
-in Pentium all memory accesses are serialized in the program order and we do
-not have to worry about the memory model. On other processors there are
-special machine instructions called a fence, memory barrier, or storage
-barrier (STBAR in Sparc), which can be used to serialize the memory accesses
-to happen in program order relative to the fence instruction.
-
-Leslie Lamport has devised a "bakery algorithm" to implement a mutex without
-the atomic test-and-set, but his algorithm should be modified for weak memory
-models. We do not use Lamport's algorithm, because we guess it is slower than
-the atomic test-and-set.
-
-Our mutex implementation works as follows: After that we perform the atomic
-test-and-set instruction on the memory word. If the test returns zero, we
-know we got the lock first. If the test returns not zero, some other thread
-was quicker and got the lock: then we spin in a loop reading the memory word,
-waiting it to become zero. It is wise to just read the word in the loop, not
-perform numerous test-and-set instructions, because they generate memory
-traffic between the cache and the main memory. The read loop can just access
-the cache, saving bus bandwidth.
-
-If we cannot acquire the mutex lock in the specified time, we reserve a cell
-in the wait array, set the waiters byte in the mutex to 1. To avoid a race
-condition, after setting the waiters byte and before suspending the waiting
-thread, we still have to check that the mutex is reserved, because it may
-have happened that the thread which was holding the mutex has just released
-it and did not see the waiters byte set to 1, a case which would lead the
-other thread to an infinite wait.
-
-LEMMA 1: After a thread resets the event of a mutex (or rw_lock), some
-=======
-thread will eventually call os_event_set() on that particular event.
-Thus no infinite wait is possible in this case.
-
-Proof:	After making the reservation the thread sets the waiters field in the
-mutex to 1. Then it checks that the mutex is still reserved by some thread,
-or it reserves the mutex for itself. In any case, some thread (which may be
-also some earlier thread, not necessarily the one currently holding the mutex)
-will set the waiters field to 0 in mutex_exit, and then call
-os_event_set() with the mutex as an argument.
-Q.E.D.
-
-LEMMA 2: If an os_event_set() call is made after some thread has called
-=======
-the os_event_reset() and before it starts wait on that event, the call
-will not be lost to the second thread. This is true even if there is an
-intervening call to os_event_reset() by another thread.
-Thus no infinite wait is possible in this case.
-
-Proof (non-windows platforms): os_event_reset() returns a monotonically
-increasing value of signal_count. This value is increased at every
-call of os_event_set() If thread A has called os_event_reset() followed
-by thread B calling os_event_set() and then some other thread C calling
-os_event_reset(), the is_set flag of the event will be set to FALSE;
-but now if thread A calls os_event_wait_low() with the signal_count
-value returned from the earlier call of os_event_reset(), it will
-return immediately without waiting.
-Q.E.D.
-
-Proof (windows): If there is a writer thread which is forced to wait for
-the lock, it may be able to set the state of rw_lock to RW_LOCK_WAIT_EX
-The design of rw_lock ensures that there is one and only one thread
-that is able to change the state to RW_LOCK_WAIT_EX and this thread is
-guaranteed to acquire the lock after it is released by the current
-holders and before any other waiter gets the lock.
-On windows this thread waits on a separate event i.e.: wait_ex_event.
-Since only one thread can wait on this event there is no chance
-of this event getting reset before the writer starts wait on it.
-Therefore, this thread is guaranteed to catch the os_set_event()
-signalled unconditionally at the release of the lock.
-Q.E.D. */
-
-/* Number of spin waits on mutexes: for performance monitoring */
->>>>>>> 3931a372
 
 /** The number of iterations in the mutex_spin_wait() spin loop.
 Intended for performance monitoring. */
