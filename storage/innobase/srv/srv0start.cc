--- conflicted
+++ resolved
@@ -2087,28 +2087,6 @@
 
 		buf_flush_sync_all_buf_pools();
 	} else {
-<<<<<<< HEAD
-		/* Check if we support the max format that is stamped
-		on the system tablespace.
-		Note:  We are NOT allowed to make any modifications to
-		the TRX_SYS_PAGE_NO page before recovery  because this
-		page also contains the max_trx_id etc. important system
-		variables that are required for recovery.  We need to
-		ensure that we return the system to a state where normal
-		recovery is guaranteed to work. We do this by
-		invalidating the buffer cache, this will force the
-		reread of the page and restoration to its last known
-		consistent state, this is REQUIRED for the recovery
-		process to work. */
-		err = trx_sys_file_format_max_check(
-			srv_max_file_format_at_startup);
-
-		if (err != DB_SUCCESS) {
-			return(srv_init_abort(err));
-		}
-
-=======
->>>>>>> cbd0b64d
 		/* Invalidate the buffer pool to ensure that we reread
 		the page that we read above, during recovery.
 		Note that this is not as heavy weight as it seems. At
@@ -2301,17 +2279,6 @@
 		}
 
 		recv_recovery_rollback_active();
-<<<<<<< HEAD
-
-		/* It is possible that file_format tag has never
-		been set. In this case we initialize it to minimum
-		value.  Important to note that we can do it ONLY after
-		we have finished the recovery process so that the
-		image of TRX_SYS_PAGE_NO is not stale. */
-		trx_sys_file_format_tag_init();
-=======
-	}
->>>>>>> cbd0b64d
 
 		if (sum_of_new_sizes > 0) {
 			/* New data file(s) were added */
