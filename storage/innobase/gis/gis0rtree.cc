--- conflicted
+++ resolved
@@ -286,10 +286,6 @@
   page_zip = buf_block_get_page_zip(block);
 
   child = btr_node_ptr_get_child_page_no(rec, offsets);
-<<<<<<< HEAD
-  level = btr_page_get_level(buf_block_get_frame(block));
-=======
->>>>>>> 85f9abf9
 
   if (new_rec) {
     child_rec = new_rec;
@@ -1527,12 +1523,12 @@
 
   rec = btr_cur_get_rec(cursor);
 
-  rtr_read_mbr(rec_get_nth_field(index, rec, offsets, 0, &len),
+  rtr_read_mbr(rec_get_nth_field(cursor->index, rec, offsets, 0, &len),
                reinterpret_cast<rtr_mbr_t *>(mbr1));
 
   rec = btr_cur_get_rec(cursor2);
 
-  rtr_read_mbr(rec_get_nth_field(index, rec, offsets2, 0, &len),
+  rtr_read_mbr(rec_get_nth_field(cursor->index, rec, offsets2, 0, &len),
                reinterpret_cast<rtr_mbr_t *>(mbr2));
 
   mbr = reinterpret_cast<double *>(new_mbr);
@@ -1574,20 +1570,7 @@
   return (err);
 }
 
-<<<<<<< HEAD
-/** Deletes on the upper level the node pointer to a page.
-@param[in] index Index tree
-@param[in] sea_cur Search cursor, contains information about parent nodes in
-search
-@param[in] block Page whose node pointer is deleted
-@param[in] mtr Mini-transaction
-*/
-void rtr_node_ptr_delete(dict_index_t *index, btr_cur_t *sea_cur,
-                         buf_block_t *block, mtr_t *mtr) {
-=======
 void rtr_node_ptr_delete(btr_cur_t *sea_cur, mtr_t *mtr) {
-  ibool compressed;
->>>>>>> 85f9abf9
   dberr_t err;
 
   auto compressed =
