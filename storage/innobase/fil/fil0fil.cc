--- conflicted
+++ resolved
@@ -3715,11 +3715,8 @@
 	space = fil_space_create(name, space_id, flags, is_temp
 				 ? FIL_TYPE_TEMPORARY : FIL_TYPE_TABLESPACE);
 
-<<<<<<< HEAD
-=======
 	DEBUG_SYNC_C("fil_ibd_created_space");
 
->>>>>>> 23032807
 	if (!fil_node_create_low(
 			path, size, space, false, punch_hole, atomic_write)) {
 
@@ -3819,15 +3816,9 @@
 	ulint		tablespaces_found = 0;
 	ulint		valid_tablespaces_found = 0;
 	bool		for_import = (purpose == FIL_TYPE_IMPORT);
-<<<<<<< HEAD
 
 	ut_ad(!fix_dict || rw_lock_own(dict_operation_lock, RW_LOCK_X));
 
-=======
-
-	ut_ad(!fix_dict || rw_lock_own(dict_operation_lock, RW_LOCK_X));
-
->>>>>>> 23032807
 	ut_ad(!fix_dict || mutex_own(&dict_sys->mutex));
 	ut_ad(!fix_dict || !srv_read_only_mode);
 	ut_ad(!fix_dict || srv_log_file_size != 0);
@@ -4207,19 +4198,11 @@
 	bool	success = false;
 	*name = NULL;
 	*filepath = NULL;
-<<<<<<< HEAD
 
 	mutex_enter(&fil_system->mutex);
 
 	fil_space_t*	space = fil_space_get_by_id(space_id);
 
-=======
-
-	mutex_enter(&fil_system->mutex);
-
-	fil_space_t*	space = fil_space_get_by_id(space_id);
-
->>>>>>> 23032807
 	if (space != NULL) {
 		*name = mem_strdup(space->name);
 
@@ -4324,7 +4307,6 @@
 	for (; db > filename && sep_found < 2; db--) {
 		if (db[0] == OS_PATH_SEPARATOR) {
 			sep_found++;
-<<<<<<< HEAD
 		}
 	}
 	if (sep_found == 2) {
@@ -4339,22 +4321,6 @@
 			return(true);
 		}
 	}
-=======
-		}
-	}
-	if (sep_found == 2) {
-		db += 2;
-		df_def_per.init(db, 0);
-		df_def_per.make_filepath(NULL, db, IBD);
-		if (df_def_per.open_read_only(false) == DB_SUCCESS
-		    && df_def_per.validate_for_recovery() == DB_SUCCESS
-		    && df_def_per.space_id() == space_id) {
-			df.set_filepath(df_def_per.filepath());
-			df.open_read_only(false);
-			return(true);
-		}
-	}
->>>>>>> 23032807
 
 	/* Did not find a general or file-per-table datafile in the
 	default location.  Look for a remote general tablespace. */
@@ -4778,21 +4744,12 @@
 		space->name = mem_strdup(name);
 		HASH_INSERT(fil_space_t, name_hash, fil_system->name_hash,
 			    ut_fold_string(space->name), space);
-<<<<<<< HEAD
 
 		mutex_exit(&fil_system->mutex);
 
 		return(true);
 	}
 
-=======
-
-		mutex_exit(&fil_system->mutex);
-
-		return(true);
-	}
-
->>>>>>> 23032807
 	if (space != NULL) {
 		if (FSP_FLAGS_GET_SHARED(space->flags)
 		    && !srv_sys_tablespaces_open) {
@@ -4806,15 +4763,9 @@
 		fnamespace = fil_space_get_by_name(name);
 		if (space == fnamespace) {
 			/* Found */
-<<<<<<< HEAD
 
 			mutex_exit(&fil_system->mutex);
 
-=======
-
-			mutex_exit(&fil_system->mutex);
-
->>>>>>> 23032807
 			return(true);
 		}
 	}
@@ -5149,15 +5100,9 @@
 		ut_a(end != static_cast<os_offset_t>(-1) && end >= node_start);
 
 		os_has_said_disk_full = !(success = (end == node_start + len));
-<<<<<<< HEAD
 
 		pages_added = static_cast<ulint>(end - node_start) / page_size;
 
-=======
-
-		pages_added = static_cast<ulint>(end - node_start) / page_size;
-
->>>>>>> 23032807
 	} else {
 		success = true;
 		pages_added = n_node_extend;
@@ -5729,17 +5674,10 @@
 	/* Calculate the low 32 bits and the high 32 bits of the file offset */
 
 	if (!page_size.is_compressed()) {
-<<<<<<< HEAD
 
 		offset = ((os_offset_t) cur_page_no
 			  << UNIV_PAGE_SIZE_SHIFT) + byte_offset;
 
-=======
-
-		offset = ((os_offset_t) cur_page_no
-			  << UNIV_PAGE_SIZE_SHIFT) + byte_offset;
-
->>>>>>> 23032807
 		ut_a(node->size - cur_page_no
 		     >= ((byte_offset + len + (UNIV_PAGE_SIZE - 1))
 			 / UNIV_PAGE_SIZE));
@@ -6451,7 +6389,6 @@
 		}
 
 		IORequest	write_request(write_type);
-<<<<<<< HEAD
 
 		/* For encrypted table, set encryption information. */
 		if (iter.encryption_key != NULL && offset != 0) {
@@ -6474,30 +6411,6 @@
 			/* This is not a hard error */
 			if (err == DB_IO_NO_PUNCH_HOLE) {
 
-=======
-
-		/* For encrypted table, set encryption information. */
-		if (iter.encryption_key != NULL && offset != 0) {
-			write_request.encryption_key(iter.encryption_key,
-						     ENCRYPTION_KEY_LEN,
-						     iter.encryption_iv);
-			write_request.encryption_algorithm(Encryption::AES);
-		}
-
-		/* A page was updated in the set, write back to disk.
-		Note: We don't have the compression algorithm, we write
-		out the imported file as uncompressed. */
-
-		if (updated
-		    && (err = os_file_write(
-				write_request,
-				iter.filepath, iter.file, io_buffer,
-				offset, (ulint) n_bytes)) != DB_SUCCESS) {
-
-			/* This is not a hard error */
-			if (err == DB_IO_NO_PUNCH_HOLE) {
-
->>>>>>> 23032807
 				err = DB_SUCCESS;
 				write_type &= ~IORequest::PUNCH_HOLE;
 
@@ -6590,15 +6503,9 @@
 
 	/* The block we will use for every physical page */
 	buf_block_t*	block;
-<<<<<<< HEAD
 
 	block = reinterpret_cast<buf_block_t*>(ut_zalloc_nokey(sizeof(*block)));
 
-=======
-
-	block = reinterpret_cast<buf_block_t*>(ut_zalloc_nokey(sizeof(*block)));
-
->>>>>>> 23032807
 	mutex_create(LATCH_ID_BUF_BLOCK_MUTEX, &block->mutex);
 
 	/* Allocate a page to read in the tablespace header, so that we
@@ -6823,18 +6730,12 @@
 			space->n_pending_ops--;
 			space = UT_LIST_GET_NEXT(space_list, space);
 
-<<<<<<< HEAD
-			/* Skip spaces that are being dropped or truncated. */
-			while (space != NULL
-			       && (space->stop_new_ops
-=======
 			/* Skip spaces that are being
 			created by fil_ibd_create(),
 			or dropped or truncated. */
 			while (space != NULL
 			       && (UT_LIST_GET_LEN(space->chain) == 0
 				   || space->stop_new_ops
->>>>>>> 23032807
 				   || space->is_being_truncated)) {
 				space = UT_LIST_GET_NEXT(space_list, space);
 			}
@@ -7081,7 +6982,6 @@
 		was called. If we kept track of "min_lsn" (the first LSN
 		where max_lsn turned nonzero), we could avoid the
 		fil_names_write() call if min_lsn > lsn. */
-<<<<<<< HEAD
 
 		fil_names_write(space, &mtr);
 		do_write = true;
@@ -7302,228 +7202,6 @@
 
 	return(err);
 }
-=======
-
-		fil_names_write(space, &mtr);
-		do_write = true;
-
-		space = next;
-	}
-
-	if (do_write) {
-		mtr.commit_checkpoint(lsn);
-	} else {
-		ut_ad(!mtr.has_modifications());
-	}
-
-	return(do_write);
-}
-
-/** Truncate a single-table tablespace. The tablespace must be cached
-in the memory cache.
-@param space_id			space id
-@param dir_path			directory path
-@param tablename		the table name in the usual
-				databasename/tablename format of InnoDB
-@param flags			tablespace flags
-@param trunc_to_default		truncate to default size if tablespace
-				is being newly re-initialized.
-@return DB_SUCCESS or error */
-dberr_t
-truncate_t::truncate(
-/*=================*/
-	ulint		space_id,
-	const char*	dir_path,
-	const char*	tablename,
-	ulint		flags,
-	bool		trunc_to_default)
-{
-	dberr_t		err = DB_SUCCESS;
-	char*		path;
-	bool		has_data_dir = FSP_FLAGS_HAS_DATA_DIR(flags);
-
-	ut_a(!is_system_tablespace(space_id));
-
-	if (has_data_dir) {
-		ut_ad(dir_path != NULL);
-
-		path = fil_make_filepath(dir_path, tablename, IBD, true);
-
-	} else {
-		path = fil_make_filepath(NULL, tablename, IBD, false);
-	}
-
-	if (path == NULL) {
-		return(DB_OUT_OF_MEMORY);
-	}
-
-	mutex_enter(&fil_system->mutex);
-
-	fil_space_t*	space = fil_space_get_by_id(space_id);
-
-	/* The following code must change when InnoDB supports
-	multiple datafiles per tablespace. */
-	ut_a(UT_LIST_GET_LEN(space->chain) == 1);
-
-	fil_node_t*	node = UT_LIST_GET_FIRST(space->chain);
-
-	if (trunc_to_default) {
-		space->size = node->size = FIL_IBD_FILE_INITIAL_SIZE;
-	}
-
-	const bool already_open = node->is_open;
-
-	if (!already_open) {
-
-		bool	ret;
-
-		node->handle = os_file_create_simple_no_error_handling(
-			innodb_data_file_key, path, OS_FILE_OPEN,
-			OS_FILE_READ_WRITE,
-			fsp_is_system_temporary(space_id)
-			? false : srv_read_only_mode, &ret);
-
-		if (!ret) {
-			ib::error() << "Failed to open tablespace file "
-				<< path << ".";
-
-			ut_free(path);
-
-			return(DB_ERROR);
-		}
-
-		node->is_open = true;
-	}
-
-	os_offset_t	trunc_size = trunc_to_default
-		? FIL_IBD_FILE_INITIAL_SIZE
-		: space->size;
-
-	const bool success = os_file_truncate(
-		path, node->handle, trunc_size * UNIV_PAGE_SIZE);
-
-	if (!success) {
-		ib::error() << "Cannot truncate file " << path
-			<< " in TRUNCATE TABLESPACE.";
-		err = DB_ERROR;
-	}
-
-	space->stop_new_ops = false;
-	space->is_being_truncated = false;
-
-	/* If we opened the file in this function, close it. */
-	if (!already_open) {
-		bool	closed = os_file_close(node->handle);
-
-		if (!closed) {
-
-			ib::error() << "Failed to close tablespace file "
-				<< path << ".";
-
-			err = DB_ERROR;
-		} else {
-			node->is_open = false;
-		}
-	}
-
-	mutex_exit(&fil_system->mutex);
-
-	ut_free(path);
-
-	return(err);
-}
-#endif /* !UNIV_HOTBACKUP */
-
-/**
-Note that the file system where the file resides doesn't support PUNCH HOLE.
-Called from AIO handlers when IO returns DB_IO_NO_PUNCH_HOLE
-@param[in,out]	node		Node to set */
-void
-fil_no_punch_hole(fil_node_t* node)
-{
-	node->punch_hole = false;
-}
-
-/** Set the compression type for the tablespace of a table
-@param[in]	table		The table that should be compressed
-@param[in]	algorithm	Text representation of the algorithm
-@return DB_SUCCESS or error code */
-dberr_t
-fil_set_compression(
-	dict_table_t*	table,
-	const char*	algorithm)
-{
-	ut_ad(table != NULL);
-
-	/* We don't support Page Compression for the system tablespace,
-	the temporary tablespace, or any general tablespace because
-	COMPRESSION is set by TABLE DDL, not TABLESPACE DDL. There is
-	no other technical reason.  Also, do not use it for missing
-	tables or tables with compressed row_format. */
-	if (table->ibd_file_missing
-	    || !DICT_TF2_FLAG_IS_SET(table, DICT_TF2_USE_FILE_PER_TABLE)
-	    || DICT_TF2_FLAG_IS_SET(table, DICT_TF2_TEMPORARY)
-	    || page_size_t(table->flags).is_compressed()) {
-
-		return(DB_IO_NO_PUNCH_HOLE_TABLESPACE);
-	}
-
-	dberr_t		err;
-	Compression	compression;
-
-	if (algorithm == NULL || strlen(algorithm) == 0) {
-
-#ifndef UNIV_DEBUG
-		compression.m_type = Compression::NONE;
-#else
-		/* This is a Debug tool for setting compression on all
-		compressible tables not otherwise specified. */
-		switch (srv_debug_compress) {
-		case Compression::LZ4:
-		case Compression::ZLIB:
-		case Compression::NONE:
-
-			compression.m_type =
-				static_cast<Compression::Type>(
-					srv_debug_compress);
-			break;
-
-		default:
-			compression.m_type = Compression::NONE;
-		}
-
-#endif /* UNIV_DEBUG */
-
-		err = DB_SUCCESS;
-
-	} else {
-
-		err = Compression::check(algorithm, &compression);
-	}
-
-	fil_space_t*	space = fil_space_get(table->space);
-
-	if (space == NULL) {
-		return(DB_NOT_FOUND);
-	}
-
-	space->compression_type = compression.m_type;
-
-	if (space->compression_type != Compression::NONE) {
-
-		const fil_node_t* node;
-
-		node = UT_LIST_GET_FIRST(space->chain);
-
-		if (!node->punch_hole) {
-
-			return(DB_IO_NO_PUNCH_HOLE_FS);
-		}
-	}
-
-	return(err);
-}
->>>>>>> 23032807
 
 /** Get the compression algorithm for a tablespace.
 @param[in]	space_id	Space ID to check
