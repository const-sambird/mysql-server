/*****************************************************************************

Copyright (c) 2005, 2018, Oracle and/or its affiliates. All Rights Reserved.

This program is free software; you can redistribute it and/or modify it under
the terms of the GNU General Public License as published by the Free Software
Foundation; version 2 of the License.

This program is distributed in the hope that it will be useful, but WITHOUT
ANY WARRANTY; without even the implied warranty of MERCHANTABILITY or FITNESS
FOR A PARTICULAR PURPOSE. See the GNU General Public License for more details.

You should have received a copy of the GNU General Public License along with
this program; if not, write to the Free Software Foundation, Inc.,
51 Franklin Street, Suite 500, Boston, MA 02110-1335 USA

*****************************************************************************/

/**************************************************//**
@file handler/handler0alter.cc
Smart ALTER TABLE
*******************************************************/

/* Include necessary SQL headers */
#include "ha_prototypes.h"
#include <current_thd.h>
#include <assert.h>
#include <debug_sync.h>
#include <key_spec.h>
#include <log.h>
#include <my_bit.h>
#include <mysql/plugin.h>
#include <sql_class.h>
#include <sql_lex.h>
#include <sql_table.h>
#include <sql_thd_internal_api.h>
#include <sys/types.h>

#include "dd/dd.h"
#include "dd/dictionary.h"
#include "dd/cache/dictionary_client.h"
#include "dd/properties.h"
#include "dd/impl/properties_impl.h"
#include "dd/types/table.h"
#include "dd/types/index.h"
#include "dd/types/column.h"
#include "dd/types/index_element.h"
#include "dd/types/partition.h"
#include "dd/types/partition_index.h"
#include "dd/types/tablespace_file.h"
#include "dd_table_share.h"

#include "btr0sea.h"
#include "dict0crea.h"
#include "dict0dd.h"
#include "dict0dict.h"
#include "dict0priv.h"
#include "dict0stats.h"
#include "dict0stats_bg.h"
#include "fsp0sysspace.h"
#include "fts0plugin.h"
#include "fts0priv.h"
#include "ha_innodb.h"
#include "ha_innopart.h"
#include "ha_prototypes.h"
#include "handler0alter.h"
#include "lex_string.h"
#include "log0log.h"
#include "my_compiler.h"
#include "my_dbug.h"
#include "my_inttypes.h"
#include "my_io.h"
#include "pars0pars.h"
#include "partition_info.h"
#include "rem0types.h"
#include "row0log.h"
#include "row0merge.h"
#include "trx0trx.h"
#include "trx0roll.h"
#include "handler0alter.h"
#include "srv0mon.h"
#include "fts0priv.h"
#include "fts0plugin.h"
#include "pars0pars.h"
#include "row0ins.h"
#include "row0sel.h"
#include "srv0mon.h"
#include "trx0roll.h"
#include "trx0trx.h"
#include "ut0new.h"
#include "ut0stage.h"
#include "dict0dd.h"
#include "lock0lock.h"
#include "clone0api.h"

/* For supporting Native InnoDB Partitioning. */
#include "partition_info.h"
#include "ha_innopart.h"

/** Operations for creating secondary indexes (no rebuild needed) */
static const Alter_inplace_info::HA_ALTER_FLAGS INNOBASE_ONLINE_CREATE
	= Alter_inplace_info::ADD_INDEX
	| Alter_inplace_info::ADD_UNIQUE_INDEX
	| Alter_inplace_info::ADD_SPATIAL_INDEX;

/** Operations for rebuilding a table in place */
static const Alter_inplace_info::HA_ALTER_FLAGS INNOBASE_ALTER_REBUILD
	= Alter_inplace_info::ADD_PK_INDEX
	| Alter_inplace_info::DROP_PK_INDEX
	| Alter_inplace_info::CHANGE_CREATE_OPTION
	/* CHANGE_CREATE_OPTION needs to check innobase_need_rebuild() */
	| Alter_inplace_info::ALTER_COLUMN_NULLABLE
	| Alter_inplace_info::ALTER_COLUMN_NOT_NULLABLE
	| Alter_inplace_info::ALTER_STORED_COLUMN_ORDER
	| Alter_inplace_info::DROP_STORED_COLUMN
	| Alter_inplace_info::ADD_STORED_BASE_COLUMN
	| Alter_inplace_info::RECREATE_TABLE
	/*
	| Alter_inplace_info::ALTER_STORED_COLUMN_TYPE
	*/
	;

/** Operations that require changes to data */
static const Alter_inplace_info::HA_ALTER_FLAGS INNOBASE_ALTER_DATA
	= INNOBASE_ONLINE_CREATE | INNOBASE_ALTER_REBUILD;

/** Operations for altering a table that InnoDB does not care about */
static const Alter_inplace_info::HA_ALTER_FLAGS INNOBASE_INPLACE_IGNORE
	= Alter_inplace_info::ALTER_COLUMN_DEFAULT
	| Alter_inplace_info::ALTER_COLUMN_COLUMN_FORMAT
	| Alter_inplace_info::ALTER_COLUMN_STORAGE_TYPE
	| Alter_inplace_info::ALTER_RENAME
	| Alter_inplace_info::ALTER_VIRTUAL_GCOL_EXPR
	| Alter_inplace_info::CHANGE_INDEX_OPTION;

/** Operations on foreign key definitions (changing the schema only) */
static const Alter_inplace_info::HA_ALTER_FLAGS INNOBASE_FOREIGN_OPERATIONS
	= Alter_inplace_info::DROP_FOREIGN_KEY
	| Alter_inplace_info::ADD_FOREIGN_KEY;

/** Operations that InnoDB cares about and can perform without rebuild */
static const Alter_inplace_info::HA_ALTER_FLAGS INNOBASE_ALTER_NOREBUILD
	= INNOBASE_ONLINE_CREATE
	| INNOBASE_FOREIGN_OPERATIONS
	| Alter_inplace_info::DROP_INDEX
	| Alter_inplace_info::DROP_UNIQUE_INDEX
	| Alter_inplace_info::RENAME_INDEX
	| Alter_inplace_info::ALTER_COLUMN_NAME
	| Alter_inplace_info::ALTER_COLUMN_EQUAL_PACK_LENGTH
	| Alter_inplace_info::ALTER_INDEX_COMMENT
	| Alter_inplace_info::ADD_VIRTUAL_COLUMN
	| Alter_inplace_info::DROP_VIRTUAL_COLUMN
	| Alter_inplace_info::ALTER_VIRTUAL_COLUMN_ORDER;
	/* | Alter_inplace_info::ALTER_VIRTUAL_COLUMN_TYPE; */

struct ha_innobase_inplace_ctx : public inplace_alter_handler_ctx
{
	/** Dummy query graph */
	que_thr_t*	thr;
	/** The prebuilt struct of the creating instance */
	row_prebuilt_t*	prebuilt;
	/** InnoDB indexes being created */
	dict_index_t**	add_index;
	/** MySQL key numbers for the InnoDB indexes that are being created */
	const ulint*	add_key_numbers;
	/** number of InnoDB indexes being created */
	ulint		num_to_add_index;
	/** InnoDB indexes being dropped */
	dict_index_t**	drop_index;
	/** number of InnoDB indexes being dropped */
	const ulint	num_to_drop_index;
	/** InnoDB indexes being renamed */
	dict_index_t**	rename;
	/** number of InnoDB indexes being renamed */
	const ulint	num_to_rename;
	/** InnoDB foreign key constraints being dropped */
	dict_foreign_t** drop_fk;
	/** number of InnoDB foreign key constraints being dropped */
	const ulint	num_to_drop_fk;
	/** InnoDB foreign key constraints being added */
	dict_foreign_t** add_fk;
	/** number of InnoDB foreign key constraints being dropped */
	const ulint	num_to_add_fk;
	/** whether to create the indexes online */
	bool		online;
	/** memory heap */
	mem_heap_t*	heap;
	/** dictionary transaction */
	trx_t*		trx;
	/** original table (if rebuilt, differs from indexed_table) */
	dict_table_t*	old_table;
	/** table where the indexes are being created or dropped */
	dict_table_t*	new_table;
	/** mapping of old column numbers to new ones, or NULL */
	const ulint*	col_map;
	/** new column names, or NULL if nothing was renamed */
	const char**	col_names;
	/** added AUTO_INCREMENT column position, or ULINT_UNDEFINED */
	const ulint	add_autoinc;
	/** default values of ADD COLUMN, or NULL */
	const dtuple_t*	add_cols;
	/** autoinc sequence to use */
	ib_sequence_t	sequence;
	/** maximum auto-increment value */
	ulonglong	max_autoinc;
	/** temporary table name to use for old table when renaming tables */
	const char*	tmp_name;
	/** whether the order of the clustered index is unchanged */
	bool		skip_pk_sort;
	/** number of virtual columns to be added */
	ulint		num_to_add_vcol;
	/** virtual columns to be added */
	dict_v_col_t*	add_vcol;
	const char**	add_vcol_name;
	/** number of virtual columns to be dropped */
	ulint		num_to_drop_vcol;
	/** virtual columns to be dropped */
	dict_v_col_t*	drop_vcol;
	const char**	drop_vcol_name;
	/** ALTER TABLE stage progress recorder */
	ut_stage_alter_t* m_stage;
	/** FTS AUX Tables to drop */
	aux_name_vec_t*	fts_drop_aux_vec;

	ha_innobase_inplace_ctx(row_prebuilt_t* prebuilt_arg,
				dict_index_t** drop_arg,
				ulint num_to_drop_arg,
				dict_index_t** rename_arg,
				ulint num_to_rename_arg,
				dict_foreign_t** drop_fk_arg,
				ulint num_to_drop_fk_arg,
				dict_foreign_t** add_fk_arg,
				ulint num_to_add_fk_arg,
				bool online_arg,
				mem_heap_t* heap_arg,
				dict_table_t* new_table_arg,
				const char** col_names_arg,
				ulint add_autoinc_arg,
				ulonglong autoinc_col_min_value_arg,
				ulonglong autoinc_col_max_value_arg,
				ulint num_to_drop_vcol_arg) :
		inplace_alter_handler_ctx(),
		prebuilt (prebuilt_arg),
		add_index (0), add_key_numbers (0), num_to_add_index (0),
		drop_index (drop_arg), num_to_drop_index (num_to_drop_arg),
		rename (rename_arg), num_to_rename (num_to_rename_arg),
		drop_fk (drop_fk_arg), num_to_drop_fk (num_to_drop_fk_arg),
		add_fk (add_fk_arg), num_to_add_fk (num_to_add_fk_arg),
		online (online_arg), heap (heap_arg), trx (0),
		old_table (prebuilt_arg->table),
		new_table (new_table_arg),
		col_map (0), col_names (col_names_arg),
		add_autoinc (add_autoinc_arg),
		add_cols (0),
		sequence(prebuilt->trx->mysql_thd,
			 autoinc_col_min_value_arg, autoinc_col_max_value_arg),
		max_autoinc (0),
		tmp_name (0),
		skip_pk_sort(false),
		num_to_add_vcol(0),
		add_vcol(0),
		add_vcol_name(0),
		num_to_drop_vcol(0),
		drop_vcol(0),
		drop_vcol_name(0),
		m_stage(NULL),
		fts_drop_aux_vec(nullptr)
	{
#ifdef UNIV_DEBUG
		for (ulint i = 0; i < num_to_add_index; i++) {
			ut_ad(!add_index[i]->to_be_dropped);
		}
		for (ulint i = 0; i < num_to_drop_index; i++) {
			ut_ad(drop_index[i]->to_be_dropped);
		}
#endif /* UNIV_DEBUG */

		thr = pars_complete_graph_for_exec(NULL, prebuilt->trx, heap,
						   prebuilt);
	}

	~ha_innobase_inplace_ctx()
	{
		if (fts_drop_aux_vec != nullptr) {
			fts_free_aux_names(fts_drop_aux_vec);
			delete fts_drop_aux_vec;
		}
		UT_DELETE(m_stage);
		mem_heap_free(heap);
	}

	/** Determine if the table will be rebuilt.
	@return whether the table will be rebuilt */
	bool need_rebuild () const { return(old_table != new_table); }

private:
	// Disable copying
	ha_innobase_inplace_ctx(const ha_innobase_inplace_ctx&);
	ha_innobase_inplace_ctx& operator=(const ha_innobase_inplace_ctx&);
};

/** Structure to remember table information for updating DD */
struct alter_table_old_info_t {
	/** Constructor */
	alter_table_old_info_t()
		: m_discarded(),
		m_fts_doc_id(),
		m_rebuild()
	{}

	/** If old table is discarded one */
	bool		m_discarded;

	/** If old table has FTS DOC ID */
	bool		m_fts_doc_id;

	/** If this ATLER TABLE requires rebuild */
	bool		m_rebuild;

	/** Update the old table information
	@param[in]	old_table	Old InnoDB table object
	@param[in]	rebuild		True if rebuild is necessary */
	void update(
		const dict_table_t* old_table, bool rebuild)
	{
		m_discarded = dict_table_is_discarded(old_table);
		m_fts_doc_id = DICT_TF2_FLAG_IS_SET(
			old_table, DICT_TF2_FTS_HAS_DOC_ID);
		m_rebuild = rebuild;
	}
};

/* Report an InnoDB error to the client by invoking my_error(). */
static UNIV_COLD
void
my_error_innodb(
/*============*/
	dberr_t		error,	/*!< in: InnoDB error code */
	const char*	table,	/*!< in: table name */
	ulint		flags)	/*!< in: table flags */
{
	switch (error) {
	case DB_MISSING_HISTORY:
		my_error(ER_TABLE_DEF_CHANGED, MYF(0));
		break;
	case DB_RECORD_NOT_FOUND:
		my_error(ER_KEY_NOT_FOUND, MYF(0), table);
		break;
	case DB_DEADLOCK:
		my_error(ER_LOCK_DEADLOCK, MYF(0));
		break;
	case DB_LOCK_WAIT_TIMEOUT:
		my_error(ER_LOCK_WAIT_TIMEOUT, MYF(0));
		break;
	case DB_INTERRUPTED:
		my_error(ER_QUERY_INTERRUPTED, MYF(0));
		break;
	case DB_OUT_OF_MEMORY:
		my_error(ER_OUT_OF_RESOURCES, MYF(0));
		break;
	case DB_OUT_OF_FILE_SPACE:
		my_error(ER_RECORD_FILE_FULL, MYF(0), table);
		break;
	case DB_OUT_OF_DISK_SPACE:
		my_error(ER_DISK_FULL_NOWAIT, MYF(0), table);
		break;
	case DB_TEMP_FILE_WRITE_FAIL:
		my_error(ER_TEMP_FILE_WRITE_FAILURE, MYF(0));
		break;
	case DB_TOO_BIG_INDEX_COL:
		my_error(ER_INDEX_COLUMN_TOO_LONG, MYF(0),
			 DICT_MAX_FIELD_LEN_BY_FORMAT_FLAG(flags));
		break;
	case DB_TOO_MANY_CONCURRENT_TRXS:
		my_error(ER_TOO_MANY_CONCURRENT_TRXS, MYF(0));
		break;
	case DB_LOCK_TABLE_FULL:
		my_error(ER_LOCK_TABLE_FULL, MYF(0));
		break;
	case DB_UNDO_RECORD_TOO_BIG:
		my_error(ER_UNDO_RECORD_TOO_BIG, MYF(0));
		break;
	case DB_CORRUPTION:
		my_error(ER_NOT_KEYFILE, MYF(0), table);
		break;
	case DB_TOO_BIG_RECORD:
		/* We limit max record size to 16k for 64k page size. */
		my_error(ER_TOO_BIG_ROWSIZE, MYF(0),
			 srv_page_size == UNIV_PAGE_SIZE_MAX
			 ? REC_MAX_DATA_SIZE - 1
			 : page_get_free_space_of_empty(
				 flags & DICT_TF_COMPACT) / 2);
		break;
	case DB_INVALID_NULL:
		/* TODO: report the row, as we do for DB_DUPLICATE_KEY */
		my_error(ER_INVALID_USE_OF_NULL, MYF(0));
		break;
	case DB_CANT_CREATE_GEOMETRY_OBJECT:
		my_error(ER_CANT_CREATE_GEOMETRY_OBJECT, MYF(0));
		break;
	case DB_TABLESPACE_EXISTS:
		my_error(ER_TABLESPACE_EXISTS, MYF(0), table);
		break;

#ifdef UNIV_DEBUG
	case DB_SUCCESS:
	case DB_DUPLICATE_KEY:
	case DB_ONLINE_LOG_TOO_BIG:
		/* These codes should not be passed here. */
		ut_error;
#endif /* UNIV_DEBUG */
	default:
		my_error(ER_GET_ERRNO, MYF(0), error, "InnoDB error");
		break;
	}
}

/** Determine if fulltext indexes exist in a given table.
@param table MySQL table
@return whether fulltext indexes exist on the table */
static
bool
innobase_fulltext_exist(
/*====================*/
	const TABLE*	table)
{
	for (uint i = 0; i < table->s->keys; i++) {
		if (table->key_info[i].flags & HA_FULLTEXT) {
			return(true);
		}
	}

	return(false);
}

/** Determine if spatial indexes exist in a given table.
@param table MySQL table
@return whether spatial indexes exist on the table */
static
bool
innobase_spatial_exist(
/*===================*/
	const   TABLE*  table)
{
	for (uint i = 0; i < table->s->keys; i++) {
	       if (table->key_info[i].flags & HA_SPATIAL) {
		       return(true);
	       }
	}

	return(false);
}

/*******************************************************************//**
Determine if ALTER TABLE needs to rebuild the table.
@param ha_alter_info the DDL operation
@return whether it is necessary to rebuild the table */
static MY_ATTRIBUTE((warn_unused_result))
bool
innobase_need_rebuild(
/*==================*/
	const Alter_inplace_info*	ha_alter_info)
{
	Alter_inplace_info::HA_ALTER_FLAGS alter_inplace_flags =
		ha_alter_info->handler_flags & ~(INNOBASE_INPLACE_IGNORE);

	if (alter_inplace_flags
	    == Alter_inplace_info::CHANGE_CREATE_OPTION
	    && !(ha_alter_info->create_info->used_fields
		 & (HA_CREATE_USED_ROW_FORMAT
		    | HA_CREATE_USED_KEY_BLOCK_SIZE
		    | HA_CREATE_USED_TABLESPACE))) {
		/* Any other CHANGE_CREATE_OPTION than changing
		ROW_FORMAT, KEY_BLOCK_SIZE or TABLESPACE can be done
		without rebuilding the table. */
		return(false);
	}

	return(!!(ha_alter_info->handler_flags & INNOBASE_ALTER_REBUILD));
}
/** Check if virtual column in old and new table are in order, excluding
those dropped column. This is needed because when we drop a virtual column,
ALTER_VIRTUAL_COLUMN_ORDER is also turned on, so we can't decide if this
is a real ORDER change or just DROP COLUMN
@param[in]	table		old TABLE
@param[in]	altered_table	new TABLE
@param[in]	ha_alter_info	Structure describing changes to be done
by ALTER TABLE and holding data used during in-place alter.
@return	true is all columns in order, false otherwise. */
static
bool
check_v_col_in_order(
	const TABLE*		table,
	const TABLE*		altered_table,
	Alter_inplace_info*	ha_alter_info)
{
	ulint	j = 0;

	/* We don't support any adding new virtual column before
	existed virtual column. */
	if (ha_alter_info->handler_flags
	      & Alter_inplace_info::ADD_VIRTUAL_COLUMN) {
		bool			has_new = false;

		List_iterator_fast<Create_field> cf_it(
			ha_alter_info->alter_info->create_list);

		cf_it.rewind();

		while (const Create_field* new_field = cf_it++) {
			if (!new_field->is_virtual_gcol()) {
				/* We do not support add virtual col
				before autoinc column */
				if (has_new
				    && (new_field->flags
					& AUTO_INCREMENT_FLAG)) {
					return(false);
				}
				continue;
			}

			/* Found a new added virtual column. */
			if (!new_field->field) {
				has_new = true;
				continue;
			}

			/* If there's any old virtual column
			after the new added virtual column,
			order must be changed. */
			if (has_new) {
				return(false);
			}
		}
	}

	/* directly return true if ALTER_VIRTUAL_COLUMN_ORDER is not on */
	if (!(ha_alter_info->handler_flags
	      & Alter_inplace_info::ALTER_VIRTUAL_COLUMN_ORDER)) {
		return(true);
	}

	for (ulint i = 0; i < table->s->fields; i++) {
		Field*		field = table->s->field[i];
		bool		dropped = false;

		if (field->stored_in_db) {
			continue;
		}

		ut_ad(innobase_is_v_fld(field));

		/* Check if this column is in drop list */
		for (const Alter_drop *drop : ha_alter_info->alter_info->drop_list) {
			if (my_strcasecmp(system_charset_info,
					  field->field_name, drop->name) == 0) {
				dropped = true;
				break;
			}
		}

		if (dropped) {
			continue;
		}

		/* Now check if the next virtual column in altered table
		matches this column */
		while (j < altered_table->s->fields) {
			 Field*  new_field = altered_table->s->field[j];

			if (new_field->stored_in_db) {
				j++;
				continue;
			}

			if (my_strcasecmp(system_charset_info,
					  field->field_name,
					  new_field->field_name) != 0) {
				/* different column */
				return(false);
			} else {
				j++;
				break;
			}
		}

		if (j > altered_table->s->fields) {
			/* there should not be less column in new table
			without them being in drop list */
			ut_ad(0);
			return(false);
		}
	}

	return(true);
}

/** Check if InnoDB supports a particular alter table in-place
@param altered_table TABLE object for new version of table.
@param ha_alter_info Structure describing changes to be done
by ALTER TABLE and holding data used during in-place alter.

@retval HA_ALTER_INPLACE_NOT_SUPPORTED Not supported
@retval HA_ALTER_INPLACE_NO_LOCK Supported
@retval HA_ALTER_INPLACE_SHARED_LOCK_AFTER_PREPARE Supported, but requires
lock during main phase and exclusive lock during prepare phase.
@retval HA_ALTER_INPLACE_NO_LOCK_AFTER_PREPARE Supported, prepare phase
requires exclusive lock (any transactions that have accessed the table
must commit or roll back first, and no transactions can access the table
while prepare_inplace_alter_table() is executing)
*/

enum_alter_inplace_result
ha_innobase::check_if_supported_inplace_alter(
/*==========================================*/
	TABLE*			altered_table,
	Alter_inplace_info*	ha_alter_info)
{
	DBUG_ENTER("check_if_supported_inplace_alter");

	if (high_level_read_only
	    || srv_sys_space.created_new_raw()
	    || srv_force_recovery) {
		ha_alter_info->unsupported_reason = (srv_force_recovery)?
			innobase_get_err_msg(ER_INNODB_FORCED_RECOVERY):
			innobase_get_err_msg(ER_READ_ONLY_MODE);

		DBUG_RETURN(HA_ALTER_INPLACE_NOT_SUPPORTED);
	}

	if (altered_table->s->fields > REC_MAX_N_USER_FIELDS) {
		/* Deny the inplace ALTER TABLE. MySQL will try to
		re-create the table and ha_innobase::create() will
		return an error too. This is how we effectively
		deny adding too many columns to a table. */
		ha_alter_info->unsupported_reason =
			innobase_get_err_msg(ER_TOO_MANY_FIELDS);
		DBUG_RETURN(HA_ALTER_INPLACE_NOT_SUPPORTED);
	}

	/* We don't support change encryption attribute with
	inplace algorithm. */
	char*	old_encryption = this->table->s->encrypt_type.str;
	char*	new_encryption = altered_table->s->encrypt_type.str;

	if (Encryption::is_none(old_encryption)
	    != Encryption::is_none(new_encryption)) {
		ha_alter_info->unsupported_reason =
			innobase_get_err_msg(
				ER_UNSUPPORTED_ALTER_ENCRYPTION_INPLACE);
		DBUG_RETURN(HA_ALTER_INPLACE_NOT_SUPPORTED);
	}

	update_thd();

	if (ha_alter_info->handler_flags
	    & ~(INNOBASE_INPLACE_IGNORE
		| INNOBASE_ALTER_NOREBUILD
		| INNOBASE_ALTER_REBUILD)) {

		if (ha_alter_info->handler_flags
		    & Alter_inplace_info::ALTER_STORED_COLUMN_TYPE) {
			ha_alter_info->unsupported_reason = innobase_get_err_msg(
				ER_ALTER_OPERATION_NOT_SUPPORTED_REASON_COLUMN_TYPE);
		}
		DBUG_RETURN(HA_ALTER_INPLACE_NOT_SUPPORTED);
	}

	/* Only support online add foreign key constraint when
	check_foreigns is turned off */
	if ((ha_alter_info->handler_flags & Alter_inplace_info::ADD_FOREIGN_KEY)
	    && m_prebuilt->trx->check_foreigns) {
		ha_alter_info->unsupported_reason = innobase_get_err_msg(
			ER_ALTER_OPERATION_NOT_SUPPORTED_REASON_FK_CHECK);
		DBUG_RETURN(HA_ALTER_INPLACE_NOT_SUPPORTED);
	}

	if (altered_table->file->ht != ht) {
		/* Non-native partitioning table engine. No longer supported,
		due to implementation of native InnoDB partitioning. */
		DBUG_RETURN(HA_ALTER_INPLACE_NOT_SUPPORTED);
	}

	if (!(ha_alter_info->handler_flags & ~INNOBASE_INPLACE_IGNORE)) {
		DBUG_RETURN(HA_ALTER_INPLACE_NO_LOCK);
	}

	/* Only support NULL -> NOT NULL change if strict table sql_mode
	is set. Fall back to COPY for conversion if not strict tables.
	In-Place will fail with an error when trying to convert
	NULL to a NOT NULL value. */
	if ((ha_alter_info->handler_flags
	     & Alter_inplace_info::ALTER_COLUMN_NOT_NULLABLE)
	    && !thd_is_strict_mode(m_user_thd)) {
		ha_alter_info->unsupported_reason = innobase_get_err_msg(
			ER_ALTER_OPERATION_NOT_SUPPORTED_REASON_NOT_NULL);
		DBUG_RETURN(HA_ALTER_INPLACE_NOT_SUPPORTED);
	}

	/* DROP PRIMARY KEY is only allowed in combination with ADD
	PRIMARY KEY. */
	if ((ha_alter_info->handler_flags
	     & (Alter_inplace_info::ADD_PK_INDEX
		| Alter_inplace_info::DROP_PK_INDEX))
	    == Alter_inplace_info::DROP_PK_INDEX) {
		ha_alter_info->unsupported_reason = innobase_get_err_msg(
			ER_ALTER_OPERATION_NOT_SUPPORTED_REASON_NOPK);
		DBUG_RETURN(HA_ALTER_INPLACE_NOT_SUPPORTED);
	}

	/* If a column change from NOT NULL to NULL,
	and there's a implict pk on this column. the
	table should be rebuild. The change should
	only go through the "Copy" method. */
	if ((ha_alter_info->handler_flags
	     & Alter_inplace_info::ALTER_COLUMN_NULLABLE)) {
		const uint my_primary_key = altered_table->s->primary_key;

		/* See if MYSQL table has no pk but we do. */
		if (UNIV_UNLIKELY(my_primary_key >= MAX_KEY)
		    && !row_table_got_default_clust_index(m_prebuilt->table)) {
			ha_alter_info->unsupported_reason = innobase_get_err_msg(
				ER_PRIMARY_CANT_HAVE_NULL);
			DBUG_RETURN(HA_ALTER_INPLACE_NOT_SUPPORTED);
		}
	}

	bool	add_drop_v_cols = false;

	/* If there is add or drop virtual columns, we will support operations
	with these 2 options alone with inplace interface for now */
	if (ha_alter_info->handler_flags
	    & (Alter_inplace_info::ADD_VIRTUAL_COLUMN
	       | Alter_inplace_info::DROP_VIRTUAL_COLUMN
	       | Alter_inplace_info::ALTER_VIRTUAL_COLUMN_ORDER)) {
		ulonglong	flags = ha_alter_info->handler_flags;

		/* TODO: uncomment the flags below, once we start to
		support them */
		flags &= ~(Alter_inplace_info::ADD_VIRTUAL_COLUMN
			   | Alter_inplace_info::DROP_VIRTUAL_COLUMN
			   | Alter_inplace_info::ALTER_VIRTUAL_COLUMN_ORDER
			   | Alter_inplace_info::ALTER_VIRTUAL_GCOL_EXPR
			   /*
			   | Alter_inplace_info::ALTER_STORED_COLUMN_ORDER
			   | Alter_inplace_info::ADD_STORED_BASE_COLUMN
			   | Alter_inplace_info::DROP_STORED_COLUMN
			   | Alter_inplace_info::ALTER_STORED_COLUMN_ORDER
			   | Alter_inplace_info::ADD_UNIQUE_INDEX
			   */
			   | Alter_inplace_info::ADD_INDEX
			   | Alter_inplace_info::DROP_INDEX);

		if (flags != 0
		    || (altered_table->s->partition_info_str
			&& altered_table->s->partition_info_str_len)
		    || (!check_v_col_in_order(
			this->table, altered_table, ha_alter_info))) {
			ha_alter_info->unsupported_reason =
				innobase_get_err_msg(
				ER_UNSUPPORTED_ALTER_INPLACE_ON_VIRTUAL_COLUMN);
			DBUG_RETURN(HA_ALTER_INPLACE_NOT_SUPPORTED);
		}

		add_drop_v_cols = true;
	}

	/* We should be able to do the operation in-place.
	See if we can do it online (LOCK=NONE). */
	bool	online = true;

	List_iterator_fast<Create_field> cf_it(
		ha_alter_info->alter_info->create_list);

	/* Fix the key parts. */
	for (KEY* new_key = ha_alter_info->key_info_buffer;
	     new_key < ha_alter_info->key_info_buffer
		     + ha_alter_info->key_count;
	     new_key++) {

		/* Do not support adding/droping a vritual column, while
		there is a table rebuild caused by adding a new FTS_DOC_ID */
		if ((new_key->flags & HA_FULLTEXT) && add_drop_v_cols
		    && !DICT_TF2_FLAG_IS_SET(m_prebuilt->table,
					     DICT_TF2_FTS_HAS_DOC_ID)) {
			ha_alter_info->unsupported_reason =
				innobase_get_err_msg(
				ER_UNSUPPORTED_ALTER_INPLACE_ON_VIRTUAL_COLUMN);
			DBUG_RETURN(HA_ALTER_INPLACE_NOT_SUPPORTED);
		}

		for (KEY_PART_INFO* key_part = new_key->key_part;
		     key_part < new_key->key_part + new_key->user_defined_key_parts;
		     key_part++) {
			const Create_field*	new_field;

			DBUG_ASSERT(key_part->fieldnr
				    < altered_table->s->fields);

			cf_it.rewind();
			for (uint fieldnr = 0; (new_field = cf_it++);
			     fieldnr++) {
				if (fieldnr == key_part->fieldnr) {
					break;
				}
			}

			DBUG_ASSERT(new_field);

			key_part->field = altered_table->field[
				key_part->fieldnr];
			/* In some special cases InnoDB emits "false"
			duplicate key errors with NULL key values. Let
			us play safe and ensure that we can correctly
			print key values even in such cases. */
			key_part->null_offset = key_part->field->null_offset();
			key_part->null_bit = key_part->field->null_bit;

			if (new_field->field) {
				/* This is an existing column. */
				continue;
			}

			/* This is an added column. */
			DBUG_ASSERT(ha_alter_info->handler_flags
				    & Alter_inplace_info::ADD_COLUMN);

			/* We cannot replace a hidden FTS_DOC_ID
			with a user-visible FTS_DOC_ID. */
			if (m_prebuilt->table->fts
			    && innobase_fulltext_exist(altered_table)
			    && !my_strcasecmp(
				    system_charset_info,
				    key_part->field->field_name,
				    FTS_DOC_ID_COL_NAME)) {
				ha_alter_info->unsupported_reason = innobase_get_err_msg(
					ER_ALTER_OPERATION_NOT_SUPPORTED_REASON_HIDDEN_FTS);
				DBUG_RETURN(HA_ALTER_INPLACE_NOT_SUPPORTED);
			}

			DBUG_ASSERT((key_part->field->auto_flags & Field::NEXT_NUMBER)
				    == !!(key_part->field->flags
					  & AUTO_INCREMENT_FLAG));

			if (key_part->field->flags & AUTO_INCREMENT_FLAG) {
				/* We cannot assign an AUTO_INCREMENT
				column values during online ALTER. */
				DBUG_ASSERT(key_part->field == altered_table
					    -> found_next_number_field);
				ha_alter_info->unsupported_reason = innobase_get_err_msg(
					ER_ALTER_OPERATION_NOT_SUPPORTED_REASON_AUTOINC);
				online = false;
			}

			if (key_part->field->is_virtual_gcol()) {
				/* Do not support adding index on newly added
				virtual column, while there is also a drop
				virtual column in the same clause */
				if (ha_alter_info->handler_flags
				    & Alter_inplace_info::DROP_VIRTUAL_COLUMN) {
					ha_alter_info->unsupported_reason =
						innobase_get_err_msg(
							ER_UNSUPPORTED_ALTER_INPLACE_ON_VIRTUAL_COLUMN);

					DBUG_RETURN(HA_ALTER_INPLACE_NOT_SUPPORTED);
				}

				ha_alter_info->unsupported_reason =
					innobase_get_err_msg(
						ER_UNSUPPORTED_ALTER_ONLINE_ON_VIRTUAL_COLUMN);
				online = false;
			}
		}
	}

	DBUG_ASSERT(!m_prebuilt->table->fts || m_prebuilt->table->fts->doc_col
		    <= table->s->fields);
	DBUG_ASSERT(!m_prebuilt->table->fts || m_prebuilt->table->fts->doc_col
		    < m_prebuilt->table->get_n_user_cols());

	if (ha_alter_info->handler_flags
	    & Alter_inplace_info::ADD_SPATIAL_INDEX) {
		ha_alter_info->unsupported_reason = innobase_get_err_msg(
			ER_ALTER_OPERATION_NOT_SUPPORTED_REASON_GIS);
		online = false;
	}

	if (m_prebuilt->table->fts
	    && innobase_fulltext_exist(altered_table)) {
		/* FULLTEXT indexes are supposed to remain. */
		/* Disallow DROP INDEX FTS_DOC_ID_INDEX */

		for (uint i = 0; i < ha_alter_info->index_drop_count; i++) {
			if (!my_strcasecmp(
				    system_charset_info,
				    ha_alter_info->index_drop_buffer[i]->name,
				    FTS_DOC_ID_INDEX_NAME)) {
				ha_alter_info->unsupported_reason = innobase_get_err_msg(
					ER_ALTER_OPERATION_NOT_SUPPORTED_REASON_CHANGE_FTS);
				DBUG_RETURN(HA_ALTER_INPLACE_NOT_SUPPORTED);
			}
		}

		/* InnoDB can have a hidden FTS_DOC_ID_INDEX on a
		visible FTS_DOC_ID column as well. Prevent dropping or
		renaming the FTS_DOC_ID. */

		for (Field** fp = table->field; *fp; fp++) {
			if (!((*fp)->flags
			      & (FIELD_IS_RENAMED | FIELD_IS_DROPPED))) {
				continue;
			}

			if (!my_strcasecmp(
				    system_charset_info,
				    (*fp)->field_name,
				    FTS_DOC_ID_COL_NAME)) {
				ha_alter_info->unsupported_reason = innobase_get_err_msg(
					ER_ALTER_OPERATION_NOT_SUPPORTED_REASON_CHANGE_FTS);
				DBUG_RETURN(HA_ALTER_INPLACE_NOT_SUPPORTED);
			}
		}
	}

	m_prebuilt->trx->will_lock++;

	if (!online) {
		/* We already determined that only a non-locking
		operation is possible. */
	} else if (((ha_alter_info->handler_flags
		     & Alter_inplace_info::ADD_PK_INDEX)
		    || innobase_need_rebuild(ha_alter_info))
		   && (innobase_fulltext_exist(altered_table)
		       || innobase_spatial_exist(altered_table))) {
		/* Refuse to rebuild the table online, if
		FULLTEXT OR SPATIAL indexes are to survive the rebuild. */
		online = false;
		/* If the table already contains fulltext indexes,
		refuse to rebuild the table natively altogether. */
		if (m_prebuilt->table->fts) {
			ha_alter_info->unsupported_reason = innobase_get_err_msg(
				ER_INNODB_FT_LIMIT);
			DBUG_RETURN(HA_ALTER_INPLACE_NOT_SUPPORTED);
		}

		if (innobase_spatial_exist(altered_table)) {
			ha_alter_info->unsupported_reason =
				innobase_get_err_msg(
				ER_ALTER_OPERATION_NOT_SUPPORTED_REASON_GIS);
		} else {
			ha_alter_info->unsupported_reason =
				innobase_get_err_msg(
				ER_ALTER_OPERATION_NOT_SUPPORTED_REASON_FTS);
		}
	} else if ((ha_alter_info->handler_flags
		    & Alter_inplace_info::ADD_INDEX)) {
		/* Building a full-text index requires a lock.
		We could do without a lock if the table already contains
		an FTS_DOC_ID column, but in that case we would have
		to apply the modification log to the full-text indexes. */

		for (uint i = 0; i < ha_alter_info->index_add_count; i++) {
			const KEY* key =
				&ha_alter_info->key_info_buffer[
					ha_alter_info->index_add_buffer[i]];
			if (key->flags & HA_FULLTEXT) {
				DBUG_ASSERT(!(key->flags & HA_KEYFLAG_MASK
					      & ~(HA_FULLTEXT
						  | HA_PACK_KEY
						  | HA_GENERATED_KEY
						  | HA_BINARY_PACK_KEY)));
				ha_alter_info->unsupported_reason = innobase_get_err_msg(
					ER_ALTER_OPERATION_NOT_SUPPORTED_REASON_FTS);
				online = false;
				break;
			}
		}
	}

	DBUG_RETURN(online
		    ? HA_ALTER_INPLACE_NO_LOCK_AFTER_PREPARE
		    : HA_ALTER_INPLACE_SHARED_LOCK_AFTER_PREPARE);
}

/** Update the metadata in prepare phase. This only check if dd::Tablespace
should be removed or(and) created, because to remove and store dd::Tablespace
could fail, so it's better to do it earlier, to prevent a late rollback
@param[in,out]	thd		MySQL connection
@param[in]	old_table	Old InnoDB table object
@param[in,out]	new_table	New InnoDB table object
@param[in]	old_dd_tab	Old dd::Table or dd::Partition
@param[in,out]	new_dd_tab	New dd::Table or dd::Partition
@return	false	On success
@retval	true	On failure */
template<typename Table>
static MY_ATTRIBUTE((warn_unused_result))
bool
dd_prepare_inplace_alter_table(
	THD*			thd,
	const dict_table_t*	old_table,
	dict_table_t*		new_table,
	const Table*		old_dd_tab,
	Table*			new_dd_tab);

/** Update metadata in commit phase. Note this function should only update
the metadata which would not result in failure
@param[in]	old_info	Some table information for the old table
@param[in,out]	new_table	New InnoDB table object
@param[in]	old_dd_tab	Old dd::Table or dd::Partition
@param[in,out]	new_dd_tab	New dd::Table or dd::Partition */
template<typename Table>
static
void
dd_commit_inplace_alter_table(
	const alter_table_old_info_t&	old_info,
	dict_table_t*			new_table,
	const Table*			old_dd_tab,
	Table*				new_dd_tab);

/** Allows InnoDB to update internal structures with concurrent
writes blocked (provided that check_if_supported_inplace_alter()
did not return HA_ALTER_INPLACE_NO_LOCK).
This will be invoked before inplace_alter_table().

@param[in]	altered_table	TABLE object for new version of table.
@param[in,out]	ha_alter_info	Structure describing changes to be done
by ALTER TABLE and holding data used during in-place alter.
@param[in]	old_dd_tab	dd::Table object representing old
version of the table
@param[in,out]	new_dd_tab	dd::Table object representing new
version of the table
@retval	true Failure
@retval	false Success */
bool
ha_innobase::prepare_inplace_alter_table(
	TABLE*			altered_table,
	Alter_inplace_info*	ha_alter_info,
	const dd::Table*	old_dd_tab,
	dd::Table*		new_dd_tab)
{
	DBUG_ENTER("ha_innobase::prepare_inplace_alter_table");
	ut_ad(old_dd_tab != NULL);
	ut_ad(new_dd_tab != NULL);

	if (dict_sys_t::is_dd_table_id(m_prebuilt->table->id)
	    && innobase_need_rebuild(ha_alter_info)) {
		ut_ad(!m_prebuilt->table->is_temporary());
		my_error(ER_NOT_ALLOWED_COMMAND, MYF(0));
		DBUG_RETURN(true);
	}

	if (altered_table->found_next_number_field != NULL) {
		dd_copy_autoinc(old_dd_tab->se_private_data(),
				new_dd_tab->se_private_data());
		dd_set_autoinc(new_dd_tab->se_private_data(),
			       ha_alter_info->create_info
			       ->auto_increment_value);
	}

	DBUG_RETURN(prepare_inplace_alter_table_impl<dd::Table>(
		altered_table, ha_alter_info, old_dd_tab, new_dd_tab));
}

/** Alter the table structure in-place with operations
specified using Alter_inplace_info.
The level of concurrency allowed during this operation depends
on the return value from check_if_supported_inplace_alter().

@param[in]	altered_table	TABLE object for new version of table.
@param[in,out]	ha_alter_info	Structure describing changes to be done
by ALTER TABLE and holding data used during in-place alter.
@param[in]	old_dd_tab	dd::Table object representing old
version of the table
@param[in,out]	new_dd_tab	dd::Table object representing new
version of the table
@retval	true Failure
@retval	false Success */
bool
ha_innobase::inplace_alter_table(
	TABLE*			altered_table,
	Alter_inplace_info*	ha_alter_info,
	const dd::Table*	old_dd_tab,
	dd::Table*		new_dd_tab)
{
	DBUG_ENTER("ha_innobase::inplace_alter_table");
	ut_ad(old_dd_tab != NULL);
	ut_ad(new_dd_tab != NULL);

	/* Don't allow database clone during in place operations */
	clone_mark_abort(true);

	auto ret = inplace_alter_table_impl<dd::Table>(
		altered_table, ha_alter_info, old_dd_tab, new_dd_tab);

	clone_mark_active();

	DBUG_RETURN(ret);
}

/** Commit or rollback the changes made during
prepare_inplace_alter_table() and inplace_alter_table() inside
the storage engine. Note that the allowed level of concurrency
during this operation will be the same as for
inplace_alter_table() and thus might be higher than during
prepare_inplace_alter_table(). (E.g concurrent writes were
blocked during prepare, but might not be during commit).

@param[in]	altered_table	TABLE object for new version of table.
@param[in,out]	ha_alter_info	Structure describing changes to be done
by ALTER TABLE and holding data used during in-place alter.
@param[in]	commit		True to commit or false to rollback.
@param[in]	old_dd_tab	dd::Table object representing old
version of the table
@param[in,out]	new_dd_tab	dd::Table object representing new
version of the table
@retval	true Failure
@retval	false Success */
bool
ha_innobase::commit_inplace_alter_table(
	TABLE*			altered_table,
	Alter_inplace_info*	ha_alter_info,
	bool			commit,
	const dd::Table*	old_dd_tab,
	dd::Table*		new_dd_tab)
{
	DBUG_ENTER("ha_innobase::commit_inplace_alter_table");
	ut_ad(old_dd_tab != NULL);
	ut_ad(new_dd_tab != NULL);

	ha_innobase_inplace_ctx*ctx = static_cast<ha_innobase_inplace_ctx*>
		(ha_alter_info->handler_ctx);

	alter_table_old_info_t	old_info;
	ut_d(bool	old_info_updated = false);
	if (commit && ctx != NULL) {
		ut_ad(!!(ha_alter_info->handler_flags & ~INNOBASE_INPLACE_IGNORE));
		old_info.update(ctx->old_table, ctx->need_rebuild());
		ut_d(old_info_updated = true);
	}

	bool	res = commit_inplace_alter_table_impl<dd::Table>(
		altered_table, ha_alter_info, commit, old_dd_tab, new_dd_tab);

	if (res || !commit) {
		DBUG_RETURN(true);
	}

	if (!(ha_alter_info->handler_flags & ~INNOBASE_INPLACE_IGNORE)
	    || ctx == NULL) {
		dd_add_fts_doc_id_index(*new_dd_tab, *old_dd_tab);
		dd_copy_private(*new_dd_tab, *old_dd_tab);
		ut_ad(!res);
		ut_ad(dd_table_match(m_prebuilt->table, new_dd_tab));
	} else {
		ut_ad(old_info_updated);
		dd_commit_inplace_alter_table<dd::Table>(
			old_info, ctx->new_table, old_dd_tab, new_dd_tab);
		ut_ad(dd_table_match(ctx->new_table, new_dd_tab));
	}

	DBUG_RETURN(res);
}

/*************************************************************//**
Initialize the dict_foreign_t structure with supplied info
@return true if added, false if duplicate foreign->id */
static
bool
innobase_init_foreign(
/*==================*/
	dict_foreign_t*	foreign,		/*!< in/out: structure to
						initialize */
	const char*	constraint_name,	/*!< in/out: constraint name if
						exists */
	dict_table_t*	table,			/*!< in: foreign table */
	dict_index_t*	index,			/*!< in: foreign key index */
	const char**	column_names,		/*!< in: foreign key column
						names */
	ulint		num_field,		/*!< in: number of columns */
	const char*	referenced_table_name,	/*!< in: referenced table
						name */
	dict_table_t*	referenced_table,	/*!< in: referenced table */
	dict_index_t*	referenced_index,	/*!< in: referenced index */
	const char**	referenced_column_names,/*!< in: referenced column
						names */
	ulint		referenced_num_field)	/*!< in: number of referenced
						columns */
{
	ut_ad(mutex_own(&dict_sys->mutex));

	if (constraint_name) {
		ulint   db_len;

		/* Catenate 'databasename/' to the constraint name specified
		by the user: we conceive the constraint as belonging to the
		same MySQL 'database' as the table itself. We store the name
		to foreign->id. */

		db_len = dict_get_db_name_len(table->name.m_name);

		foreign->id = static_cast<char*>(mem_heap_alloc(
			foreign->heap, db_len + strlen(constraint_name) + 2));

		ut_memcpy(foreign->id, table->name.m_name, db_len);
		foreign->id[db_len] = '/';
		strcpy(foreign->id + db_len + 1, constraint_name);

		/* Check if any existing foreign key has the same id,
		this is needed only if user supplies the constraint name */

		if (table->foreign_set.find(foreign)
		    != table->foreign_set.end()) {
			return(false);
		}
	}

	foreign->foreign_table = table;
	foreign->foreign_table_name = mem_heap_strdup(
		foreign->heap, table->name.m_name);
	dict_mem_foreign_table_name_lookup_set(foreign, TRUE);

	foreign->foreign_index = index;
	foreign->n_fields = (unsigned int) num_field;

	foreign->foreign_col_names = static_cast<const char**>(
		mem_heap_alloc(foreign->heap, num_field * sizeof(void*)));

	for (ulint i = 0; i < foreign->n_fields; i++) {
		foreign->foreign_col_names[i] = mem_heap_strdup(
			foreign->heap, column_names[i]);
	}

	foreign->referenced_index = referenced_index;
	foreign->referenced_table = referenced_table;

	foreign->referenced_table_name = mem_heap_strdup(
		foreign->heap, referenced_table_name);
	dict_mem_referenced_table_name_lookup_set(foreign, TRUE);

	foreign->referenced_col_names = static_cast<const char**>(
		mem_heap_alloc(foreign->heap,
			       referenced_num_field * sizeof(void*)));

	for (ulint i = 0; i < foreign->n_fields; i++) {
		foreign->referenced_col_names[i]
			= mem_heap_strdup(foreign->heap,
					  referenced_column_names[i]);
	}

	return(true);
}

/*************************************************************//**
Check whether the foreign key options is legit
@return true if it is */
static MY_ATTRIBUTE((warn_unused_result))
bool
innobase_check_fk_option(
/*=====================*/
	const dict_foreign_t*	foreign)	/*!< in: foreign key */
{
	if (!foreign->foreign_index) {
		return(true);
	}

	if (foreign->type & (DICT_FOREIGN_ON_UPDATE_SET_NULL
			     | DICT_FOREIGN_ON_DELETE_SET_NULL)) {

		for (ulint j = 0; j < foreign->n_fields; j++) {
			if ((foreign->foreign_index->get_col(j)->prtype)
			    & DATA_NOT_NULL) {

				/* It is not sensible to define
				SET NULL if the column is not
				allowed to be NULL! */
				return(false);
			}
		}
	}

	return(true);
}

/*************************************************************//**
Set foreign key options
@return true if successfully set */
static MY_ATTRIBUTE((warn_unused_result))
bool
innobase_set_foreign_key_option(
/*============================*/
	dict_foreign_t*	foreign,	/*!< in:InnoDB Foreign key */
	const Foreign_key_spec*	fk_key)	/*!< in: Foreign key info from
					MySQL */
{
	ut_ad(!foreign->type);

	switch (fk_key->delete_opt) {
	case FK_OPTION_NO_ACTION:
	case FK_OPTION_RESTRICT:
	case FK_OPTION_DEFAULT:
		foreign->type = DICT_FOREIGN_ON_DELETE_NO_ACTION;
		break;
	case FK_OPTION_CASCADE:
		foreign->type = DICT_FOREIGN_ON_DELETE_CASCADE;
		break;
	case FK_OPTION_SET_NULL:
		foreign->type = DICT_FOREIGN_ON_DELETE_SET_NULL;
		break;
	case FK_OPTION_UNDEF:
		break;
	}

	switch (fk_key->update_opt) {
	case FK_OPTION_NO_ACTION:
	case FK_OPTION_RESTRICT:
	case FK_OPTION_DEFAULT:
		foreign->type |= DICT_FOREIGN_ON_UPDATE_NO_ACTION;
		break;
	case FK_OPTION_CASCADE:
		foreign->type |= DICT_FOREIGN_ON_UPDATE_CASCADE;
		break;
	case FK_OPTION_SET_NULL:
		foreign->type |= DICT_FOREIGN_ON_UPDATE_SET_NULL;
		break;
	case FK_OPTION_UNDEF:
		break;
	}

	return(innobase_check_fk_option(foreign));
}

/*******************************************************************//**
Check if a foreign key constraint can make use of an index
that is being created.
@return useable index, or NULL if none found */
static MY_ATTRIBUTE((warn_unused_result))
const KEY*
innobase_find_equiv_index(
/*======================*/
	const char*const*	col_names,
					/*!< in: column names */
	uint			n_cols,	/*!< in: number of columns */
	const KEY*		keys,	/*!< in: index information */
	const uint*		add,	/*!< in: indexes being created */
	uint			n_add)	/*!< in: number of indexes to create */
{
	for (uint i = 0; i < n_add; i++) {
		const KEY*	key = &keys[add[i]];

		if (key->user_defined_key_parts < n_cols
		    || key->flags & HA_SPATIAL) {
no_match:
			continue;
		}

		for (uint j = 0; j < n_cols; j++) {
			const KEY_PART_INFO&	key_part = key->key_part[j];
			uint32			col_len
				= key_part.field->pack_length();

			/* Any index on virtual columns cannot be used
			for reference constaint */
			if (innobase_is_v_fld(key_part.field)) {
				goto no_match;
			}

			/* The MySQL pack length contains 1 or 2 bytes
			length field for a true VARCHAR. */

			if (key_part.field->type() == MYSQL_TYPE_VARCHAR) {
				col_len -= static_cast<const Field_varstring*>(
					key_part.field)->length_bytes;
			}

			if (key_part.length < col_len) {

				/* Column prefix indexes cannot be
				used for FOREIGN KEY constraints. */
				goto no_match;
			}

			if (innobase_strcasecmp(col_names[j],
						key_part.field->field_name)) {
				/* Name mismatch */
				goto no_match;
			}
		}

		return(key);
	}

	return(NULL);
}

/*************************************************************//**
Find an index whose first fields are the columns in the array
in the same order and is not marked for deletion
@return matching index, NULL if not found */
static MY_ATTRIBUTE((warn_unused_result))
dict_index_t*
innobase_find_fk_index(
/*===================*/
	Alter_inplace_info*	ha_alter_info,
					/*!< in: alter table info */
	dict_table_t*		table,	/*!< in: table */
	const char**		col_names,
					/*!< in: column names, or NULL
					to use table->col_names */
	dict_index_t**		drop_index,
					/*!< in: indexes to be dropped */
	ulint			n_drop_index,
					/*!< in: size of drop_index[] */
	const char**		columns,/*!< in: array of column names */
	ulint			n_cols) /*!< in: number of columns */
{
	dict_index_t*	index;

	index = table->first_index();

	while (index != NULL) {
		if (!(index->type & DICT_FTS)
		    && dict_foreign_qualify_index(
			    table, col_names, columns, n_cols,
			    index, NULL, true, 0)) {
			for (ulint i = 0; i < n_drop_index; i++) {
				if (index == drop_index[i]) {
					/* Skip to-be-dropped indexes. */
					goto next_rec;
				}
			}

			return(index);
		}

next_rec:
		index = index->next();
	}

	return(NULL);
}

/** Check whether given column is a base of stored column.
@param[in]	col_name	column name
@param[in]	table		table
@param[in]	s_cols		list of stored columns
@return true if the given column is a base of stored column,else false. */
static
bool
innobase_col_check_fk(
	const char*		col_name,
	const dict_table_t*	table,
	dict_s_col_list*		s_cols)
{
	dict_s_col_list::const_iterator it;

	for (it = s_cols->begin();
	     it != s_cols->end(); ++it) {
		dict_s_col_t	s_col = *it;

		for (ulint j = 0; j < s_col.num_base; j++) {
			if (strcmp(col_name, table->get_col_name(
					s_col.base_col[j]->ind)) == 0) {
				return(true);
			}
		}
	}

	return(false);
}

/** Check whether the foreign key constraint is on base of any stored columns.
@param[in]	foreign		Foriegn key constraing information
@param[in]	table		table to which the foreign key objects
to be added
@param[in]	s_cols		list of stored column information in the table.
@return true if yes, otherwise false. */
static
bool
innobase_check_fk_stored(
	const dict_foreign_t*	foreign,
	const dict_table_t*	table,
	dict_s_col_list*	s_cols)
{
	ulint	type = foreign->type;

	type &= ~(DICT_FOREIGN_ON_DELETE_NO_ACTION
		  | DICT_FOREIGN_ON_UPDATE_NO_ACTION);

	if (type == 0 || s_cols == NULL) {
		return(false);
	}

	for (ulint i = 0; i < foreign->n_fields; i++) {
		if (innobase_col_check_fk(
			foreign->foreign_col_names[i], table, s_cols)) {
			return(true);
		}
	}

	return(false);
}


/** Create InnoDB foreign key structure from MySQL alter_info
@param[in]	ha_alter_info	alter table info
@param[in]	table_share	TABLE_SHARE
@param[in]	table		table object
@param[in]	col_names	column names, or NULL to use
table->col_names
@param[in]	drop_index	indexes to be dropped
@param[in]	n_drop_index	size of drop_index
@param[out]	add_fk		foreign constraint added
@param[out]	n_add_fk	number of foreign constraints
added
@param[in]	trx		user transaction
@param[in]	s_cols		list of stored column information
@retval true if successful
@retval false on error (will call my_error()) */
static MY_ATTRIBUTE((warn_unused_result))
bool
innobase_get_foreign_key_info(
	Alter_inplace_info*
			ha_alter_info,
	const TABLE_SHARE*
			table_share,
	dict_table_t*	table,
	const char**	col_names,
	dict_index_t**	drop_index,
	ulint		n_drop_index,
	dict_foreign_t**add_fk,
	ulint*		n_add_fk,
	const trx_t*	trx,
	dict_s_col_list*s_cols)
{
	const Foreign_key_spec*	fk_key;
	dict_table_t*	referenced_table = NULL;
	char*		referenced_table_name = NULL;
	ulint		num_fk = 0;
	Alter_info*	alter_info = ha_alter_info->alter_info;
	MDL_ticket*	mdl;

	DBUG_ENTER("innobase_get_foreign_key_info");

	*n_add_fk = 0;

	for (const Key_spec *key : alter_info->key_list) {
		if (key->type != KEYTYPE_FOREIGN) {
			continue;
		}

		const char*	column_names[MAX_NUM_FK_COLUMNS];
		dict_index_t*	index = NULL;
		const char*	referenced_column_names[MAX_NUM_FK_COLUMNS];
		dict_index_t*	referenced_index = NULL;
		ulint		num_col = 0;
		ulint		referenced_num_col = 0;
		bool		correct_option;
		char*		db_namep = NULL;
		char*		tbl_namep = NULL;
		ulint		db_name_len = 0;
		ulint		tbl_name_len = 0;
		char		db_name[MAX_DATABASE_NAME_LEN];
		char		tbl_name[MAX_TABLE_NAME_LEN];

		fk_key = down_cast<const Foreign_key_spec*>(key);

		if (fk_key->columns.size() > 0) {
			size_t	i = 0;

			/* Get all the foreign key column info for the
			current table */
			while (i < fk_key->columns.size()) {
				column_names[i] = fk_key->columns[i]->field_name.str;
				ut_ad(i < MAX_NUM_FK_COLUMNS);
				i++;
			}

			index = innobase_find_fk_index(
				ha_alter_info,
				table, col_names,
				drop_index, n_drop_index,
				column_names, i);

			/* MySQL would add a index in the creation
			list if no such index for foreign table,
			so we have to use DBUG_EXECUTE_IF to simulate
			the scenario */
			DBUG_EXECUTE_IF("innodb_test_no_foreign_idx",
					index = NULL;);

			/* Check whether there exist such
			index in the the index create clause */
			if (!index && !innobase_find_equiv_index(
				    column_names, static_cast<uint>(i),
				    ha_alter_info->key_info_buffer,
				    ha_alter_info->index_add_buffer,
				    ha_alter_info->index_add_count)) {
				my_error(
					ER_FK_NO_INDEX_CHILD,
					MYF(0),
					fk_key->name.str
					? fk_key->name.str : "",
					table_share->table_name.str);
				goto err_exit;
			}

			num_col = i;
		}

		add_fk[num_fk] = dict_mem_foreign_create();

#ifndef _WIN32
		if(fk_key->ref_db.str) {
			tablename_to_filename(fk_key->ref_db.str, db_name,
					      MAX_DATABASE_NAME_LEN);
			db_namep = db_name;
			db_name_len = strlen(db_name);
		}
		if (fk_key->ref_table.str) {
			tablename_to_filename(fk_key->ref_table.str, tbl_name,
					      MAX_TABLE_NAME_LEN);
			tbl_namep = tbl_name;
			tbl_name_len = strlen(tbl_name);
		}
#else
		ut_ad(fk_key->ref_table.str);
		tablename_to_filename(fk_key->ref_table.str, tbl_name,
				      MAX_TABLE_NAME_LEN);
		innobase_casedn_str(tbl_name);
		tbl_name_len = strlen(tbl_name);
		tbl_namep = &tbl_name[0];

		if (fk_key->ref_db.str != NULL) {
			tablename_to_filename(fk_key->ref_db.str, db_name,
					      MAX_DATABASE_NAME_LEN);
			innobase_casedn_str(db_name);
			db_name_len = strlen(db_name);
			db_namep = &db_name[0];
		}
#endif
		mutex_enter(&dict_sys->mutex);

		referenced_table_name = dd_get_referenced_table(
			table->name.m_name,
			db_namep,
			db_name_len,
			tbl_namep,
			tbl_name_len,
			&referenced_table,
			&mdl,
			add_fk[num_fk]->heap);

		/* Test the case when referenced_table failed to
		open, if trx->check_foreigns is not set, we should
		still be able to add the foreign key */
		DBUG_EXECUTE_IF("innodb_test_open_ref_fail",
				if (referenced_table) {
					dd_table_close(referenced_table,
						       current_thd,
						       &mdl,
						       true);
					referenced_table = NULL;
				});

		if (!referenced_table && trx->check_foreigns) {
			mutex_exit(&dict_sys->mutex);
			my_error(ER_FK_CANNOT_OPEN_PARENT,
				 MYF(0), tbl_namep);

			goto err_exit;
		}

		if (fk_key->ref_columns.size() > 0) {
			size_t	i = 0;

			while (i < fk_key->ref_columns.size()) {
				referenced_column_names[i] =
					fk_key->ref_columns[i]->field_name.str;
				ut_ad(i < MAX_NUM_FK_COLUMNS);
				i++;
			}

			if (referenced_table) {
				referenced_index =
					dict_foreign_find_index(
						referenced_table, 0,
						referenced_column_names,
						i, index,
						TRUE, FALSE);

				DBUG_EXECUTE_IF(
					"innodb_test_no_reference_idx",
					referenced_index = NULL;);

				/* Check whether there exist such
				index in the the index create clause */
				if (!referenced_index) {
					dd_table_close(referenced_table,
						       current_thd,
						       &mdl,
						       true);
					mutex_exit(&dict_sys->mutex);
					my_error(ER_FK_NO_INDEX_PARENT, MYF(0),
						 fk_key->name.str
						 ? fk_key->name.str : "",
						 tbl_namep);
					goto err_exit;
				}
			} else {
				ut_a(!trx->check_foreigns);
			}

			referenced_num_col = i;
		} else {
			/* Not possible to add a foreign key without a
			referenced column */
			if (referenced_table) {
				dd_table_close(referenced_table,
					       current_thd,
					       &mdl,
					       true);
			}
			mutex_exit(&dict_sys->mutex);
			my_error(ER_CANNOT_ADD_FOREIGN, MYF(0), tbl_namep);
			goto err_exit;
		}

		if (!innobase_init_foreign(
			    add_fk[num_fk], fk_key->name.str,
			    table, index, column_names,
			    num_col, referenced_table_name,
			    referenced_table, referenced_index,
			    referenced_column_names, referenced_num_col)) {
			if (referenced_table) {
				dd_table_close(referenced_table,
					       current_thd,
					       &mdl,
					       true);
			}
			mutex_exit(&dict_sys->mutex);
			my_error(
				ER_FK_DUP_NAME,
				MYF(0),
				add_fk[num_fk]->id);
			goto err_exit;
		}

		if (referenced_table) {
			dd_table_close(referenced_table,
				       current_thd,
				       &mdl,
				       true);
		}
		mutex_exit(&dict_sys->mutex);

		correct_option = innobase_set_foreign_key_option(
			add_fk[num_fk], fk_key);

		DBUG_EXECUTE_IF("innodb_test_wrong_fk_option",
				correct_option = false;);

		if (!correct_option) {
			my_error(ER_FK_INCORRECT_OPTION,
				 MYF(0),
				 table_share->table_name.str,
				 add_fk[num_fk]->id);
			goto err_exit;
		}

		if (innobase_check_fk_stored(
				add_fk[num_fk], table, s_cols)) {
			my_error(ER_CANNOT_ADD_FOREIGN_BASE_COL_STORED, MYF(0));
			goto err_exit;
		}

		num_fk++;
	}

	*n_add_fk = num_fk;

	DBUG_RETURN(true);
err_exit:
	for (ulint i = 0; i <= num_fk; i++) {
		if (add_fk[i]) {
			dict_foreign_free(add_fk[i]);
		}
	}

	DBUG_RETURN(false);
}

/*************************************************************//**
Copies an InnoDB column to a MySQL field.  This function is
adapted from row_sel_field_store_in_mysql_format(). */
static
void
innobase_col_to_mysql(
/*==================*/
	const dict_col_t*	col,	/*!< in: InnoDB column */
	const uchar*		data,	/*!< in: InnoDB column data */
	ulint			len,	/*!< in: length of data, in bytes */
	Field*			field)	/*!< in/out: MySQL field */
{
	uchar*	ptr;
	uchar*	dest	= field->ptr;
	ulint	flen	= field->pack_length();

	switch (col->mtype) {
	case DATA_INT:
		ut_ad(len == flen);

		/* Convert integer data from Innobase to little-endian
		format, sign bit restored to normal */

		for (ptr = dest + len; ptr != dest; ) {
			*--ptr = *data++;
		}

		if (!(field->flags & UNSIGNED_FLAG)) {
			((byte*) dest)[len - 1] ^= 0x80;
		}

		break;

	case DATA_VARCHAR:
	case DATA_VARMYSQL:
	case DATA_BINARY:
		field->reset();

		if (field->type() == MYSQL_TYPE_VARCHAR) {
			/* This is a >= 5.0.3 type true VARCHAR. Store the
			length of the data to the first byte or the first
			two bytes of dest. */

			dest = row_mysql_store_true_var_len(
				dest, len, flen - field->key_length());
		}

		/* Copy the actual data */
		memcpy(dest, data, len);
		break;

	case DATA_VAR_POINT:
	case DATA_GEOMETRY:
	case DATA_BLOB:
		/* Skip MySQL BLOBs when reporting an erroneous row
		during index creation or table rebuild. */
		field->set_null();
		break;

#ifdef UNIV_DEBUG
	case DATA_MYSQL:
		ut_ad(flen >= len);
		ut_ad(DATA_MBMAXLEN(col->mbminmaxlen)
		      >= DATA_MBMINLEN(col->mbminmaxlen));
		memcpy(dest, data, len);
		break;

	default:
	case DATA_SYS_CHILD:
	case DATA_SYS:
		/* These column types should never be shipped to MySQL. */
		ut_ad(0);

	case DATA_FLOAT:
	case DATA_DOUBLE:
	case DATA_DECIMAL:
	case DATA_POINT:
		/* Above are the valid column types for MySQL data. */
		ut_ad(flen == len);
		/* fall through */
	case DATA_FIXBINARY:
	case DATA_CHAR:
		/* We may have flen > len when there is a shorter
		prefix on the CHAR and BINARY column. */
		ut_ad(flen >= len);
#else /* UNIV_DEBUG */
	default:
#endif /* UNIV_DEBUG */
		memcpy(dest, data, len);
	}
}

/*************************************************************//**
Copies an InnoDB record to table->record[0]. */
void
innobase_rec_to_mysql(
/*==================*/
	struct TABLE*		table,	/*!< in/out: MySQL table */
	const rec_t*		rec,	/*!< in: record */
	const dict_index_t*	index,	/*!< in: index */
	const ulint*		offsets)/*!< in: rec_get_offsets(
					rec, index, ...) */
{
	uint	n_fields	= table->s->fields;

	ut_ad(n_fields == dict_table_get_n_tot_u_cols(index->table)
	      - !!(DICT_TF2_FLAG_IS_SET(index->table,
					DICT_TF2_FTS_HAS_DOC_ID)));

	for (uint i = 0; i < n_fields; i++) {
		Field*		field	= table->field[i];
		ulint		ipos;
		ulint		ilen;
		const uchar*	ifield;

		field->reset();

		ipos = index->get_col_pos(i, true, false);

		if (ipos == ULINT_UNDEFINED
		    || rec_offs_nth_extern(offsets, ipos)) {
null_field:
			field->set_null();
			continue;
		}

		ifield = rec_get_nth_field(rec, offsets, ipos, &ilen);

		/* Assign the NULL flag */
		if (ilen == UNIV_SQL_NULL) {
			ut_ad(field->real_maybe_null());
			goto null_field;
		}

		field->set_notnull();

		innobase_col_to_mysql(
			index->get_field(ipos)->col,
			ifield, ilen, field);
	}
}

/*************************************************************//**
Copies an InnoDB index entry to table->record[0]. */
void
innobase_fields_to_mysql(
/*=====================*/
	struct TABLE*		table,	/*!< in/out: MySQL table */
	const dict_index_t*	index,	/*!< in: InnoDB index */
	const dfield_t*		fields)	/*!< in: InnoDB index fields */
{
	uint	n_fields	= table->s->fields;
	ulint	num_v = 0;

	ut_ad(n_fields == index->table->get_n_user_cols()
	      + dict_table_get_n_v_cols(index->table)
	      - !!(DICT_TF2_FLAG_IS_SET(index->table,
					DICT_TF2_FTS_HAS_DOC_ID)));

	for (uint i = 0; i < n_fields; i++) {
		Field*		field	= table->field[i];
		ulint		ipos;
		ulint		col_n;

		field->reset();

		if (innobase_is_v_fld(field)) {
			col_n = num_v;
			num_v++;
		} else {
			col_n = i - num_v;
		}

		ipos = index->get_col_pos(col_n, true, innobase_is_v_fld(field));

		if (ipos == ULINT_UNDEFINED
		    || dfield_is_ext(&fields[ipos])
		    || dfield_is_null(&fields[ipos])) {

			field->set_null();
		} else {
			field->set_notnull();

			const dfield_t*	df	= &fields[ipos];

			innobase_col_to_mysql(
				index->get_field(ipos)->col,
				static_cast<const uchar*>(dfield_get_data(df)),
				dfield_get_len(df), field);
		}
	}
}

/*************************************************************//**
Copies an InnoDB row to table->record[0]. */
void
innobase_row_to_mysql(
/*==================*/
	struct TABLE*		table,	/*!< in/out: MySQL table */
	const dict_table_t*	itab,	/*!< in: InnoDB table */
	const dtuple_t*		row)	/*!< in: InnoDB row */
{
	uint	n_fields = table->s->fields;
	ulint	num_v = 0;

	/* The InnoDB row may contain an extra FTS_DOC_ID column at the end. */
	ut_ad(row->n_fields == itab->get_n_cols());
	ut_ad(n_fields == row->n_fields - DATA_N_SYS_COLS
	      + dict_table_get_n_v_cols(itab)
	      - !!(DICT_TF2_FLAG_IS_SET(itab, DICT_TF2_FTS_HAS_DOC_ID)));

	for (uint i = 0; i < n_fields; i++) {
		Field*		field	= table->field[i];

		field->reset();

		if (innobase_is_v_fld(field)) {
			/* Virtual column are not stored in InnoDB table, so
			skip it */
			num_v++;
			continue;
		}

		const dfield_t*	df	= dtuple_get_nth_field(row, i - num_v);

		if (dfield_is_ext(df) || dfield_is_null(df)) {
			field->set_null();
		} else {
			field->set_notnull();

			innobase_col_to_mysql(
				itab->get_col(i - num_v),
				static_cast<const uchar*>(dfield_get_data(df)),
				dfield_get_len(df), field);
		}
	}
}

/*************************************************************//**
Resets table->record[0]. */
void
innobase_rec_reset(
/*===============*/
	TABLE*			table)		/*!< in/out: MySQL table */
{
	uint	n_fields	= table->s->fields;
	uint	i;

	for (i = 0; i < n_fields; i++) {
		table->field[i]->set_default();
	}
}

/*******************************************************************//**
This function checks that index keys are sensible.
@return 0 or error number */
static MY_ATTRIBUTE((warn_unused_result))
int
innobase_check_index_keys(
/*======================*/
	const Alter_inplace_info*	info,
				/*!< in: indexes to be created or dropped */
	const dict_table_t*		innodb_table)
				/*!< in: Existing indexes */
{
	for (uint key_num = 0; key_num < info->index_add_count;
	     key_num++) {
		const KEY&	key = info->key_info_buffer[
			info->index_add_buffer[key_num]];

		/* Check that the same index name does not appear
		twice in indexes to be created. */

		for (ulint i = 0; i < key_num; i++) {
			const KEY&	key2 = info->key_info_buffer[
				info->index_add_buffer[i]];

			if (0 == strcmp(key.name, key2.name)) {
				my_error(ER_WRONG_NAME_FOR_INDEX, MYF(0),
					 key.name);

				return(ER_WRONG_NAME_FOR_INDEX);
			}
		}

		/* Check that the same index name does not already exist. */

		const dict_index_t* index;

		for (index = innodb_table->first_index();
		     index; index = index->next()) {

			if (index->is_committed()
			    && !strcmp(key.name, index->name)) {
				break;
			}
		}

		/* Now we are in a situation where we have "ADD INDEX x"
		and an index by the same name already exists. We have 4
		possible cases:
		1. No further clauses for an index x are given. Should reject
		the operation.
		2. "DROP INDEX x" is given. Should allow the operation.
		3. "RENAME INDEX x TO y" is given. Should allow the operation.
		4. "DROP INDEX x, RENAME INDEX x TO y" is given. Should allow
		the operation, since no name clash occurs. In this particular
		case MySQL cancels the operation without calling InnoDB
		methods. */

		if (index) {
			/* If a key by the same name is being created and
			dropped, the name clash is OK. */
			for (uint i = 0; i < info->index_drop_count;
			     i++) {
				const KEY*	drop_key
					= info->index_drop_buffer[i];

				if (0 == strcmp(key.name, drop_key->name)) {
					goto name_ok;
				}
			}

			/* If a key by the same name is being created and
			renamed, the name clash is OK. E.g.
			ALTER TABLE t ADD INDEX i (col), RENAME INDEX i TO x
			where the index "i" exists prior to the ALTER command.
			In this case we:
			1. rename the existing index from "i" to "x"
			2. add the new index "i" */
			for (uint i = 0; i < info->index_rename_count; i++) {
				const KEY_PAIR*	pair
					= &info->index_rename_buffer[i];

				if (0 == strcmp(key.name, pair->old_key->name)) {
					goto name_ok;
				}
			}

			my_error(ER_WRONG_NAME_FOR_INDEX, MYF(0), key.name);

			return(ER_WRONG_NAME_FOR_INDEX);
		}

name_ok:
		for (ulint i = 0; i < key.user_defined_key_parts; i++) {
			const KEY_PART_INFO&	key_part1
				= key.key_part[i];
			const Field*		field
				= key_part1.field;
			ibool			is_unsigned;

			switch (get_innobase_type_from_mysql_type(
					&is_unsigned, field)) {
			default:
				break;
			case DATA_INT:
			case DATA_FLOAT:
			case DATA_DOUBLE:
			case DATA_DECIMAL:
				/* Check that MySQL does not try to
				create a column prefix index field on
				an inappropriate data type. */

				if (field->type() == MYSQL_TYPE_VARCHAR) {
					if (key_part1.length
					    >= field->pack_length()
					    - ((Field_varstring*) field)
					    ->length_bytes) {
						break;
					}
				} else {
					if (key_part1.length
					    >= field->pack_length()) {
						break;
					}
				}

				my_error(ER_WRONG_KEY_COLUMN, MYF(0),
					 field->field_name);
				return(ER_WRONG_KEY_COLUMN);
			}

			/* Check that the same column does not appear
			twice in the index. */

			for (ulint j = 0; j < i; j++) {
				const KEY_PART_INFO&	key_part2
					= key.key_part[j];

				if (key_part1.fieldnr != key_part2.fieldnr) {
					continue;
				}

				my_error(ER_WRONG_KEY_COLUMN, MYF(0),
					 field->field_name);
				return(ER_WRONG_KEY_COLUMN);
			}
		}
	}

	return(0);
}

/** Create index field definition for key part
@param[in]	altered_table		MySQL table that is being altered,
					or NULL if a new clustered index
					is not being created
@param[in]	key_part		MySQL key definition
@param[in,out]	index_field		index field
@param[in]	new_clustered		new cluster */
static
void
innobase_create_index_field_def(
	const TABLE*		altered_table,
	const KEY_PART_INFO*	key_part,
	index_field_t*		index_field,
	bool			new_clustered)
{
	const Field*	field;
	ibool		is_unsigned;
	ulint		col_type;
	ulint		num_v = 0;

	DBUG_ENTER("innobase_create_index_field_def");

	ut_ad(key_part);
	ut_ad(index_field);

	field = new_clustered
		? altered_table->field[key_part->fieldnr]
		: key_part->field;
	ut_a(field);

	for (ulint i = 0; i < key_part->fieldnr; i++) {
		if (innobase_is_v_fld(altered_table->field[i])) {
			num_v++;
		}
	}

	col_type = get_innobase_type_from_mysql_type(
		&is_unsigned, field);

	if (!field->stored_in_db && field->gcol_info) {
		index_field->is_v_col = true;
		index_field->col_no = num_v;
	} else {
		index_field->is_v_col = false;
		index_field->col_no = key_part->fieldnr - num_v;
	}
	index_field->is_ascending
		= !(key_part->key_part_flag & HA_REVERSE_SORT);


	if (DATA_LARGE_MTYPE(col_type)
	    || (key_part->length < field->pack_length()
		&& field->type() != MYSQL_TYPE_VARCHAR)
	    || (field->type() == MYSQL_TYPE_VARCHAR
		&& key_part->length < field->pack_length()
			- ((Field_varstring*) field)->length_bytes)) {

		index_field->prefix_len = key_part->length;
	} else {
		index_field->prefix_len = 0;
	}

	DBUG_VOID_RETURN;
}

template<typename Index> const dd::Index* get_dd_index(const Index* index);

template<> const dd::Index* get_dd_index<dd::Index>(const dd::Index* dd_index) {
	return dd_index;
}

template<>
const dd::Index* get_dd_index<dd::Partition_index>(
	const dd::Partition_index* dd_index) {
	return (dd_index != nullptr) ? &dd_index->index() : nullptr;
}

/** Create index definition for key
@param[in]	altered_table		MySQL table that is being altered
@param[in]	new_dd_tab		new dd table
@param[in]	keys			key definitions
@param[in]	key_number		MySQL key number
@param[in]	new_clustered		true if generating a new clustered
index on the table
@param[in]	key_clustered		true if this is the new clustered index
@param[out]	index			index definition
@param[in]	heap			heap where memory is allocated */
template<typename Table>
static
void
innobase_create_index_def(
	const TABLE*		altered_table,
	const Table*		new_dd_tab,
	const KEY*		keys,
	ulint			key_number,
	bool			new_clustered,
	bool			key_clustered,
	index_def_t*		index,
	mem_heap_t*		heap)
{
	const KEY*	key = &keys[key_number];
	ulint		i;
	ulint		n_fields = key->user_defined_key_parts;

	DBUG_ENTER("innobase_create_index_def");
	DBUG_ASSERT(!key_clustered || new_clustered);

	index->fields = static_cast<index_field_t*>(
		mem_heap_alloc(heap, n_fields * sizeof *index->fields));

	index->parser = NULL;
	index->is_ngram = false;
	index->key_number = key_number;
	index->n_fields = n_fields;
	index->name = mem_heap_strdup(heap, key->name);
	index->rebuild = new_clustered;

	/* If this is a spatial index, we need to fetch the SRID */
	if (key->flags & HA_SPATIAL) {
		ulint	dd_key_num = key_number + (
			(altered_table->s->primary_key == MAX_KEY) ? 1 : 0);

		const auto* dd_index_auto =
			(index->key_number != ULINT_UNDEFINED)
			? const_cast<const Table*>(
				new_dd_tab)->indexes()[dd_key_num]
		: nullptr;

		const dd::Index* dd_index = get_dd_index(dd_index_auto);

		if (dd_index != nullptr) {
			ut_ad(dd_index->name() == key->name);
			/* Spatial index indexes on only one column */
			size_t geom_col_idx;
			for (
				geom_col_idx = 0;
				geom_col_idx < dd_index->elements().size();
				++geom_col_idx) {
				if (!dd_index->elements()[geom_col_idx]->column().is_hidden())
					break;
			}
			const dd::Column& col =
				dd_index->elements()[geom_col_idx]->column();
			bool has_value = col.srs_id().has_value();
			index->srid_is_valid = has_value;
			index->srid = has_value ? col.srs_id().value() : 0;
		}
	}

	if (key_clustered) {
		DBUG_ASSERT(!(key->flags & (HA_FULLTEXT | HA_SPATIAL)));
		DBUG_ASSERT(key->flags & HA_NOSAME);
		index->ind_type = DICT_CLUSTERED | DICT_UNIQUE;
	} else if (key->flags & HA_FULLTEXT) {
		DBUG_ASSERT(!(key->flags & (HA_SPATIAL | HA_NOSAME)));
		DBUG_ASSERT(!(key->flags & HA_KEYFLAG_MASK
			      & ~(HA_FULLTEXT
				  | HA_PACK_KEY
				  | HA_BINARY_PACK_KEY)));
		index->ind_type = DICT_FTS;

		/* Set plugin parser */
		/* Note: key->parser is only parser name,
			 we need to get parser from altered_table instead */
		if (key->flags & HA_USES_PARSER) {
			for (ulint j = 0; j < altered_table->s->keys; j++) {
				if (ut_strcmp(altered_table->key_info[j].name,
					      key->name) == 0) {
					ut_ad(altered_table->key_info[j].flags
					      & HA_USES_PARSER);

					plugin_ref	parser =
						altered_table->key_info[j].parser;
					index->parser =
						static_cast<st_mysql_ftparser*>(
						plugin_decl(parser)->info);

					index->is_ngram = strncmp(
						plugin_name(parser)->str,
						FTS_NGRAM_PARSER_NAME,
						plugin_name(parser)->length)
						 == 0;

					break;
				}
			}

			DBUG_EXECUTE_IF("fts_instrument_use_default_parser",
				index->parser = &fts_default_parser;);
			ut_ad(index->parser);
		}
	} else if (key->flags & HA_SPATIAL) {
		DBUG_ASSERT(!(key->flags & HA_NOSAME));
		index->ind_type = DICT_SPATIAL;
		ut_ad(n_fields == 1);
		ulint	num_v = 0;

		/* Need to count the virtual fields before this spatial
		indexed field */
		for (ulint i = 0; i < key->key_part->fieldnr; i++) {
			if (innobase_is_v_fld(altered_table->field[i])) {
				num_v++;
			}
		}
		index->fields[0].col_no = key->key_part[0].fieldnr - num_v;
		index->fields[0].prefix_len = 0;
		index->fields[0].is_v_col = false;

		/* Currently only ascending order is supported in spatial
		index. */
		ut_ad(!(key->key_part[0].key_part_flag & HA_REVERSE_SORT));
		index->fields[0].is_ascending = true;

		if (!key->key_part[0].field->stored_in_db
		    && key->key_part[0].field->gcol_info) {
			/* Currently, the spatial index cannot be created
			on virtual columns. It is blocked in server
			layer */
			ut_ad(0);
			index->fields[0].is_v_col = true;
		} else {
			index->fields[0].is_v_col = false;
		}
	} else {
		index->ind_type = (key->flags & HA_NOSAME) ? DICT_UNIQUE : 0;
	}

	if (!(key->flags & HA_SPATIAL)) {
		for (i = 0; i < n_fields; i++) {
			innobase_create_index_field_def(
				altered_table, &key->key_part[i],
				&index->fields[i], new_clustered);

			if (index->fields[i].is_v_col) {
				index->ind_type |= DICT_VIRTUAL;
			}
		}
	}

	DBUG_VOID_RETURN;
}

/*******************************************************************//**
Check whether the table has the FTS_DOC_ID column
@return whether there exists an FTS_DOC_ID column */
bool
innobase_fts_check_doc_id_col(
/*==========================*/
	const dict_table_t*	table,  /*!< in: InnoDB table with
					fulltext index */
	const TABLE*		altered_table,
					/*!< in: MySQL table with
					fulltext index */
	ulint*			fts_doc_col_no,
					/*!< out: The column number for
					Doc ID, or ULINT_UNDEFINED
					if it is of wrong type */
	ulint*			num_v)	/*!< out: number of virtual column */
{
	*fts_doc_col_no = ULINT_UNDEFINED;

	const uint n_cols = altered_table->s->fields;
	ulint	i;

	*num_v = 0;

	for (i = 0; i < n_cols; i++) {
		const Field*	field = altered_table->field[i];

		if (innobase_is_v_fld(field)) {
			(*num_v)++;
		}

		if (my_strcasecmp(system_charset_info,
				  field->field_name, FTS_DOC_ID_COL_NAME)) {
			continue;
		}

		if (strcmp(field->field_name, FTS_DOC_ID_COL_NAME)) {
			my_error(ER_WRONG_COLUMN_NAME, MYF(0),
				 field->field_name);
		} else if (field->type() != MYSQL_TYPE_LONGLONG
			   || field->pack_length() != 8
			   || field->real_maybe_null()
			   || !(field->flags & UNSIGNED_FLAG)
			   || innobase_is_v_fld(field)) {
			my_error(ER_INNODB_FT_WRONG_DOCID_COLUMN, MYF(0),
				 field->field_name);
		} else {
			*fts_doc_col_no = i - *num_v;
		}

		return(true);
	}

	if (!table) {
		return(false);
	}

	/* Not to count the virtual columns */
	i -= *num_v;

	for (; i + DATA_N_SYS_COLS < (uint) table->n_cols; i++) {
		const char*     name = table->get_col_name(i);

		if (strcmp(name, FTS_DOC_ID_COL_NAME) == 0) {
#ifdef UNIV_DEBUG
			const dict_col_t*       col;

			col = table->get_col(i);

			/* Because the FTS_DOC_ID does not exist in
			the MySQL data dictionary, this must be the
			internally created FTS_DOC_ID column. */
			ut_ad(col->mtype == DATA_INT);
			ut_ad(col->len == 8);
			ut_ad(col->prtype & DATA_NOT_NULL);
			ut_ad(col->prtype & DATA_UNSIGNED);
#endif /* UNIV_DEBUG */
			*fts_doc_col_no = i;
			return(true);
		}
	}

	return(false);
}

/*******************************************************************//**
Check whether the table has a unique index with FTS_DOC_ID_INDEX_NAME
on the Doc ID column.
@return the status of the FTS_DOC_ID index */
enum fts_doc_id_index_enum
innobase_fts_check_doc_id_index(
/*============================*/
	const dict_table_t*	table,		/*!< in: table definition */
	const TABLE*		altered_table,	/*!< in: MySQL table
						that is being altered */
	ulint*			fts_doc_col_no)	/*!< out: The column number for
						Doc ID, or ULINT_UNDEFINED
						if it is being created in
						ha_alter_info */
{
	const dict_index_t*	index;
	const dict_field_t*	field;

	if (altered_table) {
		/* Check if a unique index with the name of
		FTS_DOC_ID_INDEX_NAME is being created. */

		for (uint i = 0; i < altered_table->s->keys; i++) {
			const KEY& key = altered_table->key_info[i];

			if (innobase_strcasecmp(
				    key.name, FTS_DOC_ID_INDEX_NAME)) {
				continue;
			}

			if ((key.flags & HA_NOSAME)
			    && key.user_defined_key_parts == 1
			    /* For now, we do not allow a descending index,
			    because fts_doc_fetch_by_doc_id() uses the
			    InnoDB SQL interpreter to look up FTS_DOC_ID. */
			    && !(key.key_part[0].key_part_flag
				 & HA_REVERSE_SORT)
			    && !strcmp(key.name, FTS_DOC_ID_INDEX_NAME)
			    && !strcmp(key.key_part[0].field->field_name,
				       FTS_DOC_ID_COL_NAME)) {
				if (fts_doc_col_no) {
					*fts_doc_col_no = ULINT_UNDEFINED;
				}
				return(FTS_EXIST_DOC_ID_INDEX);
			} else {
				return(FTS_INCORRECT_DOC_ID_INDEX);
			}
		}
	}

	if (!table) {
		return(FTS_NOT_EXIST_DOC_ID_INDEX);
	}

	for (index = table->first_index(); index; index = index->next()) {

		/* Check if there exists a unique index with the name of
		FTS_DOC_ID_INDEX_NAME */
		if (innobase_strcasecmp(index->name, FTS_DOC_ID_INDEX_NAME)) {
			continue;
		}

		if (!dict_index_is_unique(index)
		    || dict_index_get_n_unique(index) > 1
		    /* For now, we do not allow a descending index,
		    because fts_doc_fetch_by_doc_id() uses the
		    InnoDB SQL interpreter to look up FTS_DOC_ID. */
		    || !index->get_field(0)->is_ascending
		    || strcmp(index->name, FTS_DOC_ID_INDEX_NAME)) {
			return(FTS_INCORRECT_DOC_ID_INDEX);
		}

		/* Check whether the index has FTS_DOC_ID as its
		first column */
		field = index->get_field(0);

		/* The column would be of a BIGINT data type */
		if (strcmp(field->name, FTS_DOC_ID_COL_NAME) == 0
		    && field->col->mtype == DATA_INT
		    && field->col->len == 8
		    && field->col->prtype & DATA_NOT_NULL
		    && !field->col->is_virtual()) {
			if (fts_doc_col_no) {
				*fts_doc_col_no = dict_col_get_no(field->col);
			}
			return(FTS_EXIST_DOC_ID_INDEX);
		} else {
			return(FTS_INCORRECT_DOC_ID_INDEX);
		}
	}


	/* Not found */
	return(FTS_NOT_EXIST_DOC_ID_INDEX);
}
/*******************************************************************//**
Check whether the table has a unique index with FTS_DOC_ID_INDEX_NAME
on the Doc ID column in MySQL create index definition.
@return FTS_EXIST_DOC_ID_INDEX if there exists the FTS_DOC_ID index,
FTS_INCORRECT_DOC_ID_INDEX if the FTS_DOC_ID index is of wrong format */
enum fts_doc_id_index_enum
innobase_fts_check_doc_id_index_in_def(
/*===================================*/
	ulint		n_key,		/*!< in: Number of keys */
	const KEY*	key_info)	/*!< in: Key definition */
{
	/* Check whether there is a "FTS_DOC_ID_INDEX" in the to be built index
	list */
	for (ulint j = 0; j < n_key; j++) {
		const KEY*	key = &key_info[j];

		if (innobase_strcasecmp(key->name, FTS_DOC_ID_INDEX_NAME)) {
			continue;
		}

		/* Do a check on FTS DOC ID_INDEX, it must be unique,
		named as "FTS_DOC_ID_INDEX" and on column "FTS_DOC_ID" */
		if (!(key->flags & HA_NOSAME)
		    || key->user_defined_key_parts != 1
		    /* For now, we do not allow a descending index,
		    because fts_doc_fetch_by_doc_id() uses the
		    InnoDB SQL interpreter to look up FTS_DOC_ID. */
		    || (key->key_part[0].key_part_flag & HA_REVERSE_SORT)
		    || strcmp(key->name, FTS_DOC_ID_INDEX_NAME)
		    || strcmp(key->key_part[0].field->field_name,
			      FTS_DOC_ID_COL_NAME)) {
			return(FTS_INCORRECT_DOC_ID_INDEX);
		}

		return(FTS_EXIST_DOC_ID_INDEX);
	}

	return(FTS_NOT_EXIST_DOC_ID_INDEX);
}

/*******************************************************************//**
Create an index table where indexes are ordered as follows:

IF a new primary key is defined for the table THEN

	1) New primary key
	2) The remaining keys in key_info

ELSE

	1) All new indexes in the order they arrive from MySQL

ENDIF

@return key definitions */
template<typename Table>
static MY_ATTRIBUTE((warn_unused_result, malloc))
index_def_t*
innobase_create_key_defs(
/*=====================*/
	mem_heap_t*			heap,
			/*!< in/out: memory heap where space for key
			definitions are allocated */
	const Alter_inplace_info*	ha_alter_info,
			/*!< in: alter operation */
	const TABLE*			altered_table,
			/*!< in: MySQL table that is being altered */
	const Table*			new_dd_table,
			/*!< in: new dd table */
	ulint&				n_add,
			/*!< in/out: number of indexes to be created */
	ulint&				n_fts_add,
			/*!< out: number of FTS indexes to be created */
	bool				got_default_clust,
			/*!< in: whether the table lacks a primary key */
	ulint&				fts_doc_id_col,
			/*!< in: The column number for Doc ID */
	bool&				add_fts_doc_id,
			/*!< in: whether we need to add new DOC ID
			column for FTS index */
	bool&				add_fts_doc_idx)
			/*!< in: whether we need to add new DOC ID
			index for FTS index */
{
	index_def_t*		indexdef;
	index_def_t*		indexdefs;
	bool			new_primary;
	const uint*const	add
		= ha_alter_info->index_add_buffer;
	const KEY*const		key_info
		= ha_alter_info->key_info_buffer;

	DBUG_ENTER("innobase_create_key_defs");
	DBUG_ASSERT(!add_fts_doc_id || add_fts_doc_idx);
	DBUG_ASSERT(ha_alter_info->index_add_count == n_add);

	/* If there is a primary key, it is always the first index
	defined for the innodb_table. */

	new_primary = n_add > 0
		&& !my_strcasecmp(system_charset_info,
				  key_info[*add].name, "PRIMARY");
	n_fts_add = 0;

	/* If there is a UNIQUE INDEX consisting entirely of NOT NULL
	columns and if the index does not contain column prefix(es)
	(only prefix/part of the column is indexed), MySQL will treat the
	index as a PRIMARY KEY unless the table already has one. */

	ut_ad(altered_table->s->primary_key == 0
	      || altered_table->s->primary_key == MAX_KEY);

	if (got_default_clust && !new_primary) {
		new_primary = (altered_table->s->primary_key != MAX_KEY);
	}

	const bool rebuild = new_primary || add_fts_doc_id
		|| innobase_need_rebuild(ha_alter_info);

	/* Reserve one more space if new_primary is true, and we might
	need to add the FTS_DOC_ID_INDEX */
	indexdef = indexdefs = static_cast<index_def_t*>(
		mem_heap_alloc(
			heap, sizeof *indexdef
			* (ha_alter_info->key_count
			   + rebuild
			   + got_default_clust)));

	if (rebuild) {
		ulint	primary_key_number;

		if (new_primary) {
			if (n_add == 0) {
				DBUG_ASSERT(got_default_clust);
				DBUG_ASSERT(altered_table->s->primary_key
					    == 0);
				primary_key_number = 0;
			} else {
				primary_key_number = *add;
			}
		} else if (got_default_clust) {
			/* Create the GEN_CLUST_INDEX */
			index_def_t*	index = indexdef++;

			index->fields = NULL;
			index->n_fields = 0;
			index->ind_type = DICT_CLUSTERED;
			index->name = innobase_index_reserve_name;
			index->rebuild = true;
			index->key_number = ~0;
			index->is_ngram = false;
			primary_key_number = ULINT_UNDEFINED;
			goto created_clustered;
		} else {
			primary_key_number = 0;
		}

		/* Create the PRIMARY key index definition */
		innobase_create_index_def(
			altered_table, new_dd_table, key_info,
			primary_key_number, true, true, indexdef++, heap);

created_clustered:
		n_add = 1;

		for (ulint i = 0; i < ha_alter_info->key_count; i++) {
			if (i == primary_key_number) {
				continue;
			}
			/* Copy the index definitions. */
			innobase_create_index_def(
				altered_table, new_dd_table, key_info, i, true,
				false, indexdef, heap);

			if (indexdef->ind_type & DICT_FTS) {
				n_fts_add++;
			}

			indexdef++;
			n_add++;
		}

		if (n_fts_add > 0) {
			ulint	num_v = 0;

			if (!add_fts_doc_id
			    && !innobase_fts_check_doc_id_col(
				    NULL, altered_table,
				    &fts_doc_id_col, &num_v)) {
				fts_doc_id_col = altered_table->s->fields - num_v;
				add_fts_doc_id = true;
			}

			if (!add_fts_doc_idx) {
				fts_doc_id_index_enum	ret;
				ulint			doc_col_no;

				ret = innobase_fts_check_doc_id_index(
					NULL, altered_table, &doc_col_no);

				/* This should have been checked before */
				ut_ad(ret != FTS_INCORRECT_DOC_ID_INDEX);

				if (ret == FTS_NOT_EXIST_DOC_ID_INDEX) {
					add_fts_doc_idx = true;
				} else {
					ut_ad(ret == FTS_EXIST_DOC_ID_INDEX);
					ut_ad(doc_col_no == ULINT_UNDEFINED
					      || doc_col_no == fts_doc_id_col);
				}
			}
		}
	} else {
		/* Create definitions for added secondary indexes. */

		for (ulint i = 0; i < n_add; i++) {
			innobase_create_index_def(
				altered_table, new_dd_table, key_info, add[i],
				false, false, indexdef, heap);

			if (indexdef->ind_type & DICT_FTS) {
				n_fts_add++;
			}

			indexdef++;
		}
	}

	DBUG_ASSERT(indexdefs + n_add == indexdef);

	if (add_fts_doc_idx) {
		index_def_t*	index = indexdef++;

		index->fields = static_cast<index_field_t*>(
			mem_heap_alloc(heap, sizeof *index->fields));
		index->n_fields = 1;
		index->fields->col_no = fts_doc_id_col;
		index->fields->prefix_len = 0;
		index->fields->is_ascending = true;
		index->fields->is_v_col = false;
		index->ind_type = DICT_UNIQUE;
		ut_ad(!rebuild
		      || !add_fts_doc_id
		      || fts_doc_id_col <= altered_table->s->fields);

		index->name = FTS_DOC_ID_INDEX_NAME;
		index->is_ngram = false;
		index->rebuild = rebuild;

		/* TODO: assign a real MySQL key number for this */
		index->key_number = ULINT_UNDEFINED;
		n_add++;
	}

	DBUG_ASSERT(indexdef > indexdefs);
	DBUG_ASSERT((ulint) (indexdef - indexdefs)
		    <= ha_alter_info->key_count
		    + add_fts_doc_idx + got_default_clust);
	DBUG_ASSERT(ha_alter_info->index_add_count <= n_add);
	DBUG_RETURN(indexdefs);
}

/*******************************************************************//**
Check each index column size, make sure they do not exceed the max limit
@return true if index column size exceeds limit */
static MY_ATTRIBUTE((warn_unused_result))
bool
innobase_check_column_length(
/*=========================*/
	ulint		max_col_len,	/*!< in: maximum column length */
	const KEY*	key_info)	/*!< in: Indexes to be created */
{
	for (ulint key_part = 0; key_part < key_info->user_defined_key_parts; key_part++) {
		if (key_info->key_part[key_part].length > max_col_len) {
			return(true);
		}
	}
	return(false);
}

/** Drop in-memory metadata for index (dict_index_t) left from previous
online ALTER operation.
@param[in]	table	table to check
@param[in]	locked	if it is dict_sys mutex locked */
static
void
online_retry_drop_dict_indexes(
	dict_table_t*	table,
	bool		locked)
{

	if (!locked) {
		mutex_enter(&dict_sys->mutex);
	}

	dict_index_t*	index = table->first_index();

	while ((index = index->next())) {
		if (dict_index_get_online_status(index)
		    == ONLINE_INDEX_ABORTED_DROPPED) {

			dict_index_t* prev = UT_LIST_GET_PREV(
				indexes, index);

			dict_index_remove_from_cache(table, index);

			index = prev;
		}
	}

	if (!locked) {
		mutex_exit(&dict_sys->mutex);
	}
}

/** Determines if InnoDB is dropping a foreign key constraint.
@param foreign the constraint
@param drop_fk constraints being dropped
@param n_drop_fk number of constraints that are being dropped
@return whether the constraint is being dropped */
inline MY_ATTRIBUTE((warn_unused_result))
bool
innobase_dropping_foreign(
/*======================*/
	const dict_foreign_t*	foreign,
	dict_foreign_t**	drop_fk,
	ulint			n_drop_fk)
{
	while (n_drop_fk--) {
		if (*drop_fk++ == foreign) {
			return(true);
		}
	}

	return(false);
}

/** Determines if an InnoDB FOREIGN KEY constraint depends on a
column that is being dropped or modified to NOT NULL.
@param user_table InnoDB table as it is before the ALTER operation
@param col_name Name of the column being altered
@param drop_fk constraints being dropped
@param n_drop_fk number of constraints that are being dropped
@param drop true=drop column, false=set NOT NULL
@retval true Not allowed (will call my_error())
@retval false Allowed
*/
static MY_ATTRIBUTE((warn_unused_result))
bool
innobase_check_foreigns_low(
/*========================*/
	const dict_table_t*	user_table,
	dict_foreign_t**	drop_fk,
	ulint			n_drop_fk,
	const char*		col_name,
	bool			drop)
{
	dict_foreign_t*	foreign;
	ut_ad(mutex_own(&dict_sys->mutex));

	/* Check if any FOREIGN KEY constraints are defined on this
	column. */

	for (dict_foreign_set::iterator it = user_table->foreign_set.begin();
	     it != user_table->foreign_set.end();
	     ++it) {

		foreign = *it;

		if (!drop && !(foreign->type
			       & (DICT_FOREIGN_ON_DELETE_SET_NULL
				  | DICT_FOREIGN_ON_UPDATE_SET_NULL))) {
			continue;
		}

		if (innobase_dropping_foreign(foreign, drop_fk, n_drop_fk)) {
			continue;
		}

		for (unsigned f = 0; f < foreign->n_fields; f++) {
			if (!strcmp(foreign->foreign_col_names[f],
				    col_name)) {
				my_error(drop
					 ? ER_FK_COLUMN_CANNOT_DROP
					 : ER_FK_COLUMN_NOT_NULL, MYF(0),
					 col_name, foreign->id);
				return(true);
			}
		}
	}

	if (!drop) {
		/* SET NULL clauses on foreign key constraints of
		child tables affect the child tables, not the parent table.
		The column can be NOT NULL in the parent table. */
		return(false);
	}

	/* Check if any FOREIGN KEY constraints in other tables are
	referring to the column that is being dropped. */
	for (dict_foreign_set::iterator it
		= user_table->referenced_set.begin();
	     it != user_table->referenced_set.end();
	     ++it) {

		foreign = *it;

		if (innobase_dropping_foreign(foreign, drop_fk, n_drop_fk)) {
			continue;
		}

		for (unsigned f = 0; f < foreign->n_fields; f++) {
			char display_name[FN_REFLEN];

			if (strcmp(foreign->referenced_col_names[f],
				   col_name)) {
				continue;
			}

			char* buf_end = innobase_convert_name(
				display_name, (sizeof display_name) - 1,
				foreign->foreign_table_name,
				strlen(foreign->foreign_table_name),
				NULL);
			*buf_end = '\0';
			my_error(ER_FK_COLUMN_CANNOT_DROP_CHILD,
				 MYF(0), col_name, foreign->id,
				 display_name);

			return(true);
		}
	}

	return(false);
}

/** Determines if an InnoDB FOREIGN KEY constraint depends on a
column that is being dropped or modified to NOT NULL.
@param ha_alter_info Data used during in-place alter
@param altered_table MySQL table that is being altered
@param old_table MySQL table as it is before the ALTER operation
@param user_table InnoDB table as it is before the ALTER operation
@param drop_fk constraints being dropped
@param n_drop_fk number of constraints that are being dropped
@retval true Not allowed (will call my_error())
@retval false Allowed
*/
static MY_ATTRIBUTE((warn_unused_result))
bool
innobase_check_foreigns(
/*====================*/
	Alter_inplace_info*	ha_alter_info,
	const TABLE*		altered_table,
	const TABLE*		old_table,
	const dict_table_t*	user_table,
	dict_foreign_t**	drop_fk,
	ulint			n_drop_fk)
{
	List_iterator_fast<Create_field> cf_it(
		ha_alter_info->alter_info->create_list);

	for (Field** fp = old_table->field; *fp; fp++) {
		cf_it.rewind();
		const Create_field* new_field;

		ut_ad(!(*fp)->real_maybe_null()
		      == !!((*fp)->flags & NOT_NULL_FLAG));

		while ((new_field = cf_it++)) {
			if (new_field->field == *fp) {
				break;
			}
		}

		if (!new_field || (new_field->flags & NOT_NULL_FLAG)) {
			if (innobase_check_foreigns_low(
				    user_table, drop_fk, n_drop_fk,
				    (*fp)->field_name, !new_field)) {
				return(true);
			}
		}
	}

	return(false);
}

/** Convert a default value for ADD COLUMN.

@param heap Memory heap where allocated
@param dfield InnoDB data field to copy to
@param field MySQL value for the column
@param comp nonzero if in compact format */
static
void
innobase_build_col_map_add(
/*=======================*/
	mem_heap_t*	heap,
	dfield_t*	dfield,
	const Field*	field,
	ulint		comp)
{
	if (field->is_real_null()) {
		dfield_set_null(dfield);
		return;
	}

	ulint	size	= field->pack_length();

	byte*	buf	= static_cast<byte*>(mem_heap_alloc(heap, size));

	const byte*	mysql_data = field->ptr;

	row_mysql_store_col_in_innobase_format(
		dfield, buf, true, mysql_data, size, comp);
}

/** Construct the translation table for reordering, dropping or
adding columns.

@param ha_alter_info Data used during in-place alter
@param altered_table MySQL table that is being altered
@param table MySQL table as it is before the ALTER operation
@param new_table InnoDB table corresponding to MySQL altered_table
@param old_table InnoDB table corresponding to MYSQL table
@param add_cols Default values for ADD COLUMN, or NULL if no ADD COLUMN
@param heap Memory heap where allocated
@return array of integers, mapping column numbers in the table
to column numbers in altered_table */
static MY_ATTRIBUTE((warn_unused_result))
const ulint*
innobase_build_col_map(
/*===================*/
	Alter_inplace_info*	ha_alter_info,
	const TABLE*		altered_table,
	const TABLE*		table,
	const dict_table_t*	new_table,
	const dict_table_t*	old_table,
	dtuple_t*		add_cols,
	mem_heap_t*		heap)
{
	DBUG_ENTER("innobase_build_col_map");
	DBUG_ASSERT(altered_table != table);
	DBUG_ASSERT(new_table != old_table);
	DBUG_ASSERT(new_table->get_n_cols()
		    + dict_table_get_n_v_cols(new_table)
		    >= altered_table->s->fields + DATA_N_SYS_COLS);
	DBUG_ASSERT(old_table->get_n_cols()
		    + dict_table_get_n_v_cols(old_table)
		    >= table->s->fields + DATA_N_SYS_COLS);
	DBUG_ASSERT(!!add_cols == !!(ha_alter_info->handler_flags
				     & Alter_inplace_info::ADD_COLUMN));
	DBUG_ASSERT(!add_cols || dtuple_get_n_fields(add_cols)
		    == new_table->get_n_cols());

	ulint*	col_map = static_cast<ulint*>(
		mem_heap_alloc(
			heap, (old_table->n_cols + old_table->n_v_cols)
			* sizeof *col_map));

	List_iterator_fast<Create_field> cf_it(
		ha_alter_info->alter_info->create_list);
	uint	i = 0;
	uint	num_v = 0;

	/* Any dropped columns will map to ULINT_UNDEFINED. */
	for (uint old_i = 0; old_i + DATA_N_SYS_COLS < old_table->n_cols;
	     old_i++) {
		col_map[old_i] = ULINT_UNDEFINED;
	}

	for (uint old_i = 0; old_i < old_table->n_v_cols; old_i++) {
		col_map[old_i + old_table->n_cols] = ULINT_UNDEFINED;
	}

	while (const Create_field* new_field = cf_it++) {
		bool	is_v = false;

		if (innobase_is_v_fld(new_field)) {
			is_v = true;
		}

		ulint	num_old_v = 0;

		for (uint old_i = 0; table->field[old_i]; old_i++) {
			const Field* field = table->field[old_i];
			if (innobase_is_v_fld(field)) {
				if (is_v && new_field->field == field) {
					col_map[old_table->n_cols + num_v]
						= num_old_v;
					num_old_v++;
					goto found_col;
				}
				num_old_v++;
				continue;
			}

			if (new_field->field == field) {
				col_map[old_i - num_old_v] = i;
				goto found_col;
			}
		}

		ut_ad(!is_v);
		innobase_build_col_map_add(
			heap, dtuple_get_nth_field(add_cols, i),
			altered_table->field[i + num_v],
			dict_table_is_comp(new_table));
found_col:
		if (is_v) {
			num_v++;
		} else {
			i++;
		}
	}

	DBUG_ASSERT(i == altered_table->s->fields - num_v);

	i = table->s->fields - old_table->n_v_cols;

	/* Add the InnoDB hidden FTS_DOC_ID column, if any. */
	if (i + DATA_N_SYS_COLS < old_table->n_cols) {
		/* There should be exactly one extra field,
		the FTS_DOC_ID. */
		DBUG_ASSERT(DICT_TF2_FLAG_IS_SET(old_table,
						 DICT_TF2_FTS_HAS_DOC_ID));
		DBUG_ASSERT(i + DATA_N_SYS_COLS + 1 == old_table->n_cols);
		DBUG_ASSERT(!strcmp(old_table->get_col_name(i),
				    FTS_DOC_ID_COL_NAME));
		if (altered_table->s->fields + DATA_N_SYS_COLS
		    - new_table->n_v_cols
		    < new_table->n_cols) {
			DBUG_ASSERT(DICT_TF2_FLAG_IS_SET(
					    new_table,
					    DICT_TF2_FTS_HAS_DOC_ID));
			DBUG_ASSERT(altered_table->s->fields
				    + DATA_N_SYS_COLS + 1
				    == static_cast<ulint>(
					new_table->n_cols
					+ new_table->n_v_cols));
			col_map[i] = altered_table->s->fields
				     - new_table->n_v_cols;
		} else {
			DBUG_ASSERT(!DICT_TF2_FLAG_IS_SET(
					    new_table,
					    DICT_TF2_FTS_HAS_DOC_ID));
			col_map[i] = ULINT_UNDEFINED;
		}

		i++;
	} else {
		DBUG_ASSERT(!DICT_TF2_FLAG_IS_SET(
				    old_table,
				    DICT_TF2_FTS_HAS_DOC_ID));
	}

	for (; i < old_table->n_cols; i++) {
		col_map[i] = i + new_table->n_cols - old_table->n_cols;
	}

	DBUG_RETURN(col_map);
}

/** Drop newly create FTS index related auxiliary table during
FIC create index process, before fts_add_index is called
@param table table that was being rebuilt online
@param trx transaction
@return DB_SUCCESS if successful, otherwise last error code
*/
static
dberr_t
innobase_drop_fts_index_table(
/*==========================*/
	dict_table_t*   table,
	trx_t*		trx)
{
	dberr_t		ret_err = DB_SUCCESS;

	for (dict_index_t* index = table->first_index();
	     index != NULL;
	     index = index->next()) {
		if (index->type & DICT_FTS) {
			dberr_t	err;

			err = fts_drop_index_tables(trx, index, nullptr);

			if (err != DB_SUCCESS) {
				ret_err = err;
			}
		}
	}

	return(ret_err);
}

/** Get the new non-virtual column names if any columns were renamed
@param ha_alter_info	Data used during in-place alter
@param altered_table	MySQL table that is being altered
@param table		MySQL table as it is before the ALTER operation
@param user_table	InnoDB table as it is before the ALTER operation
@param heap		Memory heap for the allocation
@return array of new column names in rebuilt_table, or NULL if not renamed */
static MY_ATTRIBUTE((warn_unused_result))
const char**
innobase_get_col_names(
	Alter_inplace_info*	ha_alter_info,
	const TABLE*		altered_table,
	const TABLE*		table,
	const dict_table_t*	user_table,
	mem_heap_t*		heap)
{
	const char**		cols;
	uint			i;

	DBUG_ENTER("innobase_get_col_names");
	DBUG_ASSERT(user_table->n_t_def > table->s->fields);
	DBUG_ASSERT(ha_alter_info->handler_flags
		    & Alter_inplace_info::ALTER_COLUMN_NAME);

	cols = static_cast<const char**>(
		mem_heap_zalloc(heap, user_table->n_def * sizeof *cols));

	i = 0;
	List_iterator_fast<Create_field> cf_it(
		ha_alter_info->alter_info->create_list);
	while (const Create_field* new_field = cf_it++) {
		ulint	num_v = 0;
		DBUG_ASSERT(i < altered_table->s->fields);

		if (innobase_is_v_fld(new_field)) {
			continue;
		}

		for (uint old_i = 0; table->field[old_i]; old_i++) {
			if (innobase_is_v_fld(table->field[old_i])) {
				num_v++;
			}

			if (new_field->field == table->field[old_i]) {
				cols[old_i - num_v] = new_field->field_name;
				break;
			}
		}

		i++;
	}

	/* Copy the internal column names. */
	i = table->s->fields - user_table->n_v_def;
	cols[i] = user_table->get_col_name(i);

	while (++i < user_table->n_def) {
		cols[i] = cols[i - 1] + strlen(cols[i - 1]) + 1;
	}

	DBUG_RETURN(cols);
}

/** Check whether the column prefix is increased, decreased, or unchanged.
@param[in]	new_prefix_len	new prefix length
@param[in]	old_prefix_len	new prefix length
@retval	1	prefix is increased
@retval	0	prefix is unchanged
@retval	-1	prefix is decreased */
static inline
lint
innobase_pk_col_prefix_compare(
	ulint	new_prefix_len,
	ulint	old_prefix_len)
{
	ut_ad(new_prefix_len < REC_MAX_DATA_SIZE);
	ut_ad(old_prefix_len < REC_MAX_DATA_SIZE);

	if (new_prefix_len == old_prefix_len) {
		return(0);
	}

	if (new_prefix_len == 0) {
		new_prefix_len = ULINT_MAX;
	}

	if (old_prefix_len == 0) {
		old_prefix_len = ULINT_MAX;
	}

	if (new_prefix_len > old_prefix_len) {
		return(1);
	} else {
		return(-1);
	}
}

/** Check whether the column is existing in old table.
@param[in]	new_col_no	new column no
@param[in]	col_map		mapping of old column numbers to new ones
@param[in]	col_map_size	the column map size
@return true if the column is existing, otherwise false. */
static inline
bool
innobase_pk_col_is_existing(
	const ulint	new_col_no,
	const ulint*	col_map,
	const ulint	col_map_size)
{
	for (ulint i = 0; i < col_map_size; i++) {
		if (col_map[i] == new_col_no) {
			return(true);
		}
	}

	return(false);
}

/** Determine whether both the indexes have same set of primary key
fields arranged in the same order.

Rules when we cannot skip sorting:
(1) Removing existing PK columns somewhere else than at the end of the PK;
(2) Adding existing columns to the PK, except at the end of the PK when no
columns are removed from the PK;
(3) Changing the order of existing PK columns;
(4) Decreasing the prefix length just like removing existing PK columns
follows rule(1), Increasing the prefix length just like adding existing
PK columns follows rule(2);
(5) Changing the ascending order of the existing PK columns.
@param[in]	col_map		mapping of old column numbers to new ones
@param[in]	old_clust_index	index to be compared
@param[in]	new_clust_index index to be compared
@retval true if both indexes have same order.
@retval false. */
static MY_ATTRIBUTE((warn_unused_result))
bool
innobase_pk_order_preserved(
	const ulint*		col_map,
	const dict_index_t*	old_clust_index,
	const dict_index_t*	new_clust_index)
{
	ulint	old_n_uniq
		= dict_index_get_n_ordering_defined_by_user(
			old_clust_index);
	ulint	new_n_uniq
		= dict_index_get_n_ordering_defined_by_user(
			new_clust_index);

	ut_ad(old_clust_index->is_clustered());
	ut_ad(new_clust_index->is_clustered());
	ut_ad(old_clust_index->table != new_clust_index->table);
	ut_ad(col_map != NULL);

	if (old_n_uniq == 0) {
		/* There was no PRIMARY KEY in the table.
		If there is no PRIMARY KEY after the ALTER either,
		no sorting is needed. */
		return(new_n_uniq == old_n_uniq);
	}

	/* DROP PRIMARY KEY is only allowed in combination with
	ADD PRIMARY KEY. */
	ut_ad(new_n_uniq > 0);

	/* The order of the last processed new_clust_index key field,
	not counting ADD COLUMN, which are constant. */
	lint	last_field_order = -1;
	ulint	existing_field_count = 0;
	ulint	old_n_cols = old_clust_index->table->get_n_cols();
	for (ulint new_field = 0; new_field < new_n_uniq; new_field++) {
		ulint	new_col_no =
			new_clust_index->fields[new_field].col->ind;

		/* Check if there is a match in old primary key. */
		ulint	old_field = 0;
		while (old_field < old_n_uniq) {
			ulint	old_col_no =
				old_clust_index->fields[old_field].col->ind;

			if (col_map[old_col_no] == new_col_no) {
				break;
			}

			old_field++;
		}

		/* The order of key field in the new primary key.
		1. old PK column:      idx in old primary key
		2. existing column:    old_n_uniq + sequence no
		3. newly added column: no order */
		lint		new_field_order;
		const bool	old_pk_column = old_field < old_n_uniq;

		if (old_pk_column) {
			new_field_order = old_field;
		} else if (innobase_pk_col_is_existing(new_col_no, col_map,
						       old_n_cols)) {
			new_field_order = old_n_uniq + existing_field_count++;
		} else {
			/* Skip newly added column. */
			continue;
		}

		if (last_field_order + 1 != new_field_order) {
			/* Old PK order is not kept, or existing column
			is not added at the end of old PK. */
			return(false);
		}

		last_field_order = new_field_order;

		if (!old_pk_column) {
			continue;
		}

		/* Check prefix length change. */
		const lint	prefix_change = innobase_pk_col_prefix_compare(
			new_clust_index->fields[new_field].prefix_len,
			old_clust_index->fields[old_field].prefix_len);

		if (prefix_change < 0) {
			/* If a column's prefix length is decreased, it should
			be the last old PK column in new PK.
			Note: we set last_field_order to -2, so that if	there
			are any old PK colmns or existing columns after it in
			new PK, the comparison to new_field_order will fail in
			the next round.*/
			last_field_order = -2;
		} else if (prefix_change > 0) {
			/* If a column's prefix length is increased, it	should
			be the last PK column in old PK. */
			if (old_field != old_n_uniq - 1) {
				return(false);
			}
		}

		/* Check new primary key field ascending or descending changes
		compared to old primary key field. */
		bool	change_asc =
			(new_clust_index->fields[new_field].is_ascending
			 == old_clust_index->fields[old_field].is_ascending);

		if (!change_asc) {
			return(false);
		}
	}

	return(true);
}

/** Check if we are creating spatial indexes on GIS columns, which are
legacy columns from earlier MySQL, such as 5.6. If so, we have to update
the mtypes of the old GIS columns to DATA_GEOMETRY.
In 5.6, we store GIS columns as DATA_BLOB in InnoDB layer, it will introduce
confusion when we run latest server on older data. That's why we need to
do the upgrade.
@param[in] ha_alter_info	Data used during in-place alter
@param[in] table		Table on which we want to add indexes
@param[in] trx			Transaction
@return DB_SUCCESS if update successfully or no columns need to be updated,
otherwise DB_ERROR, which means we can't update the mtype for some
column, and creating spatial index on it should be dangerous */
static
dberr_t
innobase_check_gis_columns(
	Alter_inplace_info*	ha_alter_info,
	dict_table_t*		table,
	trx_t*			trx)
{
	DBUG_ENTER("innobase_check_gis_columns");

	for (uint key_num = 0;
		key_num < ha_alter_info->index_add_count;
		key_num++) {

		const KEY&	key = ha_alter_info->key_info_buffer[
			ha_alter_info->index_add_buffer[key_num]];

		if (!(key.flags & HA_SPATIAL)) {
			continue;
		}

		ut_ad(key.user_defined_key_parts == 1);
		const KEY_PART_INFO&    key_part = key.key_part[0];

		/* Does not support spatial index on virtual columns */
		if (innobase_is_v_fld(key_part.field)) {
			DBUG_RETURN(DB_UNSUPPORTED);
		}

		ulint col_nr = dict_table_has_column(
			table,
			key_part.field->field_name,
			key_part.fieldnr);
		ut_ad(col_nr != table->n_def);
		dict_col_t*	col = &table->cols[col_nr];

		if (col->mtype != DATA_BLOB) {
			ut_ad(DATA_GEOMETRY_MTYPE(col->mtype));
			continue;
		}

		const char* col_name = table->get_col_name(col_nr);
		col->mtype = DATA_GEOMETRY;

		ib::info() << "Updated mtype of column" << col_name
			<< " in table " << table->name
			<< ", whose id is " << table->id
			<< " to DATA_GEOMETRY";
	}

	DBUG_RETURN(DB_SUCCESS);
}

/** Collect virtual column info for its addition
@param[in] ha_alter_info	Data used during in-place alter
@param[in] altered_table	MySQL table that is being altered to
@param[in] table		MySQL table as it is before the ALTER operation
@retval true Failure
@retval false Success */
static
bool
prepare_inplace_add_virtual(
	Alter_inplace_info*	ha_alter_info,
	const TABLE*		altered_table,
	const TABLE*		table)
{
	ha_innobase_inplace_ctx*	ctx;
	ulint				i = 0;
	ulint				j = 0;
	const Create_field*		new_field;

	ctx = static_cast<ha_innobase_inplace_ctx*>
		(ha_alter_info->handler_ctx);

	ctx->num_to_add_vcol = altered_table->s->fields
			       + ctx->num_to_drop_vcol - table->s->fields;

	ctx->add_vcol = static_cast<dict_v_col_t*>(
		 mem_heap_zalloc(ctx->heap, ctx->num_to_add_vcol
				 * sizeof *ctx->add_vcol));
	ctx->add_vcol_name = static_cast<const char**>(
		 mem_heap_alloc(ctx->heap, ctx->num_to_add_vcol
				* sizeof *ctx->add_vcol_name));

	List_iterator_fast<Create_field> cf_it(
		ha_alter_info->alter_info->create_list);

	while ((new_field = (cf_it++)) != NULL) {
		const Field* field = new_field->field;
		ulint	old_i;

		for (old_i = 0; table->field[old_i]; old_i++) {
			const Field* n_field = table->field[old_i];
			if (field == n_field) {
				break;
			}
		}

		i++;

		if (table->field[old_i]) {
			continue;
		}

		ut_ad(!field);

		ulint	col_len;
		ulint	is_unsigned;
		ulint	field_type;
		ulint	charset_no;

		field = altered_table->field[i - 1];

		ulint	col_type = get_innobase_type_from_mysql_type(
				&is_unsigned, field);

		if (!field->gcol_info || field->stored_in_db) {
			my_error(ER_WRONG_KEY_COLUMN, MYF(0),
				 field->field_name);
			return(true);
		}

		col_len = field->pack_length();
		field_type = (ulint) field->type();

		if (!field->real_maybe_null()) {
			field_type |= DATA_NOT_NULL;
		}

		if (field->binary()) {
			field_type |= DATA_BINARY_TYPE;
		}

		if (is_unsigned) {
			field_type |= DATA_UNSIGNED;
		}

		if (dtype_is_string_type(col_type)) {
			charset_no = (ulint) field->charset()->number;

			DBUG_EXECUTE_IF(
				"ib_alter_add_virtual_fail",
				charset_no += MAX_CHAR_COLL_NUM;);

			if (charset_no > MAX_CHAR_COLL_NUM) {
				my_error(ER_WRONG_KEY_COLUMN, MYF(0),
					 field->field_name);
				return(true);
			}
		} else {
			charset_no = 0;
		}

		if (field->type() == MYSQL_TYPE_VARCHAR) {
			uint32  length_bytes
				= static_cast<const Field_varstring*>(
					field)->length_bytes;

			col_len -= length_bytes;

			if (length_bytes == 2) {
				field_type |= DATA_LONG_TRUE_VARCHAR;
			}
		}


		ctx->add_vcol[j].m_col.prtype = dtype_form_prtype(
						field_type, charset_no);

		ctx->add_vcol[j].m_col.prtype |= DATA_VIRTUAL;

		ctx->add_vcol[j].m_col.mtype = col_type;

		ctx->add_vcol[j].m_col.len = col_len;

		ctx->add_vcol[j].m_col.ind = i - 1;
		ctx->add_vcol[j].num_base =
		  field->gcol_info->non_virtual_base_columns();
		ctx->add_vcol_name[j] = field->field_name;
		ctx->add_vcol[j].base_col = static_cast<dict_col_t**>(
			mem_heap_alloc(ctx->heap, ctx->add_vcol[j].num_base
				       * sizeof *(ctx->add_vcol[j].base_col)));
		ctx->add_vcol[j].v_pos = ctx->old_table->n_v_cols
					 - ctx->num_to_drop_vcol + j;

		/* No need to track the list */
		ctx->add_vcol[j].v_indexes = NULL;
		innodb_base_col_setup(ctx->old_table, field, &ctx->add_vcol[j]);
		j++;
	}

	return(false);
}

/** Collect virtual column info for its addition
@param[in] ha_alter_info	Data used during in-place alter
@param[in] altered_table	MySQL table that is being altered to
@param[in] table		MySQL table as it is before the ALTER operation
@retval true Failure
@retval false Success */
static
bool
prepare_inplace_drop_virtual(
	Alter_inplace_info*	ha_alter_info,
	const TABLE*		altered_table,
	const TABLE*		table)
{
	ha_innobase_inplace_ctx*	ctx;
	ulint				j = 0;

	ctx = static_cast<ha_innobase_inplace_ctx*>
		(ha_alter_info->handler_ctx);

	ctx->num_to_drop_vcol = ha_alter_info->alter_info->drop_list.size();

	ctx->drop_vcol = static_cast<dict_v_col_t*>(
		 mem_heap_alloc(ctx->heap, ctx->num_to_drop_vcol
				* sizeof *ctx->drop_vcol));
	ctx->drop_vcol_name = static_cast<const char**>(
		 mem_heap_alloc(ctx->heap, ctx->num_to_drop_vcol
				* sizeof *ctx->drop_vcol_name));

	for (const Alter_drop *drop : ha_alter_info->alter_info->drop_list) {
		const Field* field;
		ulint	old_i;

		ut_ad(drop->type == Alter_drop::COLUMN);

		for (old_i = 0; table->field[old_i]; old_i++) {
			const Field* n_field = table->field[old_i];
			if (!my_strcasecmp(system_charset_info,
					   n_field->field_name, drop->name)) {
				break;
			}
		}

		if (!table->field[old_i]) {
			continue;
		}

		ulint	col_len;
		ulint	is_unsigned;
		ulint	field_type;
		ulint	charset_no;

		field =  table->field[old_i];

		ulint	col_type = get_innobase_type_from_mysql_type(
				&is_unsigned, field);

		if (!field->gcol_info || field->stored_in_db) {
			my_error(ER_WRONG_KEY_COLUMN, MYF(0),
				 field->field_name);
			return(true);
		}

		col_len = field->pack_length();
		field_type = (ulint) field->type();

		if (!field->real_maybe_null()) {
			field_type |= DATA_NOT_NULL;
		}

		if (field->binary()) {
			field_type |= DATA_BINARY_TYPE;
		}

		if (is_unsigned) {
			field_type |= DATA_UNSIGNED;
		}

		if (dtype_is_string_type(col_type)) {
			charset_no = (ulint) field->charset()->number;

			DBUG_EXECUTE_IF(
				"ib_alter_add_virtual_fail",
				charset_no += MAX_CHAR_COLL_NUM;);

			if (charset_no > MAX_CHAR_COLL_NUM) {
				my_error(ER_WRONG_KEY_COLUMN, MYF(0),
					 field->field_name);
				return(true);
			}
		} else {
			charset_no = 0;
		}

		if (field->type() == MYSQL_TYPE_VARCHAR) {
			uint32  length_bytes
				= static_cast<const Field_varstring*>(
					field)->length_bytes;

			col_len -= length_bytes;

			if (length_bytes == 2) {
				field_type |= DATA_LONG_TRUE_VARCHAR;
			}
		}


		ctx->drop_vcol[j].m_col.prtype = dtype_form_prtype(
						field_type, charset_no);

		ctx->drop_vcol[j].m_col.prtype |= DATA_VIRTUAL;

		ctx->drop_vcol[j].m_col.mtype = col_type;

		ctx->drop_vcol[j].m_col.len = col_len;

		ctx->drop_vcol[j].m_col.ind = old_i;

		ctx->drop_vcol_name[j] = field->field_name;

		dict_v_col_t*	v_col = dict_table_get_nth_v_col_mysql(
					ctx->old_table, old_i);
		ctx->drop_vcol[j].v_pos = v_col->v_pos;
		j++;
	}

	return(false);
}

/** Adjust the create index column number from "New table" to
"old InnoDB table" while we are doing dropping virtual column. Since we do
not create separate new table for the dropping/adding virtual columns.
To correctly find the indexed column, we will need to find its col_no
in the "Old Table", not the "New table".
@param[in]	ha_alter_info	Data used during in-place alter
@param[in]	old_table	MySQL table as it is before the ALTER operation
@param[in]	num_v_dropped	number of virtual column dropped
@param[in,out]	index_def	index definition */
static
void
innodb_v_adjust_idx_col(
	const Alter_inplace_info*	ha_alter_info,
	const TABLE*			old_table,
	ulint				num_v_dropped,
	index_def_t*			index_def)
{
	List_iterator_fast<Create_field> cf_it(
		ha_alter_info->alter_info->create_list);
	for (ulint i = 0; i < index_def->n_fields; i++) {
#ifdef UNIV_DEBUG
		bool	col_found = false;
#endif /* UNIV_DEBUG */
		ulint	num_v = 0;

		index_field_t*	index_field = &index_def->fields[i];

		/* Only adjust virtual column col_no, since non-virtual
		column position (in non-vcol list) won't change unless
		table rebuild */
		if (!index_field->is_v_col) {
			continue;
		}

		const Field*	field = NULL;

		cf_it.rewind();

		/* Found the field in the new table */
		while (const Create_field* new_field = cf_it++) {
			if (!new_field->is_virtual_gcol()) {
				continue;
			}

			field = new_field->field;

			if (num_v == index_field->col_no) {
				break;
			}
			num_v++;
		}

		if (!field) {
			/* this means the field is a newly added field, this
			should have been blocked when we drop virtual column
			at the same time */
			ut_ad(num_v_dropped > 0);
			ut_a(0);
		}

		ut_ad(field->is_virtual_gcol());

		num_v = 0;

		/* Look for its position in old table */
		for (uint old_i = 0; old_table->field[old_i]; old_i++) {
			if (old_table->field[old_i] == field) {
				/* Found it, adjust its col_no to its position
				in old table */
				index_def->fields[i].col_no = num_v;
				ut_d(col_found = true);
				break;
			}

			if (old_table->field[old_i]->is_virtual_gcol()) {
				num_v++;
			}
		}

		ut_ad(col_found);
	}
}

/** Replace the table name in filename with the specified one
@param[in]	filename	original file name
@param[out]	new_filename	new file name
@param[in]	table_name	to replace with this table name,
				in the format of db/name */
static
void
replace_table_name(
	const char*	filename,
	char*		new_filename,
	const char*	table_name)
{
	const char*	slash = strrchr(filename, OS_PATH_SEPARATOR);
	size_t		len = 0;

	if (slash == NULL) {
		len = 0;
	} else {
		len = slash - filename + 1;
	}

	memcpy(new_filename, filename, len);

	slash = strchr(table_name, '/');
	ut_ad(slash != NULL);

	strcpy(new_filename + len, slash + 1);

	len += strlen(slash + 1);

	strcpy(new_filename + len, dot_ext[IBD]);
}

/** Update the metadata in prepare phase. This only check if dd::Tablespace
should be removed or(and) created, because to remove and store dd::Tablespace
could fail, so it's better to do it earlier, to prevent a late rollback
@param[in,out]	thd		MySQL connection
@param[in]	old_table	Old InnoDB table object
@param[in,out]	new_table	New InnoDB table object
@param[in]	old_dd_tab	Old dd::Table or dd::Partition
@param[in,out]	new_dd_tab	New dd::Table or dd::Partition
@return	false	On success
@retval	true	On failure */
template<typename Table>
static MY_ATTRIBUTE((warn_unused_result))
bool
dd_prepare_inplace_alter_table(
	THD*			thd,
	const dict_table_t*	old_table,
	dict_table_t*		new_table,
	const Table*		old_dd_tab,
	Table*			new_dd_tab)
{
	if (new_table->is_temporary() || old_table == new_table) {
		/* No need to fill in metadata for temporary tables,
		which would not be stored in Global DD */
		return(false);
	}

	dd::cache::Dictionary_client* client = dd::get_dd_client(thd);
	dd::cache::Dictionary_client::Auto_releaser releaser(client);

	if (dict_table_is_file_per_table(old_table)) {
		dd::Object_id   old_space_id =
			dd_first_index(old_dd_tab)->tablespace_id();

		if (dd_drop_tablespace(client, thd, old_space_id)) {
			return(true);
		}
	}

	if (dict_table_is_file_per_table(new_table)) {
		/* Replace the table name with the final correct one */
		char* path = fil_space_get_first_path(new_table->space);
		char filename[FN_REFLEN + 1];
		replace_table_name(path, filename, old_table->name.m_name);
		ut_free(path);

		bool	discarded = false;
		const dd::Properties& p = old_dd_tab->se_private_data();
		if (dict_table_is_file_per_table(old_table)
		    && p.exists(dd_table_key_strings[DD_TABLE_DISCARD])) {
			p.get_bool(dd_table_key_strings[DD_TABLE_DISCARD],
				   &discarded);
		}

		dd::Object_id	dd_space_id;

		if (dd_create_implicit_tablespace(
			client, thd, new_table->space,
			old_table->name.m_name, filename,
			discarded, dd_space_id)) {
			my_error(ER_INTERNAL_ERROR, MYF(0),
				 " InnoDB can't create tablespace object"
				 " for ", new_table->name);
			return(true);
		}

		new_table->dd_space_id = dd_space_id;
	}

	return(false);
}

/** Update metadata in commit phase. Note this function should only update
the metadata which would not result in failure
@param[in]	old_info	Some table information for the old table
@param[in,out]	new_table	New InnoDB table object
@param[in]	old_dd_tab	Old dd::Table or dd::Partition
@param[in,out]	new_dd_tab	New dd::Table or dd::Partition */
template<typename Table>
static
void
dd_commit_inplace_alter_table(
	const alter_table_old_info_t&	old_info,
	dict_table_t*			new_table,
	const Table*			old_dd_tab,
	Table*				new_dd_tab)
{
	if (new_table->is_temporary()) {
		/* No need to fill in metadata for temporary tables,
		which would not be stored in Global DD */
		return;
	}

	dd::Object_id	dd_space_id;

	if (old_info.m_rebuild) {
		if (dict_table_is_file_per_table(new_table)) {
			/* Get the one created in prepare phase */
			dd_space_id = new_table->dd_space_id;
		} else if (new_table->space == TRX_SYS_SPACE) {
			dd_space_id = dict_sys_t::s_dd_sys_space_id;
		} else {
			/* Currently, even if specifying a new TABLESPACE
			for partitioned table, existing partitions would not
			be moved to new tablespaces. Thus, the old
			tablespace id should still be used for new partition */
			if (dd_table_is_partitioned(new_dd_tab->table())) {
				dd_space_id = dd_first_index(old_dd_tab)
					->tablespace_id();
			} else {
				dd_space_id = dd_get_space_id(
					new_dd_tab->table());
			}
			ut_ad(dd_space_id != dd::INVALID_OBJECT_ID);
		}
	} else {
		if (old_info.m_fts_doc_id
		    && !dd_find_column(&new_dd_tab->table(),
				       FTS_DOC_ID_COL_NAME)) {
			dd::Column* col  = dd_add_hidden_column(
				&new_dd_tab->table(),
				FTS_DOC_ID_COL_NAME,
				FTS_DOC_ID_LEN,
				dd::enum_column_types::LONGLONG);

			dd_set_hidden_unique_index(
				new_dd_tab->table().add_index(),
				FTS_DOC_ID_INDEX_NAME, col);
		}

		dd_space_id = dd_first_index(old_dd_tab)->tablespace_id();
	}

	dd_set_table_options(new_dd_tab, new_table);

	new_table->dd_space_id = dd_space_id;

	dd_write_table(dd_space_id, new_dd_tab, new_table);

	/* For discarded table, need set this to dd. */
	if (old_info.m_discarded) {
		dd::Properties& p = new_dd_tab->se_private_data();
		p.set_bool(dd_table_key_strings[DD_TABLE_DISCARD], true);
	}
}

/** Check if a new table's index will exceed the index limit for the table
row format
@param[in]	form		MySQL table that is being altered
@param[in]	max_len		max index length allowed
@return	true if within limits false otherwise */
static
bool
innobase_check_index_len(
	const TABLE*		form,
	ulint			max_len)
{
	for (uint key_num = 0; key_num < form->s->keys; key_num++) {
		const KEY&	key = form->key_info[key_num];

		for (unsigned i = 0; i < key.user_defined_key_parts; i++) {
			const KEY_PART_INFO*	key_part = &key.key_part[i];
			unsigned		prefix_len = 0;

			if (key.flags & HA_SPATIAL) {
				prefix_len = 0;
			} else if (key.flags & HA_FULLTEXT) {
				prefix_len = 0;
			} else if (key_part->key_part_flag & HA_PART_KEY_SEG) {
				/* SPATIAL and FULLTEXT index always are on
				full columns. */
				ut_ad(!(key.flags & (HA_SPATIAL | HA_FULLTEXT)));
				prefix_len = key_part->length;
				ut_ad(prefix_len > 0);
			} else {
				prefix_len = 0;
			}

			if (key_part->length > max_len
			    || prefix_len > max_len) {
				return(false);
			}
		}
	}
	return(true);
}


/** Update internal structures with concurrent writes blocked,
while preparing ALTER TABLE.

@param ha_alter_info Data used during in-place alter
@param altered_table MySQL table that is being altered
@param old_table MySQL table as it is before the ALTER operation
@param old_dd_tab old dd table
@param new_dd_tab new dd table
@param table_name Table name in MySQL
@param flags Table and tablespace flags
@param flags2 Additional table flags
@param fts_doc_id_col The column number of FTS_DOC_ID
@param add_fts_doc_id Flag: add column FTS_DOC_ID?
@param add_fts_doc_id_idx Flag: add index FTS_DOC_ID_INDEX (FTS_DOC_ID)?

@retval true Failure
@retval false Success */
template<typename Table>
static MY_ATTRIBUTE((warn_unused_result))
bool
prepare_inplace_alter_table_dict(
	Alter_inplace_info*	ha_alter_info,
	const TABLE*		altered_table,
	const TABLE*		old_table,
	const Table*		old_dd_tab,
	Table*			new_dd_tab,
	const char*		table_name,
	ulint			flags,
	ulint			flags2,
	ulint			fts_doc_id_col,
	bool			add_fts_doc_id,
	bool			add_fts_doc_id_idx)
{
	bool			dict_locked	= false;
	ulint*			add_key_nums;	/* MySQL key numbers */
	index_def_t*		index_defs;	/* index definitions */
	dict_table_t*		user_table;
	dict_index_t*		fts_index	= NULL;
	ulint			new_clustered	= 0;
	dberr_t			error;
	const char*		punch_hole_warning = NULL;
	ulint			num_fts_index;
	dict_add_v_col_t*	add_v = NULL;
	dict_table_t*		table;
	MDL_ticket*		mdl = nullptr;
	THD*			thd = current_thd;
	bool			build_fts_common = false;

	ha_innobase_inplace_ctx*ctx;

	DBUG_ENTER("prepare_inplace_alter_table_dict");

	ctx = static_cast<ha_innobase_inplace_ctx*>
		(ha_alter_info->handler_ctx);

	DBUG_ASSERT((ctx->add_autoinc != ULINT_UNDEFINED)
		    == (ctx->sequence.m_max_value > 0));
	DBUG_ASSERT(!ctx->num_to_drop_index == !ctx->drop_index);
	DBUG_ASSERT(!ctx->num_to_drop_fk == !ctx->drop_fk);
	DBUG_ASSERT(!add_fts_doc_id || add_fts_doc_id_idx);
	DBUG_ASSERT(!add_fts_doc_id_idx
		    || innobase_fulltext_exist(altered_table));
	DBUG_ASSERT(!ctx->add_cols);
	DBUG_ASSERT(!ctx->add_index);
	DBUG_ASSERT(!ctx->add_key_numbers);
	DBUG_ASSERT(!ctx->num_to_add_index);

	user_table = ctx->new_table;

	trx_start_if_not_started_xa(ctx->prebuilt->trx, true);

	if (ha_alter_info->handler_flags
	    & Alter_inplace_info::DROP_VIRTUAL_COLUMN) {
		if (prepare_inplace_drop_virtual(
			    ha_alter_info, altered_table, old_table)) {
			DBUG_RETURN(true);
		}
	}

	if (ha_alter_info->handler_flags
	    & Alter_inplace_info::ADD_VIRTUAL_COLUMN) {
		if (prepare_inplace_add_virtual(
			    ha_alter_info, altered_table, old_table)) {
			DBUG_RETURN(true);
		}

		/* Need information for newly added virtual columns
		for create index */
		if (ha_alter_info->handler_flags
		    & Alter_inplace_info::ADD_INDEX) {
			for (ulint i = 0;
			     i < ctx->num_to_add_vcol;
			     i++) {
				/* Set mbminmax for newly added column */
				ulint   i_mbminlen, i_mbmaxlen;
				dtype_get_mblen(ctx->add_vcol[i].m_col.mtype,
						ctx->add_vcol[i].m_col.prtype,
						&i_mbminlen, &i_mbmaxlen);

				ctx->add_vcol[i].m_col.set_mbminmaxlen(
					i_mbminlen, i_mbmaxlen);
			}
			add_v = static_cast<dict_add_v_col_t*>(
				mem_heap_alloc(ctx->heap, sizeof *add_v));
			add_v->n_v_col = ctx->num_to_add_vcol;
			add_v->v_col = ctx->add_vcol;
			add_v->v_col_name = ctx->add_vcol_name;
		}
	}

	/* There should be no order change for virtual columns coming in
	here */
	ut_ad(check_v_col_in_order(old_table, altered_table, ha_alter_info));

	ctx->trx = ctx->prebuilt->trx;

	/* Create table containing all indexes to be built in this
	ALTER TABLE ADD INDEX so that they are in the correct order
	in the table. */

	ctx->num_to_add_index = ha_alter_info->index_add_count;

	ut_ad(ctx->prebuilt->trx->mysql_thd != NULL);
	const char*	path = thd_innodb_tmpdir(
		ctx->prebuilt->trx->mysql_thd);

	index_defs = innobase_create_key_defs(
		ctx->heap, ha_alter_info, altered_table, new_dd_tab,
		ctx->num_to_add_index, num_fts_index,
		row_table_got_default_clust_index(ctx->new_table),
		fts_doc_id_col, add_fts_doc_id, add_fts_doc_id_idx);

	new_clustered = DICT_CLUSTERED & index_defs[0].ind_type;

	if (num_fts_index > 1) {
		my_error(ER_INNODB_FT_LIMIT, MYF(0));
		goto error_handled;
	}

	if (new_clustered) {
		/* If max index length is reduced due to row format change
		make sure the index can all be accomodated in new row format */
		ulint	max_len = DICT_MAX_FIELD_LEN_BY_FORMAT_FLAG(flags);

		if (max_len < DICT_MAX_FIELD_LEN_BY_FORMAT(ctx->old_table)) {
			if (!innobase_check_index_len(altered_table, max_len)) {
				my_error(ER_INDEX_COLUMN_TOO_LONG,
					 MYF(0), max_len);
				goto error_handled;
			}
		}
	}

	if (!ctx->online) {
		/* This is not an online operation (LOCK=NONE). */
	} else if (ctx->add_autoinc == ULINT_UNDEFINED
		   && num_fts_index == 0
		   && (!innobase_need_rebuild(ha_alter_info)
		       || !innobase_fulltext_exist(altered_table))) {
		/* InnoDB can perform an online operation (LOCK=NONE). */
	} else {
		/* This should have been blocked in
		check_if_supported_inplace_alter(). */
		ut_ad(0);
		my_error(ER_NOT_SUPPORTED_YET, MYF(0),
			 thd_query_unsafe(ctx->prebuilt->trx->mysql_thd).str);
		goto error_handled;
	}

	/* The primary index would be rebuilt if a FTS Doc ID
	column is to be added, and the primary index definition
	is just copied from old table and stored in indexdefs[0] */
	DBUG_ASSERT(!add_fts_doc_id || new_clustered);
	DBUG_ASSERT(!!new_clustered ==
		    (innobase_need_rebuild(ha_alter_info)
		     || add_fts_doc_id));

	/* Allocate memory for dictionary index definitions */

	ctx->add_index = static_cast<dict_index_t**>(
		mem_heap_alloc(ctx->heap, ctx->num_to_add_index
			       * sizeof *ctx->add_index));
	ctx->add_key_numbers = add_key_nums = static_cast<ulint*>(
		mem_heap_alloc(ctx->heap, ctx->num_to_add_index
			       * sizeof *ctx->add_key_numbers));

	/* Acquire a lock on the table before creating any indexes. */
	if (ctx->online) {
		error = DB_SUCCESS;
	} else {
		error = row_merge_lock_table(
			ctx->prebuilt->trx, ctx->new_table, LOCK_S);

		if (error != DB_SUCCESS) {

			goto error_handling;
		}
	}

	/* Latch the InnoDB data dictionary exclusively so that no deadlocks
	or lock waits can happen in it during an index create operation. */

	row_mysql_lock_data_dictionary(ctx->prebuilt->trx);
	ut_ad(ctx->trx == ctx->prebuilt->trx);
	dict_locked = true;

	/* Wait for background stats processing to stop using the table that
	we are going to alter. We know bg stats will not start using it again
	until we are holding the data dict locked and we are holding it here
	at least until checking ut_ad(user_table->n_ref_count == 1) below.
	XXX what may happen if bg stats opens the table after we
	have unlocked data dictionary below? */
	dict_stats_wait_bg_to_stop_using_table(user_table, ctx->trx);

	online_retry_drop_dict_indexes(ctx->new_table, true);

	ut_d(dict_table_check_for_dup_indexes(
		     ctx->new_table, CHECK_ABORTED_OK));

	/* If a new clustered index is defined for the table we need
	to rebuild the table with a temporary name. */

	if (new_clustered) {
		const char*	new_table_name
			= dict_mem_create_temporary_tablename(
				ctx->heap,
				ctx->new_table->name.m_name,
				ctx->new_table->id);
		ulint		n_cols = 0;
		ulint		n_v_cols = 0;
		dtuple_t*	add_cols;
		space_id_t	space_id = 0;
		ulint		z = 0;

		if (innobase_check_foreigns(
			    ha_alter_info, altered_table, old_table,
			    user_table, ctx->drop_fk, ctx->num_to_drop_fk)) {
			goto new_clustered_failed;
		}

		for (uint i = 0; i < altered_table->s->fields; i++) {
			const Field*	field = altered_table->field[i];

			if (innobase_is_v_fld(field)) {
				n_v_cols++;
			} else {
				n_cols++;
			}
		}

		ut_ad(n_cols + n_v_cols == altered_table->s->fields);

		if (add_fts_doc_id) {
			n_cols++;
			DBUG_ASSERT(flags2 & DICT_TF2_FTS);
			DBUG_ASSERT(add_fts_doc_id_idx);
			flags2 |= DICT_TF2_FTS_ADD_DOC_ID
				| DICT_TF2_FTS_HAS_DOC_ID
				| DICT_TF2_FTS;
		}

		DBUG_ASSERT(!add_fts_doc_id_idx || (flags2 & DICT_TF2_FTS));

		/* Create the table. */
		table = dd_table_open_on_name(
			thd, &mdl, new_table_name,
			true, DICT_ERR_IGNORE_NONE);

		if (table) {
			my_error(ER_TABLE_EXISTS_ERROR, MYF(0),
				 new_table_name);
			dd_table_close(table, thd, &mdl, true);
			goto new_clustered_failed;
		}

		/* Use the old tablespace unless the tablespace
		is changing. */
		if (DICT_TF_HAS_SHARED_SPACE(user_table->flags)
		    && (ha_alter_info->create_info->tablespace == NULL
			|| (0 == strcmp(ha_alter_info->create_info->tablespace,
				    user_table->tablespace)))) {
			space_id = user_table->space;
		} else if (tablespace_is_shared_space(
				ha_alter_info->create_info)) {
			space_id = fil_space_get_id_by_name(
				ha_alter_info->create_info->tablespace);
			ut_a(space_id != SPACE_UNKNOWN);
		}

		/* The initial space id 0 may be overridden later if this
		table is going to be a file_per_table tablespace. */
		ctx->new_table = dict_mem_table_create(
			new_table_name, space_id, n_cols + n_v_cols, n_v_cols,
			flags, flags2);

		/* TODO: Fix this problematic assignment */
		ctx->new_table->dd_space_id = new_dd_tab->tablespace_id();

		/* The rebuilt indexed_table will use the renamed
		column names. */
		ctx->col_names = NULL;

		if (DICT_TF_HAS_DATA_DIR(flags)) {
			ctx->new_table->data_dir_path =
				mem_heap_strdup(ctx->new_table->heap,
				user_table->data_dir_path);
		}

		for (uint i = 0; i < altered_table->s->fields; i++) {
			const Field*	field = altered_table->field[i];
			ulint		is_unsigned;
			ulint		field_type
				= (ulint) field->type();
			ulint		col_type
				= get_innobase_type_from_mysql_type(
					&is_unsigned, field);
			ulint		charset_no;
			ulint		col_len;
			bool		is_virtual = innobase_is_v_fld(field);

			/* we assume in dtype_form_prtype() that this
			fits in two bytes */
			ut_a(field_type <= MAX_CHAR_COLL_NUM);

			if (!field->real_maybe_null()) {
				field_type |= DATA_NOT_NULL;
			}

			if (field->binary()) {
				field_type |= DATA_BINARY_TYPE;
			}

			if (is_unsigned) {
				field_type |= DATA_UNSIGNED;
			}

			if (dtype_is_string_type(col_type)) {
				charset_no = (ulint) field->charset()->number;

				if (charset_no > MAX_CHAR_COLL_NUM) {
					dict_mem_table_free(
						ctx->new_table);
					my_error(ER_WRONG_KEY_COLUMN, MYF(0),
						 field->field_name);
					goto new_clustered_failed;
				}
			} else {
				charset_no = 0;
			}

			col_len = field->pack_length();

			/* The MySQL pack length contains 1 or 2 bytes
			length field for a true VARCHAR. Let us
			subtract that, so that the InnoDB column
			length in the InnoDB data dictionary is the
			real maximum byte length of the actual data. */

			if (field->type() == MYSQL_TYPE_VARCHAR) {
				uint32	length_bytes
					= static_cast<const Field_varstring*>(
						field)->length_bytes;

				col_len -= length_bytes;

				if (length_bytes == 2) {
					field_type |= DATA_LONG_TRUE_VARCHAR;
				}

			}

			if (col_type == DATA_POINT) {
				/* DATA_POINT should be of fixed length,
				instead of the pack_length(blob length). */
				col_len = DATA_POINT_LEN;
			}

			if (dict_col_name_is_reserved(field->field_name)) {
				dict_mem_table_free(ctx->new_table);
				my_error(ER_WRONG_COLUMN_NAME, MYF(0),
					 field->field_name);
				goto new_clustered_failed;
			}

			if (is_virtual) {
				dict_mem_table_add_v_col(
					ctx->new_table, ctx->heap,
					field->field_name,
					col_type,
					dtype_form_prtype(
						field_type, charset_no)
					| DATA_VIRTUAL,
					col_len, i,
					field->gcol_info->non_virtual_base_columns());
			} else {
				dict_mem_table_add_col(
					ctx->new_table, ctx->heap,
					field->field_name,
					col_type,
					dtype_form_prtype(
						field_type, charset_no),
					col_len);
			}
		}

		if (n_v_cols) {
			for (uint i = 0; i < altered_table->s->fields; i++) {
				dict_v_col_t*	v_col;
				const Field*	field = altered_table->field[i];

				if (!innobase_is_v_fld(field)) {
					continue;
				}
				v_col = dict_table_get_nth_v_col(
					ctx->new_table, z);
				z++;
				innodb_base_col_setup(
					ctx->new_table, field, v_col);
			}
		}

		if (add_fts_doc_id) {
			fts_add_doc_id_column(ctx->new_table, ctx->heap);
			ctx->new_table->fts->doc_col = fts_doc_id_col;
			ut_ad(fts_doc_id_col
			      == altered_table->s->fields - n_v_cols);
		} else if (ctx->new_table->fts) {
			ctx->new_table->fts->doc_col = fts_doc_id_col;
		}

		const char*	compression;

		compression = ha_alter_info->create_info->compress.str;

		if (Compression::validate(compression) != DB_SUCCESS) {

			compression = NULL;
		}

		const char* encrypt;
		encrypt	= ha_alter_info->create_info->encrypt_type.str;

		if (!(ctx->new_table->flags2 & DICT_TF2_USE_FILE_PER_TABLE)
		    && ha_alter_info->create_info->encrypt_type.length > 0
		    && !Encryption::is_none(encrypt)) {

			dict_mem_table_free( ctx->new_table);
			my_error(ER_TABLESPACE_CANNOT_ENCRYPT, MYF(0));
			goto new_clustered_failed;
		} else if (!Encryption::is_none(encrypt)) {
			/* Set the encryption flag. */
			byte*			master_key = NULL;
			ulint			master_key_id;

			/* Check if keyring is ready. */
			Encryption::get_master_key(&master_key_id,
						   &master_key);

			if (master_key == NULL) {
				dict_mem_table_free(ctx->new_table);
				my_error(ER_CANNOT_FIND_KEY_IN_KEYRING,
					 MYF(0));
				goto new_clustered_failed;
			} else {
				my_free(master_key);
				DICT_TF2_FLAG_SET(ctx->new_table,
						  DICT_TF2_ENCRYPTION);
			}
		}

		error = row_create_table_for_mysql(
			ctx->new_table, compression, ctx->trx);

		punch_hole_warning =
			(error == DB_IO_NO_PUNCH_HOLE_FS)
			? "Punch hole is not supported by the file system"
			: "Page Compression is not supported for this"
			  " tablespace";

		switch (error) {
			dict_table_t*	temp_table;
		case DB_IO_NO_PUNCH_HOLE_FS:
		case DB_IO_NO_PUNCH_HOLE_TABLESPACE:

			push_warning_printf(
				ctx->prebuilt->trx->mysql_thd,
				Sql_condition::SL_WARNING,
				HA_ERR_UNSUPPORTED,
				"%s. Compression disabled for '%s'",
				punch_hole_warning,
				ctx->old_table->name.m_name);

			error = DB_SUCCESS;
			// Fall through.

		case DB_SUCCESS:
			/* We need to bump up the table ref count and
			before we can use it we need to open the
			table. The new_table must be in the data
			dictionary cache, because we are still holding
			the dict_sys->mutex. */
			ut_ad(mutex_own(&dict_sys->mutex));
			temp_table = dd_table_open_on_name_in_mem(
				ctx->new_table->name.m_name, true);
			ut_a(ctx->new_table == temp_table);
			/* n_ref_count must be 1, because purge cannot
			be executing on this very table as we are
			holding MDL lock. */
			DBUG_ASSERT(ctx->new_table->get_ref_count() == 1);
			break;
		case DB_TABLESPACE_EXISTS:
			my_error(ER_TABLESPACE_EXISTS, MYF(0),
				 new_table_name);
			goto new_clustered_failed;
		case DB_DUPLICATE_KEY:
			my_error(HA_ERR_TABLE_EXIST, MYF(0),
				 altered_table->s->table_name.str);
			goto new_clustered_failed;
		case DB_UNSUPPORTED:
			my_error(ER_UNSUPPORTED_EXTENSION, MYF(0),
				 ctx->new_table->name.m_name);
			goto new_clustered_failed;
		default:
			my_error_innodb(error, table_name, flags);
new_clustered_failed:
			ut_ad(user_table->get_ref_count() == 1);

			goto err_exit;
		}

		if (ha_alter_info->handler_flags
		    & Alter_inplace_info::ADD_COLUMN) {
			add_cols = dtuple_create_with_vcol(
				ctx->heap,
				ctx->new_table->get_n_cols(),
				dict_table_get_n_v_cols(ctx->new_table));

			dict_table_copy_types(add_cols, ctx->new_table);
		} else {
			add_cols = NULL;
		}

		ctx->col_map = innobase_build_col_map(
			ha_alter_info, altered_table, old_table,
			ctx->new_table, user_table,
			add_cols, ctx->heap);
		ctx->add_cols = add_cols;
	} else {
		DBUG_ASSERT(!innobase_need_rebuild(ha_alter_info));
		DBUG_ASSERT(old_table->s->primary_key
			    == altered_table->s->primary_key);

		for (dict_index_t* index = user_table->first_index();
		     index != NULL;
		     index = index->next()) {
			if (!index->to_be_dropped
			    && index->is_corrupted()) {
				my_error(ER_CHECK_NO_SUCH_TABLE, MYF(0));
				goto error_handled;
			}
		}

		if (!ctx->new_table->fts
		    && innobase_fulltext_exist(altered_table)) {
			ctx->new_table->fts = fts_create(
				ctx->new_table);
			ctx->new_table->fts->doc_col = fts_doc_id_col;
		}

		/* Check if we need to update mtypes of legacy GIS columns.
		This check is only needed when we don't have to rebuild
		the table, since rebuild would update all mtypes for GIS
		columns */
		error = innobase_check_gis_columns(
			ha_alter_info, ctx->new_table, ctx->trx);
		if (error != DB_SUCCESS) {
			ut_ad(error == DB_ERROR);
			error = DB_UNSUPPORTED;
			goto error_handling;
		}
	}

	ut_ad(!dict_table_is_compressed_temporary(ctx->new_table));

	/* Assign table_id, so that no table id of
	fts_create_index_tables() will be written to the undo logs. */
	DBUG_ASSERT(ctx->new_table->id != 0);

	/* Create the indexes and load into dictionary. */

	for (ulint a = 0; a < ctx->num_to_add_index; a++) {

		if (index_defs[a].ind_type & DICT_VIRTUAL
		    && ctx->num_to_drop_vcol > 0 && !new_clustered) {
			innodb_v_adjust_idx_col(ha_alter_info, old_table,
						ctx->num_to_drop_vcol,
						&index_defs[a]);
		}

		ctx->add_index[a] = row_merge_create_index(
			ctx->trx, ctx->new_table,
			&index_defs[a], add_v);

		add_key_nums[a] = index_defs[a].key_number;

		if (!ctx->add_index[a]) {
			error = ctx->trx->error_state;
			DBUG_ASSERT(error != DB_SUCCESS);
			goto error_handling;
		}

		DBUG_ASSERT(ctx->add_index[a]->is_committed()
			    == !!new_clustered);

		if (ctx->add_index[a]->type & DICT_FTS) {
			DBUG_ASSERT(num_fts_index);
			DBUG_ASSERT(!fts_index);
			DBUG_ASSERT(ctx->add_index[a]->type == DICT_FTS);
			fts_index = ctx->add_index[a];
		}

		/* If only online ALTER TABLE operations have been
		requested, allocate a modification log. If the table
		will be locked anyway, the modification
		log is unnecessary. When rebuilding the table
		(new_clustered), we will allocate the log for the
		clustered index of the old table, later. */
		if (new_clustered
		    || !ctx->online
		    || user_table->ibd_file_missing
		    || dict_table_is_discarded(user_table)) {
			/* No need to allocate a modification log. */
			ut_ad(!ctx->add_index[a]->online_log);
		} else if (ctx->add_index[a]->type & DICT_FTS) {
			/* Fulltext indexes are not covered
			by a modification log. */
		} else {
			DBUG_EXECUTE_IF("innodb_OOM_prepare_inplace_alter",
					error = DB_OUT_OF_MEMORY;
					goto error_handling;);
			rw_lock_x_lock(&ctx->add_index[a]->lock);
			bool ok = row_log_allocate(ctx->add_index[a],
						   NULL, true, NULL, NULL,
						   path);
			rw_lock_x_unlock(&ctx->add_index[a]->lock);

			if (!ok) {
				error = DB_OUT_OF_MEMORY;
				goto error_handling;
			}
		}
	}

	ut_ad(new_clustered == ctx->need_rebuild());

	DBUG_EXECUTE_IF("innodb_OOM_prepare_inplace_alter",
			error = DB_OUT_OF_MEMORY;
			goto error_handling;);

	if (new_clustered) {
		dict_index_t*	clust_index = user_table->first_index();
		dict_index_t*	new_clust_index = ctx->new_table->first_index();
		ctx->skip_pk_sort = innobase_pk_order_preserved(
			ctx->col_map, clust_index, new_clust_index);

		DBUG_EXECUTE_IF("innodb_alter_table_pk_assert_no_sort",
			DBUG_ASSERT(ctx->skip_pk_sort););

		if (ctx->online) {
			/* Allocate a log for online table rebuild. */
			rw_lock_x_lock(&clust_index->lock);
			bool ok = row_log_allocate(
				clust_index, ctx->new_table,
				!(ha_alter_info->handler_flags
				  & Alter_inplace_info::ADD_PK_INDEX),
				ctx->add_cols, ctx->col_map, path);
			rw_lock_x_unlock(&clust_index->lock);

			if (!ok) {
				error = DB_OUT_OF_MEMORY;
				goto error_handling;
			}
		}
	}

	if (ctx->online) {
		/* Assign a consistent read view for
		row_merge_read_clustered_index(). */
		trx_assign_read_view(ctx->prebuilt->trx);
	}

	if (fts_index) {
		/* Ensure that the dictionary operation mode will
		not change while creating the auxiliary tables. */
#ifdef UNIV_DEBUG
		trx_dict_op_t	op = trx_get_dict_operation(ctx->trx);
#endif
		ut_ad(ctx->trx->dict_operation_lock_mode == RW_X_LATCH);
		ut_ad(mutex_own(&dict_sys->mutex));
		ut_ad(rw_lock_own(dict_operation_lock, RW_LOCK_X));

		DICT_TF2_FLAG_SET(ctx->new_table, DICT_TF2_FTS);
		if (new_clustered) {
			/* For !new_clustered, this will be set at
			commit_cache_norebuild(). */
			ctx->new_table->fts_doc_id_index
				= dict_table_get_index_on_name(
					ctx->new_table, FTS_DOC_ID_INDEX_NAME);
			DBUG_ASSERT(ctx->new_table->fts_doc_id_index != NULL);
		}

		/* This function will commit the transaction and reset
		the trx_t::dict_operation flag on success. */

		error = fts_create_index_tables(ctx->trx, fts_index);

		DBUG_EXECUTE_IF("innodb_test_fail_after_fts_index_table",
				error = DB_LOCK_WAIT_TIMEOUT;
				goto error_handling;);

		if (error != DB_SUCCESS) {
			goto error_handling;
		}

		if (!ctx->new_table->fts
		    || ib_vector_size(ctx->new_table->fts->indexes) == 0) {
			bool	exist_fts_common;
			exist_fts_common = fts_check_common_tables_exist(
				ctx->new_table);

			if (!exist_fts_common) {
				error = fts_create_common_tables(
					ctx->trx, ctx->new_table,
					user_table->name.m_name, TRUE);

				DBUG_EXECUTE_IF(
					"innodb_test_fail_after_fts_common_table",
					error = DB_LOCK_WAIT_TIMEOUT;);

				if (error != DB_SUCCESS) {
					goto error_handling;
				}

				build_fts_common = true;
			}

			ut_ad(mutex_own(&dict_sys->mutex));
			mutex_exit(&dict_sys->mutex);

			error = innobase_fts_load_stopword(
				ctx->new_table, nullptr,
				ctx->prebuilt->trx->mysql_thd)
				? DB_SUCCESS : DB_ERROR;

			mutex_enter(&dict_sys->mutex);

			if (error != DB_SUCCESS) {
				goto error_handling;
			}
		}

		ut_ad(trx_get_dict_operation(ctx->trx) == op);
	}

	DBUG_ASSERT(error == DB_SUCCESS);

	if (build_fts_common || fts_index) {
		fts_freeze_aux_tables(ctx->new_table);
	}

	row_mysql_unlock_data_dictionary(ctx->prebuilt->trx);
	ut_ad(ctx->trx == ctx->prebuilt->trx);
	dict_locked = false;

	if (dd_prepare_inplace_alter_table(
		ctx->prebuilt->trx->mysql_thd, user_table, ctx->new_table,
		old_dd_tab, new_dd_tab)) {
		error = DB_ERROR;
	}

	if (error == DB_SUCCESS) {
		if (build_fts_common) {
			if (!fts_create_common_dd_tables(ctx->new_table)) {
				error = DB_ERROR;
				goto error_handling;
			}
		}

		if (fts_index) {
			error = fts_create_index_dd_tables(ctx->new_table);
			if (error != DB_SUCCESS) {
				goto error_handling;
			}
		}
	}

error_handling:

	if (build_fts_common || fts_index) {
		fts_detach_aux_tables(ctx->new_table, dict_locked);
	}

	/* After an error, remove all those index definitions from the
	dictionary which were defined. */

	switch (error) {
	case DB_SUCCESS:
		ut_a(!dict_locked);

		ut_d(mutex_enter(&dict_sys->mutex));
		ut_d(dict_table_check_for_dup_indexes(
			     user_table, CHECK_PARTIAL_OK));
		ut_d(mutex_exit(&dict_sys->mutex));
		DBUG_RETURN(false);
	case DB_TABLESPACE_EXISTS:
		my_error(ER_TABLESPACE_EXISTS, MYF(0), "(unknown)");
		break;
	case DB_DUPLICATE_KEY:
		my_error(ER_DUP_KEY, MYF(0));
		break;
	case DB_UNSUPPORTED:
		my_error(ER_TABLE_CANT_HANDLE_SPKEYS, MYF(0));
		break;
	default:
		my_error_innodb(error, table_name, user_table->flags);
	}

error_handled:

	ctx->prebuilt->trx->error_info = NULL;
	ctx->trx->error_state = DB_SUCCESS;

	if (!dict_locked) {
		row_mysql_lock_data_dictionary(ctx->prebuilt->trx);
		ut_ad(ctx->trx == ctx->prebuilt->trx);
	}

	if (new_clustered) {
		if (ctx->need_rebuild()) {

			if (DICT_TF2_FLAG_IS_SET(
				    ctx->new_table, DICT_TF2_FTS)) {
				innobase_drop_fts_index_table(
					ctx->new_table, ctx->trx);
			}

			dict_table_close_and_drop(ctx->trx, ctx->new_table);

			/* Free the log for online table rebuild, if
			one was allocated. */

			dict_index_t* clust_index = user_table->first_index();

			rw_lock_x_lock(&clust_index->lock);

			if (clust_index->online_log) {
				ut_ad(ctx->online);
				row_log_free(clust_index->online_log);
				clust_index->online_status
					= ONLINE_INDEX_COMPLETE;
			}

			rw_lock_x_unlock(&clust_index->lock);
		}

		/* n_ref_count must be 1, because purge cannot
		be executing on this very table as we are
		holding MDL. */
		DBUG_ASSERT(user_table->get_ref_count() == 1 || ctx->online);
	} else {
		ut_ad(!ctx->need_rebuild());
		row_merge_drop_indexes(ctx->trx, user_table, TRUE);
	}

	ut_d(dict_table_check_for_dup_indexes(user_table, CHECK_ALL_COMPLETE));
	ut_ad(!user_table->drop_aborted);

err_exit:
#ifdef UNIV_DEBUG
	/* Clear the to_be_dropped flag in the data dictionary cache. */
	for (ulint i = 0; i < ctx->num_to_drop_index; i++) {
		DBUG_ASSERT(ctx->drop_index[i]->is_committed());
		DBUG_ASSERT(ctx->drop_index[i]->to_be_dropped);
		ctx->drop_index[i]->to_be_dropped = 0;
	}
#endif /* UNIV_DEBUG */

	row_mysql_unlock_data_dictionary(ctx->prebuilt->trx);
	ut_ad(ctx->trx == ctx->prebuilt->trx);

	destroy(ctx);
	ha_alter_info->handler_ctx = NULL;

	DBUG_RETURN(true);
}

/* Check whether an index is needed for the foreign key constraint.
If so, if it is dropped, is there an equivalent index can play its role.
@return true if the index is needed and can't be dropped */
static MY_ATTRIBUTE((warn_unused_result))
bool
innobase_check_foreign_key_index(
/*=============================*/
	Alter_inplace_info*	ha_alter_info,	/*!< in: Structure describing
						changes to be done by ALTER
						TABLE */
	dict_index_t*		index,		/*!< in: index to check */
	dict_table_t*		indexed_table,	/*!< in: table that owns the
						foreign keys */
	const char**		col_names,	/*!< in: column names, or NULL
						for indexed_table->col_names */
	trx_t*			trx,		/*!< in/out: transaction */
	dict_foreign_t**	drop_fk,	/*!< in: Foreign key constraints
						to drop */
	ulint			n_drop_fk)	/*!< in: Number of foreign keys
						to drop */
{
	ut_ad(index != NULL);
	ut_ad(indexed_table != NULL);

	const dict_foreign_set*	fks = &indexed_table->referenced_set;

	/* Check for all FK references from other tables to the index. */
	for (dict_foreign_set::const_iterator it = fks->begin();
	     it != fks->end(); ++it) {

		dict_foreign_t*	foreign = *it;
		if (foreign->referenced_index != index) {
			continue;
		}
		ut_ad(indexed_table == foreign->referenced_table);

		if (NULL == dict_foreign_find_index(
			    indexed_table, col_names,
			    foreign->referenced_col_names,
			    foreign->n_fields, index,
			    /*check_charsets=*/TRUE,
			    /*check_null=*/FALSE)
		    && NULL == innobase_find_equiv_index(
			    foreign->referenced_col_names,
			    foreign->n_fields,
			    ha_alter_info->key_info_buffer,
			    ha_alter_info->index_add_buffer,
			    ha_alter_info->index_add_count)) {

			/* Index cannot be dropped. */
			trx->error_info = index;
			return(true);
		}
	}

	fks = &indexed_table->foreign_set;

	/* Check for all FK references in current table using the index. */
	for (dict_foreign_set::const_iterator it = fks->begin();
	     it != fks->end(); ++it) {

		dict_foreign_t*	foreign = *it;
		if (foreign->foreign_index != index) {
			continue;
		}

		ut_ad(indexed_table == foreign->foreign_table);

		if (!innobase_dropping_foreign(
			    foreign, drop_fk, n_drop_fk)
		    && NULL == dict_foreign_find_index(
			    indexed_table, col_names,
			    foreign->foreign_col_names,
			    foreign->n_fields, index,
			    /*check_charsets=*/TRUE,
			    /*check_null=*/FALSE)
		    && NULL == innobase_find_equiv_index(
			    foreign->foreign_col_names,
			    foreign->n_fields,
			    ha_alter_info->key_info_buffer,
			    ha_alter_info->index_add_buffer,
			    ha_alter_info->index_add_count)) {

			/* Index cannot be dropped. */
			trx->error_info = index;
			return(true);
		}
	}

	return(false);
}

/** Rename a given index in the InnoDB data dictionary cache.
@param[in,out] index index to rename
@param new_name new index name */
static
void
rename_index_in_cache(
	dict_index_t*	index,
	const char*	new_name)
{
	DBUG_ENTER("rename_index_in_cache");

	ut_ad(mutex_own(&dict_sys->mutex));
	ut_ad(rw_lock_own(dict_operation_lock, RW_LOCK_X));

	size_t	old_name_len = strlen(index->name);
	size_t	new_name_len = strlen(new_name);

	if (old_name_len >= new_name_len) {
		/* reuse the old buffer for the name if it is large enough */
		memcpy(const_cast<char*>(index->name()), new_name,
		       new_name_len + 1);
	} else {
		/* Free the old chunk of memory if it is at the topmost
		place in the heap, otherwise the old chunk will be freed
		when the index is evicted from the cache. This code will
		kick-in in a repeated ALTER sequences where the old name is
		alternately longer/shorter than the new name:
		1. ALTER TABLE t RENAME INDEX a TO aa;
		2. ALTER TABLE t RENAME INDEX aa TO a;
		3. go to 1. */
		index->name = mem_heap_strdup_replace(
			index->heap,
			/* Presumed topmost element of the heap: */
			index->name, old_name_len + 1,
			new_name);
	}

	DBUG_VOID_RETURN;
}

/**
Rename all indexes in data dictionary cache of a given table that are
specified in ha_alter_info.

@param ctx alter context, used to fetch the list of indexes to rename
@param ha_alter_info fetch the new names from here
*/
static
void
rename_indexes_in_cache(
/*====================*/
	const ha_innobase_inplace_ctx*	ctx,
	const Alter_inplace_info*	ha_alter_info)
{
	DBUG_ENTER("rename_indexes_in_cache");

	ut_ad(ctx->num_to_rename == ha_alter_info->index_rename_count);

	for (ulint i = 0; i < ctx->num_to_rename; i++) {
		KEY_PAIR*	pair = &ha_alter_info->index_rename_buffer[i];
		dict_index_t*	index;

		index = ctx->rename[i];

		ut_ad(strcmp(index->name, pair->old_key->name) == 0);

		rename_index_in_cache(index, pair->new_key->name);
	}

	DBUG_VOID_RETURN;
}

/** Fill the stored column information in s_cols list.
@param[in]	altered_table	mysql table object
@param[in]	table		innodb table object
@param[out]	s_cols		list of stored column
@param[out]	s_heap		heap for storing stored
column information. */
static
void
alter_fill_stored_column(
	const TABLE*		altered_table,
	dict_table_t*		table,
	dict_s_col_list**	s_cols,
	mem_heap_t**		s_heap)
{
	ulint	n_cols = altered_table->s->fields;
	ulint   stored_col_no = 0;

	for (ulint i = 0; i < n_cols; i++) {
		Field* field = altered_table->field[i];
		dict_s_col_t	s_col;

		if (!innobase_is_v_fld(field)) {
			stored_col_no++;
		}

		if (!innobase_is_s_fld(field)) {
			continue;
		}

		ulint	num_base = field->gcol_info->non_virtual_base_columns();
		dict_col_t*	col = table->get_col(stored_col_no);

		s_col.m_col = col;
		s_col.s_pos = i;

		if (*s_cols == NULL) {
			*s_cols = UT_NEW_NOKEY(dict_s_col_list());
			*s_heap = mem_heap_create(1000);
		}

		if (num_base != 0) {
			s_col.base_col = static_cast<dict_col_t**>(mem_heap_zalloc(
				*s_heap, num_base * sizeof(dict_col_t)));
		} else {
			s_col.base_col = NULL;
		}

		s_col.num_base = num_base;
		innodb_base_col_setup_for_stored(table, field, &s_col);

		(*s_cols)->push_back(s_col);
	}
}

/** Implementation of prepare_inplace_alter_table()
@tparam		Table		dd::Table or dd::Partition
@param[in]	altered_table	TABLE object for new version of table.
@param[in,out]	ha_alter_info	Structure describing changes to be done
				by ALTER TABLE and holding data used
				during in-place alter.
@param[in]	old_dd_tab	dd::Table object representing old
version of the table
@param[in,out]	new_dd_tab	dd::Table object representing new
version of the table
@retval	true Failure
@retval	false Success */
template<typename Table>
bool
ha_innobase::prepare_inplace_alter_table_impl(
	TABLE*			altered_table,
	Alter_inplace_info*	ha_alter_info,
	const Table*		old_dd_tab,
	Table*			new_dd_tab)
{
	dict_index_t**	drop_index = NULL;	/*!< Index to be dropped */
	ulint		n_drop_index;	/*!< Number of indexes to drop */
	dict_index_t**	rename_index;	/*!< Indexes to be dropped */
	ulint		n_rename_index;	/*!< Number of indexes to rename */
	dict_foreign_t**drop_fk;	/*!< Foreign key constraints to drop */
	ulint		n_drop_fk;	/*!< Number of foreign keys to drop */
	dict_foreign_t**add_fk = NULL;	/*!< Foreign key constraints to drop */
	ulint		n_add_fk;	/*!< Number of foreign keys to drop */
	dict_table_t*	indexed_table;	/*!< Table where indexes are created */
	mem_heap_t*	heap;
	const char**	col_names;
	int		error;
	ulint		max_col_len;
	ulint		add_autoinc_col_no	= ULINT_UNDEFINED;
	ulonglong	autoinc_col_max_value	= 0;
	ulint		fts_doc_col_no		= ULINT_UNDEFINED;
	bool		add_fts_doc_id		= false;
	bool		add_fts_doc_id_idx	= false;
	bool		add_fts_idx		= false;
	dict_s_col_list*s_cols			= NULL;
	mem_heap_t*	s_heap			= NULL;

	DBUG_ENTER("ha_innobase::prepare_inplace_alter_table_impl");
	DBUG_ASSERT(!ha_alter_info->handler_ctx);
	DBUG_ASSERT(ha_alter_info->create_info);
	DBUG_ASSERT(!srv_read_only_mode);

	MONITOR_ATOMIC_INC(MONITOR_PENDING_ALTER_TABLE);

#ifdef UNIV_DEBUG
	for (dict_index_t* index = m_prebuilt->table->first_index();
	     index;
	     index = index->next()) {
		ut_ad(!index->to_be_dropped);
	}
#endif /* UNIV_DEBUG */

	ut_d(mutex_enter(&dict_sys->mutex));
	ut_d(dict_table_check_for_dup_indexes(
		     m_prebuilt->table, CHECK_ABORTED_OK));
	ut_d(mutex_exit(&dict_sys->mutex));

	if (!(ha_alter_info->handler_flags & ~INNOBASE_INPLACE_IGNORE)) {
		/* Nothing to do */
		DBUG_ASSERT(m_prebuilt->trx->dict_operation_lock_mode == 0);
		if (ha_alter_info->handler_flags & ~INNOBASE_INPLACE_IGNORE) {

			online_retry_drop_dict_indexes(
				m_prebuilt->table, false);

		}

		DBUG_RETURN(false);
	}

	indexed_table = m_prebuilt->table;

	if (indexed_table->is_corrupted()) {
		/* The clustered index is corrupted. */
		my_error(ER_CHECK_NO_SUCH_TABLE, MYF(0));
		DBUG_RETURN(true);
	}

	/* ALTER TABLE will not implicitly move a table from a single-table
	tablespace to the system tablespace when innodb_file_per_table=OFF.
	But it will implicitly move a table from the system tablespace to a
	single-table tablespace if innodb_file_per_table = ON.
	Tables found in a general tablespace will stay there unless ALTER
	TABLE contains another TABLESPACE=name.  If that is found it will
	explicitly move a table to the named tablespace.
	So if you specify TABLESPACE=`innodb_system` a table can be moved
	into the system tablespace from either a general or file-per-table
	tablespace. But from then on, it is labeled as using a shared space
	(the create options have tablespace=='innodb_system' and the
	SHARED_SPACE flag is set in the table flags) so it can no longer be
	implicitly moved to a file-per-table tablespace. */
	bool	in_system_space
		= fsp_is_system_or_temp_tablespace(indexed_table->space);
	bool	is_file_per_table = !in_system_space
			&& !DICT_TF_HAS_SHARED_SPACE(indexed_table->flags);
#ifdef UNIV_DEBUG
	bool	in_general_space = !in_system_space
			&& DICT_TF_HAS_SHARED_SPACE(indexed_table->flags);

	/* The table being altered can only be in a system tablespace,
	or its own file-per-table tablespace, or a general tablespace. */
	ut_ad(1 == in_system_space + is_file_per_table + in_general_space);
#endif /* UNIV_DEBUG */

	create_table_info_t	info(m_user_thd,
				     altered_table,
				     ha_alter_info->create_info,
				     NULL,
				     NULL,
				     NULL,
				     is_file_per_table,
				     false, 0, 0);

	info.set_tablespace_type(is_file_per_table);

	if (ha_alter_info->handler_flags
	    & Alter_inplace_info::CHANGE_CREATE_OPTION) {
		const char* invalid_opt = info.create_options_are_invalid();
		if (invalid_opt) {
			my_error(ER_ILLEGAL_HA_CREATE_OPTION, MYF(0),
				 table_type(), invalid_opt);
			goto err_exit_no_heap;
		}
	}

	/* Check if any index name is reserved. */
	if (innobase_index_name_is_reserved(
		    m_user_thd,
		    ha_alter_info->key_info_buffer,
		    ha_alter_info->key_count)) {
err_exit_no_heap:
		DBUG_ASSERT(m_prebuilt->trx->dict_operation_lock_mode == 0);
		if (ha_alter_info->handler_flags & ~INNOBASE_INPLACE_IGNORE) {
			online_retry_drop_dict_indexes(
				m_prebuilt->table, false);
		}
		DBUG_RETURN(true);
	}

	indexed_table = m_prebuilt->table;

	/* Check that index keys are sensible */
	error = innobase_check_index_keys(ha_alter_info, indexed_table);

	if (error) {
		goto err_exit_no_heap;
	}

	/* Prohibit renaming a column to something that the table
	already contains. */
	if (ha_alter_info->handler_flags
	    & Alter_inplace_info::ALTER_COLUMN_NAME) {
		List_iterator_fast<Create_field> cf_it(
			ha_alter_info->alter_info->create_list);

		for (Field** fp = table->field; *fp; fp++) {
			if (!((*fp)->flags & FIELD_IS_RENAMED)) {
				continue;
			}

			const char* name = 0;

			cf_it.rewind();
			while (const Create_field* cf = cf_it++) {
				if (cf->field == *fp) {
					name = cf->field_name;
					goto check_if_ok_to_rename;
				}
			}

			ut_error;
check_if_ok_to_rename:
			/* Prohibit renaming a column from FTS_DOC_ID
			if full-text indexes exist. */
			if (!my_strcasecmp(system_charset_info,
					   (*fp)->field_name,
					   FTS_DOC_ID_COL_NAME)
			    && innobase_fulltext_exist(altered_table)) {
				my_error(ER_INNODB_FT_WRONG_DOCID_COLUMN,
					 MYF(0), name);
				goto err_exit_no_heap;
			}

			/* Prohibit renaming a column to an internal column. */
			const char*	s = m_prebuilt->table->col_names;
			unsigned j;
			/* Skip user columns.
			MySQL should have checked these already.
			We want to allow renaming of c1 to c2, c2 to c1. */
			for (j = 0; j < table->s->fields; j++) {
				if (!innobase_is_v_fld(table->field[j])) {
					s += strlen(s) + 1;
				}
			}

			for (; j < m_prebuilt->table->n_def; j++) {
				if (!my_strcasecmp(
					    system_charset_info, name, s)) {
					my_error(ER_WRONG_COLUMN_NAME, MYF(0),
						 s);
					goto err_exit_no_heap;
				}

				s += strlen(s) + 1;
			}
		}
	}

	if (!info.innobase_table_flags()) {
		goto err_exit_no_heap;
	}

	max_col_len = DICT_MAX_FIELD_LEN_BY_FORMAT_FLAG(info.flags());

	/* Check each index's column length to make sure they do not
	exceed limit */
	for (ulint i = 0; i < ha_alter_info->index_add_count; i++) {
		const KEY* key = &ha_alter_info->key_info_buffer[
			ha_alter_info->index_add_buffer[i]];

		if (key->flags & HA_FULLTEXT) {
			/* The column length does not matter for
			fulltext search indexes. But, UNIQUE
			fulltext indexes are not supported. */
			DBUG_ASSERT(!(key->flags & HA_NOSAME));
			DBUG_ASSERT(!(key->flags & HA_KEYFLAG_MASK
				      & ~(HA_FULLTEXT
					  | HA_PACK_KEY
					  | HA_BINARY_PACK_KEY)));
			add_fts_idx = true;
			continue;
		}

		if (innobase_check_column_length(max_col_len, key)) {
			my_error(ER_INDEX_COLUMN_TOO_LONG, MYF(0),
				 max_col_len);
			goto err_exit_no_heap;
		}
	}

	/* Check existing index definitions for too-long column
	prefixes as well, in case max_col_len shrunk. */
	for (const dict_index_t* index = indexed_table->first_index();
	     index;
	     index = index->next()) {
		if (index->type & DICT_FTS) {
			DBUG_ASSERT(index->type == DICT_FTS
				    || index->is_corrupted());

			/* We need to drop any corrupted fts indexes
			before we add a new fts index. */
			if (add_fts_idx && index->type & DICT_CORRUPT) {
				ib_errf(m_user_thd, IB_LOG_LEVEL_ERROR,
					ER_INNODB_INDEX_CORRUPT,
					"Fulltext index '%s' is corrupt. "
					"you should drop this index first.",
					index->name());

				goto err_exit_no_heap;
			}

			continue;
		}

		for (ulint i = 0; i < dict_index_get_n_fields(index); i++) {
			const dict_field_t* field = index->get_field(i);
			if (field->prefix_len > max_col_len) {
				my_error(ER_INDEX_COLUMN_TOO_LONG, MYF(0),
					 max_col_len);
				goto err_exit_no_heap;
			}
		}
	}

	n_drop_index = 0;
	n_drop_fk = 0;

	if (ha_alter_info->handler_flags
	    & (INNOBASE_ALTER_NOREBUILD | INNOBASE_ALTER_REBUILD)) {
		heap = mem_heap_create(1024);

		if (ha_alter_info->handler_flags
		    & Alter_inplace_info::ALTER_COLUMN_NAME) {
			col_names = innobase_get_col_names(
				ha_alter_info, altered_table, table,
				indexed_table, heap);
		} else {
			col_names = NULL;
		}
	} else {
		heap = NULL;
		col_names = NULL;
	}

	if (ha_alter_info->handler_flags
	    & Alter_inplace_info::DROP_FOREIGN_KEY) {
		DBUG_ASSERT(ha_alter_info->alter_info->drop_list.size() > 0);

		drop_fk = static_cast<dict_foreign_t**>(
			mem_heap_alloc(
				heap,
				ha_alter_info->alter_info->drop_list.size()
				* sizeof(dict_foreign_t*)));

		for (const Alter_drop *drop : ha_alter_info->alter_info->drop_list) {
			if (drop->type != Alter_drop::FOREIGN_KEY) {
				continue;
			}

			for (dict_foreign_set::iterator it
				= m_prebuilt->table->foreign_set.begin();
			     it != m_prebuilt->table->foreign_set.end();
			     ++it) {

				dict_foreign_t*	foreign = *it;
				const char* fid = strchr(foreign->id, '/');

				DBUG_ASSERT(fid);
				/* If no database/ prefix was present in
				the FOREIGN KEY constraint name, compare
				to the full constraint name. */
				fid = fid ? fid + 1 : foreign->id;

				if (!my_strcasecmp(system_charset_info,
						   fid, drop->name)) {
					drop_fk[n_drop_fk++] = foreign;
					goto found_fk;
				}
			}

			my_error(ER_CANT_DROP_FIELD_OR_KEY, MYF(0),
				 drop->name);
			goto err_exit;
found_fk:
			continue;
		}

		DBUG_ASSERT(n_drop_fk > 0);

		DBUG_ASSERT(n_drop_fk
			    == ha_alter_info->alter_info->drop_list.size());
	} else {
		drop_fk = NULL;
	}

	if (ha_alter_info->index_drop_count) {
		dict_index_t*	drop_primary = NULL;

		DBUG_ASSERT(ha_alter_info->handler_flags
			    & (Alter_inplace_info::DROP_INDEX
			       | Alter_inplace_info::DROP_UNIQUE_INDEX
			       | Alter_inplace_info::DROP_PK_INDEX));
		/* Check which indexes to drop. */
		drop_index = static_cast<dict_index_t**>(
			mem_heap_alloc(
				heap, (ha_alter_info->index_drop_count + 1)
				* sizeof *drop_index));

		for (uint i = 0; i < ha_alter_info->index_drop_count; i++) {
			const KEY*	key
				= ha_alter_info->index_drop_buffer[i];
			dict_index_t*	index
				= dict_table_get_index_on_name(
					indexed_table, key->name);

			if (!index) {
				push_warning_printf(
					m_user_thd,
					Sql_condition::SL_WARNING,
					HA_ERR_WRONG_INDEX,
					"InnoDB could not find key"
					" with name %s", key->name);
			} else {
				ut_ad(!index->to_be_dropped);
				if (!index->is_clustered()) {
					drop_index[n_drop_index++] = index;
				} else {
					drop_primary = index;
				}
			}
		}

		/* If all FULLTEXT indexes were removed, drop an
		internal FTS_DOC_ID_INDEX as well, unless it exists in
		the table. */

		if (innobase_fulltext_exist(table)
		    && !innobase_fulltext_exist(altered_table)
		    && !DICT_TF2_FLAG_IS_SET(
			indexed_table, DICT_TF2_FTS_HAS_DOC_ID)) {
			dict_index_t*	fts_doc_index
				= indexed_table->fts_doc_id_index;
			ut_ad(fts_doc_index);

			// Add some fault tolerance for non-debug builds.
			if (fts_doc_index == NULL) {
				goto check_if_can_drop_indexes;
			}

			DBUG_ASSERT(!fts_doc_index->to_be_dropped);

			for (uint i = 0; i < table->s->keys; i++) {
				if (!my_strcasecmp(
					    system_charset_info,
					    FTS_DOC_ID_INDEX_NAME,
					    table->key_info[i].name)) {
					/* The index exists in the MySQL
					data dictionary. Do not drop it,
					even though it is no longer needed
					by InnoDB fulltext search. */
					goto check_if_can_drop_indexes;
				}
			}

			drop_index[n_drop_index++] = fts_doc_index;
		}

check_if_can_drop_indexes:
		/* Check if the indexes can be dropped. */

		/* Prevent a race condition between DROP INDEX and
		CREATE TABLE adding FOREIGN KEY constraints. */
		row_mysql_lock_data_dictionary(m_prebuilt->trx);

		if (!n_drop_index) {
			drop_index = NULL;
		} else {
			/* Flag all indexes that are to be dropped. */
			for (ulint i = 0; i < n_drop_index; i++) {
				ut_ad(!drop_index[i]->to_be_dropped);
				drop_index[i]->to_be_dropped = 1;
			}
		}

		for (uint i = 0; i < n_drop_index; i++) {
			dict_index_t*	index = drop_index[i];

			if (innobase_check_foreign_key_index(
				ha_alter_info, index,
				indexed_table, col_names,
				m_prebuilt->trx, drop_fk, n_drop_fk)) {
				row_mysql_unlock_data_dictionary(
					m_prebuilt->trx);
				m_prebuilt->trx->error_info = index;
				print_error(HA_ERR_DROP_INDEX_FK,
					    MYF(0));
				goto err_exit;
			}
		}

		/* If a primary index is dropped, need to check
		any depending foreign constraints get affected */
		if (drop_primary
		    && innobase_check_foreign_key_index(
			    ha_alter_info, drop_primary,
			    indexed_table, col_names,
			    m_prebuilt->trx, drop_fk, n_drop_fk)) {
			row_mysql_unlock_data_dictionary(m_prebuilt->trx);
			print_error(HA_ERR_DROP_INDEX_FK, MYF(0));
			goto err_exit;
		}

		row_mysql_unlock_data_dictionary(m_prebuilt->trx);
	} else {
		drop_index = NULL;
	}

	n_rename_index = ha_alter_info->index_rename_count;
	rename_index = NULL;

	/* Create a list of dict_index_t objects that are to be renamed,
	also checking for requests to rename nonexistent indexes. If
	the table is going to be rebuilt (new_clustered == true in
	prepare_inplace_alter_table_dict()), then this can be skipped,
	but we don't for simplicity (we have not determined the value of
	new_clustered yet). */
	if (n_rename_index > 0) {
		rename_index = static_cast<dict_index_t**>(
			mem_heap_alloc(
				heap,
				n_rename_index * sizeof(*rename_index)));
		for (ulint i = 0; i < n_rename_index; i++) {
			dict_index_t*	index;
			const char*	old_name = ha_alter_info
				->index_rename_buffer[i].old_key->name;

			index = dict_table_get_index_on_name(indexed_table,
							     old_name);

			if (index == NULL) {
				my_error(ER_KEY_DOES_NOT_EXITS, MYF(0),
					 old_name,
					 m_prebuilt->table->name.m_name);
				goto err_exit;
			}

			rename_index[i] = index;
		}
	}

	n_add_fk = 0;

	if (ha_alter_info->handler_flags
	    & Alter_inplace_info::ADD_FOREIGN_KEY) {
		ut_ad(!m_prebuilt->trx->check_foreigns);

		alter_fill_stored_column(altered_table, m_prebuilt->table,
					 &s_cols, &s_heap);

		add_fk = static_cast<dict_foreign_t**>(
			mem_heap_zalloc(
				heap,
				ha_alter_info->alter_info->key_list.size()
				* sizeof(dict_foreign_t*)));

		if (!innobase_get_foreign_key_info(
			    ha_alter_info, table_share,
			    m_prebuilt->table, col_names,
			    drop_index, n_drop_index,
			    add_fk, &n_add_fk, m_prebuilt->trx, s_cols)) {
err_exit:
			if (n_drop_index) {
				row_mysql_lock_data_dictionary(m_prebuilt->trx);

				/* Clear the to_be_dropped flags, which might
				have been set at this point. */
				for (ulint i = 0; i < n_drop_index; i++) {
					ut_ad(drop_index[i]->is_committed());
					drop_index[i]->to_be_dropped = 0;
				}

				row_mysql_unlock_data_dictionary(
					m_prebuilt->trx);
			}

			if (heap) {
				mem_heap_free(heap);
			}

			if (s_cols != NULL) {
				UT_DELETE(s_cols);
				mem_heap_free(s_heap);
			}

			goto err_exit_no_heap;
		}

		if (s_cols != NULL) {
			UT_DELETE(s_cols);
			mem_heap_free(s_heap);
		}
	}

	if (!(ha_alter_info->handler_flags & INNOBASE_ALTER_DATA)
	    || ((ha_alter_info->handler_flags & ~INNOBASE_INPLACE_IGNORE)
		== Alter_inplace_info::CHANGE_CREATE_OPTION
		&& !innobase_need_rebuild(ha_alter_info))) {

		if (heap) {
			ha_alter_info->handler_ctx
				= new (*THR_MALLOC) ha_innobase_inplace_ctx(
					m_prebuilt,
					drop_index, n_drop_index,
					rename_index, n_rename_index,
					drop_fk, n_drop_fk,
					add_fk, n_add_fk,
					ha_alter_info->online,
					heap, indexed_table,
					col_names, ULINT_UNDEFINED, 0, 0, 0);
		}

		DBUG_ASSERT(m_prebuilt->trx->dict_operation_lock_mode == 0);
		if (ha_alter_info->handler_flags & ~INNOBASE_INPLACE_IGNORE) {

			online_retry_drop_dict_indexes(
				m_prebuilt->table, false);

		}

		if ((ha_alter_info->handler_flags
		     & Alter_inplace_info::DROP_VIRTUAL_COLUMN)
		    && prepare_inplace_drop_virtual(
			    ha_alter_info, altered_table, table)) {
			DBUG_RETURN(true);
		}

		if ((ha_alter_info->handler_flags
		     & Alter_inplace_info::ADD_VIRTUAL_COLUMN)
		    && prepare_inplace_add_virtual(
			    ha_alter_info, altered_table, table)) {
			DBUG_RETURN(true);
		}

		if (ha_alter_info->handler_ctx != NULL) {
			ha_innobase_inplace_ctx*	ctx =
				static_cast<ha_innobase_inplace_ctx*>(
					ha_alter_info->handler_ctx);
			DBUG_RETURN(dd_prepare_inplace_alter_table(
				m_user_thd, ctx->old_table, ctx->new_table,
				old_dd_tab, new_dd_tab));
		} else {
			DBUG_RETURN(false);
		}
	}

	/* If we are to build a full-text search index, check whether
	the table already has a DOC ID column.  If not, we will need to
	add a Doc ID hidden column and rebuild the primary index */
	if (innobase_fulltext_exist(altered_table)) {
		ulint	doc_col_no;
		ulint	num_v = 0;

		if (!innobase_fts_check_doc_id_col(
			    m_prebuilt->table,
			    altered_table, &fts_doc_col_no, &num_v)) {

			fts_doc_col_no = altered_table->s->fields - num_v;
			add_fts_doc_id = true;
			add_fts_doc_id_idx = true;

			push_warning_printf(
				m_user_thd,
				Sql_condition::SL_WARNING,
				HA_ERR_WRONG_INDEX,
				"InnoDB rebuilding table to add"
				" column " FTS_DOC_ID_COL_NAME);
		} else if (fts_doc_col_no == ULINT_UNDEFINED) {
			goto err_exit;
		}

		switch (innobase_fts_check_doc_id_index(
				m_prebuilt->table, altered_table,
				&doc_col_no)) {
		case FTS_NOT_EXIST_DOC_ID_INDEX:
			add_fts_doc_id_idx = true;
			break;
		case FTS_INCORRECT_DOC_ID_INDEX:
			my_error(ER_INNODB_FT_WRONG_DOCID_INDEX, MYF(0),
				 FTS_DOC_ID_INDEX_NAME);
			goto err_exit;
		case FTS_EXIST_DOC_ID_INDEX:
			DBUG_ASSERT(
				doc_col_no == fts_doc_col_no
				|| doc_col_no == ULINT_UNDEFINED
				|| (ha_alter_info->handler_flags
				    & (Alter_inplace_info::ALTER_STORED_COLUMN_ORDER
				       | Alter_inplace_info::DROP_STORED_COLUMN
				       | Alter_inplace_info::ADD_STORED_BASE_COLUMN)));
		}
	}

	/* See if an AUTO_INCREMENT column was added. */
	uint	i = 0;
	ulint	num_v = 0;
	List_iterator_fast<Create_field> cf_it(
		ha_alter_info->alter_info->create_list);
	while (const Create_field* new_field = cf_it++) {
		const Field*	field;

		DBUG_ASSERT(i < altered_table->s->fields);

		for (uint old_i = 0; table->field[old_i]; old_i++) {
			if (new_field->field == table->field[old_i]) {
				goto found_col;
			}
		}

		/* This is an added column. */
		DBUG_ASSERT(!new_field->field);
		DBUG_ASSERT(ha_alter_info->handler_flags
			    & Alter_inplace_info::ADD_COLUMN);

		field = altered_table->field[i];

		DBUG_ASSERT((field->auto_flags & Field::NEXT_NUMBER)
			    == !!(field->flags & AUTO_INCREMENT_FLAG));

		if (field->flags & AUTO_INCREMENT_FLAG) {
			if (add_autoinc_col_no != ULINT_UNDEFINED) {
				/* This should have been blocked earlier. */
				ut_ad(0);
				my_error(ER_WRONG_AUTO_KEY, MYF(0));
				goto err_exit;
			}

			/* Get the col no of the old table non-virtual column array */
			add_autoinc_col_no = i - num_v;

			autoinc_col_max_value =
				field->get_max_int_value();
		}
found_col:
		if (innobase_is_v_fld(new_field)) {
			++num_v;
		}

		i++;
	}

	DBUG_ASSERT(heap);
	DBUG_ASSERT(m_user_thd == m_prebuilt->trx->mysql_thd);
	DBUG_ASSERT(!ha_alter_info->handler_ctx);

	ha_alter_info->handler_ctx = new (*THR_MALLOC) ha_innobase_inplace_ctx(
		m_prebuilt,
		drop_index, n_drop_index,
		rename_index, n_rename_index,
		drop_fk, n_drop_fk, add_fk, n_add_fk,
		ha_alter_info->online,
		heap, m_prebuilt->table, col_names,
		add_autoinc_col_no,
		ha_alter_info->create_info->auto_increment_value,
		autoinc_col_max_value, 0);

	DBUG_RETURN(prepare_inplace_alter_table_dict(
			    ha_alter_info, altered_table, table,
			    old_dd_tab, new_dd_tab,
			    table_share->table_name.str,
			    info.flags(), info.flags2(),
			    fts_doc_col_no, add_fts_doc_id,
			    add_fts_doc_id_idx));
}

/** Check that the column is part of a virtual index(index contains
virtual column) in the table
@param[in]	table		Table containing column
@param[in]	col		column to be checked
@return true if this column is indexed with other virtual columns */
static
bool
dict_col_in_v_indexes(
	dict_table_t*	table,
	dict_col_t*	col)
{
	for (dict_index_t* index = table->first_index()->next();
		index != NULL; index = index->next()) {
		if (!dict_index_has_virtual(index)) {
			continue;
		}
		for (ulint k = 0; k < index->n_fields; k++) {
			dict_field_t* field = index->get_field(k);
			if (field->col->ind == col->ind) {
				return(true);
			}
		}
	}

	return(false);
}

/* Check whether a columnn length change alter operation requires
to rebuild the template.
@param[in]	altered_table	TABLE object for new version of table.
@param[in]	ha_alter_info	Structure describing changes to be done
				by ALTER TABLE and holding data used
				during in-place alter.
@param[in]	table		table being altered
@return TRUE if needs rebuild. */
static
bool
alter_templ_needs_rebuild(
	TABLE*			altered_table,
	Alter_inplace_info*	ha_alter_info,
	dict_table_t*		table)
{
	ulint	i = 0;
	List_iterator_fast<Create_field>  cf_it(
		ha_alter_info->alter_info->create_list);

	for (Field** fp = altered_table->field; *fp; fp++, i++) {
		cf_it.rewind();
		while (const Create_field* cf = cf_it++) {
			for (ulint j=0; j < table->n_cols; j++) {
				dict_col_t* cols = table->get_col(j);
				if (cf->length > cols->len
				    && dict_col_in_v_indexes(table, cols)) {
					return(true);
				}
			}
		}
	}

	return(false);
}

/** Get the name of an erroneous key.
@param[in]	error_key_num	InnoDB number of the erroneus key
@param[in]	ha_alter_info	changes that were being performed
@param[in]	table		InnoDB table
@return	the name of the erroneous key */
static
const char*
get_error_key_name(
	ulint				error_key_num,
	const Alter_inplace_info*	ha_alter_info,
	const dict_table_t*		table)
{
	if (error_key_num == ULINT_UNDEFINED) {
		return(FTS_DOC_ID_INDEX_NAME);
	} else if (ha_alter_info->key_count == 0) {
		return(table->first_index()->name);
	} else {
		return(ha_alter_info->key_info_buffer[error_key_num].name);
	}
}

/** Implementation of inplace_alter_table()
@tparam		Table		dd::Table or dd::Partition
@param[in]	altered_table	TABLE object for new version of table.
@param[in,out]	ha_alter_info	Structure describing changes to be done
				by ALTER TABLE and holding data used
				during in-place alter.
@param[in]	old_dd_tab	dd::Table object describing old version
				of the table.
@param[in,out]	new_dd_tab	dd::Table object for the new version of the
				table. Can be adjusted by this call.
				Changes to the table definition will be
				persisted in the data-dictionary at statement
				commit time.
@retval true Failure
@retval false Success
*/
template<typename Table>
bool
ha_innobase::inplace_alter_table_impl(
	TABLE*			altered_table,
	Alter_inplace_info*	ha_alter_info,
	const Table*		old_dd_tab,
	Table*			new_dd_tab)
{
	dberr_t			error;
	dict_add_v_col_t*	add_v = NULL;
	dict_vcol_templ_t*	s_templ = NULL;
	dict_vcol_templ_t*	old_templ = NULL;
	struct TABLE*		eval_table = altered_table;
	bool			rebuild_templ = false;
	DBUG_ENTER("ha_innobase::inplace_alter_table_impl");
	DBUG_ASSERT(!srv_read_only_mode);

	ut_ad(!rw_lock_own(dict_operation_lock, RW_LOCK_X));
	ut_ad(!rw_lock_own(dict_operation_lock, RW_LOCK_S));

	DEBUG_SYNC(m_user_thd, "innodb_inplace_alter_table_enter");

	if (!(ha_alter_info->handler_flags & INNOBASE_ALTER_DATA)) {
ok_exit:
		DEBUG_SYNC(m_user_thd, "innodb_after_inplace_alter_table");
		DBUG_RETURN(false);
	}

	if ((ha_alter_info->handler_flags & ~INNOBASE_INPLACE_IGNORE)
	    == Alter_inplace_info::CHANGE_CREATE_OPTION
	    && !innobase_need_rebuild(ha_alter_info)) {
		goto ok_exit;
	}

	ha_innobase_inplace_ctx*	ctx
		= static_cast<ha_innobase_inplace_ctx*>
		(ha_alter_info->handler_ctx);

	DBUG_ASSERT(ctx);
	DBUG_ASSERT(ctx->trx);
	DBUG_ASSERT(ctx->prebuilt == m_prebuilt);

	dict_index_t*	pk = m_prebuilt->table->first_index();
	ut_ad(pk != NULL);

	/* For partitioned tables this could be already allocated from a
	previous partition invocation. For normal tables this is NULL. */
	UT_DELETE(ctx->m_stage);

	ctx->m_stage = UT_NEW_NOKEY(ut_stage_alter_t(pk));

	if (m_prebuilt->table->ibd_file_missing
	    || dict_table_is_discarded(m_prebuilt->table)) {
		goto all_done;
	}

	/* If we are doing a table rebuilding or having added virtual
	columns in the same clause, we will need to build a table template
	that carries translation information between MySQL TABLE and InnoDB
	table, which indicates the virtual columns and their base columns
	info. This is used to do the computation callback, so that the
	data in base columns can be extracted send to server.
	If the Column length changes and it is a part of virtual
	index then we need to rebuild the template. */
	rebuild_templ
	     = ctx->need_rebuild()
	       || ((ha_alter_info->handler_flags
		& Alter_inplace_info::ALTER_COLUMN_EQUAL_PACK_LENGTH)
		&& alter_templ_needs_rebuild(
		   altered_table, ha_alter_info, ctx->new_table));

	if ((ctx->new_table->n_v_cols > 0) && rebuild_templ) {
		/* Save the templ if isn't NULL so as to restore the
		original state in case of alter operation failures. */
		if (ctx->new_table->vc_templ != NULL && !ctx->need_rebuild()) {
			old_templ = ctx->new_table->vc_templ;
		}
		s_templ = UT_NEW_NOKEY(dict_vcol_templ_t());
		s_templ->vtempl = NULL;

		innobase_build_v_templ(
			altered_table, ctx->new_table, s_templ,
			NULL, false, NULL);

		ctx->new_table->vc_templ = s_templ;
	} else if (ctx->num_to_add_vcol > 0 && ctx->num_to_drop_vcol == 0) {
		/* if there is ongoing drop virtual column, then we disallow
		inplace add index on newly added virtual column, so it does
		not need to come in here to rebuild template with add_v.
		Please also see the assertion in innodb_v_adjust_idx_col() */

		s_templ = UT_NEW_NOKEY(dict_vcol_templ_t());

		add_v = static_cast<dict_add_v_col_t*>(
			mem_heap_alloc(ctx->heap, sizeof *add_v));
		add_v->n_v_col = ctx->num_to_add_vcol;
		add_v->v_col = ctx->add_vcol;
		add_v->v_col_name = ctx->add_vcol_name;

		s_templ->vtempl = NULL;

		innobase_build_v_templ(
			altered_table, ctx->new_table, s_templ,
			add_v, false, NULL);
		old_templ = ctx->new_table->vc_templ;
		ctx->new_table->vc_templ = s_templ;
	}

	/* Drop virtual column without rebuild will keep dict table
	unchanged, we use old table to evaluate virtual column value
	in innobase_get_computed_value(). */
	if (!ctx->need_rebuild() && ctx->num_to_drop_vcol > 0) {
		eval_table = table;
	}

	/* Read the clustered index of the table and build
	indexes based on this information using temporary
	files and merge sort. */
	DBUG_EXECUTE_IF("innodb_OOM_inplace_alter",
			error = DB_OUT_OF_MEMORY; goto oom;);
	error = row_merge_build_indexes(
		m_prebuilt->trx,
		m_prebuilt->table, ctx->new_table,
		ctx->online,
		ctx->add_index, ctx->add_key_numbers, ctx->num_to_add_index,
		altered_table, ctx->add_cols, ctx->col_map,
		ctx->add_autoinc, ctx->sequence, ctx->skip_pk_sort,
		ctx->m_stage, add_v, eval_table);

#ifdef UNIV_DEBUG
oom:
#endif /* UNIV_DEBUG */
	if (error == DB_SUCCESS && ctx->online && ctx->need_rebuild()) {
		DEBUG_SYNC_C("row_log_table_apply1_before");
		error = row_log_table_apply(
			ctx->thr, m_prebuilt->table, altered_table,
			ctx->m_stage);
	}

	if (s_templ) {
		ut_ad(ctx->need_rebuild() || ctx->num_to_add_vcol > 0
		      || rebuild_templ);
		dict_free_vc_templ(s_templ);
		UT_DELETE(s_templ);

		ctx->new_table->vc_templ = old_templ;
	}

	DEBUG_SYNC_C("inplace_after_index_build");

	DBUG_EXECUTE_IF("create_index_fail",
			error = DB_DUPLICATE_KEY;
			m_prebuilt->trx->error_key_num = ULINT_UNDEFINED;);

	/* After an error, remove all those index definitions
	from the dictionary which were defined. */

	switch (error) {
		KEY*	dup_key;
	all_done:
	case DB_SUCCESS:
		ut_d(mutex_enter(&dict_sys->mutex));
		ut_d(dict_table_check_for_dup_indexes(
			     m_prebuilt->table, CHECK_PARTIAL_OK));
		ut_d(mutex_exit(&dict_sys->mutex));
		/* prebuilt->table->n_ref_count can be anything here,
		given that we hold at most a shared lock on the table. */
		goto ok_exit;
	case DB_DUPLICATE_KEY:
		if (m_prebuilt->trx->error_key_num == ULINT_UNDEFINED
		    || ha_alter_info->key_count == 0) {
			/* This should be the hidden index on
			FTS_DOC_ID, or there is no PRIMARY KEY in the
			table. Either way, we should be seeing and
			reporting a bogus duplicate key error. */
			dup_key = NULL;
		} else {
			DBUG_ASSERT(m_prebuilt->trx->error_key_num
				    < ha_alter_info->key_count);
			dup_key = &ha_alter_info->key_info_buffer[
				m_prebuilt->trx->error_key_num];
		}
		print_keydup_error(altered_table, dup_key, MYF(0));
		break;
	case DB_ONLINE_LOG_TOO_BIG:
		DBUG_ASSERT(ctx->online);
		my_error(ER_INNODB_ONLINE_LOG_TOO_BIG, MYF(0),
			 get_error_key_name(m_prebuilt->trx->error_key_num,
					    ha_alter_info, m_prebuilt->table));
		break;
	case DB_INDEX_CORRUPT:
		my_error(ER_INDEX_CORRUPT, MYF(0),
			 get_error_key_name(m_prebuilt->trx->error_key_num,
					    ha_alter_info, m_prebuilt->table));
		break;
	default:
		my_error_innodb(error,
				table_share->table_name.str,
				m_prebuilt->table->flags);
	}

	/* prebuilt->table->n_ref_count can be anything here, given
	that we hold at most a shared lock on the table. */
	m_prebuilt->trx->error_info = NULL;
	ctx->trx->error_state = DB_SUCCESS;

	DBUG_RETURN(true);
}

/** Free the modification log for online table rebuild.
@param table table that was being rebuilt online */
static
void
innobase_online_rebuild_log_free(
/*=============================*/
	dict_table_t*	table)
{
	dict_index_t* clust_index = table->first_index();

	ut_ad(mutex_own(&dict_sys->mutex));
	ut_ad(rw_lock_own(dict_operation_lock, RW_LOCK_X));

	rw_lock_x_lock(&clust_index->lock);

	if (clust_index->online_log) {
		ut_ad(dict_index_get_online_status(clust_index)
		      == ONLINE_INDEX_CREATION);
		clust_index->online_status = ONLINE_INDEX_COMPLETE;
		row_log_free(clust_index->online_log);
		DEBUG_SYNC_C("innodb_online_rebuild_log_free_aborted");
	}

	DBUG_ASSERT(dict_index_get_online_status(clust_index)
		    == ONLINE_INDEX_COMPLETE);
	rw_lock_x_unlock(&clust_index->lock);
}

/** For each user column, which is part of an index which is not going to be
dropped, it checks if the column number of the column is same as col_no
argument passed.
@param[in]	table	table object
@param[in]	col_no	column number of the column which is to be checked
@param[in]	is_v	if this is a virtual column
@retval true column exists
@retval false column does not exist, true if column is system column or
it is in the index. */
static
bool
check_col_exists_in_indexes(
	const dict_table_t*	table,
	ulint			col_no,
	bool			is_v)
{
	/* This function does not check system columns */
	if (!is_v && table->get_col(col_no)->mtype == DATA_SYS) {
		return(true);
	}

	for (const dict_index_t* index = table->first_index(); index;
	     index = index->next()) {

		if (index->to_be_dropped) {
			continue;
		}

		for (ulint i = 0; i < index->n_user_defined_cols; i++) {
			const dict_col_t* idx_col = index->get_col(i);

			if (is_v && idx_col->is_virtual()) {
				const dict_v_col_t*   v_col = reinterpret_cast<
					const dict_v_col_t*>(idx_col);
				if (v_col->v_pos == col_no) {
					return(true);
				}
			}

			if (!is_v && !idx_col->is_virtual()
			    && dict_col_get_no(idx_col) == col_no) {
				return(true);
			}
		}
	}

	return(false);
}

/** Rollback a secondary index creation, drop the indexes with
temparary index prefix
@param user_table InnoDB table
@param table the TABLE
@param locked TRUE=table locked, FALSE=may need to do a lazy drop
@param trx the transaction
*/
static
void
innobase_rollback_sec_index(
/*========================*/
	dict_table_t*		user_table,
	const TABLE*		table,
	ibool			locked,
	trx_t*			trx)
{
	row_merge_drop_indexes(trx, user_table, locked);

	/* Free the table->fts only if there is no FTS_DOC_ID
	in the table */
	if (user_table->fts
	    && !DICT_TF2_FLAG_IS_SET(user_table,
				     DICT_TF2_FTS_HAS_DOC_ID)
	    && !innobase_fulltext_exist(table)) {
		fts_free(user_table);
	}
}

/** Roll back the changes made during prepare_inplace_alter_table()
and inplace_alter_table() inside the storage engine. Note that the
allowed level of concurrency during this operation will be the same as
for inplace_alter_table() and thus might be higher than during
prepare_inplace_alter_table(). (E.g concurrent writes were blocked
during prepare, but might not be during commit).

@param[in]	ha_alter_info	Data used during in-place alter.
@param[in]	table		the TABLE
@param[in,out]	prebuilt	the prebuilt struct
@retval true Failure
@retval false Success
*/
inline MY_ATTRIBUTE((warn_unused_result))
bool
rollback_inplace_alter_table(
	const Alter_inplace_info*	ha_alter_info,
	const TABLE*			table,
	row_prebuilt_t*			prebuilt)
{
	bool	fail	= false;

	ha_innobase_inplace_ctx*	ctx
		= static_cast<ha_innobase_inplace_ctx*>
		(ha_alter_info->handler_ctx);

	DBUG_ENTER("rollback_inplace_alter_table");

	if (!ctx || !ctx->trx) {
		/* If we have not started a transaction yet,
		(almost) nothing has been or needs to be done. */
		goto func_exit;
	}

	row_mysql_lock_data_dictionary(ctx->trx);

	if (ctx->need_rebuild()) {
		/* The table could have been closed in commit phase */
		if (ctx->new_table != nullptr) {
			dberr_t	err = DB_SUCCESS;
			ulint	flags	= ctx->new_table->flags;
			/* DML threads can access ctx->new_table via the
			online rebuild log. Free it first. */
			innobase_online_rebuild_log_free(prebuilt->table);

			dict_table_close(ctx->new_table, TRUE, FALSE);

			switch (err) {
			case DB_SUCCESS:
				break;
			default:
				my_error_innodb(err, table->s->table_name.str,
						flags);
				fail = true;
			}
		}
	} else {
		DBUG_ASSERT(!(ha_alter_info->handler_flags
			      & Alter_inplace_info::ADD_PK_INDEX));
		DBUG_ASSERT(ctx->new_table == prebuilt->table);

		innobase_rollback_sec_index(
			prebuilt->table, table, FALSE, ctx->trx);
	}

	row_mysql_unlock_data_dictionary(ctx->trx);

func_exit:
#ifdef UNIV_DEBUG
	dict_index_t* clust_index = prebuilt->table->first_index();
	DBUG_ASSERT(!clust_index->online_log);
	DBUG_ASSERT(dict_index_get_online_status(clust_index)
		    == ONLINE_INDEX_COMPLETE);
#endif /* UNIV_DEBUG */

	if (ctx) {
		DBUG_ASSERT(ctx->prebuilt == prebuilt);

		if (ctx->num_to_add_fk) {
			for (ulint i = 0; i < ctx->num_to_add_fk; i++) {
				dict_foreign_free(ctx->add_fk[i]);
			}
		}

		if (ctx->num_to_drop_index) {
			row_mysql_lock_data_dictionary(prebuilt->trx);

			/* Clear the to_be_dropped flags
			in the data dictionary cache.
			The flags may already have been cleared,
			in case an error was detected in
			commit_inplace_alter_table(). */
			for (ulint i = 0; i < ctx->num_to_drop_index; i++) {
				dict_index_t*	index = ctx->drop_index[i];
				DBUG_ASSERT(index->is_committed());
				index->to_be_dropped = 0;
			}

			row_mysql_unlock_data_dictionary(prebuilt->trx);
		}
	}

	/* Reset dict_col_t::ord_part for those columns fail to be indexed,
	we do this by checking every existing column, if any current
	index would index them */
	for (ulint i = 0; i < prebuilt->table->get_n_cols(); i++) {
		if (!check_col_exists_in_indexes(prebuilt->table, i, false)) {
			prebuilt->table->cols[i].ord_part = 0;
		}
	}

	for (ulint i = 0; i < dict_table_get_n_v_cols(prebuilt->table); i++) {
		if (!check_col_exists_in_indexes(prebuilt->table, i, true)) {
			prebuilt->table->v_cols[i].m_col.ord_part = 0;
		}
	}

	/* Do not commit/rollback prebuilt->trx, assume mysql will
	rollback it */

	MONITOR_ATOMIC_DEC(MONITOR_PENDING_ALTER_TABLE);
	DBUG_RETURN(fail);
}

/** Rename or enlarge columns in the data dictionary cache
as part of commit_cache_norebuild().
@param ha_alter_info Data used during in-place alter.
@param table the TABLE
@param user_table InnoDB table that was being altered */
static
void
innobase_rename_or_enlarge_columns_cache(
/*=====================================*/
	Alter_inplace_info*	ha_alter_info,
	const TABLE*		table,
	dict_table_t*		user_table)
{
	if (!(ha_alter_info->handler_flags
	      & (Alter_inplace_info::ALTER_COLUMN_EQUAL_PACK_LENGTH
		 | Alter_inplace_info::ALTER_COLUMN_NAME))) {
		return;
	}

	List_iterator_fast<Create_field> cf_it(
		ha_alter_info->alter_info->create_list);
	uint	i = 0;
	ulint	num_v = 0;

	for (Field** fp = table->field; *fp; fp++, i++) {
		bool	is_virtual = innobase_is_v_fld(*fp);

		cf_it.rewind();
		while (const Create_field* cf = cf_it++) {
			if (cf->field != *fp) {
				continue;
			}

			ulint	col_n = is_virtual ? num_v : i - num_v;

			if ((*fp)->is_equal(cf) == IS_EQUAL_PACK_LENGTH) {
				if (is_virtual) {
					dict_table_get_nth_v_col(
						user_table, col_n)->m_col.len
					= cf->length;
				} else {
					user_table->get_col(col_n)->len
					= cf->length;
				}
			}

			if ((*fp)->flags & FIELD_IS_RENAMED) {
				dict_mem_table_col_rename(
					user_table, col_n,
					cf->field->field_name,
					cf->field_name, is_virtual);
			}

			break;
		}

		if (is_virtual) {
			num_v++;
		}
	}
}
/** Get the auto-increment value of the table on commit.
@param ha_alter_info Data used during in-place alter
@param ctx In-place ALTER TABLE context
@param altered_table MySQL table that is being altered
@param old_table MySQL table as it is before the ALTER operation
@return the next auto-increment value (0 if not present) */
static MY_ATTRIBUTE((warn_unused_result))
ulonglong
commit_get_autoinc(
/*===============*/
	Alter_inplace_info*	ha_alter_info,
	ha_innobase_inplace_ctx*ctx,
	const TABLE*		altered_table,
	const TABLE*		old_table)
{
	ulonglong		max_autoinc;

	DBUG_ENTER("commit_get_autoinc");

	if (!altered_table->found_next_number_field) {
		/* There is no AUTO_INCREMENT column in the table
		after the ALTER operation. */
		max_autoinc = 0;
	} else if (ctx->add_autoinc != ULINT_UNDEFINED) {
		/* An AUTO_INCREMENT column was added. Get the last
		value from the sequence, which may be based on a
		supplied AUTO_INCREMENT value. */
		max_autoinc = ctx->sequence.last();
	} else if ((ha_alter_info->handler_flags
		    & Alter_inplace_info::CHANGE_CREATE_OPTION)
		   && (ha_alter_info->create_info->used_fields
		       & HA_CREATE_USED_AUTO)) {
		/* An AUTO_INCREMENT value was supplied, but the table was not
		rebuilt. Get the user-supplied value or the last value from the
		sequence. */
		ib_uint64_t	max_value_table;

		Field*	autoinc_field =
			old_table->found_next_number_field;

		max_autoinc = ha_alter_info->create_info->auto_increment_value;

		dict_table_autoinc_lock(ctx->old_table);

		max_value_table = ctx->old_table->autoinc_persisted;


		/* We still have to search the index here when we want to
		set the AUTO_INCREMENT value to a smaller or equal one.

		Here is an example:
		Let's say we have a table t1 with one AUTOINC column, existing
		rows (1), (2), (100), (200), (1000), after following SQLs:
		DELETE FROM t1 WHERE a > 200;
		ALTER TABLE t1 AUTO_INCREMENT = 150;
		we expect the next value allocated from 201, but not 150.

		We could only search the tree to know current max counter
		in the table and compare. */
		if (max_autoinc <= max_value_table) {
			dberr_t		err;
			dict_index_t*	index;

			index = dict_table_get_index_on_first_col(
				ctx->old_table, autoinc_field->field_index);

			err = row_search_max_autoinc(
				index, autoinc_field->field_name,
				&max_value_table);

			if (err != DB_SUCCESS) {
				ut_ad(0);
				max_autoinc = 0;
			} else if (max_autoinc <= max_value_table) {

				ulonglong	col_max_value;
				ulonglong	offset;

				col_max_value = autoinc_field->
					get_max_int_value();
				offset = ctx->prebuilt->autoinc_offset;
				max_autoinc = innobase_next_autoinc(
					max_value_table, 1, 1, offset,
					col_max_value);
			}
		}

		dict_table_autoinc_unlock(ctx->old_table);
	} else {
		/* An AUTO_INCREMENT value was not specified.
		Read the old counter value from the table. */
		ut_ad(old_table->found_next_number_field);
		dict_table_autoinc_lock(ctx->old_table);
		max_autoinc = ctx->old_table->autoinc;
		dict_table_autoinc_unlock(ctx->old_table);
	}

	DBUG_RETURN(max_autoinc);
}

/** Add or drop foreign key constraints to the data dictionary tables,
but do not touch the data dictionary cache.
@param ctx In-place ALTER TABLE context
@param trx Data dictionary transaction
@param table_name Table name in MySQL
@retval true Failure
@retval false Success
*/
static MY_ATTRIBUTE((warn_unused_result))
bool
innobase_update_foreign_try(
/*========================*/
	ha_innobase_inplace_ctx*ctx,
	trx_t*			trx,
	const char*		table_name)
{
	ulint	foreign_id;
	ulint	i;

	DBUG_ENTER("innobase_update_foreign_try");
	DBUG_ASSERT(ctx);

	foreign_id = dict_table_get_highest_foreign_id(ctx->new_table);

	foreign_id++;

	for (i = 0; i < ctx->num_to_add_fk; i++) {
		dict_foreign_t*		fk = ctx->add_fk[i];

		ut_ad(fk->foreign_table == ctx->new_table
		      || fk->foreign_table == ctx->old_table);

		dberr_t error = dict_create_add_foreign_id(
			&foreign_id, ctx->old_table->name.m_name, fk);

		if (error != DB_SUCCESS) {
			my_error(ER_TOO_LONG_IDENT, MYF(0),
				 fk->id);
			DBUG_RETURN(true);
		}
		if (!fk->foreign_index) {
			fk->foreign_index = dict_foreign_find_index(
				ctx->new_table, ctx->col_names,
				fk->foreign_col_names,
				fk->n_fields, fk->referenced_index, TRUE,
				fk->type
				& (DICT_FOREIGN_ON_DELETE_SET_NULL
				   | DICT_FOREIGN_ON_UPDATE_SET_NULL));
			if (!fk->foreign_index) {
				my_error(ER_FK_INCORRECT_OPTION,
					 MYF(0), table_name, fk->id);
				DBUG_RETURN(true);
			}
		}

		/* During upgrade, inserts into SYS_* should be avoided. */
		if (!srv_is_upgrade_mode) {
			DBUG_EXECUTE_IF(
				"innodb_test_cannot_add_fk_system",
				error = DB_ERROR;);

			if (error != DB_SUCCESS) {
				my_error(ER_FK_FAIL_ADD_SYSTEM, MYF(0),
					 fk->id);
				DBUG_RETURN(true);
			}
		}
	}
	DBUG_EXECUTE_IF("ib_drop_foreign_error",
			my_error_innodb(DB_OUT_OF_FILE_SPACE,
				table_name, 0);
			trx->error_state = DB_SUCCESS;
			DBUG_RETURN(true););
	DBUG_RETURN(false);
}

/** Update the foreign key constraint definitions in the data dictionary cache
after the changes to data dictionary tables were committed.
@param[in,out]	ctx		In-place ALTER TABLE context
@param[in]	user_thd	MySQL connection
@param[in,out]	dd_table	dd table instance
@return		InnoDB error code (should always be DB_SUCCESS) */
static MY_ATTRIBUTE((warn_unused_result))
dberr_t
innobase_update_foreign_cache(
	ha_innobase_inplace_ctx*	ctx,
	THD*				user_thd,
	dd::Table*			dd_table)
{
	dict_table_t*	user_table;
	dberr_t		err = DB_SUCCESS;

	DBUG_ENTER("innobase_update_foreign_cache");

	ut_ad(mutex_own(&dict_sys->mutex));

	user_table = ctx->old_table;

	/* Discard the added foreign keys, because we will
	load them from the data dictionary. */
	for (ulint i = 0; i < ctx->num_to_add_fk; i++) {
		dict_foreign_t*	fk = ctx->add_fk[i];
		dict_foreign_free(fk);
	}

	if (ctx->need_rebuild()) {
		/* The rebuilt table is already using the renamed
		column names. No need to pass col_names or to drop
		constraints from the data dictionary cache. */
		DBUG_ASSERT(!ctx->col_names);
		DBUG_ASSERT(user_table->foreign_set.empty());
		DBUG_ASSERT(user_table->referenced_set.empty());
		user_table = ctx->new_table;
	} else {
		/* Drop the foreign key constraints if the
		table was not rebuilt. If the table is rebuilt,
		there would not be any foreign key contraints for
		it yet in the data dictionary cache. */
		for (ulint i = 0; i < ctx->num_to_drop_fk; i++) {
			dict_foreign_t* fk = ctx->drop_fk[i];
			dict_foreign_remove_from_cache(fk);
		}
	}

	/* Load the old or added foreign keys from the data dictionary
	and prevent the table from being evicted from the data
	dictionary cache (work around the lack of WL#6049). */
	dict_names_t	fk_tables;

	dd::cache::Dictionary_client*	client = dd::get_dd_client(user_thd);
	dd::cache::Dictionary_client::Auto_releaser	releaser(client);
	err = dd_table_load_fk(
		client, user_table->name.m_name, ctx->col_names,
		user_table, dd_table, user_thd, true, true, &fk_tables);

	if (err == DB_CANNOT_ADD_CONSTRAINT) {
		fk_tables.clear();

		/* It is possible there are existing foreign key are
		loaded with "foreign_key checks" off,
		so let's retry the loading with charset_check is off */
		err = dd_table_load_fk(
			client, user_table->name.m_name, ctx->col_names,
			user_table, dd_table, user_thd, true, false,
			&fk_tables);

		/* The load with "charset_check" off is successful, warn
		the user that the foreign key has loaded with mis-matched
		charset */
		if (err == DB_SUCCESS) {
			push_warning_printf(
				user_thd,
				Sql_condition::SL_WARNING,
				ER_ALTER_INFO,
				"Foreign key constraints for table '%s'"
				" are loaded with charset check off",
				user_table->name.m_name);
		}
	}

	/* For complete loading of foreign keys, all associated tables must
	also be loaded. */

	while (err == DB_SUCCESS && !fk_tables.empty()) {
		mutex_exit(&dict_sys->mutex);
		dd::cache::Dictionary_client*   client
			= dd::get_dd_client(user_thd);

		dd::cache::Dictionary_client::Auto_releaser
			releaser(client);


		dd_open_fk_tables(fk_tables, false, user_thd);
		mutex_enter(&dict_sys->mutex);
	}

	DBUG_RETURN(err);
}

/** Commit the changes made during prepare_inplace_alter_table()
and inplace_alter_table() inside the data dictionary tables,
when rebuilding the table.
@param ha_alter_info Data used during in-place alter
@param ctx In-place ALTER TABLE context
@param altered_table MySQL table that is being altered
@param old_table MySQL table as it is before the ALTER operation
@param trx Data dictionary transaction
@param table_name Table name in MySQL
@retval true Failure
@retval false Success
*/
inline MY_ATTRIBUTE((warn_unused_result))
bool
commit_try_rebuild(
/*===============*/
	Alter_inplace_info*	ha_alter_info,
	ha_innobase_inplace_ctx*ctx,
	TABLE*			altered_table,
	const TABLE*		old_table,
	trx_t*			trx,
	const char*		table_name)
{
	dict_table_t*	rebuilt_table	= ctx->new_table;
	dict_table_t*	user_table	= ctx->old_table;

	DBUG_ENTER("commit_try_rebuild");
	DBUG_ASSERT(ctx->need_rebuild());
	DBUG_ASSERT(trx->dict_operation_lock_mode == RW_X_LATCH);
	DBUG_ASSERT(!(ha_alter_info->handler_flags
		      & Alter_inplace_info::DROP_FOREIGN_KEY)
		    || ctx->num_to_drop_fk > 0);

	for (dict_index_t* index = rebuilt_table->first_index();
	     index;
	     index = index->next()) {
		DBUG_ASSERT(dict_index_get_online_status(index)
			    == ONLINE_INDEX_COMPLETE);
		DBUG_ASSERT(index->is_committed());
		if (index->is_corrupted()) {
			my_error(ER_INDEX_CORRUPT, MYF(0), index->name());
			DBUG_RETURN(true);
		}
	}

	if (innobase_update_foreign_try(ctx, trx, table_name)) {
		DBUG_RETURN(true);
	}

	dberr_t	error = DB_SUCCESS;

	/* Clear the to_be_dropped flag in the data dictionary cache
	of user_table. */
	for (ulint i = 0; i < ctx->num_to_drop_index; i++) {
		dict_index_t*	index = ctx->drop_index[i];
		DBUG_ASSERT(index->table == user_table);
		DBUG_ASSERT(index->is_committed());
		DBUG_ASSERT(index->to_be_dropped);
		index->to_be_dropped = 0;
	}

	/* We copied the table. Any indexes that were requested to be
	dropped were not created in the copy of the table. Apply any
	last bit of the rebuild log and then rename the tables. */

	if (ctx->online) {
		DEBUG_SYNC_C("row_log_table_apply2_before");

		dict_vcol_templ_t* s_templ  = NULL;

		if (ctx->new_table->n_v_cols > 0) {
			s_templ = UT_NEW_NOKEY(
					dict_vcol_templ_t());
			s_templ->vtempl = NULL;

			innobase_build_v_templ(
				altered_table, ctx->new_table, s_templ,
				NULL, true, NULL);
			ctx->new_table->vc_templ = s_templ;
		}

		error = row_log_table_apply(
			ctx->thr, user_table, altered_table,
			static_cast<ha_innobase_inplace_ctx*>(
				ha_alter_info->handler_ctx)->m_stage);

		if (s_templ) {
			ut_ad(ctx->need_rebuild());
			dict_free_vc_templ(s_templ);
			UT_DELETE(s_templ);
			ctx->new_table->vc_templ = NULL;
		}

		ulint	err_key = thr_get_trx(ctx->thr)->error_key_num;

		switch (error) {
			KEY*	dup_key;
		case DB_SUCCESS:
			break;
		case DB_DUPLICATE_KEY:
			if (err_key == ULINT_UNDEFINED) {
				/* This should be the hidden index on
				FTS_DOC_ID. */
				dup_key = NULL;
			} else {
				DBUG_ASSERT(err_key <
					    ha_alter_info->key_count);
				dup_key = &ha_alter_info
					->key_info_buffer[err_key];
			}
			print_keydup_error(altered_table, dup_key, MYF(0));
			DBUG_RETURN(true);
		case DB_ONLINE_LOG_TOO_BIG:
			my_error(ER_INNODB_ONLINE_LOG_TOO_BIG, MYF(0),
				 get_error_key_name(err_key, ha_alter_info,
						    rebuilt_table));
			DBUG_RETURN(true);
		case DB_INDEX_CORRUPT:
			my_error(ER_INDEX_CORRUPT, MYF(0),
				 get_error_key_name(err_key, ha_alter_info,
						    rebuilt_table));
			DBUG_RETURN(true);
		default:
			my_error_innodb(error, table_name, user_table->flags);
			DBUG_RETURN(true);
		}
	}
	DBUG_EXECUTE_IF("ib_rename_column_error",
		my_error_innodb(DB_OUT_OF_FILE_SPACE, table_name, 0);
		trx->error_state = DB_SUCCESS;
		trx->op_info = "";
		DBUG_RETURN(true););
	DBUG_EXECUTE_IF("ib_ddl_crash_before_rename", DBUG_SUICIDE(););

	/* The new table must inherit the flag from the
	"parent" table. */
	if (dict_table_is_discarded(user_table)) {
		rebuilt_table->ibd_file_missing = true;
		rebuilt_table->flags2 |= DICT_TF2_DISCARDED;
	}
	/* We must be still holding a table handle. */
	DBUG_ASSERT(user_table->get_ref_count() >= 1);

	DBUG_EXECUTE_IF("ib_ddl_crash_after_rename", DBUG_SUICIDE(););
	DBUG_EXECUTE_IF("ib_rebuild_cannot_rename", error = DB_ERROR;);

	if (user_table->get_ref_count() > 1) {
		/* This should only occur when an innodb_memcached
		connection with innodb_api_enable_mdl=off was started
		before commit_inplace_alter_table() locked the data
		dictionary. We must roll back the ALTER TABLE, because
		we cannot drop a table while it is being used. */

		/* Normally, n_ref_count must be 1, because purge
		cannot be executing on this very table as we are
		holding MDL lock. */
		my_error(ER_TABLE_REFERENCED,MYF(0));
		DBUG_RETURN(true);
	}

	switch (error) {
	case DB_SUCCESS:
		DBUG_RETURN(false);
	case DB_TABLESPACE_EXISTS:
		ut_a(rebuilt_table->get_ref_count() == 1);
		my_error(ER_TABLESPACE_EXISTS, MYF(0), ctx->tmp_name);
		DBUG_RETURN(true);
	case DB_DUPLICATE_KEY:
		ut_a(rebuilt_table->get_ref_count() == 1);
		my_error(ER_TABLE_EXISTS_ERROR, MYF(0), ctx->tmp_name);
		DBUG_RETURN(true);
	default:
		my_error_innodb(error, table_name, user_table->flags);
		DBUG_RETURN(true);
	}
}

/** Apply the changes made during commit_try_rebuild(),
to the data dictionary cache and the file system.
@param ctx In-place ALTER TABLE context */
inline
void
commit_cache_rebuild(
/*=================*/
	ha_innobase_inplace_ctx*	ctx)
{
	dberr_t		error;

	DBUG_ENTER("commit_cache_rebuild");
	DEBUG_SYNC_C("commit_cache_rebuild");
	DBUG_ASSERT(ctx->need_rebuild());
	DBUG_ASSERT(dict_table_is_discarded(ctx->old_table)
		    == dict_table_is_discarded(ctx->new_table));

	const char* old_name = mem_heap_strdup(
		ctx->heap, ctx->old_table->name.m_name);

	/* We already committed and redo logged the renames,
	so this must succeed. */
	error = dict_table_rename_in_cache(
		ctx->old_table, ctx->tmp_name, FALSE);
	ut_a(error == DB_SUCCESS);

	error = dict_table_rename_in_cache(
		ctx->new_table, old_name, FALSE);
	ut_a(error == DB_SUCCESS);

	DBUG_VOID_RETURN;
}

/** Set of column numbers */
typedef std::set<ulint, std::less<ulint>, ut_allocator<ulint> >	col_set;

/** Store the column number of the columns in a list belonging
to indexes which are not being dropped.
@param[in]	ctx		In-place ALTER TABLE context
@param[in, out]	drop_col_list	list which will be set, containing columns
				which is part of index being dropped
@param[in, out]	drop_v_col_list	list which will be set, containing
				virtual columns which is part of index
				being dropped */
static
void
get_col_list_to_be_dropped(
	const ha_innobase_inplace_ctx*	ctx,
	col_set&			drop_col_list,
	col_set&			drop_v_col_list)
{
	for (ulint index_count = 0; index_count < ctx->num_to_drop_index;
	     index_count++) {
		const dict_index_t*	index = ctx->drop_index[index_count];

		for (ulint col = 0; col < index->n_user_defined_cols; col++) {
			const dict_col_t*	idx_col = index->get_col(col);

			if (idx_col->is_virtual()) {
				const dict_v_col_t*	v_col
					= reinterpret_cast<
						const dict_v_col_t*>(idx_col);
				drop_v_col_list.insert(v_col->v_pos);

			} else {
				ulint	col_no = dict_col_get_no(idx_col);
				drop_col_list.insert(col_no);
			}
		}
	}
}

<<<<<<< HEAD
/** Commit the changes made during prepare_inplace_alter_table() and
inplace_alter_table() inside the data dictionary tables, when not rebuilding
the table.
@param[in]	ha_alter_info	Data used during in-place alter
@param[in]	ctx		In-place ALTER TABLE context
@param[in]	altered_table	MySQL table that is being altered
@param[in]	old_table	MySQL table as it is before the ALTER operation
@param[in]	trx		Data dictionary transaction
@param[in]	table_name	Table name in MySQL
@retval true Failure
@retval false Success */
inline MY_ATTRIBUTE((warn_unused_result))
bool
commit_try_norebuild(
=======
/** Get the auto-increment value of the table on commit.
@param[in]  ha_alter_info Data used during in-place alter
@param[in,out]  ctx In-place ALTER TABLE context.
		return autoinc value in ctx->max_autoinc
@param[in]  altered_table MySQL table that is being altered
@param[in]  old_table MySQL table as it is before the ALTER operation
@retval true Failure
@retval false Success*/
static MY_ATTRIBUTE((warn_unused_result))
bool
commit_get_autoinc(
/*===============*/
>>>>>>> 3e15e267
	Alter_inplace_info*	ha_alter_info,
	ha_innobase_inplace_ctx*ctx,
	TABLE*			altered_table,
	const TABLE*		old_table,
	trx_t*			trx,
	const char*		table_name)
{
<<<<<<< HEAD
	DBUG_ENTER("commit_try_norebuild");
	DBUG_ASSERT(!ctx->need_rebuild());
	DBUG_ASSERT(trx->dict_operation_lock_mode == RW_X_LATCH);
	DBUG_ASSERT(!(ha_alter_info->handler_flags
		      & Alter_inplace_info::DROP_FOREIGN_KEY)
		    || ctx->num_to_drop_fk > 0);
	DBUG_ASSERT(ctx->num_to_drop_fk
		    == ha_alter_info->alter_info->drop_list.size()
		    || ctx->num_to_drop_vcol
		       == ha_alter_info->alter_info->drop_list.size());
=======
	DBUG_ENTER("commit_get_autoinc");

	if (!altered_table->found_next_number_field) {
		/* There is no AUTO_INCREMENT column in the table
		after the ALTER operation. */
		ctx->max_autoinc = 0;
	} else if (ctx->add_autoinc != ULINT_UNDEFINED) {
		/* An AUTO_INCREMENT column was added. Get the last
		value from the sequence, which may be based on a
		supplied AUTO_INCREMENT value. */
		ctx->max_autoinc = ctx->sequence.last();
	} else if ((ha_alter_info->handler_flags
		    & Alter_inplace_info::CHANGE_CREATE_OPTION)
		   && (ha_alter_info->create_info->used_fields
		       & HA_CREATE_USED_AUTO)) {

		/* Check if the table is discarded */
		if(dict_table_is_discarded(ctx->old_table)) {
			DBUG_RETURN(true);
		}

		/* An AUTO_INCREMENT value was supplied, but the table was not
		rebuilt. Get the user-supplied value or the last value from the
		sequence. */
		ib_uint64_t	max_value_table;
		dberr_t		err;

		Field*	autoinc_field =
			old_table->found_next_number_field;

		dict_index_t*	index = dict_table_get_index_on_first_col(
			ctx->old_table, autoinc_field->field_index);

		ctx->max_autoinc =
			ha_alter_info->create_info->auto_increment_value;
>>>>>>> 3e15e267

	for (ulint i = 0; i < ctx->num_to_add_index; i++) {
		dict_index_t*	index = ctx->add_index[i];
		DBUG_ASSERT(dict_index_get_online_status(index)
			    == ONLINE_INDEX_COMPLETE);
		DBUG_ASSERT(!index->is_committed());
		if (index->is_corrupted()) {
			/* Report a duplicate key
			error for the index that was
			flagged corrupted, most likely
			because a duplicate value was
			inserted (directly or by
			rollback) after
			ha_innobase::inplace_alter_table()
			completed.
			TODO: report this as a corruption
			with a detailed reason once
			WL#6379 has been implemented. */
			my_error(ER_DUP_UNKNOWN_IN_INDEX,
				 MYF(0), index->name());
			DBUG_RETURN(true);
		}
	}

	if (innobase_update_foreign_try(ctx, trx, table_name)) {
		DBUG_RETURN(true);
	}

<<<<<<< HEAD
	DBUG_EXECUTE_IF("ib_rename_column_error",
		my_error_innodb(DB_OUT_OF_FILE_SPACE, table_name, 0);
		trx->error_state = DB_SUCCESS;
		trx->op_info = "";
		DBUG_RETURN(true););
=======
		if (err != DB_SUCCESS) {
			ut_ad(0);
			ctx->max_autoinc = 0;
		} else if (ctx->max_autoinc <= max_value_table) {
			ulonglong	col_max_value;
			ulonglong	offset;
>>>>>>> 3e15e267

	DBUG_EXECUTE_IF("ib_resize_column_error",
		my_error_innodb(DB_OUT_OF_FILE_SPACE, table_name, 0);
		trx->error_state = DB_SUCCESS;
		trx->op_info = "";
		DBUG_RETURN(true););

<<<<<<< HEAD
	DBUG_EXECUTE_IF("ib_rename_index_fail1",
		my_error_innodb(DB_DEADLOCK, table_name, 0);
		trx->error_state = DB_SUCCESS;
		trx->op_info = "";
		DBUG_RETURN(true););
=======
			offset = ctx->prebuilt->autoinc_offset;
			ctx->max_autoinc = innobase_next_autoinc(
				max_value_table, 1, 1, offset,
				col_max_value);
		}
		dict_table_autoinc_unlock(ctx->old_table);
	} else {
		/* An AUTO_INCREMENT value was not specified.
		Read the old counter value from the table. */
		ut_ad(old_table->found_next_number_field);
		dict_table_autoinc_lock(ctx->old_table);
		ctx->max_autoinc = ctx->old_table->autoinc;
		dict_table_autoinc_unlock(ctx->old_table);
	}
>>>>>>> 3e15e267

	DBUG_RETURN(false);
}

/** Commit the changes to the data dictionary cache
after a successful commit_try_norebuild() call.
@param ctx In-place ALTER TABLE context
@param table the TABLE before the ALTER
@param trx Data dictionary transaction object
(will be started and committed)
@return whether all replacements were found for dropped indexes */
inline MY_ATTRIBUTE((warn_unused_result))
bool
commit_cache_norebuild(
/*===================*/
	ha_innobase_inplace_ctx*ctx,
	const TABLE*		table,
	trx_t*			trx)
{
	DBUG_ENTER("commit_cache_norebuild");

	bool	found = true;

	DBUG_ASSERT(!ctx->need_rebuild());

	col_set			drop_list;
	col_set			v_drop_list;
	col_set::const_iterator col_it;

	/* Check if the column, part of an index to be dropped is part of any
	other index which is not being dropped. If it so, then set the ord_part
	of the column to 0. */
	get_col_list_to_be_dropped(ctx, drop_list, v_drop_list);

	for (col_it = drop_list.begin(); col_it != drop_list.end(); ++col_it) {
		if (!check_col_exists_in_indexes(ctx->new_table,
						 *col_it, false)) {
			ctx->new_table->cols[*col_it].ord_part = 0;
		}
	}

	for (col_it = v_drop_list.begin();
	     col_it != v_drop_list.end(); ++col_it) {
		if (!check_col_exists_in_indexes(ctx->new_table,
						 *col_it, true)) {
			ctx->new_table->v_cols[*col_it].m_col.ord_part = 0;
		}
	}

	for (ulint i = 0; i < ctx->num_to_add_index; i++) {
		dict_index_t*	index = ctx->add_index[i];
		DBUG_ASSERT(dict_index_get_online_status(index)
			    == ONLINE_INDEX_COMPLETE);
		DBUG_ASSERT(!index->is_committed());
		index->set_committed(true);
	}

	if (ctx->num_to_drop_index) {

		/* Drop indexes in data dictionary cache and write
		DDL log for them */
		for (ulint i = 0; i < ctx->num_to_drop_index; i++) {
			dict_index_t*	index = ctx->drop_index[i];
			DBUG_ASSERT(index->is_committed());
			DBUG_ASSERT(index->table == ctx->new_table);
			DBUG_ASSERT(index->to_be_dropped);

			/* Replace the indexes in foreign key
			constraints if needed. */
			if (!dict_foreign_replace_index(
				    index->table, ctx->col_names, index)) {
				found = false;
			}
		}

		for (ulint i = 0; i < ctx->num_to_drop_index; i++) {
			dict_index_t*	index = ctx->drop_index[i];
			DBUG_ASSERT(index->is_committed());
			DBUG_ASSERT(index->table == ctx->new_table);

			if (index->type & DICT_FTS) {
				DBUG_ASSERT(
					index->type == DICT_FTS
					|| index->is_corrupted());
				DBUG_ASSERT(index->table->fts);
				ctx->fts_drop_aux_vec = new aux_name_vec_t;
				fts_drop_index(index->table, index,
					       trx, ctx->fts_drop_aux_vec);
			}

			/* It is a single table tablespace and the .ibd file is
			missing if root is FIL_NULL, do nothing. */
			if (index->page != FIL_NULL) {
				log_ddl->write_free_tree_log(trx, index, true);
			}

			btr_drop_ahi_for_index(index);
			dict_index_remove_from_cache(index->table, index);
		}
	}

	ctx->new_table->fts_doc_id_index
		= ctx->new_table->fts
		? dict_table_get_index_on_name(
			ctx->new_table, FTS_DOC_ID_INDEX_NAME)
		: NULL;
	DBUG_ASSERT((ctx->new_table->fts == NULL)
		    == (ctx->new_table->fts_doc_id_index == NULL));

	DBUG_RETURN(found);
}

/** Adjust the persistent statistics after non-rebuilding ALTER TABLE.
Remove statistics for dropped indexes, add statistics for created indexes
and rename statistics for renamed indexes.
@param ha_alter_info Data used during in-place alter
@param ctx In-place ALTER TABLE context
@param altered_table MySQL table that is being altered
@param table_name Table name in MySQL
@param thd MySQL connection
*/
static
void
alter_stats_norebuild(
/*==================*/
	Alter_inplace_info*		ha_alter_info,
	ha_innobase_inplace_ctx*	ctx,
	TABLE*				altered_table,
	const char*			table_name,
	THD*				thd)
{
	ulint	i;

	DBUG_ENTER("alter_stats_norebuild");
	DBUG_ASSERT(!ctx->need_rebuild());

	if (!dict_stats_is_persistent_enabled(ctx->new_table)) {
		DBUG_VOID_RETURN;
	}

	/* Delete corresponding rows from the stats table. We do this
	in a separate transaction from trx, because lock waits are not
	allowed in a data dictionary transaction. (Lock waits are possible
	on the statistics table, because it is directly accessible by users,
	not covered by the dict_operation_lock.)

	Because the data dictionary changes were already committed, orphaned
	rows may be left in the statistics table if the system crashes.

	FIXME: each change to the statistics tables is being committed in a
	separate transaction, meaning that the operation is not atomic

	FIXME: This will not drop the (unused) statistics for
	FTS_DOC_ID_INDEX if it was a hidden index, dropped together
	with the last renamining FULLTEXT index. */
	for (i = 0; i < ha_alter_info->index_drop_count; i++) {
		const KEY* key = ha_alter_info->index_drop_buffer[i];

		if (key->flags & HA_FULLTEXT) {
			/* There are no index cardinality
			statistics for FULLTEXT indexes. */
			continue;
		}

		char	errstr[1024];

		if (dict_stats_drop_index(
			    ctx->new_table->name.m_name, key->name,
			    errstr, sizeof errstr) != DB_SUCCESS) {
			push_warning(thd,
				     Sql_condition::SL_WARNING,
				     ER_LOCK_WAIT_TIMEOUT, errstr);
		}
	}

	for (i = 0; i < ha_alter_info->index_rename_count; i++) {
		KEY_PAIR*	pair = &ha_alter_info->index_rename_buffer[i];
		dberr_t		err;

		err = dict_stats_rename_index(ctx->new_table,
					      pair->old_key->name,
					      pair->new_key->name);

		if (err != DB_SUCCESS) {
			push_warning_printf(
				thd,
				Sql_condition::SL_WARNING,
				ER_ERROR_ON_RENAME,
				"Error renaming an index of table '%s'"
				" from '%s' to '%s' in InnoDB persistent"
				" statistics storage: %s",
				table_name,
				pair->old_key->name,
				pair->new_key->name,
				ut_strerr(err));
		}
	}

	for (i = 0; i < ctx->num_to_add_index; i++) {
		dict_index_t*	index = ctx->add_index[i];
		DBUG_ASSERT(index->table == ctx->new_table);

		if (!(index->type & DICT_FTS)) {
			dict_stats_init(ctx->new_table);
			dict_stats_update_for_index(index);
		}
	}

	DBUG_VOID_RETURN;
}

/** Adjust the persistent statistics after rebuilding ALTER TABLE.
Remove statistics for dropped indexes, add statistics for created indexes
and rename statistics for renamed indexes.
@param table InnoDB table that was rebuilt by ALTER TABLE
@param table_name Table name in MySQL
@param thd MySQL connection
*/
static
void
alter_stats_rebuild(
/*================*/
	dict_table_t*	table,
	const char*	table_name,
	THD*		thd)
{
	DBUG_ENTER("alter_stats_rebuild");
	DBUG_EXECUTE_IF("ib_ddl_crash_before_rename", DBUG_SUICIDE(););

	if (dict_table_is_discarded(table)
	    || !dict_stats_is_persistent_enabled(table)) {
		DBUG_VOID_RETURN;
	}

#ifdef UNIV_DEBUG
	bool	ibd_file_missing_orig = false;
#endif /* UNIV_DEBUG */

	DBUG_EXECUTE_IF(
		"ib_rename_index_fail2",
		ibd_file_missing_orig = table->ibd_file_missing;
		table->ibd_file_missing = TRUE;
	);

	dberr_t	ret = dict_stats_update(table, DICT_STATS_RECALC_PERSISTENT);

	DBUG_EXECUTE_IF(
		"ib_rename_index_fail2",
		table->ibd_file_missing = ibd_file_missing_orig;
	);

	if (ret != DB_SUCCESS) {
		push_warning_printf(
			thd,
			Sql_condition::SL_WARNING,
			ER_ALTER_INFO,
			"Error updating stats for table '%s'"
			" after table rebuild: %s",
			table_name, ut_strerr(ret));
	}

	DBUG_VOID_RETURN;
}

/** Implementation of commit_inplace_alter_table()
@tparam		Table		dd::Table or dd::Partition
@param[in]	altered_table	TABLE object for new version of table.
@param[in,out]	ha_alter_info	Structure describing changes to be done
				by ALTER TABLE and holding data used
				during in-place alter.
@param[in]	commit		true => Commit, false => Rollback.
@param[in]	old_dd_tab	dd::Table object describing old version
				of the table.
@param[in,out]	new_dd_tab	dd::Table object for the new version of the
				table. Can be adjusted by this call.
				Changes to the table definition will be
				persisted in the data-dictionary at statement
				commit time.
@retval true Failure
@retval false Success
*/
template<typename Table>
bool
ha_innobase::commit_inplace_alter_table_impl(
	TABLE*			altered_table,
	Alter_inplace_info*	ha_alter_info,
	bool			commit,
	const Table*		old_dd_tab,
	Table*			new_dd_tab)
{
	dberr_t	error;
	ha_innobase_inplace_ctx*ctx0;
	struct mtr_buf_copy_t	logs;

	ctx0 = static_cast<ha_innobase_inplace_ctx*>
		(ha_alter_info->handler_ctx);

#ifdef UNIV_DEBUG
	uint	crash_inject_count	= 1;
	uint	crash_fail_inject_count	= 1;
	uint	failure_inject_count	= 1;
#endif /* UNIV_DEBUG */

	DBUG_ENTER("ha_innobase::commit_inplace_alter_table_impl");
	DBUG_ASSERT(!srv_read_only_mode);
	DBUG_ASSERT(!ctx0 || ctx0->prebuilt == m_prebuilt);
	DBUG_ASSERT(!ctx0 || ctx0->old_table == m_prebuilt->table);

	DEBUG_SYNC_C("innodb_commit_inplace_alter_table_enter");

	DEBUG_SYNC_C("innodb_commit_inplace_alter_table_wait");

	if (ctx0 != NULL && ctx0->m_stage != NULL) {
		ctx0->m_stage->begin_phase_end();
	}

	if (!commit) {
		/* A rollback is being requested. So far we may at
		most have created some indexes. If any indexes were to
		be dropped, they would actually be dropped in this
		method if commit=true. */
		const bool	ret = rollback_inplace_alter_table(
			ha_alter_info, table, m_prebuilt);
		DBUG_RETURN(ret);
	}

	if (!(ha_alter_info->handler_flags & ~INNOBASE_INPLACE_IGNORE)) {
		DBUG_ASSERT(!ctx0);
		MONITOR_ATOMIC_DEC(MONITOR_PENDING_ALTER_TABLE);
		ha_alter_info->group_commit_ctx = NULL;
		DBUG_RETURN(false);
	}

	DBUG_ASSERT(ctx0);

	inplace_alter_handler_ctx**	ctx_array;
	inplace_alter_handler_ctx*	ctx_single[2];

	if (ha_alter_info->group_commit_ctx) {
		ctx_array = ha_alter_info->group_commit_ctx;
	} else {
		ctx_single[0] = ctx0;
		ctx_single[1] = NULL;
		ctx_array = ctx_single;
	}

	DBUG_ASSERT(ctx0 == ctx_array[0]);
	ut_ad(m_prebuilt->table == ctx0->old_table);
	ha_alter_info->group_commit_ctx = NULL;

	trx_start_if_not_started_xa(m_prebuilt->trx, true);

	for (inplace_alter_handler_ctx** pctx = ctx_array; *pctx; pctx++) {
		ha_innobase_inplace_ctx*	ctx
			= static_cast<ha_innobase_inplace_ctx*>(*pctx);
		DBUG_ASSERT(ctx->prebuilt->trx == m_prebuilt->trx);

		/* Exclusively lock the table, to ensure that no other
		transaction is holding locks on the table while we
		change the table definition. The MySQL meta-data lock
		should normally guarantee that no conflicting locks
		exist. However, FOREIGN KEY constraints checks and any
		transactions collected during crash recovery could be
		holding InnoDB locks only, not MySQL locks. */

		error = row_merge_lock_table(
			m_prebuilt->trx, ctx->old_table, LOCK_X);

		if (error != DB_SUCCESS) {
			my_error_innodb(
				error, table_share->table_name.str, 0);
			DBUG_RETURN(true);
		}
	}

	DEBUG_SYNC(m_user_thd, "innodb_alter_commit_after_lock_table");

	const bool	new_clustered	= ctx0->need_rebuild();
	trx_t*		trx		= ctx0->trx;
	bool		fail		= false;

	if (new_clustered) {
		for (inplace_alter_handler_ctx** pctx = ctx_array;
		     *pctx; pctx++) {
			ha_innobase_inplace_ctx*	ctx
				= static_cast<ha_innobase_inplace_ctx*>(*pctx);
			DBUG_ASSERT(ctx->need_rebuild());

			if (ctx->old_table->fts) {
				ut_ad(!ctx->old_table->fts->add_wq);
				fts_optimize_remove_table(
					ctx->old_table);
			}

			if (ctx->new_table->fts) {
				ut_ad(!ctx->new_table->fts->add_wq);
				fts_optimize_remove_table(
					ctx->new_table);
			}
		}
	}

	if (trx == nullptr) {
		trx = m_prebuilt->trx;
		ctx0->trx = trx;
		DBUG_ASSERT(!new_clustered);
	}

	/* Generate the temporary name for old table, and acquire mdl
	lock on it. */
	THD*            thd = current_thd;
	for (inplace_alter_handler_ctx** pctx = ctx_array;
	     *pctx && !fail; pctx++) {
		ha_innobase_inplace_ctx*	ctx
			= static_cast<ha_innobase_inplace_ctx*>(*pctx);

		if (ctx->need_rebuild()) {
			char            db_buf[NAME_LEN + 1];
			char            tbl_buf[NAME_LEN + 1];
			MDL_ticket*	mdl_ticket= NULL;

			ctx->tmp_name = dict_mem_create_temporary_tablename(
				ctx->heap, ctx->new_table->name.m_name,
				ctx->new_table->id);

			/* Acquire mdl lock on the temporary table name. */
			dd_parse_tbl_name(ctx->tmp_name, db_buf,
					  tbl_buf, nullptr, nullptr, nullptr);

			if (dd::acquire_exclusive_table_mdl(thd, db_buf,
				tbl_buf, false, &mdl_ticket)) {
				DBUG_RETURN(true);
			}
		}
	}

	/* Latch the InnoDB data dictionary exclusively so that no deadlocks
	or lock waits can happen in it during the data dictionary operation. */
	row_mysql_lock_data_dictionary(trx);

	/* Prevent the background statistics collection from accessing
	the tables. */
	for (;;) {
		bool	retry = false;

		for (inplace_alter_handler_ctx** pctx = ctx_array;
		     *pctx; pctx++) {
			ha_innobase_inplace_ctx*	ctx
				= static_cast<ha_innobase_inplace_ctx*>(*pctx);

			DBUG_ASSERT(new_clustered == ctx->need_rebuild());

			if (new_clustered
			    && !dict_stats_stop_bg(ctx->old_table)) {
				retry = true;
			}

			if (!dict_stats_stop_bg(ctx->new_table)) {
				retry = true;
			}
		}

		if (!retry) {
			break;
		}

		DICT_STATS_BG_YIELD(trx);
	}

	/* Apply the changes to the data dictionary tables, for all
	partitions. */

	for (inplace_alter_handler_ctx** pctx = ctx_array;
	     *pctx && !fail; pctx++) {
		ha_innobase_inplace_ctx*	ctx
			= static_cast<ha_innobase_inplace_ctx*>(*pctx);

		DBUG_ASSERT(new_clustered == ctx->need_rebuild());

		ctx->max_autoinc = commit_get_autoinc(
			ha_alter_info, ctx, altered_table, table);

		if (ctx->need_rebuild()) {
			fail = commit_try_rebuild(
				ha_alter_info, ctx, altered_table, table,
				trx, table_share->table_name.str);

			if (!fail) {
				log_ddl->write_drop_log(
					trx, ctx->old_table->id);
			}
		} else {
			fail = commit_try_norebuild(
				ha_alter_info, ctx, altered_table, table, trx,
				table_share->table_name.str);
		}
		DBUG_INJECT_CRASH("ib_commit_inplace_crash",
				  crash_inject_count++);
#ifdef UNIV_DEBUG
		{
			/* Generate a dynamic dbug text. */
			char buf[32];

			snprintf(buf, sizeof buf,
				    "ib_commit_inplace_fail_%u",
				    failure_inject_count++);

			DBUG_EXECUTE_IF(buf,
					my_error(ER_INTERNAL_ERROR, MYF(0),
						 "Injected error!");
					fail = true;
			);
		}
#endif
	}

	/* Commit or roll back the changes to the data dictionary. */

	if (!fail && new_clustered) {
		for (inplace_alter_handler_ctx** pctx = ctx_array;
		     *pctx; pctx++) {
			ha_innobase_inplace_ctx*	ctx
				= static_cast<ha_innobase_inplace_ctx*>(*pctx);

			DBUG_ASSERT(ctx->need_rebuild());
			/* Check for any possible problems for any
			file operations that will be performed in
			commit_cache_rebuild(). */
			error = fil_rename_precheck(ctx->old_table,
						    ctx->new_table,
						    ctx->tmp_name);
			if (error != DB_SUCCESS) {
				/* Out of memory or a problem will occur
				when renaming files. */
				fail = true;
				my_error_innodb(
					error, ctx->old_table->name.m_name,
					ctx->old_table->flags);
			}
			DBUG_INJECT_CRASH("ib_commit_inplace_crash",
					  crash_inject_count++);
		}

		/* Test what happens on crash here.
		The data dictionary transaction should be
		rolled back, restoring the old table. */
		DBUG_EXECUTE_IF("innodb_alter_commit_crash_before_commit",
				log_buffer_flush_to_disk();
				DBUG_SUICIDE(););
		ut_ad(!trx->fts_trx);

		DBUG_EXECUTE_IF("innodb_alter_commit_crash_after_commit",
				log_make_checkpoint_at(LSN_MAX, TRUE);
				log_buffer_flush_to_disk();
				DBUG_SUICIDE(););
	}

	/* Update the in-memory structures, close some handles, release
	temporary files, and (unless we rolled back) update persistent
	statistics. */
	for (inplace_alter_handler_ctx** pctx = ctx_array;
	     *pctx; pctx++) {
		ha_innobase_inplace_ctx*	ctx
			= static_cast<ha_innobase_inplace_ctx*>(*pctx);

		DBUG_ASSERT(ctx->need_rebuild() == new_clustered);

		if (new_clustered) {
			innobase_online_rebuild_log_free(ctx->old_table);
		}

		if (fail) {
			if (new_clustered) {
				dict_table_close(ctx->new_table, TRUE, FALSE);
				ctx->new_table = NULL;
			} else {
				/* We failed, but did not rebuild the table.
				Roll back any ADD INDEX, or get rid of garbage
				ADD INDEX that was left over from a previous
				ALTER TABLE statement. */
				innobase_rollback_sec_index(
					ctx->new_table, table, TRUE, trx);
			}
			DBUG_INJECT_CRASH("ib_commit_inplace_crash_fail",
					  crash_fail_inject_count++);

			continue;
		}

		innobase_copy_frm_flags_from_table_share(
			ctx->new_table, altered_table->s);

		if (new_clustered) {
			/* We will reload and refresh the
			in-memory foreign key constraint
			metadata. This is a rename operation
			in preparing for dropping the old
			table. Set the table to_be_dropped bit
			here, so to make sure DML foreign key
			constraint check does not use the
			stale dict_foreign_t. This is done
			because WL#6049 (FK MDL) has not been
			implemented yet. */
			ctx->old_table->to_be_dropped = true;

			DBUG_PRINT("to_be_dropped",
				   ("table: %s", ctx->old_table->name.m_name));

			/* Rename the tablespace files. */
			commit_cache_rebuild(ctx);

			/* Discard the added foreign keys, because we will
			load them from the data dictionary. */
			for (ulint i = 0; i < ctx->num_to_add_fk; i++) {
				dict_foreign_t* fk = ctx->add_fk[i];
				dict_foreign_free(fk);
			}

			/* There is no FK on partition table */
			if (m_share) {
				ctx->new_table->discard_after_ddl = true;
			}
		} else {
			error = innobase_update_foreign_cache(
				ctx, m_user_thd, &new_dd_tab->table());

			if (error != DB_SUCCESS) {
				/* The data dictionary cache
				should be corrupted now.  The
				best solution should be to
				kill and restart the server,
				but the *.frm file has not
				been replaced yet. */
				push_warning_printf(
					m_user_thd,
					Sql_condition::SL_WARNING,
					ER_ALTER_INFO,
					"InnoDB: Could not add foreign"
					" key constraints.");
			} else {
				if (!commit_cache_norebuild(
					    ctx, table, trx)) {
					ut_a(!m_prebuilt->trx->check_foreigns);
				}

				innobase_rename_or_enlarge_columns_cache(
					ha_alter_info, table,
					ctx->new_table);

				rename_indexes_in_cache(ctx, ha_alter_info);
			}

		}

		dict_mem_table_free_foreign_vcol_set(ctx->new_table);
		dict_mem_table_fill_foreign_vcol_set(ctx->new_table);

		DBUG_INJECT_CRASH("ib_commit_inplace_crash",
				  crash_inject_count++);
	}

	/* Invalidate the index translation table. In partitioned
	tables, there is no share. */
	if (m_share) {
		m_share->idx_trans_tbl.index_count = 0;
	}

	/* Tell the InnoDB server that there might be work for
	utility threads: */

	srv_active_wake_master_thread();

	if (fail) {
		for (inplace_alter_handler_ctx** pctx = ctx_array;
		     *pctx; pctx++) {
			ha_innobase_inplace_ctx*	ctx
				= static_cast<ha_innobase_inplace_ctx*>
				(*pctx);
			DBUG_ASSERT(ctx->need_rebuild() == new_clustered);

			ut_d(dict_table_check_for_dup_indexes(
				     ctx->old_table,
				     CHECK_ABORTED_OK));
			ut_a(fts_check_cached_index(ctx->old_table));
			DBUG_INJECT_CRASH("ib_commit_inplace_crash_fail",
					  crash_fail_inject_count++);
		}

		row_mysql_unlock_data_dictionary(trx);
		DBUG_RETURN(true);
	}

	if (ctx0->num_to_drop_vcol || ctx0->num_to_add_vcol) {

		if (ctx0->old_table->get_ref_count() > 1) {

			row_mysql_unlock_data_dictionary(trx);
			my_error(ER_TABLE_REFERENCED,MYF(0));
			DBUG_RETURN(true);
		}

		char	tb_name[FN_REFLEN];
		ut_strcpy(tb_name, m_prebuilt->table->name.m_name);

		tb_name[strlen(m_prebuilt->table->name.m_name)] = 0;

		/* discard this dict_table_t when we free prebuilt */
		m_prebuilt->table->discard_after_ddl = true;

		/* Drop outdated table stats. */
		char	errstr[1024];
		if (dict_stats_drop_table(
			    tb_name,
			    errstr, sizeof(errstr))
		    != DB_SUCCESS) {
			push_warning_printf(
				m_user_thd,
				Sql_condition::SL_WARNING,
				ER_ALTER_INFO,
				"Deleting persistent statistics"
				" for table '%s' in"
				" InnoDB failed: %s",
				table->s->table_name.str,
				errstr);
		}

		row_mysql_unlock_data_dictionary(trx);
		MONITOR_ATOMIC_DEC(MONITOR_PENDING_ALTER_TABLE);
		DBUG_RETURN(false);
	}

	DBUG_EXECUTE_IF("ib_ddl_crash_after_user_trx_commit", DBUG_SUICIDE(););

	uint64	autoinc = 0;
	for (inplace_alter_handler_ctx** pctx = ctx_array;
	     *pctx; pctx++) {
		ha_innobase_inplace_ctx*	ctx
			= static_cast<ha_innobase_inplace_ctx*>
			(*pctx);
		DBUG_ASSERT(ctx->need_rebuild() == new_clustered);

		if (altered_table->found_next_number_field) {
			if (ctx->max_autoinc > autoinc) {
				autoinc = ctx->max_autoinc;
			}

			dict_table_t*	t = ctx->new_table;
			Field* field = altered_table->found_next_number_field;

			dict_table_autoinc_lock(t);
			dict_table_autoinc_initialize(t, ctx->max_autoinc);
			t->autoinc_persisted = ctx->max_autoinc - 1;
			dict_table_autoinc_set_col_pos(t, field->field_index);
			dict_table_autoinc_unlock(t);
		}

		bool	add_fts	= false;

		/* Publish the created fulltext index, if any.
		Note that a fulltext index can be created without
		creating the clustered index, if there already exists
		a suitable FTS_DOC_ID column. If not, one will be
		created, implying new_clustered */
		for (ulint i = 0; i < ctx->num_to_add_index; i++) {
			dict_index_t*	index = ctx->add_index[i];

			if (index->type & DICT_FTS) {
				DBUG_ASSERT(index->type == DICT_FTS);
				/* We reset DICT_TF2_FTS here because the bit
				is left unset when a drop proceeds the add. */
				DICT_TF2_FLAG_SET(ctx->new_table, DICT_TF2_FTS);
				fts_add_index(index, ctx->new_table);
				add_fts = true;
			}
		}

		ut_d(dict_table_check_for_dup_indexes(
			     ctx->new_table, CHECK_ALL_COMPLETE));

		if (add_fts && !ctx->new_table->discard_after_ddl) {
			fts_optimize_add_table(ctx->new_table);
		}

		ut_d(dict_table_check_for_dup_indexes(
			     ctx->new_table, CHECK_ABORTED_OK));
		ut_a(fts_check_cached_index(ctx->new_table));

		if (new_clustered) {
			/* Since the table has been rebuilt, we remove
			all persistent statistics corresponding to the
			old copy of the table (which was renamed to
			ctx->tmp_name). */

			char	errstr[1024];

			DBUG_ASSERT(0 == strcmp(ctx->old_table->name.m_name,
						ctx->tmp_name));

			DBUG_EXECUTE_IF(
				"ib_rename_index_fail3",
				DBUG_SET("+d,innodb_report_deadlock");
			);

			if (dict_stats_drop_table(
				    ctx->new_table->name.m_name,
				    errstr, sizeof(errstr))
			    != DB_SUCCESS) {
				push_warning_printf(
					m_user_thd,
					Sql_condition::SL_WARNING,
					ER_ALTER_INFO,
					"Deleting persistent statistics"
					" for rebuilt table '%s' in"
					" InnoDB failed: %s",
					table->s->table_name.str,
					errstr);
			}

			DBUG_EXECUTE_IF(
				"ib_rename_index_fail3",
				DBUG_SET("-d,innodb_report_deadlock");
			);

			DBUG_EXECUTE_IF("ib_ddl_crash_before_commit",
					DBUG_SUICIDE(););

			ut_ad(m_prebuilt != ctx->prebuilt
			      || ctx == ctx0);
			bool update_own_prebuilt =
				(m_prebuilt == ctx->prebuilt);
			trx_t* const	user_trx = m_prebuilt->trx;

			row_prebuilt_free(ctx->prebuilt, TRUE);

			/* Drop the copy of the old table, which was
			renamed to ctx->tmp_name at the atomic DDL
			transaction commit.  If the system crashes
			before this is completed, some orphan tables
			with ctx->tmp_name may be recovered. */
			row_merge_drop_table(trx, ctx->old_table);

			/* Rebuild the prebuilt object. */
			ctx->prebuilt = row_create_prebuilt(
				ctx->new_table, altered_table->s->reclength);
			if (update_own_prebuilt) {
				m_prebuilt = ctx->prebuilt;
			}
			user_trx->will_lock++;
			m_prebuilt->trx = user_trx;
		}
		DBUG_INJECT_CRASH("ib_commit_inplace_crash",
				  crash_inject_count++);
	}

	row_mysql_unlock_data_dictionary(trx);

	if (altered_table->found_next_number_field != NULL) {
		dd_set_autoinc(new_dd_tab->se_private_data(), autoinc);
	}

	DBUG_EXECUTE_IF("ib_ddl_crash_before_update_stats",
			DBUG_SUICIDE(););

	/* TODO: The following code could be executed
	while allowing concurrent access to the table
	(MDL downgrade). */

	if (new_clustered) {
		for (inplace_alter_handler_ctx** pctx = ctx_array;
		     *pctx; pctx++) {
			ha_innobase_inplace_ctx*	ctx
				= static_cast<ha_innobase_inplace_ctx*>
				(*pctx);
			DBUG_ASSERT(ctx->need_rebuild());

			alter_stats_rebuild(
				ctx->new_table, table->s->table_name.str,
				m_user_thd);
			DBUG_INJECT_CRASH("ib_commit_inplace_crash",
					  crash_inject_count++);
		}
	} else {
		for (inplace_alter_handler_ctx** pctx = ctx_array;
		     *pctx; pctx++) {
			ha_innobase_inplace_ctx*	ctx
				= static_cast<ha_innobase_inplace_ctx*>
				(*pctx);
			DBUG_ASSERT(!ctx->need_rebuild());

			alter_stats_norebuild(
				ha_alter_info, ctx, altered_table,
				table->s->table_name.str, m_user_thd);
			DBUG_INJECT_CRASH("ib_commit_inplace_crash",
					  crash_inject_count++);

			if (ctx->fts_drop_aux_vec != nullptr
			    && ctx->fts_drop_aux_vec->aux_name.size() > 0) {
				fts_drop_dd_tables(
					ctx->fts_drop_aux_vec,
					dict_table_is_file_per_table(
						ctx->old_table));
			}
		}
	}

	/* We don't support compression for the system tablespace nor
	the temporary tablespace. Only because they are shared tablespaces.
	There is no other technical reason. */

	innobase_parse_hint_from_comment(
		m_user_thd, m_prebuilt->table, altered_table->s);

	/* TODO: Also perform DROP TABLE and DROP INDEX after
	the MDL downgrade. */

#ifdef UNIV_DEBUG
	dict_index_t* clust_index =  ctx0->prebuilt->table->first_index();
	DBUG_ASSERT(!clust_index->online_log);
	DBUG_ASSERT(dict_index_get_online_status(clust_index)
		    == ONLINE_INDEX_COMPLETE);

	for (dict_index_t* index = clust_index;
	     index;
	     index = index->next()) {
		DBUG_ASSERT(!index->to_be_dropped);
	}
#endif /* UNIV_DEBUG */
	MONITOR_ATOMIC_DEC(MONITOR_PENDING_ALTER_TABLE);
	DBUG_RETURN(false);
}


/** Helper class for in-place alter partitioned table, see handler.h */
class ha_innopart_inplace_ctx : public inplace_alter_handler_ctx
{
/* Only used locally in this file, so have everything public for
conveniance. */
public:
	/** Total number of partitions. */
	uint				m_tot_parts;
	/** Array of inplace contexts for all partitions. */
	inplace_alter_handler_ctx**	ctx_array;
	/** Array of prebuilt for all partitions. */
	row_prebuilt_t**		prebuilt_array;
	/** Array of old table information needed for writing back to DD */
	alter_table_old_info_t*		m_old_info;

	ha_innopart_inplace_ctx(THD *thd, uint tot_parts)
		: inplace_alter_handler_ctx(),
		m_tot_parts(tot_parts),
		ctx_array(),
		prebuilt_array(),
		m_old_info()
	{}

	~ha_innopart_inplace_ctx()
	{
		if (ctx_array) {
			for (uint i = 0; i < m_tot_parts; i++) {
				delete ctx_array[i];
			}
			ut_free(ctx_array);
		}

		if (m_old_info != nullptr) {
			ut_free(m_old_info);
		}

		if (prebuilt_array) {
			/* First entry is the original prebuilt! */
			for (uint i = 1; i < m_tot_parts; i++) {
				/* Don't close the tables. */
				prebuilt_array[i]->table = nullptr;
				row_prebuilt_free(prebuilt_array[i], false);
			}
			ut_free(prebuilt_array);
		}
	}
};

/** Helper class for encapsulating new/altered partitions during
ADD(HASH/KEY)/COALESCE/REORGANIZE PARTITION. Here as many partition slots
as in new table would be created, it's OK for ADD/COALESCE PARTITION,
however more partition slots would probably be created for REORGANIZE PARTITION.
Considering that it's easy to get table in this way, it's still OK. */
class Altered_partitions
{
public:
	/** Constructor
	@param[in]	parts	total partitions */
	Altered_partitions(uint parts) :
		m_new_table_parts(),
		m_ins_nodes(),
		m_sql_stat_start(),
		m_trx_ids(),
		m_num_new_parts(parts)
	{}

	/** Destructor */
	~Altered_partitions();

	/** Initialize the object.
	@return	false	on success
	@retval	true	on failure */
	bool initialize();

	/** Open and set currently used partition.
	@param[in]	new_part_id	Partition id to set.
	@param[in,out]	part		Internal table object to use. */
	void set_part(ulint new_part_id, dict_table_t* part)
	{
		ut_ad(m_new_table_parts[new_part_id] == nullptr);
		m_new_table_parts[new_part_id] = part;
		part->skip_alter_undo = true;
		m_sql_stat_start.set(new_part_id);
	}

	/** Get lower level internal table object for partition.
	@param[in]	part_id	 Partition id.
	@return Lower level internal table object for the partition id. */
	dict_table_t* part(uint part_id)
	{
		ut_ad(part_id < m_num_new_parts);
		return(m_new_table_parts[part_id]);
	}

	/** To write a row, set up prebuilt for using a specified partition.
	@param[in,out]	prebuilt	Prebuilt to update.
	@param[in]	new_part_id	Partition to use. */
	void prepare_write(row_prebuilt_t* prebuilt, uint new_part_id) const
	{
		ut_ad(m_new_table_parts[new_part_id]);
		prebuilt->table = m_new_table_parts[new_part_id];
		prebuilt->ins_node = m_ins_nodes[new_part_id];
		prebuilt->trx_id = m_trx_ids[new_part_id];
		prebuilt->sql_stat_start = m_sql_stat_start.test(new_part_id);
	}

	/** After a write, update cached values for a partition from prebuilt.
	@param[in,out]	prebuilt	Prebuilt to copy from.
	@param[in]	new_part_id	Partition id to copy. */
	void finish_write(row_prebuilt_t* prebuilt, uint new_part_id)
	{
		ut_ad(m_new_table_parts[new_part_id] == prebuilt->table);
		m_ins_nodes[new_part_id] = prebuilt->ins_node;
		m_trx_ids[new_part_id] = prebuilt->trx_id;
		if (!prebuilt->sql_stat_start) {
			m_sql_stat_start.set(new_part_id, 0);
		}
	}

private:
	/** New partitions created during ADD(HASH/KEY)/COALESCE/REORGANIZE
	PARTITION. */
	dict_table_t**		m_new_table_parts;

	/** Insert nodes per partition. */
	ins_node_t**		m_ins_nodes;

	/** bytes for sql_stat_start bitset */
	byte*			m_bitset;

	/** sql_stat_start per partition */
	Sql_stat_start_parts	m_sql_stat_start;

	/** Trx id per partition. */
	trx_id_t*		m_trx_ids;

	/** Number of new partitions. */
	size_t			m_num_new_parts;
};

/** Destructor */
Altered_partitions::~Altered_partitions()
{
	if (m_new_table_parts != nullptr) {
		for (ulint i = 0; i < m_num_new_parts; i++) {
			if (m_new_table_parts[i] != nullptr) {
				m_new_table_parts[i]->skip_alter_undo = false;
			}
		}

		ut_free(m_new_table_parts);
	}

	if (m_ins_nodes != nullptr) {
		for (ulint i = 0; i < m_num_new_parts; i++) {
			if (m_ins_nodes[i] != nullptr) {
				ins_node_t* ins = m_ins_nodes[i];
				ut_ad(ins->select == nullptr);
				que_graph_free_recursive(ins->select);
				ins->select = nullptr;
				if (ins->entry_sys_heap != nullptr) {
					mem_heap_free(ins->entry_sys_heap);
					ins->entry_sys_heap = nullptr;
				}
			}
		}

		ut_free(m_ins_nodes);
	}

	ut_free(m_bitset);
	ut_free(m_trx_ids);
}

/** Initialize the object.
@return false on success else true. */
bool
Altered_partitions::initialize()
{
	size_t	alloc_size = sizeof(*m_new_table_parts) * m_num_new_parts;
	m_new_table_parts = static_cast<dict_table_t**>(
		ut_zalloc(alloc_size, mem_key_partitioning));

	alloc_size = sizeof(*m_ins_nodes) * m_num_new_parts;
	m_ins_nodes = static_cast<ins_node_t**>(
		ut_zalloc(alloc_size, mem_key_partitioning));

	alloc_size = sizeof(*m_bitset) * UT_BITS_IN_BYTES(m_num_new_parts);
	m_bitset = static_cast<byte*>(
		ut_zalloc(alloc_size, mem_key_partitioning));

	alloc_size = sizeof(*m_trx_ids) * m_num_new_parts;
	m_trx_ids = static_cast<trx_id_t*>(
		ut_zalloc(alloc_size, mem_key_partitioning));

	if (m_new_table_parts == nullptr || m_ins_nodes == nullptr
	    || m_bitset == nullptr || m_trx_ids == nullptr) {
		ut_free(m_new_table_parts);
		ut_free(m_ins_nodes);
		ut_free(m_bitset);
		ut_free(m_trx_ids);

		return(true);
	}

	m_sql_stat_start.init(m_bitset, UT_BITS_IN_BYTES(m_num_new_parts));

	return(false);
}

/** Class(interface) which manages the operations for partitions of states
in different categories during ALTER PARTITION. There are four categories
for now:
1. normal: mapping to PART_NORMAL, which means the partition is not changed
2. add: mapping to PART_TO_BE_ADDED
3. drop: mapping to PART_TO_BE_DROPPED, PART_TO_BE_REORGED
and PART_REORGED_DROPPED
4. change: mapping to PART_CHANGED */
class alter_part
{
public:
	/** Virtual destructor */
	virtual ~alter_part() {}

	/** Return the partition id */
	virtual uint part_id() const
	{
		return(m_part_id);
	}

	/** Return the partition state */
	virtual partition_state state() const
	{
		return(m_state);
	}

	/** Get the InnoDB table object for newly created partition
	if applicable
	@return the InnoDB table object or nullptr if not applicable */
	dict_table_t* new_table() { return(m_new); }

	/** Prepare
	@param[in,out]	altered_table	Table definition after the ALTER
	@param[in]	old_part	the stored old partition or nullptr
					if no corresponding one exists
	@param[in,out]	new_part	the stored new partition or nullptr
					if no corresponding one exists
	@return 0 or error number */
	virtual int prepare(
		TABLE*			altered_table,
		const dd::Partition*	old_part,
		dd::Partition*		new_part)
	{
		return(0);
	}

	/** Try to commit
	@param[in]	table		Table definition before the ALTER
	@param[in,out]	altered_table	Table definition after the ALTER
	@param[in]	old_part	the stored old partition or nullptr
					if no corresponding one exists
	@param[in,out]	new_part	the stored new partition or nullptr
					if no corresponding one exists
	@return 0 or error number */
	virtual int try_commit(
		const TABLE*		table,
		TABLE*			altered_table,
		const dd::Partition*	old_part,
		dd::Partition*		new_part)
	{
		return(0);
	}

	/** Rollback */
	virtual void rollback() { return; }

protected:
	/** Constructor
	@param[in,out]	trx		InnoDB transaction, nullptr if not used
	@param[in]	part_id		Partition id in the table. This could
					be partition id for either old table
					or new table, callers should remember
					which one is applicable
	@param[in]	state		Partition state of the partition on
					which this class will do operations.
					If this is for one partition in new
					table, the partition state is the same
					for both the new partition and the
					corresponding old partition
	@param[in]	table_name	Partitioned table name, in the
					form of db/table, which considers
					the charset
	@param[in,out]	old		InnoDB table object for old partition,
					default is nullptr, which means there
					is no corresponding object */
	alter_part(
		trx_t*		trx,
		uint		part_id,
		partition_state	state,
		const char*	table_name,
		dict_table_t*	old)
		:
		m_trx(trx),
		m_part_id(part_id),
		m_state(state),
		m_table_name(table_name),
		m_old(old),
		m_new(nullptr)
	{}

	/** Build the partition name for specified partition
	@param[in]	dd_part		dd::Partition
	@param[in]	temp		True if this is a temporary name
	@param[in,out]	name		Partition name buffer, which is of
					length FN_REFLEN */
	void build_partition_name(
		const dd::Partition*	dd_part,
		bool			temp,
		char*			name);

	/** Create a new partition
	@param[in]	part_name	Partition name, including db/table
	@param[in,out]	dd_part		dd::Partition
	@param[in]	table		Table format
	@param[in]	tablespace	Tablespace of this partition,
					if length is 0, it means no
					tablespace specified
	@param[in]	file_per_table	Current value of innodb_file_per_table
	@param[in]	autoinc		Next AUTOINC value to use
	@return 0 or error number */
	int create(
		const char*	part_name,
		dd::Partition*	dd_part,
		TABLE*		table,
		const char*	tablespace,
		bool		file_per_table,
		ib_uint64_t	autoinc);

protected:
	/** InnoDB transaction, nullptr if not used */
	trx_t* const			m_trx;

	/** Partition id in the table. This could be partition id for
	either old table or new table, callers should remember which one
	is applicable */
	uint				m_part_id;

	/** Partition state of the partition on which this class will
	do operations. If this is for one partition in new table, the
	partition state is the same for both the new partition and the
	corresponding old partition */
	partition_state			m_state;

	/** Partitioned table name, in form of ./db/table, which already
	considers the charset */
	const char*			m_table_name;

	/** The InnoDB table object for old partition */
	dict_table_t*			m_old;

	/** The InnoDB table object for newly created partition */
	dict_table_t*			m_new;
};

/** Build the partition name for specified partition
@param[in]	dd_part		dd::Partition
@param[in]	temp		True if this is a temporary name
@param[in,out]	name		Partition name buffer, which is of
				length FN_REFLEN */
void
alter_part::build_partition_name(
	const dd::Partition*	dd_part,
	bool			temp,
	char*			name)
{
	size_t		len = 0;
	const char*	table_name;

	/* Just get the 'db/table' part. In embedded server, m_table_name
	could be a full path */
	table_name = strrchr(m_table_name, OS_PATH_SEPARATOR);
	ut_a(table_name != nullptr);
	while (*(--table_name) != OS_PATH_SEPARATOR);
	++table_name;

	strcpy(name, table_name);
#if OS_PATH_SEPARATOR != '/'
	char*		slash = strchr(name, OS_PATH_SEPARATOR);
	ut_a(slash != nullptr);
	*slash = '/';
#endif

	len += strlen(table_name);
	ut_ad(len < FN_REFLEN);

	size_t	post_len = Ha_innopart_share::create_partition_postfix(
		name + len, FN_REFLEN - len, dd_part);

	len += post_len;
	ut_ad(len < FN_REFLEN);

	if (temp) {
		strcpy(name + len, TMP_POSTFIX);
		ut_ad(len + sizeof TMP_POSTFIX < FN_REFLEN);
	}
}

/** Create a new partition
@param[in]	part_name	Partition name, including db/table
@param[in,out]	dd_part		dd::Partition
@param[in]	table		Table format
@param[in]	tablespace	Tablespace of this partition, if length is 0,
				it means no tablespace specified
@param[in]	file_per_table	Current value of innodb_file_per_table
@param[in]	autoinc		Next AUTOINC value to use
@return 0 or error number */
int
alter_part::create(
	const char*	part_name,
	dd::Partition*	dd_part,
	TABLE*		table,
	const char*	tablespace,
	bool		file_per_table,
	ib_uint64_t	autoinc)
{
	ut_ad(m_state == PART_TO_BE_ADDED || m_state == PART_CHANGED);

	dd::Table&	dd_table = dd_part->table();
	dd::Properties&	options = dd_table.options();
	uint32		key_block_size;
	ut_ad(options.exists("key_block_size"));
	options.get_uint32("key_block_size", &key_block_size);

	dd::Properties&	part_options = dd_part->options();
	dd::String_type	data_file_name;
	part_options.get(data_file_name_key, data_file_name);
	/* index_file_name is not allowed for now */
	char	full_path[FN_REFLEN];
	if (!data_file_name.empty()) {
		/* Have to append the postfix table name, to make it work */
		const char*	name = strrchr(part_name, '/');
		ut_ad(name != nullptr);
		size_t		len = data_file_name.length();
		strcpy(full_path, data_file_name.c_str());
		full_path[len] = OS_PATH_SEPARATOR;
		strcpy(full_path + len + 1, name + 1);
	}

	HA_CREATE_INFO	create_info;
	update_create_info_from_table(&create_info, table);
	create_info.auto_increment_value = autoinc;
	create_info.key_block_size = key_block_size;
	create_info.data_file_name = data_file_name.empty()
		? nullptr : full_path;
	create_info.tablespace = tablespace[0] == '\0' ? nullptr : tablespace;

	/* The below check is the same as for CREATE TABLE, but since we are
	doing an alter here it will not trigger the check in
	create_option_tablespace_is_valid(). */
	if (tablespace_is_shared_space(&create_info)
	    && create_info.data_file_name != nullptr
	    && create_info.data_file_name[0] != '\0') {
		my_printf_error(ER_ILLEGAL_HA_CREATE_OPTION,
				"InnoDB: DATA DIRECTORY cannot be used"
				" with a TABLESPACE assignment.", MYF(0));
		return(HA_WRONG_CREATE_OPTION);
	}

	return(innobase_basic_ddl::create_impl<dd::Partition>(
		current_thd, part_name, table, &create_info, dd_part,
		file_per_table, false, false, 0, 0));
}

typedef std::vector<alter_part*, ut_allocator<alter_part*>> alter_part_array;

/** Construct all necessary alter_part_* objects according to the given
partition states in both old and new tables */
class alter_part_factory
{
public:
	/** Constructor
	@param[in,out]	trx		Transaction
	@param[in]	ha_alter_info	ALTER Information
	@param[in,out]	part_share	Innopart share
	@param[in]	old_part_info	Partition info of the table before
					ALTER TABLE */
	alter_part_factory(
		trx_t*				trx,
		const Alter_inplace_info*	ha_alter_info,
		Ha_innopart_share*		part_share,
		partition_info*			old_part_info)
		:
		m_trx(trx),
		m_part_share(part_share),
		m_ha_alter_info(ha_alter_info),
		m_old_part_info(old_part_info),
		m_file_per_table(srv_file_per_table)
	{}

	/** Destructor */
	~alter_part_factory() {}

	/** Create the alter_part_* objects according to the given
	partition states
	@param[in,out]	to_drop		To store the alter_part_* objects
					for partitions to be dropped
	@param[in,out]	all_news	To store the alter_part_* objects
					for partitions in table after
					ALTER TABLE
	@return	false	On success
	@retval	true	On failure */
	bool create(
		alter_part_array&	to_drop,
		alter_part_array&	all_news)
	{
		to_drop.clear();
		all_news.clear();

		if (!(m_ha_alter_info->handler_flags
		      & Alter_inplace_info::REORGANIZE_PARTITION)) {
			return(create_for_non_reorg(to_drop, all_news));
		} else {
			return(create_for_reorg(to_drop, all_news));
		}
	}

private:
	/** Create the alter_part_* objects when it's an operation like
	REORGANIZE PARTITION
	@param[in,out]	to_drop		To store the alter_part_* objects
					for partitions to be dropped
	@param[in,out]	all_news	To store the alter_part_* objects
					for partitions in table after
					ALTER TABLE
	@return false	On success
	@retval true	On failure */
	bool create_for_reorg(
		alter_part_array&	to_drop,
		alter_part_array&	all_news);

	/** Create the alter_part_* objects when it's NOT an operation like
	REORGANIZE PARTITION
	@param[in,out]	to_drop		To store the alter_part_* objects
					for partitions to be dropped
	@param[in,out]	all_news	To store the alter_part_* objects
					for partitions in table after
					ALTER TABLE
	@return	false	On success
	@retval	true	On Failure */
	bool create_for_non_reorg(
		alter_part_array&	to_drop,
		alter_part_array&	all_news);

	/** Create alter_part_add object(s) along with checking if the
	partition (and its subpartitions) conflicts with any of the original
	ones.
	This is only for REORGANIZE PARTITION
	@param[in]	new_part	The new partition to check
	@param[in,out]	new_part_id	Partition id for both partition and
					subpartition, which would be increased
					by number of subpartitions per
					partition here
	@param[in,out]	all_news	To store the alter_part_add objects
	@retval	false	On success
	@retval	true	On failure */
	bool create_new_checking_conflict(
		partition_element*	new_part,
		uint&			new_part_id,
		alter_part_array&	all_news);

	/** Create alter_part_drop object(s) along with checking if the
	partition (and its subpartitions) conflicts with any of the to
	be created ones.
	This is only for REORGANIZE PARTITION
	@param[in]	old_part	The old partition to check
	@param[in,out]	old_part_id	Partition id for this partition or
					the first subpartition, which would
					be increased by number of subpartitions
					per partition here
	@param[in,out]	to_drop		To store the alter_part_drop objects
	@retval	false	On success
	@retval	true	On failure */
	bool create_old_checking_conflict(
		partition_element*	old_part,
		uint&			old_part_id,
		alter_part_array&	to_drop);

	/** Check if the two (sub)partitions conflict with each other.
	That is they have same name and both are innodb_file_per_table
	@param[in]	new_part	New partition to check
	@param[in]	old_part	Old partition to check
	@retval true	Conflict
	@retval	false	Not conflict */
	bool is_conflict(
		const partition_element*	new_part,
		const partition_element*	old_part);

	/** Create alter_part_* object(s) for subpartitions of a partition,
	or the partition itself
	@param[in,out]	array		Where to store the new object(s)
	@param[in]	part		partition_element to handle
	@param[in,out]	part_id		Partition id for both partition and
					subpartition, which would be increased
					by number of object(s) created
	@param[in]	old_part_id	Start partition id of the table before
					ALTER TABLE
	@param[in]	state		Partition state
	@param[in]	conflict	Only valid when state is
					PART_TO_BE_ADDED. True if the new
					(sub)partition has the same name with
					an exist one and they are of
					innodb_file_per_table
	@retval	false	On success
	@retval	true	On failure */
	bool create_one(
		alter_part_array&	array,
		partition_element*	part,
		uint&			part_id,
		uint			old_part_id,
		partition_state		state,
		bool			conflict);

	/** Create the specified alter_part_* object
	@param[in]	part_id		Partition id for current partition
	@param[in]	old_part_id	Start partition id of the table before
					ALTER TABLE
	@param[in]	state		Partition state
	@param[in]	tablespace	Tablespace specified explicitly
	@param[in]	conflict	Only valid when state is
					PART_TO_BE_ADDED. True if the new
					(sub)partition has the same name with
					an exist one and they are of
					innodb_file_per_table
	@return alter_part_* object or nullptr */
	alter_part* create_one_low(
		uint&			part_id,
		uint			old_part_id,
		partition_state		state,
		const char*		tablespace,
		bool			conflict);

private:
	/** InnoDB transaction */
	trx_t* const			m_trx;

	/** InnoDB partition specific Handler_share */
	Ha_innopart_share* const	m_part_share;

	/** ALTER information */
	const Alter_inplace_info* const m_ha_alter_info;

	/** Partition info of the table before ALTER TABLE */
	partition_info* const		m_old_part_info;

	/** Current innodb_file_per_table value */
	bool				m_file_per_table;
};

/** Helper class for in-place alter partitions, see handler.h */
class alter_parts : public inplace_alter_handler_ctx
{
public:
	/** Constructor
	@param[in,out]	trx		InnoDB transaction
	@param[in,out]	part_share	Innopart share
	@param[in]	ha_alter_info	ALTER information
	@param[in]	old_part_info	Partition info of the table before
					ALTER TABLE
	@param[in,out]	new_partitions	Altered partition helper */
	alter_parts(
		trx_t*				trx,
		Ha_innopart_share*		part_share,
		const Alter_inplace_info*	ha_alter_info,
		partition_info*			old_part_info,
		Altered_partitions*		new_partitions)
		:
		m_trx(trx),
		m_part_share(part_share),
		m_ha_alter_info(ha_alter_info),
		m_new_partitions(new_partitions),
		m_factory(trx, ha_alter_info, part_share, old_part_info),
		m_news(),
		m_to_drop()
	{}

	/** Destructor */
	~alter_parts();

	/** Create the to be created partitions and update internal
	structures with concurrent writes blocked, while preparing
	ALTER TABLE.
	@param[in]	old_dd_tab	dd::Table before ALTER TABLE
	@param[in,out]	new_dd_tab	dd::Table after ALTER TABLE
	@param[in,out]	altered_table	Table definition after the ALTER
	@return 0 or error number, my_error() should be called by callers */
	int prepare(
		const dd::Table&	old_dd_tab,
		dd::Table&		new_dd_tab,
		TABLE*			altered_table);

	/** Notify the storage engine that the changes made during
	prepare_inplace_alter_table() and inplace_alter_table()
	will be rolled back for all the partitions. */
	void rollback();

	/** Try to commit the changes made during prepare_inplace_alter_table()
	inside the storage engine. This is protected by MDL_EXCLUSIVE.
	@param[in]	old_dd_tab	dd::Table before ALTER TABLE
	@param[in,out]	new_dd_tab	dd::Table after ALTER TABLE
	@param[in]	table		Table definition before the ALTER
	@param[in,out]	altered_table	Table definition after the ALTER
	@return 0 or error number, my_error() should be called by callers */
	int try_commit(
		const dd::Table&	old_dd_tab,
		dd::Table&		new_dd_tab,
		const TABLE*		table,
		TABLE*			altered_table);

	/** Determine if this is an ALTER TABLE ... PARTITION operation
	@param[in]	ha_alter_info	thd DDL operation
	@return whether it is a such kind of operation */
	static inline bool apply_to(
		const Alter_inplace_info*	ha_alter_info)
	{
		return((ha_alter_info->handler_flags & OPERATIONS) != 0);
	}

	/** Determine if copying data between partitions is necessary
	@param[in]	ha_alter_info	thd DDL operation
	@return whether it is necessary to copy data */
	static inline bool need_copy(const Alter_inplace_info* ha_alter_info)
	{
		ut_ad(apply_to(ha_alter_info));

		/* Basically, only DROP PARTITION, ADD PARTITION for RANGE/LIST
		partitions don't require copying data between partitions */
		if (ha_alter_info->handler_flags
		    & Alter_inplace_info::ADD_PARTITION) {
			switch (ha_alter_info->modified_part_info->part_type) {
			case partition_type::RANGE:
			case partition_type::LIST:
				return(false);
			default:
				break;
			}
		}

		return(!(ha_alter_info->handler_flags
			 & (Alter_inplace_info::DROP_PARTITION)));
	}

private:

	/** Initialize the m_news and m_to_drop array here
	@param[in]	old_dd_tab	dd::Table before ALTER TABLE
	@param[in]	new_dd_tab	dd::Table after ALTER TABLE
	@retval true if success
	@retval false on failure */
	bool prepare_alter_part(
		const dd::Table&	old_dd_tab,
		dd::Table&		new_dd_tab);

	/** Prepare or commit for all the partitions in table after ALTER TABLE
	@param[in]	old_dd_tab	dd::Table before ALTER TABLE
	@param[in,out]	new_dd_tab	dd::Table after ALTER TABLE
	@param[in,out]	altered_table	Table definition after the ALTER
	@param[in]	prepare		true if it's in prepare phase,
					false if it's in commit phase
	@return 0 or error number */
	int prepare_or_commit_for_new(
		const dd::Table&	old_dd_tab,
		dd::Table&		new_dd_tab,
		TABLE*			altered_table,
		bool			prepare);

	/** Prepare or commit for all the partitions in table before ALTER TABLE
	@param[in]	old_dd_tab	dd::Table before ALTER TABLE
	@param[in,out]	altered_table	Table definition after the ALTER
	@param[in]	prepare		true if it's in prepare phase,
					false if it's in commit phase
	@return 0 or error number */
	int prepare_or_commit_for_old(
		const dd::Table&	old_dd_tab,
		TABLE*			altered_table,
		bool			prepare);

public:
	/** Operations that the native partitioning can perform inplace */
	static constexpr Alter_inplace_info::HA_ALTER_FLAGS	OPERATIONS =
		Alter_inplace_info::ADD_PARTITION
		| Alter_inplace_info::DROP_PARTITION
		| Alter_inplace_info::ALTER_REBUILD_PARTITION
		| Alter_inplace_info::COALESCE_PARTITION
		| Alter_inplace_info::REORGANIZE_PARTITION;

private:

	/** InnoDB transaction */
	trx_t* const				m_trx;

	/** InnoDB partition specific Handler_share */
	Ha_innopart_share* const		m_part_share;

	/** Operation being performed */
	const Alter_inplace_info* const		m_ha_alter_info;

	/** New partitions helper */
	Altered_partitions* const		m_new_partitions;

	/** alter_part factory which creates all the necessary alter_part_* */
	alter_part_factory			m_factory;

	/** The alter_part array for all the newly created partitions */
	alter_part_array			m_news;

	/** The alter_part array for all the to be dropped partitions */
	alter_part_array			m_to_drop;
};

/** Class which handles the partition of state PART_NORMAL.
See comments for alter_part_factory::create_for_reorg
and alter_part_factory::create_for_non_reorg. */
class alter_part_normal : public alter_part
{
public:
	/** Constructor
	@param[in]	part_id		Partition id in the table. This could
					be partition id for either old table
					or new table, callers should remember
					which one is applicable
	@param[in]	state		Partition state of the partition on
					which this class will do operations.
					If this is for one partition in new
					table, the partition state is the same
					for both the new partition and the
					corresponding old partition
	@param[in,out]	old		InnoDB table object for old partition,
					default is nullptr, which means there
					is no corresponding object */
	alter_part_normal(
		uint		part_id,
		partition_state state,
		dict_table_t*	old)
		:
		/* Table name is not used in this class, so pass a fake
		one */
		alter_part(nullptr, part_id, state, old->name.m_name, old)
	{}

<<<<<<< HEAD
	/** Destructor */
	~alter_part_normal() {}

	/** Prepare
	@param[in,out]	altered_table	Table definition after the ALTER
	@param[in]	old_part	the stored old partition or nullptr
					if no corresponding one exists
	@param[in,out]	new_part	the stored new partition or nullptr
					if no corresponding one exists
	@return 0 or error number */
	int prepare(
		TABLE*			altered_table,
		const dd::Partition*	old_part,
		dd::Partition*		new_part)
	{
		ut_ad(old_part->name() == new_part->name());

		dd_copy_private<dd::Partition>(*new_part, *old_part);
=======
		if (commit_get_autoinc(ha_alter_info, ctx, altered_table,
			table)) {
			fail = true;
			my_error(ER_TABLESPACE_DISCARDED, MYF(0),
				 table->s->table_name.str);
			goto rollback_trx;
		}
		if (ctx->need_rebuild()) {
			ctx->tmp_name = dict_mem_create_temporary_tablename(
				ctx->heap, ctx->new_table->name.m_name,
				ctx->new_table->id);
>>>>>>> 3e15e267

		return(0);
	}

	/** Try to commit
	@param[in]	table		Table definition before the ALTER
	@param[in,out]	altered_table	Table definition after the ALTER
	@param[in]	old_part	the stored old partition or nullptr
					if no corresponding one exists
	@param[in,out]	new_part	the stored new partition or nullptr
					if no corresponding one exists
	@return 0 or error number */
	int try_commit(
		const TABLE*		table,
		TABLE*			altered_table,
		const dd::Partition*	old_part,
		dd::Partition*		new_part)
	{
		ut_ad(m_old != nullptr);

		btr_drop_ahi_for_table(m_old);

		mutex_enter(&dict_sys->mutex);
		dd_table_close(m_old, nullptr, nullptr, true);
		dict_table_remove_from_cache(m_old);
		mutex_exit(&dict_sys->mutex);
		return(0);
	}

};

/** Class which handles the partition of the state PART_TO_BE_ADDED.
See comments for alter_part_factory::create_for_reorg
and alter_part_factory::create_for_non_reorg. */
class alter_part_add : public alter_part
{
public:
	/** Constructor
	@param[in]	part_id		Partition id in the table. This could
					be partition id for either old table
					or new table, callers should remember
					which one is applicable
	@param[in]	state		Partition state of the partition on
					which this class will do operations.
					If this is for one partition in new
					table, the partition state is the same
					for both the new partition and the
					corresponding old partition
	@param[in]	table_name	Partitioned table name, in the form
					of db/table, which already considers
					the charset
	@param[in]	tablespace	Tablespace specified explicitly
	@param[in,out]	trx		InnoDB transaction
	@param[in]	ha_alter_info	ALTER information
	@param[in]	file_per_table	Current value of innodb_file_per_table
	@param[in]	autoinc		Next autoinc value to use
	@param[in]	conflict	True if there is already a partition
					table with the same name */
	alter_part_add(
		uint				part_id,
		partition_state			state,
		const char*			table_name,
		const char*			tablespace,
		trx_t*				trx,
		const Alter_inplace_info*	ha_alter_info,
		bool				file_per_table,
		ib_uint64_t			autoinc,
		bool				conflict)
		:
		alter_part(trx, part_id, state, table_name, nullptr),
		m_ha_alter_info(ha_alter_info),
		m_file_per_table(file_per_table),
		m_autoinc(autoinc),
		m_conflict(conflict)
	{
		if (tablespace == nullptr || tablespace[0] == '\0') {
			m_tablespace[0] = '\0';
		} else {
			strcpy(m_tablespace, tablespace);
		}
	}
<<<<<<< HEAD

	/** Destructor */
	~alter_part_add() {}
=======
rollback_trx:
	/* Commit or roll back the changes to the data dictionary. */

	if (fail) {
		trx_rollback_for_mysql(trx);
	} else if (!new_clustered) {
		trx_commit_for_mysql(trx);
	} else {
		mtr_t	mtr;
		mtr_start(&mtr);
>>>>>>> 3e15e267

	/** Prepare
	@param[in,out]	altered_table	Table definition after the ALTER
	@param[in]	old_part	the stored old partition or nullptr
					if no corresponding one exists
	@param[in,out]	new_part	the stored new partition or nullptr
					if no corresponding one exists
	@return 0 or error number */
	int prepare(
		TABLE*			altered_table,
		const dd::Partition*	old_part,
		dd::Partition*		new_part)
	{
		ut_ad(old_part != nullptr);
		ut_ad(new_part != nullptr);
		char	part_name[FN_REFLEN];

		build_partition_name(new_part, need_rename(), part_name);

		int error = create(part_name, new_part, altered_table,
				   m_tablespace, m_file_per_table, m_autoinc);

		if (error == 0 && alter_parts::need_copy(m_ha_alter_info)) {
			mutex_enter(&dict_sys->mutex);
			m_new = dict_table_check_if_in_cache_low(part_name);
			ut_ad(m_new != nullptr);
			m_new->acquire();
			dict_table_ddl_release(m_new);
			mutex_exit(&dict_sys->mutex);

			return(m_new == nullptr ? DB_TABLE_NOT_FOUND : 0);
		}

		return(error);
	}

	/** Try to commit
	@param[in]	table		Table definition before the ALTER
	@param[in,out]	altered_table	Table definition after the ALTER
	@param[in]	old_part	the stored old partition or nullptr
					if no corresponding one exists
	@param[in,out]	new_part	the stored new partition or nullptr
					if no corresponding one exists
	@return 0 or error number */
	int try_commit(
		const TABLE*		table,
		TABLE*			altered_table,
		const dd::Partition*	old_part,
		dd::Partition*		new_part)
	{
		int	error = 0;

		if (need_rename()) {
			char	old_name[FN_REFLEN];
			char	new_name[FN_REFLEN];
			build_partition_name(
				new_part, true, old_name);
			build_partition_name(
				new_part, false, new_name);
			error = innobase_basic_ddl::rename_impl<dd::Partition>(
				m_trx->mysql_thd, old_name, new_name,
				new_part, new_part);
		}

		if (m_new != nullptr) {
			dd_table_close(m_new, m_trx->mysql_thd, nullptr, false);
			m_new = nullptr;
		}

		return(error);
	}

	/** Rollback */
	void rollback()
	{
		/* Release the new table so that in post DDL, this table can be
		rolled back. */
		if (m_new != nullptr) {
			dd_table_close(m_new, m_trx->mysql_thd, nullptr, false);
			m_new = nullptr;
		}
	}

private:
	/** Check if the new partition file needs a temporary name and
	should be renamed at last */
	bool need_rename() const { return(m_conflict); }

private:
	/** ALTER information */
	const Alter_inplace_info*	m_ha_alter_info;

	/** Current value of innodb_file_per_table */
	const bool			m_file_per_table;

	/** Next AUTOINC value to use */
	const ib_uint64_t		m_autoinc;

	/** True if there is already a partition table with the same name */
	const bool			m_conflict;

	/** Tablespace of this partition */
	char				m_tablespace[FN_REFLEN + 1];
};

/** Class which handles the partition of states
PART_TO_BE_DROPPED, PART_TO_BE_REORGED and PART_REORGED_DROPPED.
See comments for alter_part_factory::create_for_reorg
and alter_part_factory::create_for_non_reorg. */
class alter_part_drop : public alter_part
{
public:
	/** Constructor
	@param[in]	part_id		Partition id in the table. This could
					be partition id for either old table
					or new table, callers should remember
					which one is applicable
	@param[in]	state		Partition state of the partition on
					which this class will do operations.
					If this is for one partition in new
					table, the partition state is the same
					for both the new partition and the
					corresponding old partition
	@param[in]	table_name	Partitioned table name, in the form
					of db/table, which already considers
					the charset
	@param[in,out]	trx		InnoDB transaction
	@param[in,out]	old		InnoDB table object for old partition,
					default is nullptr, which means there
					is no corresponding object
	@param[in]	conflict	True if there is already a partition
					table with the same name */
	alter_part_drop(
		uint			part_id,
		partition_state		state,
		const char*		table_name,
		trx_t*			trx,
		dict_table_t*		old,
		bool			conflict)
		:
		alter_part(trx, part_id, state, table_name, old),
		m_conflict(conflict)
	{}

	/** Destructor */
	~alter_part_drop() {}

	/** Try to commit
	@param[in]	table		Table definition before the ALTER
	@param[in,out]	altered_table	Table definition after the ALTER
	@param[in]	old_part	the stored old partition or nullptr
					if no corresponding one exists
	@param[in,out]	new_part	the stored new partition or nullptr
					if no corresponding one exists
	@return 0 or error number */
	int try_commit(
		const TABLE*		table,
		TABLE*			altered_table,
		const dd::Partition*	old_part,
		dd::Partition*		new_part)
	{
		ut_ad(new_part == nullptr);

		mutex_enter(&dict_sys->mutex);
		dict_table_ddl_acquire(m_old);
		mutex_exit(&dict_sys->mutex);
		dd_table_close(m_old, nullptr, nullptr, false);

		int	error;
		char	part_name[FN_REFLEN];
		THD*	thd = m_trx->mysql_thd;

		build_partition_name(old_part, false, part_name);

		if (!m_conflict) {
			error = innobase_basic_ddl::delete_impl<dd::Partition>(
				thd, part_name, old_part, SQLCOM_DROP_TABLE);
		} else {
			/* Have to rename it to a temporary name to prevent
			name conflict, because later deleting table doesn't
			remove the data file at once. Also notice that don't
			use the #tmp name, because it could be already used
			by the corresponding new partition. */
			mem_heap_t*	heap = mem_heap_create(FN_REFLEN);
			char		db_buf[NAME_LEN + 1];
			char		tbl_buf[NAME_LEN + 1];
			MDL_ticket*	mdl_ticket = nullptr;

			char*	temp_name = dict_mem_create_temporary_tablename(
				heap, m_old->name.m_name, m_old->id);

			/* Acquire mdl lock on the temporary table name. */
			dd_parse_tbl_name(
				temp_name, db_buf, tbl_buf,
				nullptr, nullptr, nullptr);

			if (dd::acquire_exclusive_table_mdl(
				thd, db_buf, tbl_buf, false, &mdl_ticket)) {
				mem_heap_free(heap);
				return(HA_ERR_GENERIC);
			}

			error = innobase_basic_ddl::rename_impl<dd::Partition>(
				thd, part_name, temp_name, old_part, old_part);
			if (error == 0) {
				error = innobase_basic_ddl::delete_impl<
					dd::Partition>(
					thd, temp_name, old_part,
					SQLCOM_DROP_TABLE);
			}

			mem_heap_free(heap);
		}

		return(error);
	}

private:
	/** True if there is already a partition table with the same name */
	const bool			m_conflict;
};

/** Class which handles the partition of the state PART_CHANGED.
See comments for alter_part_factory::create_for_reorg
and alter_part_factory::create_for_non_reorg. */
class alter_part_change : public alter_part
{
public:
	/** Constructor
	@param[in]	part_id		Partition id in the table. This could
					be partition id for either old table
					or new table, callers should remember
					which one is applicable
	@param[in]	state		Partition state of the partition on
					which this class will do operations.
					If this is for one partition in new
					table, the partition state is the same
					for both the new partition and the
					corresponding old partition
	@param[in]	table_name	Partitioned table name, in the form
					of db/table, which already considers
					the chraset
	@param[in]	tablespace	Tablespace specified explicitly
	@param[in,out]	trx		InnoDB transaction
	@param[in,out]	old		InnoDB table object for old partition,
					default is nullptr, which means there
					is no corresponding object
	@param[in]	ha_alter_info	ALTER information
	@param[in]	file_per_table	Current value of innodb_file_per_table
	@param[in]	autoinc		Next AUTOINC value to use */
	alter_part_change(
		uint				part_id,
		partition_state			state,
		const char*			table_name,
		const char*			tablespace,
		trx_t*				trx,
		dict_table_t*			old,
		const Alter_inplace_info*	ha_alter_info,
		bool				file_per_table,
		ib_uint64_t			autoinc)
		:
		alter_part(trx, part_id, state, table_name, old),
		m_ha_alter_info(ha_alter_info),
		m_file_per_table(file_per_table),
		m_autoinc(autoinc)
	{
		if (tablespace == nullptr || tablespace[0] == '\0') {
			m_tablespace[0] = '\0';
		} else {
			strcpy(m_tablespace, tablespace);
		}
	}

	/** Destructor */
	~alter_part_change() {}

	/** Prepare
	@param[in,out]	altered_table	Table definition after the ALTER
	@param[in]	old_part	the stored old partition or nullptr
					if no corresponding one exists
	@param[in,out]	new_part	the stored new partition or nullptr
					if no corresponding one exists
	@return 0 or error number */
	int prepare(
		TABLE*			altered_table,
		const dd::Partition*	old_part,
		dd::Partition*		new_part);

	/** Try to commit
	@param[in]	table		Table definition before the ALTER
	@param[in,out]	altered_table	Table definition after the ALTER
	@param[in]	old_part	the stored old partition or nullptr
					if no corresponding one exists
	@param[in,out]	new_part	the stored new partition or nullptr
					if no corresponding one exists
	@return 0 or error number */
	int try_commit(
		const TABLE*		table,
		TABLE*			altered_table,
		const dd::Partition*	old_part,
		dd::Partition*		new_part);

	/** Rollback */
	void rollback()
	{
		/* Release the new table so that in post DDL, this table can be
		rolled back. */
		if (m_new != nullptr) {
			dd_table_close(m_new, m_trx->mysql_thd, nullptr, false);
			m_new = nullptr;
		}
	}

private:
	/** ALTER information */
	const Alter_inplace_info*	m_ha_alter_info;

	/** Current value of innodb_file_per_table */
	const bool			m_file_per_table;

	/** Next AUTOINC value to use */
	const ib_uint64_t		m_autoinc;

	/** Tablespace of this partition */
	char				m_tablespace[FN_REFLEN + 1];
};

/** Prepare
@param[in,out]	altered_table	Table definition after the ALTER
@param[in]	old_part	the stored old partition or nullptr
				if no corresponding one exists
@param[in,out]	new_part	the stored new partition or nullptr
				if no corresponding one exists
@return 0 or error number */
int
alter_part_change::prepare(
	TABLE*			altered_table,
	const dd::Partition*	old_part,
	dd::Partition*		new_part)
{
	ut_ad(old_part != nullptr);
	ut_ad(new_part != nullptr);

	/* In some scenario, it could be unnecessary to create partition
	with temporary name, for example, old one is in innodb_system while
	new one is innodb_file_per_table. However, this would result in
	same table name for two tables, which is confusing. So the temporary
	name is used always and final rename is necessary too */
	char	part_name[FN_REFLEN];
	build_partition_name(new_part, true, part_name);

	int error = create(part_name, new_part, altered_table,
			   m_tablespace, m_file_per_table, m_autoinc);

	if (error == 0) {
		mutex_enter(&dict_sys->mutex);
		m_new = dict_table_check_if_in_cache_low(part_name);
		ut_ad(m_new != nullptr);
		m_new->acquire();
		dict_table_ddl_release(m_new);
		mutex_exit(&dict_sys->mutex);

		return(m_new == nullptr);
	}

	return(error);
}

/** Try to commit
@param[in]	table		Table definition before the ALTER
@param[in,out]	altered_table	Table definition after the ALTER
@param[in]	old_part	the stored old partition or nullptr
				if no corresponding one exists
@param[in,out]	new_part	the stored new partition or nullptr
				if no corresponding one exists
@return 0 or error number */
int
alter_part_change::try_commit(
	const TABLE*		table,
	TABLE*			altered_table,
	const dd::Partition*	old_part,
	dd::Partition*		new_part)
{
	ut_ad(old_part != nullptr);
	ut_ad(new_part != nullptr);
	ut_ad(old_part->name() == new_part->name());

	THD*	thd = m_trx->mysql_thd;
	char	db_buf[NAME_LEN + 1];
	char	tbl_buf[NAME_LEN + 1];
	char*	temp_old_name = dict_mem_create_temporary_tablename(
		m_old->heap, m_old->name.m_name, m_old->id);

	mutex_enter(&dict_sys->mutex);
	dict_table_ddl_acquire(m_old);
	mutex_exit(&dict_sys->mutex);
	dd_table_close(m_old, nullptr, nullptr, false);

	/* Acquire mdl lock on the temporary table name. */
	dd_parse_tbl_name(temp_old_name, db_buf, tbl_buf,
			  nullptr, nullptr, nullptr);

	MDL_ticket*	mdl_ticket = nullptr;
	if (dd::acquire_exclusive_table_mdl(thd, db_buf, tbl_buf,
					    false, &mdl_ticket)) {
		return(HA_ERR_GENERIC);
	}

	char	old_name[FN_REFLEN];
	char	temp_name[FN_REFLEN];
	build_partition_name(new_part, false, old_name);
	build_partition_name(new_part, true, temp_name);

	int	error;

	error = innobase_basic_ddl::rename_impl<dd::Partition>(
		thd, old_name, temp_old_name, old_part, old_part);
	if (error == 0) {
		error = innobase_basic_ddl::rename_impl<dd::Partition>(
			thd, temp_name, old_name, new_part, new_part);
		if (error == 0) {
			error = innobase_basic_ddl::delete_impl<dd::Partition>(
				thd, temp_old_name,
				old_part, SQLCOM_DROP_TABLE);
		}
	}

	if (m_new != nullptr) {
		dd_table_close(m_new, thd, nullptr, false);
		m_new = nullptr;
	}

	return(error);
}

/** Create alter_part_* object(s) for subpartitions of a partition,
or the partition itself
@param[in,out]	array		Where to store the new object(s)
@param[in]	part		partition_element to handle
@param[in,out]	part_id		Partition id for both partition and
				subpartition, which would be increased
				by number of object(s) created
@param[in]	old_part_id	Start partition id of the table before
				ALTER TABLE
@param[in]	state		Partition state
@param[in]	conflict	Only valid when state is
				PART_TO_BE_ADDED. True if the new
				(sub)partition has the same name with
				an exist one and they are of
				innodb_file_per_table
@retval false	On success
@retval true	On failure */
bool
alter_part_factory::create_one(
	alter_part_array&	array,
	partition_element*	part,
	uint&			part_id,
	uint			old_part_id,
	partition_state		state,
	bool			conflict)
{
	if (part->subpartitions.elements > 0) {
		partition_element*	sub_elem;
		List_iterator_fast <partition_element>
			new_sub_it(part->subpartitions);
		while ((sub_elem = new_sub_it++) != nullptr) {
			const char*	tablespace = partition_get_tablespace(
				m_ha_alter_info->create_info->tablespace,
				part, sub_elem);
			alter_part*	alter = create_one_low(
				part_id, old_part_id++, state, tablespace,
				conflict);
			if (alter == nullptr) {
				return(true);
			}

			++part_id;
			array.push_back(alter);
		}
	} else {
		const char*	tablespace = partition_get_tablespace(
			m_ha_alter_info->create_info->tablespace, part,
			nullptr);
		alter_part* alter = create_one_low(
			part_id, old_part_id++, state, tablespace, conflict);
		if (alter == nullptr) {
			return(true);
		}

		++part_id;
		array.push_back(alter);
	}

	return(false);
}

/** Create the specified alter_part_* object
@param[in]	part_id		Partition id for current partition

@param[in]	old_part_id	Start partition id of the table before
				ALTER TABLE
@param[in]	state		Partition state
@param[in]	tablespace	Tablespace specified explicitly
@param[in]	conflict	Only valid when state is
				PART_TO_BE_ADDED. True if the new
				(sub)partition has the same name with
				an exist one and they are of
				innodb_file_per_table
@return alter_part_* object or nullptr */
alter_part*
alter_part_factory::create_one_low(
	uint&			part_id,
	uint			old_part_id,
	partition_state		state,
	const char*		tablespace,
	bool			conflict)
{
	alter_part*		alter_part = nullptr;

	switch (state) {
	case PART_NORMAL:
		alter_part = UT_NEW(alter_part_normal(
			part_id, state,
			m_part_share->get_table_part(old_part_id)),
			mem_key_partitioning);
		break;
	case PART_TO_BE_ADDED:
		alter_part = UT_NEW(alter_part_add(
			part_id, state,
			m_part_share->get_table_share()->normalized_path.str,
			tablespace, m_trx, m_ha_alter_info,
			m_file_per_table, m_part_share->next_auto_inc_val,
			conflict), mem_key_partitioning);
		break;
	case PART_TO_BE_DROPPED:
	case PART_TO_BE_REORGED:
	case PART_REORGED_DROPPED:
		alter_part = UT_NEW(alter_part_drop(
			part_id, state,
			m_part_share->get_table_share()->normalized_path.str,
			m_trx, m_part_share->get_table_part(old_part_id),
			conflict), mem_key_partitioning);
		break;
	case PART_CHANGED:
		alter_part = UT_NEW(alter_part_change(
			part_id, state,
			m_part_share->get_table_share()->normalized_path.str,
			tablespace, m_trx,
			m_part_share->get_table_part(old_part_id),
			m_ha_alter_info, m_file_per_table,
			m_part_share->next_auto_inc_val),
			mem_key_partitioning);
		break;
	default:
		ut_ad(0);
	}

	return(alter_part);
}

/** Create alter_part_add object(s) along with checking if the
partition (and its subpartitions) conflicts with any of the original ones
This is only for REORGANIZE PARTITION
@param[in]	new_part	The new partition to check
@param[in,out]	new_part_id	Partition id for both partition and
				subpartition, which would be increased
				by number of subpartitions per partition here
@param[in,out]	all_news	To store the alter_part_add objects here
@retval	false	On success
@retval	true	On failure */
bool
alter_part_factory::create_new_checking_conflict(
	partition_element*	new_part,
	uint&			new_part_id,
	alter_part_array&	all_news)
{
	ut_ad((m_ha_alter_info->handler_flags
	       & Alter_inplace_info::REORGANIZE_PARTITION) != 0);

	partition_info*		part_info = m_ha_alter_info->modified_part_info;
	/* To compare with this partition list which contains all the
	to be reorganized partitions */
	List_iterator_fast <partition_element>	tmp_part_it(
		part_info->temp_partitions);
	partition_element*			tmp_part_elem;

	while ((tmp_part_elem = tmp_part_it++) != nullptr) {
		if (!is_conflict(new_part, tmp_part_elem)) {
			continue;
		}

		if (m_ha_alter_info->modified_part_info->is_sub_partitioned()) {
			List_iterator_fast <partition_element>
				tmp_sub_it(tmp_part_elem->subpartitions);
			partition_element*	tmp_sub_elem;
			List_iterator_fast <partition_element>
				new_sub_it(new_part->subpartitions);
			partition_element*	new_sub_elem;

			while ((new_sub_elem = new_sub_it++) != nullptr) {
				ut_ad(new_sub_elem->partition_name != nullptr);
				tmp_sub_elem = tmp_sub_it++;
				ut_ad(tmp_sub_elem != nullptr);
				ut_ad(tmp_sub_elem->partition_name != nullptr);

				bool	conflict = is_conflict(
					new_sub_elem, tmp_sub_elem);
				if (create_one(all_news, new_sub_elem,
					       new_part_id, 0,
					       PART_TO_BE_ADDED, conflict)) {
					return(true);
				}
			}
			ut_ad((tmp_sub_elem = tmp_sub_it++) == nullptr);
		} else {
			if (create_one(all_news, new_part, new_part_id, 0,
				       PART_TO_BE_ADDED, true)) {
				return(true);
			}
		}

		/* Once matched, all are done */
		return(false);
	}

	return(create_one(all_news, new_part, new_part_id, 0,
			  PART_TO_BE_ADDED, false));
}

/** Create alter_part_drop object(s) along with checking if the
partition (and its subpartitions) conflicts with any of the to
be created ones.
This is only for REORGANIZE PARTITION
@param[in]	old_part	The old partition to check
@param[in,out]	old_part_id	Partition id for this partition or
				the first subpartition, which would
				be increased by number of subpartitions
				per partition here
@param[in,out]	to_drop		To store the alter_part_drop objects
@retval	false	On success
@retval	true	On failure */
bool
alter_part_factory::create_old_checking_conflict(
	partition_element*	old_part,
	uint&			old_part_id,
	alter_part_array&	to_drop)
{
	ut_ad((m_ha_alter_info->handler_flags
	       & Alter_inplace_info::REORGANIZE_PARTITION) != 0);

	partition_info*		part_info = m_ha_alter_info->modified_part_info;
	/* To compare with this partition list which contains all the
	new to be added partitions */
	List_iterator_fast <partition_element>	part_it(
		part_info->partitions);
	partition_element*			part_elem;

	while ((part_elem = part_it++) != nullptr) {
		if (!is_conflict(part_elem, old_part)) {
			continue;
		}

		if (m_ha_alter_info->modified_part_info->is_sub_partitioned()) {
			List_iterator_fast <partition_element>
				sub_it(part_elem->subpartitions);
			partition_element*	sub_elem;
			List_iterator_fast <partition_element>
				old_sub_it(old_part->subpartitions);
			partition_element*	old_sub_elem;

			while ((old_sub_elem = old_sub_it++) != nullptr) {
				ut_ad(old_sub_elem->partition_name != nullptr);
				sub_elem = sub_it++;
				ut_ad(sub_elem != nullptr);
				ut_ad(sub_elem->partition_name != nullptr);

				bool	conflict = is_conflict(
					sub_elem, old_sub_elem);
				if (create_one(to_drop, old_sub_elem,
					       old_part_id, old_part_id,
					       PART_TO_BE_REORGED, conflict)) {
					return(true);
				}
			}
			ut_ad((sub_elem = sub_it++) == nullptr);
		} else {
			if (create_one(to_drop, old_part, old_part_id,
				       old_part_id, PART_TO_BE_REORGED, true)) {
				return(true);
			}
		}

		/* Once matched, all are done */
		return(false);
	}

	return(create_one(to_drop, old_part, old_part_id, old_part_id,
			  PART_TO_BE_REORGED, false));
}

/** Check if the two (sub)partitions conflict with each other,
Which means they have same name.
@param[in]	new_part	New partition to check
@param[in]	old_part	Old partition to check
@retval true	Conflict
@retval false	Not conflict */
bool
alter_part_factory::is_conflict(
	const partition_element*	new_part,
	const partition_element*	old_part)
{
	if (my_strcasecmp(system_charset_info, new_part->partition_name,
			  old_part->partition_name) != 0) {
		return(false);
	}

	/* To prevent the conflict(same) names in table cache, not to
	check the innodb_file_per_table */
	return(true);
}

/** Suppose that there is a table with 4 range partitions: p0, p1, p2, p3,
and the p2 and p3 are going to be reorganized into p21, p22, p31, p33.

In modified_part_info->temp_partitions list, there are only p2 and p3
with the state PART_TO_BE_REORGED, while in modified_part_info->partitions
list, it contains
{PART_NORMAL, PART_NORMAL, PART_TO_BE_ADDED, PART_TO_BE_ADDED,
PART_TO_BE_ADDED, PART_TO_BE_ADDED}.

So finally, the to_drop array would contain
{alter_part_drop, alter_part_drop}, which are for p2, p3;
the all_news array would contains
{alter_part_normal, alter_part_normal, alter_part_add, alter_part_add,
alter_part_add, alter_part_add}.

Note that the scenario that reorganized and to be reorganized
partition/subpartition have the same name, would be checked here too */

/** Create the alter_part_* objects when it's an operation like
REORGANIZE PARTITION
@param[in,out]	to_drop		To store the alter_part_* objects
				for partitions to be dropped
@param[in,out]	all_news	To store the alter_part_* objects
				for partitions in table after ALTER TABLE
@return false	On success
@retval true	On failure */
bool
alter_part_factory::create_for_reorg(
	alter_part_array&	to_drop,
	alter_part_array&	all_news)
{
	ut_ad((m_ha_alter_info->handler_flags
	       & Alter_inplace_info::REORGANIZE_PARTITION) != 0);
	ut_ad(m_ha_alter_info->modified_part_info->num_subparts
	      == m_old_part_info->num_subparts);

	partition_info*	 part_info = m_ha_alter_info->modified_part_info;
	/* This list contains only the to be reorganized partitions,
	the sequence is the same as the list of m_old_part_info,
	and they should be consecutive ones */
	List_iterator_fast <partition_element>	tmp_part_it(
		part_info->temp_partitions);
	/* This list contains all the new partitions */
	List_iterator_fast <partition_element>	part_it(
		part_info->partitions);
	/* This list contains all the old partitions */
	List_iterator_fast <partition_element>	old_part_it(
		m_old_part_info->partitions);
	partition_element*	part_elem;
	partition_element*	tmp_part_elem;
	partition_element*	old_part_elem;
	uint			parts_per_part =
		part_info->is_sub_partitioned() ? part_info->num_subparts : 1;

	tmp_part_elem = tmp_part_it++;
	ut_ad(tmp_part_elem != nullptr);
	old_part_elem = old_part_it++;
	ut_ad(old_part_elem != nullptr);

	uint			old_part_id = 0;
	uint			new_part_id = 0;

	/* There are 3 steps here:
	1. Check if the old one is a to be reorganized one, if so, mark it
	and check next old one
	2. If not, check if the new one is a to be added one, if so, mark it
	and check next new one
	3. If not, the old one and the new one should point to the same
	partition */
	while ((part_elem = part_it++) != nullptr) {

		while (old_part_elem != nullptr && tmp_part_elem != nullptr
		       && strcmp(tmp_part_elem->partition_name,
				 old_part_elem->partition_name) == 0) {
			ut_ad(tmp_part_elem->part_state == PART_TO_BE_REORGED);

			if (create_old_checking_conflict(
				old_part_elem, old_part_id, to_drop)) {
				return(true);
			}

			old_part_elem = old_part_it++;
			tmp_part_elem = tmp_part_it++;
		}

		switch (part_elem->part_state) {
		case PART_TO_BE_ADDED:

			if (create_new_checking_conflict(part_elem, new_part_id,
							 all_news)) {
				return(true);
			}

			break;

		case PART_NORMAL:

			ut_ad(strcmp(part_elem->partition_name,
				     old_part_elem->partition_name) == 0);

			if (create_one(all_news, part_elem, new_part_id,
				       old_part_id, PART_NORMAL, false)) {
				return(true);
			}

			old_part_elem = old_part_it++;
			old_part_id += parts_per_part;

			break;

		default:
			ut_ad(0);
		}
	}

	ut_ad(old_part_elem == nullptr);
	ut_ad(tmp_part_elem == nullptr);

	return(false);
}

/** Suppose that there is a table with 4 range partitions: p0, p1, p2, p3.

1. ADD PARTITION p4
modified_part_info->partitions list contains
{PART_NORMAL, PART_NORMAL, PART_NORMAL, PART_NORMAL, PART_TO_BE_ADDED}.

So finally, the to_drop array would contain
{}, which is empty;
the all_news array would contains
{alter_part_normal, alter_part_normal, alter_part_normal, alter_part_normal,
alter_part_add}.

2. DROP PARTITION p2
modified_part_info->partitions list contain
{PART_NORMAL, PART_NORMAL, PART_TO_BE_DROPPED, PART_NORMAL}.

So finally, the to_drop array would contain
{alter_part_drop}, which is for p2, so part_id is 2;
the all_news array would contains
{alter_part_normal, alter_part_normal, alter_part_normal}.


Suppose it's the same table with 4 partitions, but it's partitioned by HASH.

3. ADD PARTITION 2
modified_part_info->partitions list contains
{PART_CHANGED, PART_CHANGED, PART_CHANGED, PART_CHANGED, PART_TO_BE_ADDED,
PART_TO_BE_ADDED}.

So finally, the to_drop array would contain
{}, which is empty;
the all_news array would contains
{alter_part_change, alter_part_change, alter_part_change, alter_part_change,
alter_part_add, alter_part_add}.

4. COALESCE PARTITION 2
modified_part_info->partitions contains:
{PART_CHANGED, PART_CHANGED, PART_REORGED_DROPPED, PART_REORGED_DROPPED}.

So finally, the to_drop array would contain
{alter_part_drop, alter_part_drop}, which are for p2, p3, part_id are 2 and 3;
the all_news array would contains
{alter_part_change, alter_part_change}.

5. REBUILD PARTITION p0, p2
modified_part_info->partitions contains:
{PART_NORMAL, PART_CHANGED, PART_NORMAL, PART_CHANGED}.

So finally, the to_drop array would contain
{}, which is empty;
the all_news array would contains
{alter_part_normal, alter_part_change, alter_part_normal, alter_part_change}. */

/** Create the alter_part_* objects when it's NOT an operation like
REORGANIZE PARTITION
@param[in,out]	to_drop		To store the alter_part_* objects
				for partitions to be dropped
@param[in,out]	all_news	To store the alter_part_* objects
				for partitions in table after ALTER TABLE
@return	false	On success
@retval	true	On Failure */
bool
alter_part_factory::create_for_non_reorg(
	alter_part_array&	to_drop,
	alter_part_array&	all_news)
{
	ut_ad((m_ha_alter_info->handler_flags
	       & Alter_inplace_info::REORGANIZE_PARTITION) == 0);

	partition_info*		part_info = m_ha_alter_info->modified_part_info;
	uint			parts_per_part =
		part_info->is_sub_partitioned() ? part_info->num_subparts : 1;
	List_iterator_fast <partition_element>	part_it(part_info->partitions);
	partition_element*	part_elem;
	uint			old_part_id = 0;
	uint			new_part_id = 0;

	while ((part_elem = part_it++) != nullptr) {
		partition_state state = part_elem->part_state;
		switch (state) {
		case PART_NORMAL:
		case PART_CHANGED:
			if (create_one(all_news, part_elem, new_part_id,
				       old_part_id, state, false)) {
				return(true);
			}

			old_part_id += parts_per_part;
			break;
		case PART_TO_BE_ADDED:
			if (create_one(all_news, part_elem, new_part_id, 0,
				       state, false)) {
				return(true);
			}

			break;
		case PART_TO_BE_DROPPED:
		case PART_REORGED_DROPPED:
			if (create_one(to_drop, part_elem, old_part_id,
				       old_part_id, state, false)) {
				return(true);
			}

			break;
		default:
			ut_ad(0);
		}
	}

	return(false);
}


#ifndef DBUG_OFF
/** Check if the specified partition_state is of drop state
@param[in]	s	The state to be checked
@retval	true    if this is of a drop state
@retval	false   if not */
inline
static
bool
is_drop_state(partition_state s)
{
	return(s == PART_TO_BE_DROPPED || s == PART_REORGED_DROPPED
	       || s == PART_TO_BE_REORGED);
}
#endif

/** Check if the specified partition_state is of common state
@param[in]	s	The state to be checked
@retval	true	if this is of a common state
@retval	false	if not */
inline
static
bool
is_common_state(partition_state s)
{
	return(s == PART_NORMAL || s == PART_CHANGED);
}

/** Destructor */
alter_parts::~alter_parts()
{
	for (alter_part* alter_part : m_news) {
		UT_DELETE(alter_part);
	}

	for (alter_part* alter_part : m_to_drop) {
		UT_DELETE(alter_part);
	}
}

/** Create the to be created partitions and update internal
structures with concurrent writes blocked, while preparing
ALTER TABLE.
@param[in]	old_dd_tab	dd::Table before ALTER TABLE
@param[in,out]	new_dd_tab	dd::Table after ALTER TABLE
@param[in,out]	altered_table	Table definition after the ALTER
@return 0 or error number, my_error() should be called by callers */
int
alter_parts::prepare(
	const dd::Table&	old_dd_tab,
	dd::Table&		new_dd_tab,
	TABLE*			altered_table)
{
	if (m_factory.create(m_to_drop, m_news)) {
		return(true);
	}

	if (m_part_share->get_table_share()->found_next_number_field) {
		dd_set_autoinc(
			new_dd_tab.se_private_data(),
			m_ha_alter_info->create_info->auto_increment_value);
	}

	int	error;
	error = prepare_or_commit_for_old(old_dd_tab, altered_table, true);
	if (error != 0) {
		return(error);
	}

	error = prepare_or_commit_for_new(old_dd_tab, new_dd_tab,
					  altered_table, true);

	/* We don't have to prepare for the partitions that will be dropped. */

	return(error);
}

/** Notify the storage engine that the changes made during
prepare_inplace_alter_table() and inplace_alter_table()
will be rolled back for all the partitions. */
void
alter_parts::rollback()
{
	for (alter_part* alter_part : m_to_drop) {
		alter_part->rollback();
	}

	for (alter_part* alter_part : m_news) {
		alter_part->rollback();
	}
}

/** Try to commit the changes made during prepare_inplace_alter_table()
inside the storage engine.v This is protected by MDL_EXCLUSIVE.
@param[in]	old_dd_tab	dd::Table before ALTER TABLE
@param[in,out]	new_dd_tab	dd::Table after ALTER TABLE
@param[in]	table		Table definition before the ALTER
@param[in,out]	altered_table	Table definition after the ALTER
@return 0 or error number, my_error() should be called by callers */
int
alter_parts::try_commit(
	const dd::Table&	old_dd_tab,
	dd::Table&		new_dd_tab,
	const TABLE*		table,
	TABLE*			altered_table)
{
	int	error;
	/* Commit for the old ones first, to clear data files for new ones */
	error = prepare_or_commit_for_old(old_dd_tab, altered_table, false);
	if (error != 0) {
		return(error);
	}

	error = prepare_or_commit_for_new(old_dd_tab, new_dd_tab, altered_table,
					  false);
	if (error != 0) {
		return(error);
	}

	return(0);
}

/** Prepare for all the partitions in table after ALTER TABLE
@param[in]	old_dd_tab	dd::Table before ALTER TABLE
@param[in,out]	new_dd_tab	dd::Table after ALTER TABLE
@param[in,out]	altered_table	Table definition after the ALTER
@param[in]	prepare		true if it's in prepare phase,
				false if it's in commit phase
@return 0 or error number */
int
alter_parts::prepare_or_commit_for_new(
	const dd::Table&	old_dd_tab,
	dd::Table&		new_dd_tab,
	TABLE*			altered_table,
	bool			prepare)
{
	auto			oldp = old_dd_tab.leaf_partitions().begin();
	uint			new_part_id = 0;
	uint			old_part_id = 0;
	uint			drop_seq = 0;
	const dd::Partition*	old_part = nullptr;
	int			error = 0;

	for (auto new_part : *new_dd_tab.leaf_partitions()) {

		ut_ad(new_part_id < m_news.size());

		/* To add a new partition, there is no corresponding old one,
		otherwise, find the old one */
		partition_state s = m_news[new_part_id]->state();
		if (is_common_state(s)) {
			bool	found = false;
			for (; oldp != old_dd_tab.leaf_partitions().end() && !found;
			     ++oldp) {
				old_part = *oldp;


				++old_part_id;
				if (drop_seq < m_to_drop.size()
				    && (old_part_id - 1
					== m_to_drop[drop_seq]->part_id())) {
					ut_ad(is_drop_state(
						m_to_drop[drop_seq]->state()));
					++drop_seq;
					continue;
				}

				found = true;
			}

			ut_ad(found);
				ut_ad(drop_seq <= m_to_drop.size());
				ut_ad(new_part->name() == old_part->name());
				ut_ad((new_part->parent() == nullptr)
				      == (old_part->parent() == nullptr));
				ut_ad(new_part->parent() == nullptr
				      || new_part->parent()->name()
					 == old_part->parent()->name());
		} else {
			ut_ad(s == PART_TO_BE_ADDED);
			/* Let's still set one to get the old table name */
			old_part = *(old_dd_tab.leaf_partitions().begin());
		}

		alter_part*	alter_part = m_news[new_part_id];
		ut_ad(alter_part != nullptr);

		if (prepare) {
			error = alter_part->prepare(altered_table, old_part,
						    new_part);
			if (error != 0) {
				return(error);
			}

			if (m_new_partitions != nullptr
			    && alter_part->new_table() != nullptr) {
				m_new_partitions->set_part(
					new_part_id, alter_part->new_table());
			}
		} else {
			error = alter_part->try_commit(nullptr, altered_table,
						       old_part, new_part);
			if (error != 0) {
					return(error);
			}
		}

		++new_part_id;
	}

#ifdef UNIV_DEBUG
	ut_ad(drop_seq <= m_to_drop.size());
	for (uint i = drop_seq; i < m_to_drop.size(); ++i) {
		ut_ad(!is_common_state(m_to_drop[i]->state()));
	}
#endif /* UNIV_DEBUG */

	return(error);
}

/** Prepare or commit for all the partitions in table before ALTER TABLE
@param[in]	old_dd_tab	dd::Table before ALTER TABLE
@param[in,out]	altered_table	Table definition after the ALTER
@param[in]	prepare		true if it's in prepare phase,
				false if it's in commit phase
@return 0 or error number */
int
alter_parts::prepare_or_commit_for_old(
	const dd::Table&	old_dd_tab,
	TABLE*			altered_table,
	bool			prepare)
{
	uint		old_part_id = 0;
	auto		dd_part = old_dd_tab.leaf_partitions().begin();
	int		error = 0;

	for (alter_part* alter_part : m_to_drop) {
		const dd::Partition*	old_part = nullptr;

		for (; dd_part != old_dd_tab.leaf_partitions().end(); ++dd_part) {
			if (old_part_id++ < alter_part->part_id()) {
				continue;
			}

			old_part = *dd_part;
			++dd_part;
			break;
		}
		ut_ad(old_part != nullptr);

		if (prepare) {
			error = alter_part->prepare(altered_table, old_part,
						    nullptr);
		} else {
			error = alter_part->try_commit(nullptr, altered_table,
						       old_part, nullptr);
		}

		if (error != 0) {
			return(error);
		}
	}

	return(error);
}

/** Check if supported inplace alter table.
@param[in]	altered_table	Altered MySQL table.
@param[in]	ha_alter_info	Information about inplace operations to do.
@return	Lock level, not supported or error */
enum_alter_inplace_result
ha_innopart::check_if_supported_inplace_alter(
	TABLE*			altered_table,
	Alter_inplace_info*	ha_alter_info)
{
	DBUG_ENTER("ha_innopart::check_if_supported_inplace_alter");
	DBUG_ASSERT(ha_alter_info->handler_ctx == NULL);

	/* Not supporting these for partitioned tables yet! */

	/* FK not yet supported. */
	if (ha_alter_info->handler_flags
		& (Alter_inplace_info::ADD_FOREIGN_KEY
			| Alter_inplace_info::DROP_FOREIGN_KEY)) {

		ha_alter_info->unsupported_reason = innobase_get_err_msg(
			ER_FOREIGN_KEY_ON_PARTITIONED);
		DBUG_RETURN(HA_ALTER_INPLACE_NOT_SUPPORTED);
	}
	/* FTS not yet supported either. */
	if ((ha_alter_info->handler_flags
		    & Alter_inplace_info::ADD_INDEX)) {

		for (uint i = 0; i < ha_alter_info->index_add_count; i++) {
			const KEY* key =
				&ha_alter_info->key_info_buffer[
					ha_alter_info->index_add_buffer[i]];
			if (key->flags & HA_FULLTEXT) {
				DBUG_ASSERT(!(key->flags & HA_KEYFLAG_MASK
					      & ~(HA_FULLTEXT
						  | HA_PACK_KEY
						  | HA_GENERATED_KEY
						  | HA_BINARY_PACK_KEY)));
				ha_alter_info->unsupported_reason =
					innobase_get_err_msg(
					ER_FULLTEXT_NOT_SUPPORTED_WITH_PARTITIONING);
				DBUG_RETURN(HA_ALTER_INPLACE_NOT_SUPPORTED);
			}
		}
	}
	/* We cannot allow INPLACE to change order of KEY partitioning fields! */
	if ((ha_alter_info->handler_flags
	     & Alter_inplace_info::ALTER_STORED_COLUMN_ORDER)
	    && !m_part_info->same_key_column_order(
				&ha_alter_info->alter_info->create_list)) {

		DBUG_RETURN(HA_ALTER_INPLACE_NOT_SUPPORTED);
	}

	/* Cannot allow INPLACE for drop and create PRIMARY KEY if partition is
	on Primary Key - PARTITION BY KEY() */
	if ((ha_alter_info->handler_flags
	     & (Alter_inplace_info::ADD_PK_INDEX
		| Alter_inplace_info::DROP_PK_INDEX))) {

		/* Check partition by key(). */
		if ((m_part_info->part_type == partition_type::HASH)
		    && m_part_info->list_of_part_fields
		    && m_part_info->part_field_list.is_empty()) {

			DBUG_RETURN(HA_ALTER_INPLACE_NOT_SUPPORTED);
		}

		/* Check sub-partition by key(). */
		if ((m_part_info->subpart_type == partition_type::HASH)
		    && m_part_info->list_of_subpart_fields
		    && m_part_info->subpart_field_list.is_empty()) {

			DBUG_RETURN(HA_ALTER_INPLACE_NOT_SUPPORTED);
		}
	}

	/* Check for ALTER TABLE ... PARTITION, following operations can
	be done inplace */
	if (alter_parts::apply_to(ha_alter_info)) {
		/* Two meanings here:
		1. ALTER TABLE .. PARTITION could not be combined with
		other ALTER TABLE operations;
		2. Only one operation of ALTER TABLE .. PARTITION can be
		done in single statement. Only exception is that
		'ALTER TABLE table REORGANIZE PARTITION' for HASH/KEY
		partitions. This will flag both COALESCE_PARTITION
		and ALTER_TABLE_REORG;
		The ALTER_ALL_PARTITION should be screened out, which could only
		be set along with the REBUILD PARTITION */
		ut_ad(is_single_bit(ha_alter_info->handler_flags
				    & ~Alter_inplace_info::ALTER_ALL_PARTITION)
		      || ha_alter_info->handler_flags
			 == (Alter_inplace_info::COALESCE_PARTITION
			     | Alter_inplace_info::ALTER_TABLE_REORG));
		ut_ad(!(ha_alter_info->handler_flags
			& Alter_inplace_info::ALTER_ALL_PARTITION)
		      || (ha_alter_info->handler_flags
			  & Alter_inplace_info::ALTER_REBUILD_PARTITION));

		if (alter_parts::need_copy(ha_alter_info)) {
			DBUG_RETURN(HA_ALTER_INPLACE_SHARED_LOCK_AFTER_PREPARE);
		} else {
			DBUG_RETURN(HA_ALTER_INPLACE_NO_LOCK_AFTER_PREPARE);
		}
	}

	/* Check for PK and UNIQUE should already be done when creating the
	new table metadata.
	(fix_partition_info/check_primary_key+check_unique_key) */

	set_partition(0);
	DBUG_RETURN(ha_innobase::check_if_supported_inplace_alter(altered_table,
							ha_alter_info));
}

/** Prepare inplace alter table.
Allows InnoDB to update internal structures with concurrent
writes blocked (provided that check_if_supported_inplace_alter()
did not return HA_ALTER_INPLACE_NO_LOCK).
This will be invoked before inplace_alter_table().
@param[in]	altered_table	TABLE object for new version of table.
@param[in]	ha_alter_info	Structure describing changes to be done
				by ALTER TABLE and holding data used during
				in-place alter.
@param[in]	old_table_def	dd::Table object describing old version
				of the table.
@param[in,out]	new_table_def	dd::Table object for the new version of
				the table. Can be adjusted by this call.
				Changes to the table definition will be
				persisted in the data-dictionary at statement
				commit time.
@retval true Failure.
@retval false Success. */
bool
ha_innopart::prepare_inplace_alter_table(
	TABLE*			altered_table,
	Alter_inplace_info*	ha_alter_info,
	const dd::Table*	old_table_def,
	dd::Table*		new_table_def)
{
	DBUG_ENTER("ha_innopart::prepare_inplace_alter_table");
	DBUG_ASSERT(ha_alter_info->handler_ctx == nullptr);

	/* The row format in new table may differ from the old one,
	which is set by server earlier. So keep them the same */
	new_table_def->set_row_format(old_table_def->row_format());

	if (altered_table->found_next_number_field != nullptr) {
		dd_copy_autoinc(old_table_def->se_private_data(),
				new_table_def->se_private_data());
	}

	if (alter_parts::apply_to(ha_alter_info)) {
		DBUG_RETURN(prepare_inplace_alter_partition(
				    altered_table, ha_alter_info,
				    old_table_def, new_table_def));
	}

	ha_innopart_inplace_ctx*	ctx_parts;
	THD*				thd = ha_thd();
	bool				res = true;

	/* Clean up all ins/upd nodes. */
	clear_ins_upd_nodes();
	/* Based on Sql_alloc class, return NULL for new on failure.
	This object will be freed by server, so always use 'new'
	and there is no need to free on failure */
	ctx_parts = new (*THR_MALLOC) ha_innopart_inplace_ctx(thd, m_tot_parts);
	if (ctx_parts == nullptr) {
		DBUG_RETURN(HA_ALTER_ERROR);
	}

	ctx_parts->ctx_array = UT_NEW_ARRAY_NOKEY(inplace_alter_handler_ctx*,
						  m_tot_parts + 1);
	if (ctx_parts->ctx_array == nullptr) {
		DBUG_RETURN(HA_ALTER_ERROR);
	}

	memset(ctx_parts->ctx_array, 0,
	       sizeof(inplace_alter_handler_ctx*) * (m_tot_parts + 1));

	ctx_parts->m_old_info = UT_NEW_ARRAY_NOKEY(alter_table_old_info_t,
						   m_tot_parts);
	if (ctx_parts->m_old_info == nullptr) {
		DBUG_RETURN(HA_ALTER_ERROR);
	}

	ctx_parts->prebuilt_array = UT_NEW_ARRAY_NOKEY(row_prebuilt_t*,
						       m_tot_parts);
	if (ctx_parts->prebuilt_array == nullptr) {
		DBUG_RETURN(HA_ALTER_ERROR);
	}
	/* For the first partition use the current prebuilt. */
	ctx_parts->prebuilt_array[0] = m_prebuilt;
	/* Create new prebuilt for the rest of the partitions.
	It is needed for the current implementation of
	ha_innobase::commit_inplace_alter_table(). */
	for (uint i = 1; i < m_tot_parts; i++) {
		row_prebuilt_t* tmp_prebuilt;
		tmp_prebuilt = row_create_prebuilt(
			m_part_share->get_table_part(i),
			table_share->reclength);
		/* Use same trx as original prebuilt. */
		tmp_prebuilt->trx = m_prebuilt->trx;
		ctx_parts->prebuilt_array[i] = tmp_prebuilt;
	}

	if (altered_table->found_next_number_field != nullptr) {
		dd_set_autoinc(new_table_def->se_private_data(),
			       ha_alter_info->create_info
			       ->auto_increment_value);
	}

	const char*	save_tablespace =
		ha_alter_info->create_info->tablespace;

	const char*	save_data_file_name =
		ha_alter_info->create_info->data_file_name;

	auto	oldp = old_table_def->leaf_partitions().begin();
	auto	newp = new_table_def->leaf_partitions()->begin();

	for (uint i = 0; i < m_tot_parts; ++oldp, ++newp) {

		m_prebuilt = ctx_parts->prebuilt_array[i];
		set_partition(i);

		const dd::Partition*	old_part = *oldp;
		dd::Partition*		new_part = *newp;
		ut_ad(old_part != nullptr);
		ut_ad(new_part != nullptr);
		ut_ad(m_prebuilt->table->id == old_part->se_private_id());

		ha_alter_info->handler_ctx = nullptr;

		/* Set the tablespace and data_file_name value of the
		alter_info to the tablespace and data_file_name value
		that was existing for the partition originally, so that
		for ALTER TABLE the tablespace clause in create option
		is ignored for existing partitions, and later set it
		back to its old value */

		ha_alter_info->create_info->tablespace =
			m_prebuilt->table->tablespace;
		ha_alter_info->create_info->data_file_name =
			m_prebuilt->table->data_dir_path;

		res = prepare_inplace_alter_table_impl<dd::Partition>(
			altered_table, ha_alter_info, old_part, new_part);

		update_partition(i);
		ctx_parts->ctx_array[i] = ha_alter_info->handler_ctx;
		if (res) {
			break;
		}

		ha_innobase_inplace_ctx*	ctx =
			static_cast<ha_innobase_inplace_ctx*>(
				ctx_parts->ctx_array[i]);
		if (ctx != nullptr) {
			ctx_parts->m_old_info[i].update(
				ctx->old_table, ctx->need_rebuild());
		}

		++i;
	}

	m_prebuilt = ctx_parts->prebuilt_array[0];
	ha_alter_info->handler_ctx = ctx_parts;
	ha_alter_info->group_commit_ctx = ctx_parts->ctx_array;
	ha_alter_info->create_info->tablespace = save_tablespace;
	ha_alter_info->create_info->data_file_name = save_data_file_name;

	DBUG_RETURN(res);
}

/** Inplace alter table.
Alter the table structure in-place with operations
specified using Alter_inplace_info.
The level of concurrency allowed during this operation depends
on the return value from check_if_supported_inplace_alter().
@param[in]	altered_table	TABLE object for new version of table.
@param[in]	ha_alter_info	Structure describing changes to be done
				by ALTER TABLE and holding data used during
				in-place alter.
@param[in]	old_table_def	dd::Table object describing old version
				of the table.
@param[in,out]	new_table_def	dd::Table object for the new version of
				the table. Can be adjusted by this call.
				Changes to the table definition will be
				persisted in the data-dictionary at statement
				commit time.
@retval true Failure.
@retval false Success. */
bool
ha_innopart::inplace_alter_table(
	TABLE*			altered_table,
	Alter_inplace_info*	ha_alter_info,
	const dd::Table*	old_table_def,
	dd::Table*		new_table_def)
{
	if (alter_parts::apply_to(ha_alter_info)) {
		return(inplace_alter_partition(
			altered_table, ha_alter_info,
			old_table_def, new_table_def));
	}

	bool res = true;
	ha_innopart_inplace_ctx* ctx_parts;

	ctx_parts = static_cast<ha_innopart_inplace_ctx*>(
		ha_alter_info->handler_ctx);

	/* It could be not allocated at all */
	if (ctx_parts == nullptr) {
		return(false);
	}

	auto	oldp = old_table_def->leaf_partitions().begin();
	auto	newp = new_table_def->leaf_partitions()->begin();

	for (uint i = 0; i < m_tot_parts; ++oldp, ++newp) {

		const dd::Partition*	old_part = *oldp;
		dd::Partition*		new_part = *newp;

		m_prebuilt = ctx_parts->prebuilt_array[i];
		ha_alter_info->handler_ctx = ctx_parts->ctx_array[i];
		set_partition(i);

		res = inplace_alter_table_impl<dd::Partition>(
			altered_table, ha_alter_info, old_part, new_part);
		ut_ad(ctx_parts->ctx_array[i] == ha_alter_info->handler_ctx);
		ctx_parts->ctx_array[i] = ha_alter_info->handler_ctx;

		if (res) {
			break;
		}

		++i;
	}
	m_prebuilt = ctx_parts->prebuilt_array[0];
	ha_alter_info->handler_ctx = ctx_parts;
	return(res);
}

/** Commit or rollback inplace alter table.
Commit or rollback the changes made during
prepare_inplace_alter_table() and inplace_alter_table() inside
the storage engine. Note that the allowed level of concurrency
during this operation will be the same as for
inplace_alter_table() and thus might be higher than during
prepare_inplace_alter_table(). (E.g concurrent writes were
blocked during prepare, but might not be during commit).
@param[in]	altered_table	TABLE object for new version of table.
@param[in]	ha_alter_info	Structure describing changes to be done
				by ALTER TABLE and holding data used during
				in-place alter.
@param[in]	commit		true => Commit, false => Rollback.
@param[in]	old_table_def	dd::Table object describing old version
				of the table.
@param[in,out]	new_table_def	dd::Table object for the new version of
				the table. Can be adjusted by this call.
				Changes to the table definition will be
				persisted in the data-dictionary at statement
				commit time.
@retval true Failure.
@retval false Success. */
bool
ha_innopart::commit_inplace_alter_table(
	TABLE*			altered_table,
	Alter_inplace_info*	ha_alter_info,
	bool			commit,
	const dd::Table*	old_table_def,
	dd::Table*		new_table_def)
{
	if (alter_parts::apply_to(ha_alter_info)) {
		return(commit_inplace_alter_partition(
			altered_table, ha_alter_info, commit,
			old_table_def, new_table_def));
	}

	ha_innopart_inplace_ctx*	ctx_parts =
		static_cast<ha_innopart_inplace_ctx*>(
			ha_alter_info->handler_ctx);

	/* It could be not allocated at all */
	if (ctx_parts == nullptr) {
		return(false);
	}

	bool		res = false;
	ut_ad(ctx_parts->ctx_array != nullptr);
	ut_ad(ctx_parts->prebuilt_array != nullptr);
	ut_ad(ctx_parts->prebuilt_array[0] == m_prebuilt);

	if (commit) {
		/* Commit is done through first partition (group commit). */
		ut_ad(ha_alter_info->group_commit_ctx == ctx_parts->ctx_array);
		ha_alter_info->handler_ctx = ctx_parts->ctx_array[0];
		set_partition(0);

		res = ha_innobase::commit_inplace_alter_table_impl<dd::Table>(
			altered_table, ha_alter_info, commit,
			old_table_def, new_table_def);
		ut_ad(res || !ha_alter_info->group_commit_ctx);

		goto end;
	}

	/* Rollback is done for each partition. */
	for (uint i = 0; i < m_tot_parts; i++) {
		m_prebuilt = ctx_parts->prebuilt_array[i];
		ha_alter_info->handler_ctx = ctx_parts->ctx_array[i];
		set_partition(i);
		if (ha_innobase::commit_inplace_alter_table_impl<dd::Table>(
			altered_table, ha_alter_info, commit,
			old_table_def, new_table_def)) {
			res = true;
		}
		ut_ad(ctx_parts->ctx_array[i] == ha_alter_info->handler_ctx);
		ctx_parts->ctx_array[i] = ha_alter_info->handler_ctx;
	}
end:
	/* All are done successfully, now write back metadata to DD */
	if (commit && !res) {
		auto	oldp = old_table_def->leaf_partitions().begin();
		auto	newp = new_table_def->leaf_partitions()->begin();

		for (uint i = 0; i < m_tot_parts; ++oldp, ++newp) {
			const dd::Partition*	old_part = *oldp;
			dd::Partition*		new_part = *newp;
			ut_ad(old_part != nullptr);
			ut_ad(new_part != nullptr);

			ha_innobase_inplace_ctx*	ctx =
				static_cast<ha_innobase_inplace_ctx*>(
					ctx_parts->ctx_array[i]);

			if (!(ha_alter_info->handler_flags
			      & ~INNOBASE_INPLACE_IGNORE)
			    || ctx == nullptr) {
				dd_copy_private(*new_part, *old_part);
			} else {
				dd_commit_inplace_alter_table(
					ctx_parts->m_old_info[i],
					ctx->new_table,
					old_part, new_part);
			}

			++i;
		}
#ifdef UNIV_DEBUG
		if (!res) {
			uint i = 0;
			for (auto part : *new_table_def->leaf_partitions()) {
				ha_innobase_inplace_ctx*	ctx =
					static_cast<ha_innobase_inplace_ctx*>(
						ctx_parts->ctx_array[i++]);
				if (ctx != nullptr) {
					ut_ad(dd_table_match(
						ctx->new_table, part));
				}
			}
		}
#endif /* univ_debug */
	}

	/* Move the ownership of the new tables back to the m_part_share. */
	ha_innobase_inplace_ctx*	ctx;
	for (uint i = 0; i < m_tot_parts; i++) {
		/* TODO: Fix to only use one prebuilt (i.e. make inplace
		alter partition aware instead of using multiple prebuilt
		copies... */
		ctx = static_cast<ha_innobase_inplace_ctx*>(
			ctx_parts->ctx_array[i]);
		if (ctx != nullptr) {
			m_part_share->set_table_part(i, ctx->prebuilt->table);
			ctx->prebuilt->table = nullptr;
			ctx_parts->prebuilt_array[i] = ctx->prebuilt;
		} else {
			break;
		}
	}
	/* The above juggling of prebuilt must be reset here. */
	m_prebuilt = ctx_parts->prebuilt_array[0];
	m_prebuilt->table = m_part_share->get_table_part(0);
	ha_alter_info->handler_ctx = ctx_parts;
	return(res);
}

/** Create the Altered_partitoins object
@param[in]	ha_alter_info	thd DDL operation
@retval	true	On failure
@retval	false	On success */
bool
ha_innopart::prepare_for_copy_partitions(
	Alter_inplace_info*	ha_alter_info)
{
	ut_ad(m_new_partitions == nullptr);
	ut_ad(alter_parts::need_copy(ha_alter_info));

	uint	num_parts = ha_alter_info->modified_part_info->num_parts;
	uint	total_parts = num_parts;

	if (ha_alter_info->modified_part_info->is_sub_partitioned()) {
		total_parts *= ha_alter_info->modified_part_info->num_subparts;
	}

	m_new_partitions = UT_NEW(Altered_partitions(total_parts),
				  mem_key_partitioning);

	if (m_new_partitions == nullptr) {
		return(true);
	} else if (m_new_partitions->initialize()) {
		UT_DELETE(m_new_partitions);
		m_new_partitions = nullptr;
		return(true);
	}

	return(false);
}

/** write row to new partition.
@param[in]	new_part	New partition to write to.
@return 0 for success else error code. */
int
ha_innopart::write_row_in_new_part(uint new_part)
{
	int	result;
	DBUG_ENTER("ha_innopart::write_row_in_new_part");

	m_last_part = new_part;
	if (m_new_partitions->part(new_part) == nullptr) {
		/* Altered partition contains misplaced row. */
		m_err_rec = table->record[0];
		DBUG_RETURN(HA_ERR_ROW_IN_WRONG_PARTITION);
	}

	m_new_partitions->prepare_write(m_prebuilt, new_part);
	result = ha_innobase::write_row(table->record[0]);
	m_new_partitions->finish_write(m_prebuilt, new_part);
	DBUG_RETURN(result);
}

/** Allows InnoDB to update internal structures with concurrent
writes blocked (given that check_if_supported_inplace_alter()
did not return HA_ALTER_INPLACE_NO_LOCK).
This is for 'ALTER TABLE ... PARTITION' and a corresponding function
to inplace_alter_table().
This will be invoked before inplace_alter_partition().

@param[in,out]	altered_table	TABLE object for new version of table
@param[in,out]	ha_alter_info	Structure describing changes to be done
				by ALTER TABLE and holding data used during
				in-place alter.
@param[in]	old_dd_tab	Table definition before the ALTER
@param[in,out]	new_dd_tab	Table definition after the ALTER
@retval true	Failure
@retval false	Success */
bool
ha_innopart::prepare_inplace_alter_partition(
	TABLE*			altered_table,
	Alter_inplace_info*	ha_alter_info,
	const dd::Table*	old_dd_tab,
	dd::Table*		new_dd_tab)
{
	clear_ins_upd_nodes();

	trx_start_if_not_started_xa(m_prebuilt->trx, true);

	if (alter_parts::need_copy(ha_alter_info)
	    && prepare_for_copy_partitions(ha_alter_info)) {
		my_error(ER_OUT_OF_RESOURCES, MYF(0));
		return(true);
	}

	alter_parts*	ctx = UT_NEW_NOKEY(alter_parts(
		m_prebuilt->trx, m_part_share, ha_alter_info, m_part_info,
		m_new_partitions));

	if (ctx == nullptr) {
		my_error(ER_OUT_OF_RESOURCES, MYF(0));
		return(true);
	}

	ha_alter_info->handler_ctx = ctx;

	int	error = ctx->prepare(*old_dd_tab, *new_dd_tab, altered_table);
	if (error != 0) {
		print_error(error,
			    MYF(error != ER_OUTOFMEMORY ? 0 : ME_FATALERROR));
	}
	return(error);
}

/** Alter the table structure in-place with operations
specified using HA_ALTER_FLAGS and Alter_inplace_information.
This is for 'ALTER TABLE ... PARTITION' and a corresponding function
to inplace_alter_table().
The level of concurrency allowed during this operation depends
on the return value from check_if_supported_inplace_alter().

@param[in,out]	altered_table	TABLE object for new version of table
@param[in,out]	ha_alter_info	Structure describing changes to be done
				by ALTER TABLE and holding data used during
				in-place alter.
@param[in]	old_dd_tab	Table definition before the ALTER
@param[in,out]	new_dd_tab	Table definition after the ALTER
@retval true	Failure
@retval false	Success */
bool
ha_innopart::inplace_alter_partition(
	TABLE*			altered_table,
	Alter_inplace_info*	ha_alter_info,
	const dd::Table*	old_dd_tab,
	dd::Table*		new_dd_tab)
{
	if (!alter_parts::need_copy(ha_alter_info)) {
		return(false);
	}

	/* The lock type can be set as none, since in this step, the
	shared table lock is held, thus no other changes. This is to fix
	if the table was explicitly lock, then select_lock_type in the
	prebuilt here would not be LOCK_NONE, then row locks would be
	required; if we finally want to drop the original partitions,
	these row locks would lead to failure/crash. */
	ulint	lock_type = m_prebuilt->select_lock_type;
	m_prebuilt->select_lock_type = LOCK_NONE;

	prepare_change_partitions();

	partition_info *old_part_info= table->part_info;

	set_part_info(ha_alter_info->modified_part_info, true);

	prepare_change_partitions();

	ulonglong	deleted;
	int		res;

	res = copy_partitions(&deleted);

	set_part_info(old_part_info, false);

	m_prebuilt->select_lock_type = lock_type;

	if (res > 0) {
		print_error(res,
			    MYF(res != ER_OUTOFMEMORY ? 0 : ME_FATALERROR));
	}

	return(res);
}

/** Prepare to commit or roll back ALTER TABLE...ALGORITHM=INPLACE.
This is for 'ALTER TABLE ... PARTITION' and a corresponding function
to commit_inplace_alter_table().
@param[in,out]	altered_table	TABLE object for new version of table.
@param[in,out]	ha_alter_info	ALGORITHM=INPLACE metadata
@param[in]	commit		true=Commit, false=Rollback.
@param[in]	old_dd_tab	old table
@param[in,out]	new_dd_tab	new table
@retval true	on failure (my_error() will have been called)
@retval false	on success */
bool
ha_innopart::commit_inplace_alter_partition(
	TABLE*			altered_table,
	Alter_inplace_info*	ha_alter_info,
	bool			commit,
	const dd::Table*	old_dd_tab,
	dd::Table*		new_dd_tab)
{
	alter_parts*	ctx = static_cast<alter_parts*>(
		ha_alter_info->handler_ctx);
	if (ctx == nullptr) {
		ut_ad(!commit);
		return(false);
	}

	if (commit) {
		int error = ctx->try_commit(*old_dd_tab, *new_dd_tab,
					    table, altered_table);
		if (!error) {
			m_prebuilt->table = nullptr;

			UT_DELETE(ctx);
			ha_alter_info->handler_ctx = nullptr;

			UT_DELETE(m_new_partitions);
			m_new_partitions = nullptr;

			if (altered_table->found_next_number_field) {
				dd_set_autoinc(new_dd_tab->se_private_data(),
					       m_part_share->next_auto_inc_val);
			}
		}

		return(error != 0);
	}

	ctx->rollback();
	UT_DELETE(ctx);
	ha_alter_info->handler_ctx = nullptr;

	UT_DELETE(m_new_partitions);
	m_new_partitions = nullptr;

	return(false);
}

/** Check if the DATA DIRECTORY is specified (implicitly or explicitly)
@param[in]	dd_part		The dd::Partition to be checked
@retval true	the DATA DIRECTORY is specified (implicitly or explicitly)
@retval false	otherwise */
static
bool
dd_part_has_datadir(const dd::Partition* dd_part)
{
	ut_ad(dd_part_is_stored(dd_part));

	return(dd_part->options().exists(data_file_name_key)
	       || (dd_part->parent() != nullptr
		   && dd_part->parent()->options().exists(data_file_name_key))
	       || dd_part->table().se_private_data().exists(
			dd_table_key_strings[DD_TABLE_DATA_DIRECTORY]));
}

/** Exchange partition.
Low-level primitive which implementation is provided here.
@param[in]	part_table_path		data file path of the partitioned table
@param[in]	swap_table_path		data file path of the to be swapped table
@param[in]	part_id			The id of the partition to be exchanged
@param[in]	part_table		partitioned table to be exchanged
@param[in]	swap_table		table to be exchanged
@return error number
@retval 0	on success */
int
ha_innopart::exchange_partition_low(
	const char*	part_table_path,
	const char*	swap_table_path,
	uint		part_id,
	dd::Table*	part_table,
	dd::Table*	swap_table)
{
	DBUG_ENTER("ha_innopart::exchange_partition_low");

	ut_ad(part_table != nullptr);
	ut_ad(swap_table != nullptr);
	ut_ad(m_part_share != nullptr);
	ut_ad(dd_table_is_partitioned(*part_table));
	ut_ad(!dd_table_is_partitioned(*swap_table));
	ut_ad(innobase_strcasecmp(part_table->name().c_str(),
				  table_share->table_name.str) == 0);
	ut_ad(part_id < m_tot_parts);

	if (high_level_read_only) {
		my_error(ER_READ_ONLY_MODE, MYF(0));
		DBUG_RETURN(HA_ERR_TABLE_READONLY);
	}

	/* Find the specified dd::Partition object */
	uint		id = 0;
	dd::Partition*	dd_part = nullptr;
	for (auto part : *part_table->leaf_partitions()) {

		ut_d(dict_table_t* table = m_part_share->get_table_part(id));
		ut_ad(table->n_ref_count == 1);
		ut_ad(!table->is_temporary());

		if (++id > part_id) {
			dd_part = part;
			break;
		}
	}
	ut_ad(dd_part != nullptr);

	/* According to current restriction, all options should be equal
	between partition and table. And DATA DIRECTORY and INDEX DIRECTORY
	should not be set */
	if (dd_part_has_datadir(dd_part)
	    || swap_table->options().exists(data_file_name_key)) {
		my_error(ER_PARTITION_EXCHANGE_DIFFERENT_OPTION, MYF(0),
			 "DATA DIRECTORY");
		DBUG_RETURN(true);
	}
	if (dd_part->options().exists(index_file_name_key)
	    || swap_table->options().exists(index_file_name_key)) {
		ut_ad(0);
		my_error(ER_PARTITION_EXCHANGE_DIFFERENT_OPTION, MYF(0),
			 "INDEX DIRECTORY");
		DBUG_RETURN(true);
	}

	/* Get the innodb table objects of part_table and swap_table */
	const table_id_t	table_id = swap_table->se_private_id();
	dict_table_t*		part = m_part_share->get_table_part(part_id);
	dict_table_t*		swap;
	const ulint		fold = ut_fold_ull(table_id);

	mutex_enter(&dict_sys->mutex);
	HASH_SEARCH(id_hash, dict_sys->table_id_hash, fold,
		    dict_table_t*, swap, ut_ad(swap->cached),
		    swap->id == table_id);
	mutex_exit(&dict_sys->mutex);
	ut_ad(swap != nullptr);
	ut_ad(swap->n_ref_count == 1);

	/* Declare earlier before 'goto' */
	auto		swap_i = swap_table->indexes()->begin();
        ut_d(auto part_table_i = part_table->indexes()->begin());
        dd::Object_id	p_se_id = dd_part->se_private_id();

	/* Try to rename files. Tablespace checking ensures that
	both partition and table are of implicit tablespace. The plan is:
	1. Rename the swap table to the intermediate file
	2. Rename the partition to the swap table file
	3. Rename the intermediate file of swap table to the partition file */
	THD*	thd = m_prebuilt->trx->mysql_thd;
	char*	swap_name = strdup(swap->name.m_name);
	char*	part_name = strdup(part->name.m_name);

	/* Define the temporary table name, by appending TMP_POSTFIX */
	char			temp_name[FN_REFLEN];
	snprintf(temp_name, sizeof temp_name, "%s%s", swap_name, TMP_POSTFIX);

	int	error = 0;
	error = innobase_basic_ddl::rename_impl<dd::Table>(
		thd, swap_name, temp_name, swap_table, swap_table);
	if (error != 0) {
		goto func_exit;
	}
	error = innobase_basic_ddl::rename_impl<dd::Partition>(
		thd, part_name, swap_name, dd_part, dd_part);
	if (error != 0) {
		goto func_exit;
	}
	error = innobase_basic_ddl::rename_impl<dd::Table>(
		thd, temp_name, part_name, swap_table, swap_table);
	if (error != 0) {
		goto func_exit;
	}

	/* Swap the se_private_data and options between indexes.
	The se_private_data should be swapped between every index of
	dd_part and swap_table; however, options should be swapped(checked)
	between part_table and swap_table */
	for (auto part_index : *dd_part->indexes()) {
		ut_ad(swap_i != swap_table->indexes()->end());
		auto	swap_index = *swap_i;
		++swap_i;

		dd::Object_id	p_tablespace_id = part_index->tablespace_id();
		part_index->set_tablespace_id(swap_index->tablespace_id());
		swap_index->set_tablespace_id(p_tablespace_id);

		ut_ad(part_index->se_private_data().empty()
		      == swap_index->se_private_data().empty());
		ut_ad(part_index->se_private_data().size()
		      == swap_index->se_private_data().size());

		if (!part_index->se_private_data().empty()) {
			dd::Properties_impl	p_se_data;
			p_se_data.assign(part_index->se_private_data());
			part_index->se_private_data().clear();
			part_index->se_private_data().assign(
				swap_index->se_private_data());
			swap_index->se_private_data().clear();
			swap_index->se_private_data().assign(p_se_data);
		}

		ut_ad(part_table_i != part_table->indexes()->end());
		ut_d(auto part_table_index = *part_table_i);
		ut_d(++part_table_i);
		ut_ad(part_table_index->options().raw_string()
		      == swap_index->options().raw_string());

	}
	ut_ad(part_table_i == part_table->indexes()->end());
	ut_ad(swap_i == swap_table->indexes()->end());

	/* Swap the se_private_data and options of the two tables.
	Only the max autoinc should be set to both tables */
	if (m_part_share->get_table_share()->found_next_number_field) {
		uint64	part_autoinc = part->autoinc;
		uint64	swap_autoinc = swap->autoinc;
		uint64	max_autoinc = std::max(part_autoinc, swap_autoinc);

		dd_set_autoinc(swap_table->se_private_data(), max_autoinc);
		dd_set_autoinc(part_table->se_private_data(),
			       std::max(swap_autoinc,
					m_part_share->next_auto_inc_val));

		dict_table_autoinc_lock(part);
		dict_table_autoinc_initialize(part, max_autoinc);
		dict_table_autoinc_unlock(part);

		if (m_part_share->next_auto_inc_val < swap_autoinc) {
			lock_auto_increment();
			m_part_share->next_auto_inc_val = swap_autoinc;
			unlock_auto_increment();
		}
	}

	/* Swap the se_private_id between partition and table */
	dd_part->set_se_private_id(swap_table->se_private_id());
	swap_table->set_se_private_id(p_se_id);

func_exit:
	free(swap_name);
	free(part_name);

	DBUG_RETURN(error);
}

/**
@param thd the session
@param start_value the lower bound
@param max_value the upper bound (inclusive) */

ib_sequence_t::ib_sequence_t(
	THD*		thd,
	ulonglong	start_value,
	ulonglong	max_value)
	:
	m_max_value(max_value),
	m_increment(0),
	m_offset(0),
	m_next_value(start_value),
	m_eof(false)
{
	if (thd != 0 && m_max_value > 0) {

		thd_get_autoinc(thd, &m_offset, &m_increment);

		if (m_increment > 1 || m_offset > 1) {

			/* If there is an offset or increment specified
			then we need to work out the exact next value. */

			m_next_value = innobase_next_autoinc(
				start_value, 1,
				m_increment, m_offset, m_max_value);

		} else if (start_value == 0) {
			/* The next value can never be 0. */
			m_next_value = 1;
		}
	} else {
		m_eof = true;
	}
}

/**
Postfix increment
@return the next value to insert */

ulonglong
ib_sequence_t::operator++(int) UNIV_NOTHROW
{
	ulonglong	current = m_next_value;

	ut_ad(!m_eof);
	ut_ad(m_max_value > 0);

	m_next_value = innobase_next_autoinc(
		current, 1, m_increment, m_offset, m_max_value);

	if (m_next_value == m_max_value && current == m_next_value) {
		m_eof = true;
	}

	return(current);
}<|MERGE_RESOLUTION|>--- conflicted
+++ resolved
@@ -6637,13 +6637,15 @@
 	}
 }
 /** Get the auto-increment value of the table on commit.
-@param ha_alter_info Data used during in-place alter
-@param ctx In-place ALTER TABLE context
-@param altered_table MySQL table that is being altered
-@param old_table MySQL table as it is before the ALTER operation
-@return the next auto-increment value (0 if not present) */
+@param[in] ha_alter_info Data used during in-place alter
+@param[in,out] ctx In-place ALTER TABLE context
+	       return autoinc value in ctx->max_autoinc
+@param[in] altered_table MySQL table that is being altered
+@param[in] old_table MySQL table as it is before the ALTER operation
+@retval true Failure
+@retval false Success*/
 static MY_ATTRIBUTE((warn_unused_result))
-ulonglong
+bool
 commit_get_autoinc(
 /*===============*/
 	Alter_inplace_info*	ha_alter_info,
@@ -6651,23 +6653,27 @@
 	const TABLE*		altered_table,
 	const TABLE*		old_table)
 {
-	ulonglong		max_autoinc;
-
 	DBUG_ENTER("commit_get_autoinc");
 
 	if (!altered_table->found_next_number_field) {
 		/* There is no AUTO_INCREMENT column in the table
 		after the ALTER operation. */
-		max_autoinc = 0;
+		ctx->max_autoinc = 0;
 	} else if (ctx->add_autoinc != ULINT_UNDEFINED) {
 		/* An AUTO_INCREMENT column was added. Get the last
 		value from the sequence, which may be based on a
 		supplied AUTO_INCREMENT value. */
-		max_autoinc = ctx->sequence.last();
+		ctx->max_autoinc = ctx->sequence.last();
 	} else if ((ha_alter_info->handler_flags
 		    & Alter_inplace_info::CHANGE_CREATE_OPTION)
 		   && (ha_alter_info->create_info->used_fields
 		       & HA_CREATE_USED_AUTO)) {
+
+		/* Check if the table is discarded */
+		if(dict_table_is_discarded(ctx->old_table)) {
+			DBUG_RETURN(true);
+		}
+
 		/* An AUTO_INCREMENT value was supplied, but the table was not
 		rebuilt. Get the user-supplied value or the last value from the
 		sequence. */
@@ -6676,7 +6682,7 @@
 		Field*	autoinc_field =
 			old_table->found_next_number_field;
 
-		max_autoinc = ha_alter_info->create_info->auto_increment_value;
+		ctx->max_autoinc = ha_alter_info->create_info->auto_increment_value;
 
 		dict_table_autoinc_lock(ctx->old_table);
 
@@ -6695,7 +6701,7 @@
 
 		We could only search the tree to know current max counter
 		in the table and compare. */
-		if (max_autoinc <= max_value_table) {
+		if (ctx->max_autoinc <= max_value_table) {
 			dberr_t		err;
 			dict_index_t*	index;
 
@@ -6708,8 +6714,8 @@
 
 			if (err != DB_SUCCESS) {
 				ut_ad(0);
-				max_autoinc = 0;
-			} else if (max_autoinc <= max_value_table) {
+				ctx->max_autoinc = 0;
+			} else if (ctx->max_autoinc <= max_value_table) {
 
 				ulonglong	col_max_value;
 				ulonglong	offset;
@@ -6717,7 +6723,7 @@
 				col_max_value = autoinc_field->
 					get_max_int_value();
 				offset = ctx->prebuilt->autoinc_offset;
-				max_autoinc = innobase_next_autoinc(
+				ctx->max_autoinc = innobase_next_autoinc(
 					max_value_table, 1, 1, offset,
 					col_max_value);
 			}
@@ -6729,11 +6735,11 @@
 		Read the old counter value from the table. */
 		ut_ad(old_table->found_next_number_field);
 		dict_table_autoinc_lock(ctx->old_table);
-		max_autoinc = ctx->old_table->autoinc;
+		ctx->max_autoinc = ctx->old_table->autoinc;
 		dict_table_autoinc_unlock(ctx->old_table);
 	}
 
-	DBUG_RETURN(max_autoinc);
+	DBUG_RETURN(false);
 }
 
 /** Add or drop foreign key constraints to the data dictionary tables,
@@ -7164,7 +7170,6 @@
 	}
 }
 
-<<<<<<< HEAD
 /** Commit the changes made during prepare_inplace_alter_table() and
 inplace_alter_table() inside the data dictionary tables, when not rebuilding
 the table.
@@ -7179,20 +7184,6 @@
 inline MY_ATTRIBUTE((warn_unused_result))
 bool
 commit_try_norebuild(
-=======
-/** Get the auto-increment value of the table on commit.
-@param[in]  ha_alter_info Data used during in-place alter
-@param[in,out]  ctx In-place ALTER TABLE context.
-		return autoinc value in ctx->max_autoinc
-@param[in]  altered_table MySQL table that is being altered
-@param[in]  old_table MySQL table as it is before the ALTER operation
-@retval true Failure
-@retval false Success*/
-static MY_ATTRIBUTE((warn_unused_result))
-bool
-commit_get_autoinc(
-/*===============*/
->>>>>>> 3e15e267
 	Alter_inplace_info*	ha_alter_info,
 	ha_innobase_inplace_ctx*ctx,
 	TABLE*			altered_table,
@@ -7200,7 +7191,6 @@
 	trx_t*			trx,
 	const char*		table_name)
 {
-<<<<<<< HEAD
 	DBUG_ENTER("commit_try_norebuild");
 	DBUG_ASSERT(!ctx->need_rebuild());
 	DBUG_ASSERT(trx->dict_operation_lock_mode == RW_X_LATCH);
@@ -7211,43 +7201,6 @@
 		    == ha_alter_info->alter_info->drop_list.size()
 		    || ctx->num_to_drop_vcol
 		       == ha_alter_info->alter_info->drop_list.size());
-=======
-	DBUG_ENTER("commit_get_autoinc");
-
-	if (!altered_table->found_next_number_field) {
-		/* There is no AUTO_INCREMENT column in the table
-		after the ALTER operation. */
-		ctx->max_autoinc = 0;
-	} else if (ctx->add_autoinc != ULINT_UNDEFINED) {
-		/* An AUTO_INCREMENT column was added. Get the last
-		value from the sequence, which may be based on a
-		supplied AUTO_INCREMENT value. */
-		ctx->max_autoinc = ctx->sequence.last();
-	} else if ((ha_alter_info->handler_flags
-		    & Alter_inplace_info::CHANGE_CREATE_OPTION)
-		   && (ha_alter_info->create_info->used_fields
-		       & HA_CREATE_USED_AUTO)) {
-
-		/* Check if the table is discarded */
-		if(dict_table_is_discarded(ctx->old_table)) {
-			DBUG_RETURN(true);
-		}
-
-		/* An AUTO_INCREMENT value was supplied, but the table was not
-		rebuilt. Get the user-supplied value or the last value from the
-		sequence. */
-		ib_uint64_t	max_value_table;
-		dberr_t		err;
-
-		Field*	autoinc_field =
-			old_table->found_next_number_field;
-
-		dict_index_t*	index = dict_table_get_index_on_first_col(
-			ctx->old_table, autoinc_field->field_index);
-
-		ctx->max_autoinc =
-			ha_alter_info->create_info->auto_increment_value;
->>>>>>> 3e15e267
 
 	for (ulint i = 0; i < ctx->num_to_add_index; i++) {
 		dict_index_t*	index = ctx->add_index[i];
@@ -7276,20 +7229,11 @@
 		DBUG_RETURN(true);
 	}
 
-<<<<<<< HEAD
 	DBUG_EXECUTE_IF("ib_rename_column_error",
 		my_error_innodb(DB_OUT_OF_FILE_SPACE, table_name, 0);
 		trx->error_state = DB_SUCCESS;
 		trx->op_info = "";
 		DBUG_RETURN(true););
-=======
-		if (err != DB_SUCCESS) {
-			ut_ad(0);
-			ctx->max_autoinc = 0;
-		} else if (ctx->max_autoinc <= max_value_table) {
-			ulonglong	col_max_value;
-			ulonglong	offset;
->>>>>>> 3e15e267
 
 	DBUG_EXECUTE_IF("ib_resize_column_error",
 		my_error_innodb(DB_OUT_OF_FILE_SPACE, table_name, 0);
@@ -7297,28 +7241,11 @@
 		trx->op_info = "";
 		DBUG_RETURN(true););
 
-<<<<<<< HEAD
 	DBUG_EXECUTE_IF("ib_rename_index_fail1",
 		my_error_innodb(DB_DEADLOCK, table_name, 0);
 		trx->error_state = DB_SUCCESS;
 		trx->op_info = "";
 		DBUG_RETURN(true););
-=======
-			offset = ctx->prebuilt->autoinc_offset;
-			ctx->max_autoinc = innobase_next_autoinc(
-				max_value_table, 1, 1, offset,
-				col_max_value);
-		}
-		dict_table_autoinc_unlock(ctx->old_table);
-	} else {
-		/* An AUTO_INCREMENT value was not specified.
-		Read the old counter value from the table. */
-		ut_ad(old_table->found_next_number_field);
-		dict_table_autoinc_lock(ctx->old_table);
-		ctx->max_autoinc = ctx->old_table->autoinc;
-		dict_table_autoinc_unlock(ctx->old_table);
-	}
->>>>>>> 3e15e267
 
 	DBUG_RETURN(false);
 }
@@ -7798,9 +7725,14 @@
 
 		DBUG_ASSERT(new_clustered == ctx->need_rebuild());
 
-		ctx->max_autoinc = commit_get_autoinc(
-			ha_alter_info, ctx, altered_table, table);
-
+		if (commit_get_autoinc(ha_alter_info, ctx, altered_table,
+			table)) {
+			fail = true;
+			my_error(ER_TABLESPACE_DISCARDED, MYF(0),
+				table->s->table_name.str);
+			goto rollback_trx;
+		}
+	
 		if (ctx->need_rebuild()) {
 			fail = commit_try_rebuild(
 				ha_alter_info, ctx, altered_table, table,
@@ -7834,6 +7766,8 @@
 		}
 #endif
 	}
+
+rollback_trx:
 
 	/* Commit or roll back the changes to the data dictionary. */
 
@@ -9100,7 +9034,6 @@
 		alter_part(nullptr, part_id, state, old->name.m_name, old)
 	{}
 
-<<<<<<< HEAD
 	/** Destructor */
 	~alter_part_normal() {}
 
@@ -9119,19 +9052,6 @@
 		ut_ad(old_part->name() == new_part->name());
 
 		dd_copy_private<dd::Partition>(*new_part, *old_part);
-=======
-		if (commit_get_autoinc(ha_alter_info, ctx, altered_table,
-			table)) {
-			fail = true;
-			my_error(ER_TABLESPACE_DISCARDED, MYF(0),
-				 table->s->table_name.str);
-			goto rollback_trx;
-		}
-		if (ctx->need_rebuild()) {
-			ctx->tmp_name = dict_mem_create_temporary_tablename(
-				ctx->heap, ctx->new_table->name.m_name,
-				ctx->new_table->id);
->>>>>>> 3e15e267
 
 		return(0);
 	}
@@ -9213,22 +9133,9 @@
 			strcpy(m_tablespace, tablespace);
 		}
 	}
-<<<<<<< HEAD
 
 	/** Destructor */
 	~alter_part_add() {}
-=======
-rollback_trx:
-	/* Commit or roll back the changes to the data dictionary. */
-
-	if (fail) {
-		trx_rollback_for_mysql(trx);
-	} else if (!new_clustered) {
-		trx_commit_for_mysql(trx);
-	} else {
-		mtr_t	mtr;
-		mtr_start(&mtr);
->>>>>>> 3e15e267
 
 	/** Prepare
 	@param[in,out]	altered_table	Table definition after the ALTER
