/*****************************************************************************

Copyright (c) 2005, 2016, Oracle and/or its affiliates. All Rights Reserved.

This program is free software; you can redistribute it and/or modify it under
the terms of the GNU General Public License as published by the Free Software
Foundation; version 2 of the License.

This program is distributed in the hope that it will be useful, but WITHOUT
ANY WARRANTY; without even the implied warranty of MERCHANTABILITY or FITNESS
FOR A PARTICULAR PURPOSE. See the GNU General Public License for more details.

You should have received a copy of the GNU General Public License along with
this program; if not, write to the Free Software Foundation, Inc.,
51 Franklin Street, Suite 500, Boston, MA 02110-1335 USA

*****************************************************************************/

/**************************************************//**
@file handler/handler0alter.cc
Smart ALTER TABLE
*******************************************************/

/* Include necessary SQL headers */
#include "ha_prototypes.h"
#include <debug_sync.h>
#include <log.h>
#include <sql_lex.h>
#include <sql_class.h>
#include <sql_table.h>
#include <sql_thd_internal_api.h>
#include <mysql/plugin.h>
#include <key_spec.h>

/* Include necessary InnoDB headers */
#include "btr0sea.h"
#include "dict0crea.h"
#include "dict0dict.h"
#include "dict0priv.h"
#include "dict0stats.h"
#include "dict0stats_bg.h"
#include "fsp0sysspace.h"
#include "log0log.h"
#include "rem0types.h"
#include "row0log.h"
#include "row0merge.h"
#include "trx0trx.h"
#include "trx0roll.h"
#include "handler0alter.h"
#include "srv0mon.h"
#include "fts0priv.h"
#include "fts0plugin.h"
#include "pars0pars.h"
#include "row0sel.h"
#include "ha_innodb.h"
#include "ut0new.h"
#include "ut0stage.h"

/* For supporting Native InnoDB Partitioning. */
#include "partition_info.h"
#include "ha_innopart.h"

/** TRUE if we don't have DDTableBuffer in the system tablespace,
this should be due to we run the server against old data files.
Please do NOT change this when server is running.
FIXME: This should be removed away once we can upgrade for new DD. */
extern bool	srv_missing_dd_table_buffer;

/** Operations for creating secondary indexes (no rebuild needed) */
static const Alter_inplace_info::HA_ALTER_FLAGS INNOBASE_ONLINE_CREATE
	= Alter_inplace_info::ADD_INDEX
	| Alter_inplace_info::ADD_UNIQUE_INDEX
	| Alter_inplace_info::ADD_SPATIAL_INDEX;

/** Operations for rebuilding a table in place */
static const Alter_inplace_info::HA_ALTER_FLAGS INNOBASE_ALTER_REBUILD
	= Alter_inplace_info::ADD_PK_INDEX
	| Alter_inplace_info::DROP_PK_INDEX
	| Alter_inplace_info::CHANGE_CREATE_OPTION
	/* CHANGE_CREATE_OPTION needs to check innobase_need_rebuild() */
	| Alter_inplace_info::ALTER_COLUMN_NULLABLE
	| Alter_inplace_info::ALTER_COLUMN_NOT_NULLABLE
	| Alter_inplace_info::ALTER_STORED_COLUMN_ORDER
	| Alter_inplace_info::DROP_STORED_COLUMN
	| Alter_inplace_info::ADD_STORED_BASE_COLUMN
	| Alter_inplace_info::RECREATE_TABLE
	/*
	| Alter_inplace_info::ALTER_STORED_COLUMN_TYPE
	*/
	;

/** Operations that require changes to data */
static const Alter_inplace_info::HA_ALTER_FLAGS INNOBASE_ALTER_DATA
	= INNOBASE_ONLINE_CREATE | INNOBASE_ALTER_REBUILD;

/** Operations for altering a table that InnoDB does not care about */
static const Alter_inplace_info::HA_ALTER_FLAGS INNOBASE_INPLACE_IGNORE
	= Alter_inplace_info::ALTER_COLUMN_DEFAULT
	| Alter_inplace_info::ALTER_COLUMN_COLUMN_FORMAT
	| Alter_inplace_info::ALTER_COLUMN_STORAGE_TYPE
	| Alter_inplace_info::ALTER_RENAME
	| Alter_inplace_info::ALTER_VIRTUAL_GCOL_EXPR
	| Alter_inplace_info::CHANGE_INDEX_OPTION;

/** Operations on foreign key definitions (changing the schema only) */
static const Alter_inplace_info::HA_ALTER_FLAGS INNOBASE_FOREIGN_OPERATIONS
	= Alter_inplace_info::DROP_FOREIGN_KEY
	| Alter_inplace_info::ADD_FOREIGN_KEY;

/** Operations that InnoDB cares about and can perform without rebuild */
static const Alter_inplace_info::HA_ALTER_FLAGS INNOBASE_ALTER_NOREBUILD
	= INNOBASE_ONLINE_CREATE
	| INNOBASE_FOREIGN_OPERATIONS
	| Alter_inplace_info::DROP_INDEX
	| Alter_inplace_info::DROP_UNIQUE_INDEX
	| Alter_inplace_info::RENAME_INDEX
	| Alter_inplace_info::ALTER_COLUMN_NAME
	| Alter_inplace_info::ALTER_COLUMN_EQUAL_PACK_LENGTH
	| Alter_inplace_info::ALTER_INDEX_COMMENT
	| Alter_inplace_info::ADD_VIRTUAL_COLUMN
	| Alter_inplace_info::DROP_VIRTUAL_COLUMN
	| Alter_inplace_info::ALTER_VIRTUAL_COLUMN_ORDER;
	/* | Alter_inplace_info::ALTER_VIRTUAL_COLUMN_TYPE; */

struct ha_innobase_inplace_ctx : public inplace_alter_handler_ctx
{
	/** Dummy query graph */
	que_thr_t*	thr;
	/** The prebuilt struct of the creating instance */
	row_prebuilt_t*	prebuilt;
	/** InnoDB indexes being created */
	dict_index_t**	add_index;
	/** MySQL key numbers for the InnoDB indexes that are being created */
	const ulint*	add_key_numbers;
	/** number of InnoDB indexes being created */
	ulint		num_to_add_index;
	/** InnoDB indexes being dropped */
	dict_index_t**	drop_index;
	/** number of InnoDB indexes being dropped */
	const ulint	num_to_drop_index;
	/** InnoDB indexes being renamed */
	dict_index_t**	rename;
	/** number of InnoDB indexes being renamed */
	const ulint	num_to_rename;
	/** InnoDB foreign key constraints being dropped */
	dict_foreign_t** drop_fk;
	/** number of InnoDB foreign key constraints being dropped */
	const ulint	num_to_drop_fk;
	/** InnoDB foreign key constraints being added */
	dict_foreign_t** add_fk;
	/** number of InnoDB foreign key constraints being dropped */
	const ulint	num_to_add_fk;
	/** whether to create the indexes online */
	bool		online;
	/** memory heap */
	mem_heap_t*	heap;
	/** dictionary transaction */
	trx_t*		trx;
	/** original table (if rebuilt, differs from indexed_table) */
	dict_table_t*	old_table;
	/** table where the indexes are being created or dropped */
	dict_table_t*	new_table;
	/** mapping of old column numbers to new ones, or NULL */
	const ulint*	col_map;
	/** new column names, or NULL if nothing was renamed */
	const char**	col_names;
	/** added AUTO_INCREMENT column position, or ULINT_UNDEFINED */
	const ulint	add_autoinc;
	/** default values of ADD COLUMN, or NULL */
	const dtuple_t*	add_cols;
	/** autoinc sequence to use */
	ib_sequence_t	sequence;
	/** maximum auto-increment value */
	ulonglong	max_autoinc;
	/** temporary table name to use for old table when renaming tables */
	const char*	tmp_name;
	/** whether the order of the clustered index is unchanged */
	bool		skip_pk_sort;
	/** number of virtual columns to be added */
	ulint		num_to_add_vcol;
	/** virtual columns to be added */
	dict_v_col_t*	add_vcol;
	const char**	add_vcol_name;
	/** number of virtual columns to be dropped */
	ulint		num_to_drop_vcol;
	/** virtual columns to be dropped */
	dict_v_col_t*	drop_vcol;
	const char**	drop_vcol_name;
	/** ALTER TABLE stage progress recorder */
	ut_stage_alter_t* m_stage;

	ha_innobase_inplace_ctx(row_prebuilt_t* prebuilt_arg,
				dict_index_t** drop_arg,
				ulint num_to_drop_arg,
				dict_index_t** rename_arg,
				ulint num_to_rename_arg,
				dict_foreign_t** drop_fk_arg,
				ulint num_to_drop_fk_arg,
				dict_foreign_t** add_fk_arg,
				ulint num_to_add_fk_arg,
				bool online_arg,
				mem_heap_t* heap_arg,
				dict_table_t* new_table_arg,
				const char** col_names_arg,
				ulint add_autoinc_arg,
				ulonglong autoinc_col_min_value_arg,
				ulonglong autoinc_col_max_value_arg,
				ulint num_to_drop_vcol_arg) :
		inplace_alter_handler_ctx(),
		prebuilt (prebuilt_arg),
		add_index (0), add_key_numbers (0), num_to_add_index (0),
		drop_index (drop_arg), num_to_drop_index (num_to_drop_arg),
		rename (rename_arg), num_to_rename (num_to_rename_arg),
		drop_fk (drop_fk_arg), num_to_drop_fk (num_to_drop_fk_arg),
		add_fk (add_fk_arg), num_to_add_fk (num_to_add_fk_arg),
		online (online_arg), heap (heap_arg), trx (0),
		old_table (prebuilt_arg->table),
		new_table (new_table_arg),
		col_map (0), col_names (col_names_arg),
		add_autoinc (add_autoinc_arg),
		add_cols (0),
		sequence(prebuilt->trx->mysql_thd,
			 autoinc_col_min_value_arg, autoinc_col_max_value_arg),
		max_autoinc (0),
		tmp_name (0),
		skip_pk_sort(false),
		num_to_add_vcol(0),
		add_vcol(0),
		add_vcol_name(0),
		num_to_drop_vcol(0),
		drop_vcol(0),
		drop_vcol_name(0),
		m_stage(NULL)
	{
#ifdef UNIV_DEBUG
		for (ulint i = 0; i < num_to_add_index; i++) {
			ut_ad(!add_index[i]->to_be_dropped);
		}
		for (ulint i = 0; i < num_to_drop_index; i++) {
			ut_ad(drop_index[i]->to_be_dropped);
		}
#endif /* UNIV_DEBUG */

		thr = pars_complete_graph_for_exec(NULL, prebuilt->trx, heap,
						   prebuilt);
	}

	~ha_innobase_inplace_ctx()
	{
		UT_DELETE(m_stage);
		mem_heap_free(heap);
	}

	/** Determine if the table will be rebuilt.
	@return whether the table will be rebuilt */
	bool need_rebuild () const { return(old_table != new_table); }

private:
	// Disable copying
	ha_innobase_inplace_ctx(const ha_innobase_inplace_ctx&);
	ha_innobase_inplace_ctx& operator=(const ha_innobase_inplace_ctx&);
};

/* Report an InnoDB error to the client by invoking my_error(). */
static UNIV_COLD
void
my_error_innodb(
/*============*/
	dberr_t		error,	/*!< in: InnoDB error code */
	const char*	table,	/*!< in: table name */
	ulint		flags)	/*!< in: table flags */
{
	switch (error) {
	case DB_MISSING_HISTORY:
		my_error(ER_TABLE_DEF_CHANGED, MYF(0));
		break;
	case DB_RECORD_NOT_FOUND:
		my_error(ER_KEY_NOT_FOUND, MYF(0), table);
		break;
	case DB_DEADLOCK:
		my_error(ER_LOCK_DEADLOCK, MYF(0));
		break;
	case DB_LOCK_WAIT_TIMEOUT:
		my_error(ER_LOCK_WAIT_TIMEOUT, MYF(0));
		break;
	case DB_INTERRUPTED:
		my_error(ER_QUERY_INTERRUPTED, MYF(0));
		break;
	case DB_OUT_OF_MEMORY:
		my_error(ER_OUT_OF_RESOURCES, MYF(0));
		break;
	case DB_OUT_OF_FILE_SPACE:
		my_error(ER_RECORD_FILE_FULL, MYF(0), table);
		break;
	case DB_TEMP_FILE_WRITE_FAIL:
		my_error(ER_TEMP_FILE_WRITE_FAILURE, MYF(0));
		break;
	case DB_TOO_BIG_INDEX_COL:
		my_error(ER_INDEX_COLUMN_TOO_LONG, MYF(0),
			 DICT_MAX_FIELD_LEN_BY_FORMAT_FLAG(flags));
		break;
	case DB_TOO_MANY_CONCURRENT_TRXS:
		my_error(ER_TOO_MANY_CONCURRENT_TRXS, MYF(0));
		break;
	case DB_LOCK_TABLE_FULL:
		my_error(ER_LOCK_TABLE_FULL, MYF(0));
		break;
	case DB_UNDO_RECORD_TOO_BIG:
		my_error(ER_UNDO_RECORD_TOO_BIG, MYF(0));
		break;
	case DB_CORRUPTION:
		my_error(ER_NOT_KEYFILE, MYF(0), table);
		break;
	case DB_TOO_BIG_RECORD:
		/* We limit max record size to 16k for 64k page size. */
		my_error(ER_TOO_BIG_ROWSIZE, MYF(0),
			 srv_page_size == UNIV_PAGE_SIZE_MAX
			 ? REC_MAX_DATA_SIZE - 1
			 : page_get_free_space_of_empty(
				 flags & DICT_TF_COMPACT) / 2);
		break;
	case DB_INVALID_NULL:
		/* TODO: report the row, as we do for DB_DUPLICATE_KEY */
		my_error(ER_INVALID_USE_OF_NULL, MYF(0));
		break;
	case DB_CANT_CREATE_GEOMETRY_OBJECT:
		my_error(ER_CANT_CREATE_GEOMETRY_OBJECT, MYF(0));
		break;
	case DB_TABLESPACE_EXISTS:
		my_error(ER_TABLESPACE_EXISTS, MYF(0), table);
		break;

#ifdef UNIV_DEBUG
	case DB_SUCCESS:
	case DB_DUPLICATE_KEY:
	case DB_ONLINE_LOG_TOO_BIG:
		/* These codes should not be passed here. */
		ut_error;
#endif /* UNIV_DEBUG */
	default:
		my_error(ER_GET_ERRNO, MYF(0), error, "InnoDB error");
		break;
	}
}

/** Determine if fulltext indexes exist in a given table.
@param table MySQL table
@return whether fulltext indexes exist on the table */
static
bool
innobase_fulltext_exist(
/*====================*/
	const TABLE*	table)
{
	for (uint i = 0; i < table->s->keys; i++) {
		if (table->key_info[i].flags & HA_FULLTEXT) {
			return(true);
		}
	}

	return(false);
}

/** Determine if spatial indexes exist in a given table.
@param table MySQL table
@return whether spatial indexes exist on the table */
static
bool
innobase_spatial_exist(
/*===================*/
	const   TABLE*  table)
{
	for (uint i = 0; i < table->s->keys; i++) {
	       if (table->key_info[i].flags & HA_SPATIAL) {
		       return(true);
	       }
	}

	return(false);
}

/*******************************************************************//**
Determine if ALTER TABLE needs to rebuild the table.
@param ha_alter_info the DDL operation
@return whether it is necessary to rebuild the table */
static __attribute__((warn_unused_result))
bool
innobase_need_rebuild(
/*==================*/
	const Alter_inplace_info*	ha_alter_info)
{
	if (ha_alter_info->handler_flags
	    == Alter_inplace_info::CHANGE_CREATE_OPTION
	    && !(ha_alter_info->create_info->used_fields
		 & (HA_CREATE_USED_ROW_FORMAT
		    | HA_CREATE_USED_KEY_BLOCK_SIZE
		    | HA_CREATE_USED_TABLESPACE))) {
		/* Any other CHANGE_CREATE_OPTION than changing
		ROW_FORMAT, KEY_BLOCK_SIZE or TABLESPACE can be done
		without rebuilding the table. */
		return(false);
	}

	return(!!(ha_alter_info->handler_flags & INNOBASE_ALTER_REBUILD));
}
/** Check if virtual column in old and new table are in order, excluding
those dropped column. This is needed because when we drop a virtual column,
ALTER_VIRTUAL_COLUMN_ORDER is also turned on, so we can't decide if this
is a real ORDER change or just DROP COLUMN
@param[in]	table		old TABLE
@param[in]	altered_table	new TABLE
@param[in]	ha_alter_info	Structure describing changes to be done
by ALTER TABLE and holding data used during in-place alter.
@return	true is all columns in order, false otherwise. */
static
bool
check_v_col_in_order(
	const TABLE*		table,
	const TABLE*		altered_table,
	Alter_inplace_info*	ha_alter_info)
{
	ulint	j = 0;

	/* We don't support any adding new virtual column before
	existed virtual column. */
	if (ha_alter_info->handler_flags
              & Alter_inplace_info::ADD_VIRTUAL_COLUMN) {
		bool			has_new = false;

		List_iterator_fast<Create_field> cf_it(
			ha_alter_info->alter_info->create_list);

		cf_it.rewind();

		while (const Create_field* new_field = cf_it++) {
			if (!new_field->is_virtual_gcol()) {
				continue;
			}

			/* Found a new added virtual column. */
			if (!new_field->field) {
				has_new = true;
				continue;
			}

			/* If there's any old virtual column
			after the new added virtual column,
			order must be changed. */
			if (has_new) {
				return(false);
			}
		}
	}

	/* directly return true if ALTER_VIRTUAL_COLUMN_ORDER is not on */
	if (!(ha_alter_info->handler_flags
              & Alter_inplace_info::ALTER_VIRTUAL_COLUMN_ORDER)) {
		return(true);
	}

	for (ulint i = 0; i < table->s->fields; i++) {
		Field*		field = table->s->field[i];
		bool		dropped = false;
		Alter_drop*	drop;

		if (field->stored_in_db) {
			continue;
		}

		ut_ad(innobase_is_v_fld(field));

		/* Check if this column is in drop list */
		List_iterator_fast<Alter_drop> cf_it(
			ha_alter_info->alter_info->drop_list);

		while ((drop = (cf_it++)) != NULL) {
			if (my_strcasecmp(system_charset_info,
					  field->field_name, drop->name) == 0) {
				dropped = true;
				break;
			}
		}

		if (dropped) {
			continue;
		}

		/* Now check if the next virtual column in altered table
		matches this column */
		while (j < altered_table->s->fields) {
			 Field*  new_field = altered_table->s->field[j];

			if (new_field->stored_in_db) {
				j++;
				continue;
			}

			if (my_strcasecmp(system_charset_info,
					  field->field_name,
					  new_field->field_name) != 0) {
				/* different column */
				return(false);
			} else {
				j++;
				break;
			}
		}

		if (j > altered_table->s->fields) {
			/* there should not be less column in new table
			without them being in drop list */
			ut_ad(0);
			return(false);
		}
	}

	return(true);
}

/** Check if InnoDB supports a particular alter table in-place
@param altered_table TABLE object for new version of table.
@param ha_alter_info Structure describing changes to be done
by ALTER TABLE and holding data used during in-place alter.

@retval HA_ALTER_INPLACE_NOT_SUPPORTED Not supported
@retval HA_ALTER_INPLACE_NO_LOCK Supported
@retval HA_ALTER_INPLACE_SHARED_LOCK_AFTER_PREPARE Supported, but requires
lock during main phase and exclusive lock during prepare phase.
@retval HA_ALTER_INPLACE_NO_LOCK_AFTER_PREPARE Supported, prepare phase
requires exclusive lock (any transactions that have accessed the table
must commit or roll back first, and no transactions can access the table
while prepare_inplace_alter_table() is executing)
*/

enum_alter_inplace_result
ha_innobase::check_if_supported_inplace_alter(
/*==========================================*/
	TABLE*			altered_table,
	Alter_inplace_info*	ha_alter_info)
{
	DBUG_ENTER("check_if_supported_inplace_alter");

	if (high_level_read_only
	    || srv_sys_space.created_new_raw()
	    || srv_force_recovery) {
		ha_alter_info->unsupported_reason = (srv_force_recovery)?
			innobase_get_err_msg(ER_INNODB_FORCED_RECOVERY):
			innobase_get_err_msg(ER_READ_ONLY_MODE);

		DBUG_RETURN(HA_ALTER_INPLACE_NOT_SUPPORTED);
	}

	if (altered_table->s->fields > REC_MAX_N_USER_FIELDS) {
		/* Deny the inplace ALTER TABLE. MySQL will try to
		re-create the table and ha_innobase::create() will
		return an error too. This is how we effectively
		deny adding too many columns to a table. */
		ha_alter_info->unsupported_reason =
			innobase_get_err_msg(ER_TOO_MANY_FIELDS);
		DBUG_RETURN(HA_ALTER_INPLACE_NOT_SUPPORTED);
	}

	if (ha_alter_info->create_info->encrypt_type.length > 0) {
		char*	encryption =
			ha_alter_info->create_info->encrypt_type.str;

		if (DICT_TF2_FLAG_SET(m_prebuilt->table, DICT_TF2_ENCRYPTION)
		    != Encryption::is_none(encryption)) {
			ha_alter_info->unsupported_reason =
				innobase_get_err_msg(
					ER_INVALID_ENCRYPTION_OPTION);
			DBUG_RETURN(HA_ALTER_INPLACE_NOT_SUPPORTED);
		}
	}

	update_thd();
	trx_search_latch_release_if_reserved(m_prebuilt->trx);

	if (ha_alter_info->handler_flags
	    & ~(INNOBASE_INPLACE_IGNORE
		| INNOBASE_ALTER_NOREBUILD
		| INNOBASE_ALTER_REBUILD)) {

		if (ha_alter_info->handler_flags
		    & Alter_inplace_info::ALTER_STORED_COLUMN_TYPE) {
			ha_alter_info->unsupported_reason = innobase_get_err_msg(
				ER_ALTER_OPERATION_NOT_SUPPORTED_REASON_COLUMN_TYPE);
		}
		DBUG_RETURN(HA_ALTER_INPLACE_NOT_SUPPORTED);
	}

	/* Only support online add foreign key constraint when
	check_foreigns is turned off */
	if ((ha_alter_info->handler_flags & Alter_inplace_info::ADD_FOREIGN_KEY)
	    && m_prebuilt->trx->check_foreigns) {
		ha_alter_info->unsupported_reason = innobase_get_err_msg(
			ER_ALTER_OPERATION_NOT_SUPPORTED_REASON_FK_CHECK);
		DBUG_RETURN(HA_ALTER_INPLACE_NOT_SUPPORTED);
	}

	if (altered_table->file->ht != ht) {
		/* Non-native partitioning table engine. No longer supported,
		due to implementation of native InnoDB partitioning. */
		DBUG_RETURN(HA_ALTER_INPLACE_NOT_SUPPORTED);
	}

	if (!(ha_alter_info->handler_flags & ~INNOBASE_INPLACE_IGNORE)) {
		DBUG_RETURN(HA_ALTER_INPLACE_NO_LOCK);
	}

	/* Only support NULL -> NOT NULL change if strict table sql_mode
	is set. Fall back to COPY for conversion if not strict tables.
	In-Place will fail with an error when trying to convert
	NULL to a NOT NULL value. */
	if ((ha_alter_info->handler_flags
	     & Alter_inplace_info::ALTER_COLUMN_NOT_NULLABLE)
	    && !thd_is_strict_mode(m_user_thd)) {
		ha_alter_info->unsupported_reason = innobase_get_err_msg(
			ER_ALTER_OPERATION_NOT_SUPPORTED_REASON_NOT_NULL);
		DBUG_RETURN(HA_ALTER_INPLACE_NOT_SUPPORTED);
	}

	/* DROP PRIMARY KEY is only allowed in combination with ADD
	PRIMARY KEY. */
	if ((ha_alter_info->handler_flags
	     & (Alter_inplace_info::ADD_PK_INDEX
		| Alter_inplace_info::DROP_PK_INDEX))
	    == Alter_inplace_info::DROP_PK_INDEX) {
		ha_alter_info->unsupported_reason = innobase_get_err_msg(
			ER_ALTER_OPERATION_NOT_SUPPORTED_REASON_NOPK);
		DBUG_RETURN(HA_ALTER_INPLACE_NOT_SUPPORTED);
	}

	/* If a column change from NOT NULL to NULL,
	and there's a implict pk on this column. the
	table should be rebuild. The change should
	only go through the "Copy" method. */
	if ((ha_alter_info->handler_flags
	     & Alter_inplace_info::ALTER_COLUMN_NULLABLE)) {
		const uint my_primary_key = altered_table->s->primary_key;

		/* See if MYSQL table has no pk but we do. */
		if (UNIV_UNLIKELY(my_primary_key >= MAX_KEY)
		    && !row_table_got_default_clust_index(m_prebuilt->table)) {
			ha_alter_info->unsupported_reason = innobase_get_err_msg(
				ER_PRIMARY_CANT_HAVE_NULL);
			DBUG_RETURN(HA_ALTER_INPLACE_NOT_SUPPORTED);
		}
	}

	/* If there is add or drop virtual columns, we will support operations
	with these 2 options alone with inplace interface for now */
	if (ha_alter_info->handler_flags
	    & (Alter_inplace_info::ADD_VIRTUAL_COLUMN
	       | Alter_inplace_info::DROP_VIRTUAL_COLUMN
	       | Alter_inplace_info::ALTER_VIRTUAL_COLUMN_ORDER)) {
		ulonglong	flags = ha_alter_info->handler_flags;

		/* TODO: uncomment the flags below, once we start to
		support them */
		flags &= ~(Alter_inplace_info::ADD_VIRTUAL_COLUMN
			   | Alter_inplace_info::DROP_VIRTUAL_COLUMN
			   | Alter_inplace_info::ALTER_VIRTUAL_COLUMN_ORDER
			   | Alter_inplace_info::ALTER_VIRTUAL_GCOL_EXPR
			   /*
			   | Alter_inplace_info::ALTER_STORED_COLUMN_ORDER
			   | Alter_inplace_info::ADD_STORED_BASE_COLUMN
			   | Alter_inplace_info::DROP_STORED_COLUMN
			   | Alter_inplace_info::ALTER_STORED_COLUMN_ORDER
			   | Alter_inplace_info::ADD_UNIQUE_INDEX
			   */
			   | Alter_inplace_info::ADD_INDEX
			   | Alter_inplace_info::DROP_INDEX);

		if (flags != 0
		    || (altered_table->s->partition_info_str
			&& altered_table->s->partition_info_str_len)
		    || (!check_v_col_in_order(
			this->table, altered_table, ha_alter_info))) {
			ha_alter_info->unsupported_reason =
				innobase_get_err_msg(
				ER_UNSUPPORTED_ALTER_INPLACE_ON_VIRTUAL_COLUMN);
			DBUG_RETURN(HA_ALTER_INPLACE_NOT_SUPPORTED);
		}
	}

	/* We should be able to do the operation in-place.
	See if we can do it online (LOCK=NONE). */
	bool	online = true;

	List_iterator_fast<Create_field> cf_it(
		ha_alter_info->alter_info->create_list);

	/* Fix the key parts. */
	for (KEY* new_key = ha_alter_info->key_info_buffer;
	     new_key < ha_alter_info->key_info_buffer
		     + ha_alter_info->key_count;
	     new_key++) {

		for (KEY_PART_INFO* key_part = new_key->key_part;
		     key_part < new_key->key_part + new_key->user_defined_key_parts;
		     key_part++) {
			const Create_field*	new_field;

			DBUG_ASSERT(key_part->fieldnr
				    < altered_table->s->fields);

			cf_it.rewind();
			for (uint fieldnr = 0; (new_field = cf_it++);
			     fieldnr++) {
				if (fieldnr == key_part->fieldnr) {
					break;
				}
			}

			DBUG_ASSERT(new_field);

			key_part->field = altered_table->field[
				key_part->fieldnr];
			/* In some special cases InnoDB emits "false"
			duplicate key errors with NULL key values. Let
			us play safe and ensure that we can correctly
			print key values even in such cases. */
			key_part->null_offset = key_part->field->null_offset();
			key_part->null_bit = key_part->field->null_bit;

			if (new_field->field) {
				/* This is an existing column. */
				continue;
			}

			/* This is an added column. */
			DBUG_ASSERT(ha_alter_info->handler_flags
				    & Alter_inplace_info::ADD_COLUMN);

			/* We cannot replace a hidden FTS_DOC_ID
			with a user-visible FTS_DOC_ID. */
			if (m_prebuilt->table->fts
			    && innobase_fulltext_exist(altered_table)
			    && !my_strcasecmp(
				    system_charset_info,
				    key_part->field->field_name,
				    FTS_DOC_ID_COL_NAME)) {
				ha_alter_info->unsupported_reason = innobase_get_err_msg(
					ER_ALTER_OPERATION_NOT_SUPPORTED_REASON_HIDDEN_FTS);
				DBUG_RETURN(HA_ALTER_INPLACE_NOT_SUPPORTED);
			}

			DBUG_ASSERT((key_part->field->auto_flags & Field::NEXT_NUMBER)
				    == !!(key_part->field->flags
					  & AUTO_INCREMENT_FLAG));

			if (key_part->field->flags & AUTO_INCREMENT_FLAG) {
				/* We cannot assign an AUTO_INCREMENT
				column values during online ALTER. */
				DBUG_ASSERT(key_part->field == altered_table
					    -> found_next_number_field);
				ha_alter_info->unsupported_reason = innobase_get_err_msg(
					ER_ALTER_OPERATION_NOT_SUPPORTED_REASON_AUTOINC);
				online = false;
			}

			if (key_part->field->is_virtual_gcol()) {
				/* Do not support adding index on newly added
				virtual column, while there is also a drop
				virtual column in the same clause */
				if (ha_alter_info->handler_flags
				    & Alter_inplace_info::DROP_VIRTUAL_COLUMN) {
					ha_alter_info->unsupported_reason =
						innobase_get_err_msg(
							ER_UNSUPPORTED_ALTER_INPLACE_ON_VIRTUAL_COLUMN);

					DBUG_RETURN(HA_ALTER_INPLACE_NOT_SUPPORTED);
				}

				ha_alter_info->unsupported_reason =
					innobase_get_err_msg(
						ER_UNSUPPORTED_ALTER_ONLINE_ON_VIRTUAL_COLUMN);
				online = false;
			}
		}
	}

	DBUG_ASSERT(!m_prebuilt->table->fts || m_prebuilt->table->fts->doc_col
		    <= table->s->fields);
	DBUG_ASSERT(!m_prebuilt->table->fts || m_prebuilt->table->fts->doc_col
		    < dict_table_get_n_user_cols(m_prebuilt->table));

	if (ha_alter_info->handler_flags
	    & Alter_inplace_info::ADD_SPATIAL_INDEX) {
		ha_alter_info->unsupported_reason = innobase_get_err_msg(
			ER_ALTER_OPERATION_NOT_SUPPORTED_REASON_GIS);
		online = false;
	}

	if (m_prebuilt->table->fts
	    && innobase_fulltext_exist(altered_table)) {
		/* FULLTEXT indexes are supposed to remain. */
		/* Disallow DROP INDEX FTS_DOC_ID_INDEX */

		for (uint i = 0; i < ha_alter_info->index_drop_count; i++) {
			if (!my_strcasecmp(
				    system_charset_info,
				    ha_alter_info->index_drop_buffer[i]->name,
				    FTS_DOC_ID_INDEX_NAME)) {
				ha_alter_info->unsupported_reason = innobase_get_err_msg(
					ER_ALTER_OPERATION_NOT_SUPPORTED_REASON_CHANGE_FTS);
				DBUG_RETURN(HA_ALTER_INPLACE_NOT_SUPPORTED);
			}
		}

		/* InnoDB can have a hidden FTS_DOC_ID_INDEX on a
		visible FTS_DOC_ID column as well. Prevent dropping or
		renaming the FTS_DOC_ID. */

		for (Field** fp = table->field; *fp; fp++) {
			if (!((*fp)->flags
			      & (FIELD_IS_RENAMED | FIELD_IS_DROPPED))) {
				continue;
			}

			if (!my_strcasecmp(
				    system_charset_info,
				    (*fp)->field_name,
				    FTS_DOC_ID_COL_NAME)) {
				ha_alter_info->unsupported_reason = innobase_get_err_msg(
					ER_ALTER_OPERATION_NOT_SUPPORTED_REASON_CHANGE_FTS);
				DBUG_RETURN(HA_ALTER_INPLACE_NOT_SUPPORTED);
			}
		}
	}

	m_prebuilt->trx->will_lock++;

	if (!online) {
		/* We already determined that only a non-locking
		operation is possible. */
	} else if (((ha_alter_info->handler_flags
		     & Alter_inplace_info::ADD_PK_INDEX)
		    || innobase_need_rebuild(ha_alter_info))
		   && (innobase_fulltext_exist(altered_table)
		       || innobase_spatial_exist(altered_table))) {
		/* Refuse to rebuild the table online, if
		FULLTEXT OR SPATIAL indexes are to survive the rebuild. */
		online = false;
		/* If the table already contains fulltext indexes,
		refuse to rebuild the table natively altogether. */
		if (m_prebuilt->table->fts) {
			ha_alter_info->unsupported_reason = innobase_get_err_msg(
				ER_INNODB_FT_LIMIT);
			DBUG_RETURN(HA_ALTER_INPLACE_NOT_SUPPORTED);
		}

		if (innobase_spatial_exist(altered_table)) {
			ha_alter_info->unsupported_reason =
				innobase_get_err_msg(
				ER_ALTER_OPERATION_NOT_SUPPORTED_REASON_GIS);
		} else {
			ha_alter_info->unsupported_reason =
				innobase_get_err_msg(
				ER_ALTER_OPERATION_NOT_SUPPORTED_REASON_FTS);
		}
	} else if ((ha_alter_info->handler_flags
		    & Alter_inplace_info::ADD_INDEX)) {
		/* Building a full-text index requires a lock.
		We could do without a lock if the table already contains
		an FTS_DOC_ID column, but in that case we would have
		to apply the modification log to the full-text indexes. */

		for (uint i = 0; i < ha_alter_info->index_add_count; i++) {
			const KEY* key =
				&ha_alter_info->key_info_buffer[
					ha_alter_info->index_add_buffer[i]];
			if (key->flags & HA_FULLTEXT) {
				DBUG_ASSERT(!(key->flags & HA_KEYFLAG_MASK
					      & ~(HA_FULLTEXT
						  | HA_PACK_KEY
						  | HA_GENERATED_KEY
						  | HA_BINARY_PACK_KEY)));
				ha_alter_info->unsupported_reason = innobase_get_err_msg(
					ER_ALTER_OPERATION_NOT_SUPPORTED_REASON_FTS);
				online = false;
				break;
			}
		}
	}

	DBUG_RETURN(online
		    ? HA_ALTER_INPLACE_NO_LOCK_AFTER_PREPARE
		    : HA_ALTER_INPLACE_SHARED_LOCK_AFTER_PREPARE);
}

/*************************************************************//**
Initialize the dict_foreign_t structure with supplied info
@return true if added, false if duplicate foreign->id */
static
bool
innobase_init_foreign(
/*==================*/
	dict_foreign_t*	foreign,		/*!< in/out: structure to
						initialize */
	char*		constraint_name,	/*!< in/out: constraint name if
						exists */
	dict_table_t*	table,			/*!< in: foreign table */
	dict_index_t*	index,			/*!< in: foreign key index */
	const char**	column_names,		/*!< in: foreign key column
						names */
	ulint		num_field,		/*!< in: number of columns */
	const char*	referenced_table_name,	/*!< in: referenced table
						name */
	dict_table_t*	referenced_table,	/*!< in: referenced table */
	dict_index_t*	referenced_index,	/*!< in: referenced index */
	const char**	referenced_column_names,/*!< in: referenced column
						names */
	ulint		referenced_num_field)	/*!< in: number of referenced
						columns */
{
	ut_ad(mutex_own(&dict_sys->mutex));

        if (constraint_name) {
                ulint   db_len;

                /* Catenate 'databasename/' to the constraint name specified
                by the user: we conceive the constraint as belonging to the
                same MySQL 'database' as the table itself. We store the name
                to foreign->id. */

                db_len = dict_get_db_name_len(table->name.m_name);

                foreign->id = static_cast<char*>(mem_heap_alloc(
                        foreign->heap, db_len + strlen(constraint_name) + 2));

                ut_memcpy(foreign->id, table->name.m_name, db_len);
                foreign->id[db_len] = '/';
                strcpy(foreign->id + db_len + 1, constraint_name);

		/* Check if any existing foreign key has the same id,
		this is needed only if user supplies the constraint name */

		if (table->foreign_set.find(foreign)
		    != table->foreign_set.end()) {
			return(false);
		}
        }

        foreign->foreign_table = table;
        foreign->foreign_table_name = mem_heap_strdup(
                foreign->heap, table->name.m_name);
        dict_mem_foreign_table_name_lookup_set(foreign, TRUE);

        foreign->foreign_index = index;
        foreign->n_fields = (unsigned int) num_field;

        foreign->foreign_col_names = static_cast<const char**>(
                mem_heap_alloc(foreign->heap, num_field * sizeof(void*)));

        for (ulint i = 0; i < foreign->n_fields; i++) {
                foreign->foreign_col_names[i] = mem_heap_strdup(
                        foreign->heap, column_names[i]);
        }

	foreign->referenced_index = referenced_index;
	foreign->referenced_table = referenced_table;

	foreign->referenced_table_name = mem_heap_strdup(
		foreign->heap, referenced_table_name);
        dict_mem_referenced_table_name_lookup_set(foreign, TRUE);

        foreign->referenced_col_names = static_cast<const char**>(
                mem_heap_alloc(foreign->heap,
			       referenced_num_field * sizeof(void*)));

        for (ulint i = 0; i < foreign->n_fields; i++) {
                foreign->referenced_col_names[i]
                        = mem_heap_strdup(foreign->heap,
					  referenced_column_names[i]);
        }

	return(true);
}

/*************************************************************//**
Check whether the foreign key options is legit
@return true if it is */
static __attribute__((warn_unused_result))
bool
innobase_check_fk_option(
/*=====================*/
	const dict_foreign_t*	foreign)	/*!< in: foreign key */
{
	if (!foreign->foreign_index) {
		return(true);
	}

	if (foreign->type & (DICT_FOREIGN_ON_UPDATE_SET_NULL
			     | DICT_FOREIGN_ON_DELETE_SET_NULL)) {

		for (ulint j = 0; j < foreign->n_fields; j++) {
			if ((dict_index_get_nth_col(
				     foreign->foreign_index, j)->prtype)
			    & DATA_NOT_NULL) {

				/* It is not sensible to define
				SET NULL if the column is not
				allowed to be NULL! */
				return(false);
			}
		}
	}

	return(true);
}

/** Check whether the foreign key options is legit
@param[in]	foreign		foreign key
@return true if it is */
static __attribute__((warn_unused_result))
bool
innobase_check_v_base_col(
	const dict_foreign_t*	foreign)
{
	ulint	type = foreign->type;

	type &= ~(DICT_FOREIGN_ON_DELETE_NO_ACTION
		  | DICT_FOREIGN_ON_UPDATE_NO_ACTION);


	if (type != 0) {

		for (ulint i = 0; i < foreign->n_fields; i++) {
			if (dict_foreign_has_col_as_base_col(
				    foreign->foreign_col_names[i],
				    foreign->foreign_table)) {
				return(false);
			}

			/* Check if the fk column is in any virtual index */
			if (dict_foreign_has_col_in_v_index(
				foreign->foreign_col_names[i],
				foreign->foreign_table)) {
				return(false);
			}
		}
	}

	return(true);
}

/*************************************************************//**
Set foreign key options
@return true if successfully set */
static __attribute__((warn_unused_result))
bool
innobase_set_foreign_key_option(
/*============================*/
	dict_foreign_t*	foreign,	/*!< in:InnoDB Foreign key */
	Foreign_key_spec*	fk_key)	/*!< in: Foreign key info from
					MySQL */
{
	ut_ad(!foreign->type);

	switch (fk_key->delete_opt) {
	case FK_OPTION_NO_ACTION:
	case FK_OPTION_RESTRICT:
	case FK_OPTION_DEFAULT:
		foreign->type = DICT_FOREIGN_ON_DELETE_NO_ACTION;
		break;
	case FK_OPTION_CASCADE:
		foreign->type = DICT_FOREIGN_ON_DELETE_CASCADE;
		break;
	case FK_OPTION_SET_NULL:
		foreign->type = DICT_FOREIGN_ON_DELETE_SET_NULL;
		break;
	}

	switch (fk_key->update_opt) {
	case FK_OPTION_NO_ACTION:
	case FK_OPTION_RESTRICT:
	case FK_OPTION_DEFAULT:
		foreign->type |= DICT_FOREIGN_ON_UPDATE_NO_ACTION;
		break;
	case FK_OPTION_CASCADE:
		foreign->type |= DICT_FOREIGN_ON_UPDATE_CASCADE;
		break;
	case FK_OPTION_SET_NULL:
		foreign->type |= DICT_FOREIGN_ON_UPDATE_SET_NULL;
		break;
	}

	return(innobase_check_fk_option(foreign));
}

/*******************************************************************//**
Check if a foreign key constraint can make use of an index
that is being created.
@return useable index, or NULL if none found */
static __attribute__((warn_unused_result))
const KEY*
innobase_find_equiv_index(
/*======================*/
	const char*const*	col_names,
					/*!< in: column names */
	uint			n_cols,	/*!< in: number of columns */
	const KEY*		keys,	/*!< in: index information */
	const uint*		add,	/*!< in: indexes being created */
	uint			n_add)	/*!< in: number of indexes to create */
{
	for (uint i = 0; i < n_add; i++) {
		const KEY*	key = &keys[add[i]];

		if (key->user_defined_key_parts < n_cols
		    || key->flags & HA_SPATIAL) {
no_match:
			continue;
		}

		for (uint j = 0; j < n_cols; j++) {
			const KEY_PART_INFO&	key_part = key->key_part[j];
			uint32			col_len
				= key_part.field->pack_length();

			/* Any index on virtual columns cannot be used
			for reference constaint */
			if (innobase_is_v_fld(key_part.field)) {
				goto no_match;
			}

			/* The MySQL pack length contains 1 or 2 bytes
			length field for a true VARCHAR. */

			if (key_part.field->type() == MYSQL_TYPE_VARCHAR) {
				col_len -= static_cast<const Field_varstring*>(
					key_part.field)->length_bytes;
			}

			if (key_part.length < col_len) {

				/* Column prefix indexes cannot be
				used for FOREIGN KEY constraints. */
				goto no_match;
			}

			if (innobase_strcasecmp(col_names[j],
						key_part.field->field_name)) {
				/* Name mismatch */
				goto no_match;
			}
		}

		return(key);
	}

	return(NULL);
}

/*************************************************************//**
Find an index whose first fields are the columns in the array
in the same order and is not marked for deletion
@return matching index, NULL if not found */
static __attribute__((warn_unused_result))
dict_index_t*
innobase_find_fk_index(
/*===================*/
	Alter_inplace_info*	ha_alter_info,
					/*!< in: alter table info */
	dict_table_t*		table,	/*!< in: table */
	const char**		col_names,
					/*!< in: column names, or NULL
					to use table->col_names */
	dict_index_t**		drop_index,
					/*!< in: indexes to be dropped */
	ulint			n_drop_index,
					/*!< in: size of drop_index[] */
	const char**		columns,/*!< in: array of column names */
	ulint			n_cols) /*!< in: number of columns */
{
	dict_index_t*	index;

	index = dict_table_get_first_index(table);

	while (index != NULL) {
		if (!(index->type & DICT_FTS)
		    && !dict_index_has_virtual(index)
		    && dict_foreign_qualify_index(
			    table, col_names, columns, n_cols,
			    index, NULL, true, 0)) {
			for (ulint i = 0; i < n_drop_index; i++) {
				if (index == drop_index[i]) {
					/* Skip to-be-dropped indexes. */
					goto next_rec;
				}
			}

			return(index);
		}

next_rec:
		index = dict_table_get_next_index(index);
	}

	return(NULL);
}

/*************************************************************//**
Create InnoDB foreign key structure from MySQL alter_info
@retval true if successful
@retval false on error (will call my_error()) */
static __attribute__((warn_unused_result))
bool
innobase_get_foreign_key_info(
/*==========================*/
	Alter_inplace_info*
			ha_alter_info,	/*!< in: alter table info */
	const TABLE_SHARE*
			table_share,	/*!< in: the TABLE_SHARE */
	dict_table_t*	table,		/*!< in: table */
	const char**	col_names,	/*!< in: column names, or NULL
					to use table->col_names */
	dict_index_t**	drop_index,	/*!< in: indexes to be dropped */
	ulint		n_drop_index,	/*!< in: size of drop_index[] */
	dict_foreign_t**add_fk,		/*!< out: foreign constraint added */
	ulint*		n_add_fk,	/*!< out: number of foreign
					constraints added */
	const trx_t*	trx)		/*!< in: user transaction */
{
	Key_spec*	key;
	Foreign_key_spec*	fk_key;
	dict_table_t*	referenced_table = NULL;
	char*		referenced_table_name = NULL;
	ulint		num_fk = 0;
	Alter_info*	alter_info = ha_alter_info->alter_info;

	DBUG_ENTER("innobase_get_foreign_key_info");

	*n_add_fk = 0;

	List_iterator<Key_spec> key_iterator(alter_info->key_list);

	while ((key=key_iterator++)) {
		if (key->type != KEYTYPE_FOREIGN) {
			continue;
		}

		const char*	column_names[MAX_NUM_FK_COLUMNS];
		dict_index_t*	index = NULL;
		const char*	referenced_column_names[MAX_NUM_FK_COLUMNS];
		dict_index_t*	referenced_index = NULL;
		ulint		num_col = 0;
		ulint		referenced_num_col = 0;
		bool		correct_option;
		char*		db_namep = NULL;
		char*		tbl_namep = NULL;
		ulint		db_name_len = 0;
		ulint		tbl_name_len = 0;
		char		db_name[MAX_DATABASE_NAME_LEN];
		char		tbl_name[MAX_TABLE_NAME_LEN];

		fk_key = static_cast<Foreign_key_spec*>(key);

		if (fk_key->columns.elements > 0) {
			ulint	i = 0;
			Key_part_spec* column;
			List_iterator<Key_part_spec> key_part_iterator(
				fk_key->columns);

			/* Get all the foreign key column info for the
			current table */
			while ((column = key_part_iterator++)) {
				column_names[i] = column->field_name.str;
				ut_ad(i < MAX_NUM_FK_COLUMNS);
				i++;
			}

			index = innobase_find_fk_index(
				ha_alter_info,
				table, col_names,
				drop_index, n_drop_index,
				column_names, i);

			/* MySQL would add a index in the creation
			list if no such index for foreign table,
			so we have to use DBUG_EXECUTE_IF to simulate
			the scenario */
			DBUG_EXECUTE_IF("innodb_test_no_foreign_idx",
					index = NULL;);

			/* Check whether there exist such
			index in the the index create clause */
			if (!index && !innobase_find_equiv_index(
				    column_names, static_cast<uint>(i),
				    ha_alter_info->key_info_buffer,
				    ha_alter_info->index_add_buffer,
				    ha_alter_info->index_add_count)) {
				my_error(
					ER_FK_NO_INDEX_CHILD,
					MYF(0),
					fk_key->name.str
					? fk_key->name.str : "",
					table_share->table_name.str);
				goto err_exit;
			}

			num_col = i;
		}

		add_fk[num_fk] = dict_mem_foreign_create();

#ifndef _WIN32
		if(fk_key->ref_db.str) {
			tablename_to_filename(fk_key->ref_db.str, db_name,
					      MAX_DATABASE_NAME_LEN);
			db_namep = db_name;
			db_name_len = strlen(db_name);
		}
		if (fk_key->ref_table.str) {
			tablename_to_filename(fk_key->ref_table.str, tbl_name,
					      MAX_TABLE_NAME_LEN);
			tbl_namep = tbl_name;
			tbl_name_len = strlen(tbl_name);
		}
#else
		ut_ad(fk_key->ref_table.str);
		tablename_to_filename(fk_key->ref_table.str, tbl_name,
				      MAX_TABLE_NAME_LEN);
		innobase_casedn_str(tbl_name);
		tbl_name_len = strlen(tbl_name);
		tbl_namep = &tbl_name[0];

		if (fk_key->ref_db.str != NULL) {
			tablename_to_filename(fk_key->ref_db.str, db_name,
					      MAX_DATABASE_NAME_LEN);
			innobase_casedn_str(db_name);
			db_name_len = strlen(db_name);
			db_namep = &db_name[0];
		}
#endif
		mutex_enter(&dict_sys->mutex);

		referenced_table_name = dict_get_referenced_table(
			table->name.m_name,
			db_namep,
			db_name_len,
			tbl_namep,
			tbl_name_len,
			&referenced_table,
			add_fk[num_fk]->heap);

		/* Test the case when referenced_table failed to
		open, if trx->check_foreigns is not set, we should
		still be able to add the foreign key */
		DBUG_EXECUTE_IF("innodb_test_open_ref_fail",
				referenced_table = NULL;);

		if (!referenced_table && trx->check_foreigns) {
			mutex_exit(&dict_sys->mutex);
			my_error(ER_FK_CANNOT_OPEN_PARENT,
				 MYF(0), tbl_namep);

			goto err_exit;
		}

		if (fk_key->ref_columns.elements > 0) {
			ulint	i = 0;
			Key_part_spec* column;
			List_iterator<Key_part_spec> key_part_iterator(
				fk_key->ref_columns);

			while ((column = key_part_iterator++)) {
				referenced_column_names[i] =
					column->field_name.str;
				ut_ad(i < MAX_NUM_FK_COLUMNS);
				i++;
			}

			if (referenced_table) {
				referenced_index =
					dict_foreign_find_index(
						referenced_table, 0,
						referenced_column_names,
						i, index,
						TRUE, FALSE);

				DBUG_EXECUTE_IF(
					"innodb_test_no_reference_idx",
					referenced_index = NULL;);

				/* Check whether there exist such
				index in the the index create clause */
				if (!referenced_index) {
					mutex_exit(&dict_sys->mutex);
					my_error(ER_FK_NO_INDEX_PARENT, MYF(0),
						 fk_key->name.str
						 ? fk_key->name.str : "",
						 tbl_namep);
					goto err_exit;
				}
			} else {
				ut_a(!trx->check_foreigns);
			}

			referenced_num_col = i;
		} else {
			/* Not possible to add a foreign key without a
			referenced column */
			mutex_exit(&dict_sys->mutex);
			my_error(ER_CANNOT_ADD_FOREIGN, MYF(0), tbl_namep);
			goto err_exit;
		}

		if (!innobase_init_foreign(
			    add_fk[num_fk], fk_key->name.str,
			    table, index, column_names,
			    num_col, referenced_table_name,
			    referenced_table, referenced_index,
			    referenced_column_names, referenced_num_col)) {
			mutex_exit(&dict_sys->mutex);
			my_error(
				ER_FK_DUP_NAME,
				MYF(0),
				add_fk[num_fk]->id);
			goto err_exit;
		}

		mutex_exit(&dict_sys->mutex);

		correct_option = innobase_set_foreign_key_option(
			add_fk[num_fk], fk_key);

		DBUG_EXECUTE_IF("innodb_test_wrong_fk_option",
				correct_option = false;);

		if (!correct_option) {
			my_error(ER_FK_INCORRECT_OPTION,
				 MYF(0),
				 table_share->table_name.str,
				 add_fk[num_fk]->id);
			goto err_exit;
		}

		if (!innobase_check_v_base_col(add_fk[num_fk])) {
			my_error(ER_CANNOT_ADD_FOREIGN_BASE_COL_VIRTUAL, MYF(0));
			goto err_exit;
		}

		num_fk++;
	}

	*n_add_fk = num_fk;

	DBUG_RETURN(true);
err_exit:
	for (ulint i = 0; i <= num_fk; i++) {
		if (add_fk[i]) {
			dict_foreign_free(add_fk[i]);
		}
	}

	DBUG_RETURN(false);
}

/*************************************************************//**
Copies an InnoDB column to a MySQL field.  This function is
adapted from row_sel_field_store_in_mysql_format(). */
static
void
innobase_col_to_mysql(
/*==================*/
	const dict_col_t*	col,	/*!< in: InnoDB column */
	const uchar*		data,	/*!< in: InnoDB column data */
	ulint			len,	/*!< in: length of data, in bytes */
	Field*			field)	/*!< in/out: MySQL field */
{
	uchar*	ptr;
	uchar*	dest	= field->ptr;
	ulint	flen	= field->pack_length();

	switch (col->mtype) {
	case DATA_INT:
		ut_ad(len == flen);

		/* Convert integer data from Innobase to little-endian
		format, sign bit restored to normal */

		for (ptr = dest + len; ptr != dest; ) {
			*--ptr = *data++;
		}

		if (!(field->flags & UNSIGNED_FLAG)) {
			((byte*) dest)[len - 1] ^= 0x80;
		}

		break;

	case DATA_VARCHAR:
	case DATA_VARMYSQL:
	case DATA_BINARY:
		field->reset();

		if (field->type() == MYSQL_TYPE_VARCHAR) {
			/* This is a >= 5.0.3 type true VARCHAR. Store the
			length of the data to the first byte or the first
			two bytes of dest. */

			dest = row_mysql_store_true_var_len(
				dest, len, flen - field->key_length());
		}

		/* Copy the actual data */
		memcpy(dest, data, len);
		break;

	case DATA_VAR_POINT:
	case DATA_GEOMETRY:
	case DATA_BLOB:
		/* Skip MySQL BLOBs when reporting an erroneous row
		during index creation or table rebuild. */
		field->set_null();
		break;

#ifdef UNIV_DEBUG
	case DATA_MYSQL:
		ut_ad(flen >= len);
		ut_ad(DATA_MBMAXLEN(col->mbminmaxlen)
		      >= DATA_MBMINLEN(col->mbminmaxlen));
		memcpy(dest, data, len);
		break;

	default:
	case DATA_SYS_CHILD:
	case DATA_SYS:
		/* These column types should never be shipped to MySQL. */
		ut_ad(0);

	case DATA_FLOAT:
	case DATA_DOUBLE:
	case DATA_DECIMAL:
	case DATA_POINT:
		/* Above are the valid column types for MySQL data. */
		ut_ad(flen == len);
		/* fall through */
	case DATA_FIXBINARY:
	case DATA_CHAR:
		/* We may have flen > len when there is a shorter
		prefix on the CHAR and BINARY column. */
		ut_ad(flen >= len);
#else /* UNIV_DEBUG */
	default:
#endif /* UNIV_DEBUG */
		memcpy(dest, data, len);
	}
}

/*************************************************************//**
Copies an InnoDB record to table->record[0]. */
void
innobase_rec_to_mysql(
/*==================*/
	struct TABLE*		table,	/*!< in/out: MySQL table */
	const rec_t*		rec,	/*!< in: record */
	const dict_index_t*	index,	/*!< in: index */
	const ulint*		offsets)/*!< in: rec_get_offsets(
					rec, index, ...) */
{
	uint	n_fields	= table->s->fields;

	ut_ad(n_fields == dict_table_get_n_user_cols(index->table)
	      - !!(DICT_TF2_FLAG_IS_SET(index->table,
					DICT_TF2_FTS_HAS_DOC_ID)));

	for (uint i = 0; i < n_fields; i++) {
		Field*		field	= table->field[i];
		ulint		ipos;
		ulint		ilen;
		const uchar*	ifield;

		field->reset();

		ipos = dict_index_get_nth_col_or_prefix_pos(
			index, i, true, false);

		if (ipos == ULINT_UNDEFINED
		    || rec_offs_nth_extern(offsets, ipos)) {
null_field:
			field->set_null();
			continue;
		}

		ifield = rec_get_nth_field(rec, offsets, ipos, &ilen);

		/* Assign the NULL flag */
		if (ilen == UNIV_SQL_NULL) {
			ut_ad(field->real_maybe_null());
			goto null_field;
		}

		field->set_notnull();

		innobase_col_to_mysql(
			dict_field_get_col(
				dict_index_get_nth_field(index, ipos)),
			ifield, ilen, field);
	}
}

/*************************************************************//**
Copies an InnoDB index entry to table->record[0]. */
void
innobase_fields_to_mysql(
/*=====================*/
	struct TABLE*		table,	/*!< in/out: MySQL table */
	const dict_index_t*	index,	/*!< in: InnoDB index */
	const dfield_t*		fields)	/*!< in: InnoDB index fields */
{
	uint	n_fields	= table->s->fields;
	ulint	num_v = 0;

	ut_ad(n_fields == dict_table_get_n_user_cols(index->table)
	      + dict_table_get_n_v_cols(index->table)
	      - !!(DICT_TF2_FLAG_IS_SET(index->table,
					DICT_TF2_FTS_HAS_DOC_ID)));

	for (uint i = 0; i < n_fields; i++) {
		Field*		field	= table->field[i];
		ulint		ipos;
		ulint		col_n;

		field->reset();

		if (innobase_is_v_fld(field)) {
			col_n = num_v;
			num_v++;
		} else {
			col_n = i - num_v;
		}

		ipos = dict_index_get_nth_col_or_prefix_pos(
			index, col_n, true, innobase_is_v_fld(field));

		if (ipos == ULINT_UNDEFINED
		    || dfield_is_ext(&fields[ipos])
		    || dfield_is_null(&fields[ipos])) {

			field->set_null();
		} else {
			field->set_notnull();

			const dfield_t*	df	= &fields[ipos];

			innobase_col_to_mysql(
				dict_field_get_col(
					dict_index_get_nth_field(index, ipos)),
				static_cast<const uchar*>(dfield_get_data(df)),
				dfield_get_len(df), field);
		}
	}
}

/*************************************************************//**
Copies an InnoDB row to table->record[0]. */
void
innobase_row_to_mysql(
/*==================*/
	struct TABLE*		table,	/*!< in/out: MySQL table */
	const dict_table_t*	itab,	/*!< in: InnoDB table */
	const dtuple_t*		row)	/*!< in: InnoDB row */
{
	uint	n_fields = table->s->fields;
	ulint	num_v = 0;

	/* The InnoDB row may contain an extra FTS_DOC_ID column at the end. */
	ut_ad(row->n_fields == dict_table_get_n_cols(itab));
	ut_ad(n_fields == row->n_fields - DATA_N_SYS_COLS
	      + dict_table_get_n_v_cols(itab)
	      - !!(DICT_TF2_FLAG_IS_SET(itab, DICT_TF2_FTS_HAS_DOC_ID)));

	for (uint i = 0; i < n_fields; i++) {
		Field*		field	= table->field[i];

		field->reset();

		if (innobase_is_v_fld(field)) {
			/* Virtual column are not stored in InnoDB table, so
			skip it */
			num_v++;
			continue;
		}

		const dfield_t*	df	= dtuple_get_nth_field(row, i - num_v);

		if (dfield_is_ext(df) || dfield_is_null(df)) {
			field->set_null();
		} else {
			field->set_notnull();

			innobase_col_to_mysql(
				dict_table_get_nth_col(itab, i - num_v),
				static_cast<const uchar*>(dfield_get_data(df)),
				dfield_get_len(df), field);
		}
	}
}

/*************************************************************//**
Resets table->record[0]. */
void
innobase_rec_reset(
/*===============*/
	TABLE*			table)		/*!< in/out: MySQL table */
{
	uint	n_fields	= table->s->fields;
	uint	i;

	for (i = 0; i < n_fields; i++) {
		table->field[i]->set_default();
	}
}

/*******************************************************************//**
This function checks that index keys are sensible.
@return 0 or error number */
static __attribute__((warn_unused_result))
int
innobase_check_index_keys(
/*======================*/
	const Alter_inplace_info*	info,
				/*!< in: indexes to be created or dropped */
	const dict_table_t*		innodb_table)
				/*!< in: Existing indexes */
{
	for (uint key_num = 0; key_num < info->index_add_count;
	     key_num++) {
		const KEY&	key = info->key_info_buffer[
			info->index_add_buffer[key_num]];

		/* Check that the same index name does not appear
		twice in indexes to be created. */

		for (ulint i = 0; i < key_num; i++) {
			const KEY&	key2 = info->key_info_buffer[
				info->index_add_buffer[i]];

			if (0 == strcmp(key.name, key2.name)) {
				my_error(ER_WRONG_NAME_FOR_INDEX, MYF(0),
					 key.name);

				return(ER_WRONG_NAME_FOR_INDEX);
			}
		}

		/* Check that the same index name does not already exist. */

		const dict_index_t* index;

		for (index = dict_table_get_first_index(innodb_table);
		     index; index = dict_table_get_next_index(index)) {

			if (index->is_committed()
			    && !strcmp(key.name, index->name)) {
				break;
			}
		}

		/* Now we are in a situation where we have "ADD INDEX x"
		and an index by the same name already exists. We have 4
		possible cases:
		1. No further clauses for an index x are given. Should reject
		the operation.
		2. "DROP INDEX x" is given. Should allow the operation.
		3. "RENAME INDEX x TO y" is given. Should allow the operation.
		4. "DROP INDEX x, RENAME INDEX x TO y" is given. Should allow
		the operation, since no name clash occurs. In this particular
		case MySQL cancels the operation without calling InnoDB
		methods. */

		if (index) {
			/* If a key by the same name is being created and
			dropped, the name clash is OK. */
			for (uint i = 0; i < info->index_drop_count;
			     i++) {
				const KEY*	drop_key
					= info->index_drop_buffer[i];

				if (0 == strcmp(key.name, drop_key->name)) {
					goto name_ok;
				}
			}

			/* If a key by the same name is being created and
			renamed, the name clash is OK. E.g.
			ALTER TABLE t ADD INDEX i (col), RENAME INDEX i TO x
			where the index "i" exists prior to the ALTER command.
			In this case we:
			1. rename the existing index from "i" to "x"
			2. add the new index "i" */
			for (uint i = 0; i < info->index_rename_count; i++) {
				const KEY_PAIR*	pair
					= &info->index_rename_buffer[i];

				if (0 == strcmp(key.name, pair->old_key->name)) {
					goto name_ok;
				}
			}

			my_error(ER_WRONG_NAME_FOR_INDEX, MYF(0), key.name);

			return(ER_WRONG_NAME_FOR_INDEX);
		}

name_ok:
		for (ulint i = 0; i < key.user_defined_key_parts; i++) {
			const KEY_PART_INFO&	key_part1
				= key.key_part[i];
			const Field*		field
				= key_part1.field;
			ibool			is_unsigned;

			switch (get_innobase_type_from_mysql_type(
					&is_unsigned, field)) {
			default:
				break;
			case DATA_INT:
			case DATA_FLOAT:
			case DATA_DOUBLE:
			case DATA_DECIMAL:
				/* Check that MySQL does not try to
				create a column prefix index field on
				an inappropriate data type. */

				if (field->type() == MYSQL_TYPE_VARCHAR) {
					if (key_part1.length
					    >= field->pack_length()
					    - ((Field_varstring*) field)
					    ->length_bytes) {
						break;
					}
				} else {
					if (key_part1.length
					    >= field->pack_length()) {
						break;
					}
				}

				my_error(ER_WRONG_KEY_COLUMN, MYF(0),
					 field->field_name);
				return(ER_WRONG_KEY_COLUMN);
			}

			/* Check that the same column does not appear
			twice in the index. */

			for (ulint j = 0; j < i; j++) {
				const KEY_PART_INFO&	key_part2
					= key.key_part[j];

				if (key_part1.fieldnr != key_part2.fieldnr) {
					continue;
				}

				my_error(ER_WRONG_KEY_COLUMN, MYF(0),
					 field->field_name);
				return(ER_WRONG_KEY_COLUMN);
			}
		}
	}

	return(0);
}

/** Create index field definition for key part
@param[in]	altered_table		MySQL table that is being altered,
					or NULL if a new clustered index
					is not being created
@param[in]	key_part		MySQL key definition
@param[in,out]	index_field		index field
@param[in]	new_clustered		new cluster */
static
void
innobase_create_index_field_def(
	const TABLE*		altered_table,
	const KEY_PART_INFO*	key_part,
	index_field_t*		index_field,
	bool			new_clustered)
{
	const Field*	field;
	ibool		is_unsigned;
	ulint		col_type;
	ulint		num_v = 0;

	DBUG_ENTER("innobase_create_index_field_def");

	ut_ad(key_part);
	ut_ad(index_field);

	field = new_clustered
		? altered_table->field[key_part->fieldnr]
		: key_part->field;
	ut_a(field);

	for (ulint i = 0; i < key_part->fieldnr; i++) {
		if (innobase_is_v_fld(altered_table->field[i])) {
			num_v++;
		}
	}

	col_type = get_innobase_type_from_mysql_type(
		&is_unsigned, field);

	if (!field->stored_in_db && field->gcol_info) {
		index_field->is_v_col = true;
		index_field->col_no = num_v;
	} else {
		index_field->is_v_col = false;
		index_field->col_no = key_part->fieldnr - num_v;
	}

	if (DATA_LARGE_MTYPE(col_type)
	    || (key_part->length < field->pack_length()
		&& field->type() != MYSQL_TYPE_VARCHAR)
	    || (field->type() == MYSQL_TYPE_VARCHAR
		&& key_part->length < field->pack_length()
			- ((Field_varstring*) field)->length_bytes)) {

		index_field->prefix_len = key_part->length;
	} else {
		index_field->prefix_len = 0;
	}

	DBUG_VOID_RETURN;
}

/** Create index definition for key
@param[in]	altered_table		MySQL table that is being altered
@param[in]	keys			key definitions
@param[in]	key_number		MySQL key number
@param[in]	new_clustered		true if generating a new clustered
index on the table
@param[in]	key_clustered		true if this is the new clustered index
@param[out]	index			index definition
@param[in]	heap			heap where memory is allocated */
static
void
innobase_create_index_def(
	const TABLE*		altered_table,
	const KEY*		keys,
	ulint			key_number,
	bool			new_clustered,
	bool			key_clustered,
	index_def_t*		index,
	mem_heap_t*		heap)
{
	const KEY*	key = &keys[key_number];
	ulint		i;
	ulint		n_fields = key->user_defined_key_parts;

	DBUG_ENTER("innobase_create_index_def");
	DBUG_ASSERT(!key_clustered || new_clustered);

	index->fields = static_cast<index_field_t*>(
		mem_heap_alloc(heap, n_fields * sizeof *index->fields));

	index->parser = NULL;
	index->is_ngram = false;
	index->key_number = key_number;
	index->n_fields = n_fields;
	index->name = mem_heap_strdup(heap, key->name);
	index->rebuild = new_clustered;

	if (key_clustered) {
		DBUG_ASSERT(!(key->flags & (HA_FULLTEXT | HA_SPATIAL)));
		DBUG_ASSERT(key->flags & HA_NOSAME);
		index->ind_type = DICT_CLUSTERED | DICT_UNIQUE;
	} else if (key->flags & HA_FULLTEXT) {
		DBUG_ASSERT(!(key->flags & (HA_SPATIAL | HA_NOSAME)));
		DBUG_ASSERT(!(key->flags & HA_KEYFLAG_MASK
			      & ~(HA_FULLTEXT
				  | HA_PACK_KEY
				  | HA_BINARY_PACK_KEY)));
		index->ind_type = DICT_FTS;

		/* Set plugin parser */
		/* Note: key->parser is only parser name,
			 we need to get parser from altered_table instead */
		if (key->flags & HA_USES_PARSER) {
			for (ulint j = 0; j < altered_table->s->keys; j++) {
				if (ut_strcmp(altered_table->key_info[j].name,
					      key->name) == 0) {
					ut_ad(altered_table->key_info[j].flags
					      & HA_USES_PARSER);

					plugin_ref	parser =
						altered_table->key_info[j].parser;
					index->parser =
						static_cast<st_mysql_ftparser*>(
						plugin_decl(parser)->info);

					index->is_ngram = strncmp(
						plugin_name(parser)->str,
						FTS_NGRAM_PARSER_NAME,
						plugin_name(parser)->length)
						 == 0;

					break;
				}
			}

			DBUG_EXECUTE_IF("fts_instrument_use_default_parser",
				index->parser = &fts_default_parser;);
			ut_ad(index->parser);
		}
	} else if (key->flags & HA_SPATIAL) {
		DBUG_ASSERT(!(key->flags & HA_NOSAME));
		index->ind_type = DICT_SPATIAL;
		ut_ad(n_fields == 1);
		ulint	num_v = 0;

		/* Need to count the virtual fields before this spatial
		indexed field */
		for (ulint i = 0; i < key->key_part->fieldnr; i++) {
			if (innobase_is_v_fld(altered_table->field[i])) {
				num_v++;
			}
		}
		index->fields[0].col_no = key->key_part[0].fieldnr - num_v;
		index->fields[0].prefix_len = 0;
		index->fields[0].is_v_col = false;
		if (!key->key_part[0].field->stored_in_db
		    && key->key_part[0].field->gcol_info) {
			/* Currently, the spatial index cannot be created
			on virtual columns. It is blocked in server
			layer */
			ut_ad(0);
			index->fields[0].is_v_col = true;
		} else {
			index->fields[0].is_v_col = false;
		}
	} else {
		index->ind_type = (key->flags & HA_NOSAME) ? DICT_UNIQUE : 0;
	}

	if (!(key->flags & HA_SPATIAL)) {
		for (i = 0; i < n_fields; i++) {
			innobase_create_index_field_def(
				altered_table, &key->key_part[i],
				&index->fields[i], new_clustered);

			if (index->fields[i].is_v_col) {
				index->ind_type |= DICT_VIRTUAL;
			}
		}
	}

	DBUG_VOID_RETURN;
}

/*******************************************************************//**
Check whether the table has the FTS_DOC_ID column
@return whether there exists an FTS_DOC_ID column */
static
bool
innobase_fts_check_doc_id_col(
/*==========================*/
	const dict_table_t*	table,  /*!< in: InnoDB table with
					fulltext index */
	const TABLE*		altered_table,
					/*!< in: MySQL table with
					fulltext index */
	ulint*			fts_doc_col_no,
					/*!< out: The column number for
					Doc ID, or ULINT_UNDEFINED
					if it is of wrong type */
	ulint*			num_v)	/*!< out: number of virtual column */
{
	*fts_doc_col_no = ULINT_UNDEFINED;

	const uint n_cols = altered_table->s->fields;
	ulint	i;

	*num_v = 0;

	for (i = 0; i < n_cols; i++) {
		const Field*	field = altered_table->field[i];

		if (innobase_is_v_fld(field)) {
			(*num_v)++;
		}

		if (my_strcasecmp(system_charset_info,
				  field->field_name, FTS_DOC_ID_COL_NAME)) {
			continue;
		}

		if (strcmp(field->field_name, FTS_DOC_ID_COL_NAME)) {
			my_error(ER_WRONG_COLUMN_NAME, MYF(0),
				 field->field_name);
		} else if (field->type() != MYSQL_TYPE_LONGLONG
			   || field->pack_length() != 8
			   || field->real_maybe_null()
			   || !(field->flags & UNSIGNED_FLAG)
			   || innobase_is_v_fld(field)) {
			my_error(ER_INNODB_FT_WRONG_DOCID_COLUMN, MYF(0),
				 field->field_name);
		} else {
			*fts_doc_col_no = i - *num_v;
		}

		return(true);
	}

	if (!table) {
		return(false);
	}

	/* Not to count the virtual columns */
	i -= *num_v;

	for (; i + DATA_N_SYS_COLS < (uint) table->n_cols; i++) {
		const char*     name = dict_table_get_col_name(table, i);

		if (strcmp(name, FTS_DOC_ID_COL_NAME) == 0) {
#ifdef UNIV_DEBUG
			const dict_col_t*       col;

			col = dict_table_get_nth_col(table, i);

			/* Because the FTS_DOC_ID does not exist in
			the MySQL data dictionary, this must be the
			internally created FTS_DOC_ID column. */
			ut_ad(col->mtype == DATA_INT);
			ut_ad(col->len == 8);
			ut_ad(col->prtype & DATA_NOT_NULL);
			ut_ad(col->prtype & DATA_UNSIGNED);
#endif /* UNIV_DEBUG */
			*fts_doc_col_no = i;
			return(true);
		}
	}

	return(false);
}

/*******************************************************************//**
Check whether the table has a unique index with FTS_DOC_ID_INDEX_NAME
on the Doc ID column.
@return the status of the FTS_DOC_ID index */
enum fts_doc_id_index_enum
innobase_fts_check_doc_id_index(
/*============================*/
	const dict_table_t*	table,		/*!< in: table definition */
	const TABLE*		altered_table,	/*!< in: MySQL table
						that is being altered */
	ulint*			fts_doc_col_no)	/*!< out: The column number for
						Doc ID, or ULINT_UNDEFINED
						if it is being created in
						ha_alter_info */
{
	const dict_index_t*	index;
	const dict_field_t*	field;

	if (altered_table) {
		/* Check if a unique index with the name of
		FTS_DOC_ID_INDEX_NAME is being created. */

		for (uint i = 0; i < altered_table->s->keys; i++) {
			const KEY& key = altered_table->key_info[i];

			if (innobase_strcasecmp(
				    key.name, FTS_DOC_ID_INDEX_NAME)) {
				continue;
			}

			if ((key.flags & HA_NOSAME)
			    && key.user_defined_key_parts == 1
			    && !strcmp(key.name, FTS_DOC_ID_INDEX_NAME)
			    && !strcmp(key.key_part[0].field->field_name,
				       FTS_DOC_ID_COL_NAME)) {
				if (fts_doc_col_no) {
					*fts_doc_col_no = ULINT_UNDEFINED;
				}
				return(FTS_EXIST_DOC_ID_INDEX);
			} else {
				return(FTS_INCORRECT_DOC_ID_INDEX);
			}
		}
	}

	if (!table) {
		return(FTS_NOT_EXIST_DOC_ID_INDEX);
	}

	for (index = dict_table_get_first_index(table);
	     index; index = dict_table_get_next_index(index)) {

		/* Check if there exists a unique index with the name of
		FTS_DOC_ID_INDEX_NAME */
		if (innobase_strcasecmp(index->name, FTS_DOC_ID_INDEX_NAME)) {
			continue;
		}

		if (!dict_index_is_unique(index)
		    || dict_index_get_n_unique(index) > 1
		    || strcmp(index->name, FTS_DOC_ID_INDEX_NAME)) {
			return(FTS_INCORRECT_DOC_ID_INDEX);
		}

		/* Check whether the index has FTS_DOC_ID as its
		first column */
		field = dict_index_get_nth_field(index, 0);

		/* The column would be of a BIGINT data type */
		if (strcmp(field->name, FTS_DOC_ID_COL_NAME) == 0
		    && field->col->mtype == DATA_INT
		    && field->col->len == 8
		    && field->col->prtype & DATA_NOT_NULL
		    && !dict_col_is_virtual(field->col)) {
			if (fts_doc_col_no) {
				*fts_doc_col_no = dict_col_get_no(field->col);
			}
			return(FTS_EXIST_DOC_ID_INDEX);
		} else {
			return(FTS_INCORRECT_DOC_ID_INDEX);
		}
	}


	/* Not found */
	return(FTS_NOT_EXIST_DOC_ID_INDEX);
}
/*******************************************************************//**
Check whether the table has a unique index with FTS_DOC_ID_INDEX_NAME
on the Doc ID column in MySQL create index definition.
@return FTS_EXIST_DOC_ID_INDEX if there exists the FTS_DOC_ID index,
FTS_INCORRECT_DOC_ID_INDEX if the FTS_DOC_ID index is of wrong format */
enum fts_doc_id_index_enum
innobase_fts_check_doc_id_index_in_def(
/*===================================*/
	ulint		n_key,		/*!< in: Number of keys */
	const KEY*	key_info)	/*!< in: Key definition */
{
	/* Check whether there is a "FTS_DOC_ID_INDEX" in the to be built index
	list */
	for (ulint j = 0; j < n_key; j++) {
		const KEY*	key = &key_info[j];

		if (innobase_strcasecmp(key->name, FTS_DOC_ID_INDEX_NAME)) {
			continue;
		}

		/* Do a check on FTS DOC ID_INDEX, it must be unique,
		named as "FTS_DOC_ID_INDEX" and on column "FTS_DOC_ID" */
		if (!(key->flags & HA_NOSAME)
		    || key->user_defined_key_parts != 1
		    || strcmp(key->name, FTS_DOC_ID_INDEX_NAME)
		    || strcmp(key->key_part[0].field->field_name,
			      FTS_DOC_ID_COL_NAME)) {
			return(FTS_INCORRECT_DOC_ID_INDEX);
		}

		return(FTS_EXIST_DOC_ID_INDEX);
	}

	return(FTS_NOT_EXIST_DOC_ID_INDEX);
}
/*******************************************************************//**
Create an index table where indexes are ordered as follows:

IF a new primary key is defined for the table THEN

	1) New primary key
	2) The remaining keys in key_info

ELSE

	1) All new indexes in the order they arrive from MySQL

ENDIF

@return key definitions */
static __attribute__((warn_unused_result, malloc))
index_def_t*
innobase_create_key_defs(
/*=====================*/
	mem_heap_t*			heap,
			/*!< in/out: memory heap where space for key
			definitions are allocated */
	const Alter_inplace_info*	ha_alter_info,
			/*!< in: alter operation */
	const TABLE*			altered_table,
			/*!< in: MySQL table that is being altered */
	ulint&				n_add,
			/*!< in/out: number of indexes to be created */
	ulint&				n_fts_add,
			/*!< out: number of FTS indexes to be created */
	bool				got_default_clust,
			/*!< in: whether the table lacks a primary key */
	ulint&				fts_doc_id_col,
			/*!< in: The column number for Doc ID */
	bool&				add_fts_doc_id,
			/*!< in: whether we need to add new DOC ID
			column for FTS index */
	bool&				add_fts_doc_idx)
			/*!< in: whether we need to add new DOC ID
			index for FTS index */
{
	index_def_t*		indexdef;
	index_def_t*		indexdefs;
	bool			new_primary;
	const uint*const	add
		= ha_alter_info->index_add_buffer;
	const KEY*const		key_info
		= ha_alter_info->key_info_buffer;

	DBUG_ENTER("innobase_create_key_defs");
	DBUG_ASSERT(!add_fts_doc_id || add_fts_doc_idx);
	DBUG_ASSERT(ha_alter_info->index_add_count == n_add);

	/* If there is a primary key, it is always the first index
	defined for the innodb_table. */

	new_primary = n_add > 0
		&& !my_strcasecmp(system_charset_info,
				  key_info[*add].name, "PRIMARY");
	n_fts_add = 0;

	/* If there is a UNIQUE INDEX consisting entirely of NOT NULL
	columns and if the index does not contain column prefix(es)
	(only prefix/part of the column is indexed), MySQL will treat the
	index as a PRIMARY KEY unless the table already has one. */

	if (n_add > 0 && !new_primary && got_default_clust
	    && (key_info[*add].flags & HA_NOSAME)
	    && !(key_info[*add].flags & HA_KEY_HAS_PART_KEY_SEG)) {
		uint	key_part = key_info[*add].user_defined_key_parts;

		new_primary = true;

		while (key_part--) {
			const bool	maybe_null
				= key_info[*add].key_part[key_part].
					field->real_maybe_null();
			bool		is_v
				= innobase_is_v_fld(
					key_info[*add].key_part[key_part].field);

			if (maybe_null || is_v) {
				new_primary = false;
				break;
			}
		}
	}

	const bool rebuild = new_primary || add_fts_doc_id
		|| innobase_need_rebuild(ha_alter_info);


	/* Reserve one more space if new_primary is true, and we might
	need to add the FTS_DOC_ID_INDEX */
	indexdef = indexdefs = static_cast<index_def_t*>(
		mem_heap_alloc(
			heap, sizeof *indexdef
			* (ha_alter_info->key_count
			   + rebuild
			   + got_default_clust)));

	if (rebuild) {
		ulint	primary_key_number;

		if (new_primary) {
			DBUG_ASSERT(n_add > 0);
			primary_key_number = *add;
		} else if (got_default_clust) {
			/* Create the GEN_CLUST_INDEX */
			index_def_t*	index = indexdef++;

			index->fields = NULL;
			index->n_fields = 0;
			index->ind_type = DICT_CLUSTERED;
			index->name = innobase_index_reserve_name;
			index->rebuild = true;
			index->key_number = ~0;
			index->is_ngram = false;
			primary_key_number = ULINT_UNDEFINED;
			goto created_clustered;
		} else {
			primary_key_number = 0;
		}

		/* Create the PRIMARY key index definition */
		innobase_create_index_def(
			altered_table, key_info, primary_key_number,
			true, true, indexdef++, heap);

created_clustered:
		n_add = 1;

		for (ulint i = 0; i < ha_alter_info->key_count; i++) {
			if (i == primary_key_number) {
				continue;
			}
			/* Copy the index definitions. */
			innobase_create_index_def(
				altered_table, key_info, i, true,
				false, indexdef, heap);

			if (indexdef->ind_type & DICT_FTS) {
				n_fts_add++;
			}

			indexdef++;
			n_add++;
		}

		if (n_fts_add > 0) {
			ulint	num_v = 0;

			if (!add_fts_doc_id
			    && !innobase_fts_check_doc_id_col(
				    NULL, altered_table,
				    &fts_doc_id_col, &num_v)) {
				fts_doc_id_col = altered_table->s->fields - num_v;
				add_fts_doc_id = true;
			}

			if (!add_fts_doc_idx) {
				fts_doc_id_index_enum	ret;
				ulint			doc_col_no;

				ret = innobase_fts_check_doc_id_index(
					NULL, altered_table, &doc_col_no);

				/* This should have been checked before */
				ut_ad(ret != FTS_INCORRECT_DOC_ID_INDEX);

				if (ret == FTS_NOT_EXIST_DOC_ID_INDEX) {
					add_fts_doc_idx = true;
				} else {
					ut_ad(ret == FTS_EXIST_DOC_ID_INDEX);
					ut_ad(doc_col_no == ULINT_UNDEFINED
					      || doc_col_no == fts_doc_id_col);
				}
			}
		}
	} else {
		/* Create definitions for added secondary indexes. */

		for (ulint i = 0; i < n_add; i++) {
			innobase_create_index_def(
				altered_table, key_info, add[i],
				false, false, indexdef, heap);

			if (indexdef->ind_type & DICT_FTS) {
				n_fts_add++;
			}

			indexdef++;
		}
	}

	DBUG_ASSERT(indexdefs + n_add == indexdef);

	if (add_fts_doc_idx) {
		index_def_t*	index = indexdef++;

		index->fields = static_cast<index_field_t*>(
			mem_heap_alloc(heap, sizeof *index->fields));
		index->n_fields = 1;
		index->fields->col_no = fts_doc_id_col;
		index->fields->prefix_len = 0;
		index->fields->is_v_col = false;
		index->ind_type = DICT_UNIQUE;
		ut_ad(!rebuild
		      || !add_fts_doc_id
		      || fts_doc_id_col <= altered_table->s->fields);

		index->name = FTS_DOC_ID_INDEX_NAME;
		index->is_ngram = false;
		index->rebuild = rebuild;

		/* TODO: assign a real MySQL key number for this */
		index->key_number = ULINT_UNDEFINED;
		n_add++;
	}

	DBUG_ASSERT(indexdef > indexdefs);
	DBUG_ASSERT((ulint) (indexdef - indexdefs)
		    <= ha_alter_info->key_count
		    + add_fts_doc_idx + got_default_clust);
	DBUG_ASSERT(ha_alter_info->index_add_count <= n_add);
	DBUG_RETURN(indexdefs);
}

/*******************************************************************//**
Check each index column size, make sure they do not exceed the max limit
@return true if index column size exceeds limit */
static __attribute__((warn_unused_result))
bool
innobase_check_column_length(
/*=========================*/
	ulint		max_col_len,	/*!< in: maximum column length */
	const KEY*	key_info)	/*!< in: Indexes to be created */
{
	for (ulint key_part = 0; key_part < key_info->user_defined_key_parts; key_part++) {
		if (key_info->key_part[key_part].length > max_col_len) {
			return(true);
		}
	}
	return(false);
}

/********************************************************************//**
Drop any indexes that we were not able to free previously due to
open table handles. */
static
void
online_retry_drop_indexes_low(
/*==========================*/
	dict_table_t*	table,	/*!< in/out: table */
	trx_t*		trx)	/*!< in/out: transaction */
{
	ut_ad(mutex_own(&dict_sys->mutex));
	ut_ad(trx->dict_operation_lock_mode == RW_X_LATCH);
	ut_ad(trx_get_dict_operation(trx) == TRX_DICT_OP_INDEX);

	/* We can have table->n_ref_count > 1, because other threads
	may have prebuilt->table pointing to the table. However, these
	other threads should be between statements, waiting for the
	next statement to execute, or for a meta-data lock. */
	ut_ad(table->get_ref_count() >= 1);

	if (table->drop_aborted) {
		row_merge_drop_indexes(trx, table, TRUE);
	}
}

/********************************************************************//**
Drop any indexes that we were not able to free previously due to
open table handles. */
static
void
online_retry_drop_indexes(
/*======================*/
	dict_table_t*	table,		/*!< in/out: table */
	THD*		user_thd)	/*!< in/out: MySQL connection */
{
	if (table->drop_aborted) {
		trx_t*	trx = innobase_trx_allocate(user_thd);

		trx_start_for_ddl(trx, TRX_DICT_OP_INDEX);

		row_mysql_lock_data_dictionary(trx);
		online_retry_drop_indexes_low(table, trx);
		trx_commit_for_mysql(trx);
		row_mysql_unlock_data_dictionary(trx);
		trx_free_for_mysql(trx);
	}

	ut_d(mutex_enter(&dict_sys->mutex));
	ut_d(dict_table_check_for_dup_indexes(table, CHECK_ALL_COMPLETE));
	ut_d(mutex_exit(&dict_sys->mutex));
	ut_ad(!table->drop_aborted);
}

/********************************************************************//**
Commit a dictionary transaction and drop any indexes that we were not
able to free previously due to open table handles. */
static
void
online_retry_drop_indexes_with_trx(
/*===============================*/
	dict_table_t*	table,	/*!< in/out: table */
	trx_t*		trx)	/*!< in/out: transaction */
{
	ut_ad(trx_state_eq(trx, TRX_STATE_NOT_STARTED)
	      || trx_state_eq(trx, TRX_STATE_FORCED_ROLLBACK));

	ut_ad(trx->dict_operation_lock_mode == RW_X_LATCH);

	/* Now that the dictionary is being locked, check if we can
	drop any incompletely created indexes that may have been left
	behind in rollback_inplace_alter_table() earlier. */
	if (table->drop_aborted) {

		trx->table_id = 0;

		trx_start_for_ddl(trx, TRX_DICT_OP_INDEX);

		online_retry_drop_indexes_low(table, trx);
		trx_commit_for_mysql(trx);
	}
}

/** Determines if InnoDB is dropping a foreign key constraint.
@param foreign the constraint
@param drop_fk constraints being dropped
@param n_drop_fk number of constraints that are being dropped
@return whether the constraint is being dropped */
inline __attribute__((warn_unused_result))
bool
innobase_dropping_foreign(
/*======================*/
	const dict_foreign_t*	foreign,
	dict_foreign_t**	drop_fk,
	ulint			n_drop_fk)
{
	while (n_drop_fk--) {
		if (*drop_fk++ == foreign) {
			return(true);
		}
	}

	return(false);
}

/** Determines if an InnoDB FOREIGN KEY constraint depends on a
column that is being dropped or modified to NOT NULL.
@param user_table InnoDB table as it is before the ALTER operation
@param col_name Name of the column being altered
@param drop_fk constraints being dropped
@param n_drop_fk number of constraints that are being dropped
@param drop true=drop column, false=set NOT NULL
@retval true Not allowed (will call my_error())
@retval false Allowed
*/
static __attribute__((warn_unused_result))
bool
innobase_check_foreigns_low(
/*========================*/
	const dict_table_t*	user_table,
	dict_foreign_t**	drop_fk,
	ulint			n_drop_fk,
	const char*		col_name,
	bool			drop)
{
	dict_foreign_t*	foreign;
	ut_ad(mutex_own(&dict_sys->mutex));

	/* Check if any FOREIGN KEY constraints are defined on this
	column. */

	for (dict_foreign_set::iterator it = user_table->foreign_set.begin();
	     it != user_table->foreign_set.end();
	     ++it) {

		foreign = *it;

		if (!drop && !(foreign->type
			       & (DICT_FOREIGN_ON_DELETE_SET_NULL
				  | DICT_FOREIGN_ON_UPDATE_SET_NULL))) {
			continue;
		}

		if (innobase_dropping_foreign(foreign, drop_fk, n_drop_fk)) {
			continue;
		}

		for (unsigned f = 0; f < foreign->n_fields; f++) {
			if (!strcmp(foreign->foreign_col_names[f],
				    col_name)) {
				my_error(drop
					 ? ER_FK_COLUMN_CANNOT_DROP
					 : ER_FK_COLUMN_NOT_NULL, MYF(0),
					 col_name, foreign->id);
				return(true);
			}
		}
	}

	if (!drop) {
		/* SET NULL clauses on foreign key constraints of
		child tables affect the child tables, not the parent table.
		The column can be NOT NULL in the parent table. */
		return(false);
	}

	/* Check if any FOREIGN KEY constraints in other tables are
	referring to the column that is being dropped. */
	for (dict_foreign_set::iterator it
		= user_table->referenced_set.begin();
	     it != user_table->referenced_set.end();
	     ++it) {

		foreign = *it;

		if (innobase_dropping_foreign(foreign, drop_fk, n_drop_fk)) {
			continue;
		}

		for (unsigned f = 0; f < foreign->n_fields; f++) {
			char display_name[FN_REFLEN];

			if (strcmp(foreign->referenced_col_names[f],
				   col_name)) {
				continue;
			}

			char* buf_end = innobase_convert_name(
				display_name, (sizeof display_name) - 1,
				foreign->foreign_table_name,
				strlen(foreign->foreign_table_name),
				NULL);
			*buf_end = '\0';
			my_error(ER_FK_COLUMN_CANNOT_DROP_CHILD,
				 MYF(0), col_name, foreign->id,
				 display_name);

			return(true);
		}
	}

	return(false);
}

/** Determines if an InnoDB FOREIGN KEY constraint depends on a
column that is being dropped or modified to NOT NULL.
@param ha_alter_info Data used during in-place alter
@param altered_table MySQL table that is being altered
@param old_table MySQL table as it is before the ALTER operation
@param user_table InnoDB table as it is before the ALTER operation
@param drop_fk constraints being dropped
@param n_drop_fk number of constraints that are being dropped
@retval true Not allowed (will call my_error())
@retval false Allowed
*/
static __attribute__((warn_unused_result))
bool
innobase_check_foreigns(
/*====================*/
	Alter_inplace_info*	ha_alter_info,
	const TABLE*		altered_table,
	const TABLE*		old_table,
	const dict_table_t*	user_table,
	dict_foreign_t**	drop_fk,
	ulint			n_drop_fk)
{
	List_iterator_fast<Create_field> cf_it(
		ha_alter_info->alter_info->create_list);

	for (Field** fp = old_table->field; *fp; fp++) {
		cf_it.rewind();
		const Create_field* new_field;

		ut_ad(!(*fp)->real_maybe_null()
		      == !!((*fp)->flags & NOT_NULL_FLAG));

		while ((new_field = cf_it++)) {
			if (new_field->field == *fp) {
				break;
			}
		}

		if (!new_field || (new_field->flags & NOT_NULL_FLAG)) {
			if (innobase_check_foreigns_low(
				    user_table, drop_fk, n_drop_fk,
				    (*fp)->field_name, !new_field)) {
				return(true);
			}
		}
	}

	return(false);
}

/** Get the default POINT value in MySQL format
@param[in]	heap	memory heap where allocated
@param[in]	length	length of MySQL format
@return mysql format data */
static
const byte*
innobase_build_default_mysql_point(
	mem_heap_t*	heap,
	ulint		length)
{
	byte*	buf	= static_cast<byte*>(mem_heap_alloc(
				heap, DATA_POINT_LEN + length));

	byte*	wkb	= buf + length;

	ulint   len = get_wkb_of_default_point(SPDIMS, wkb, DATA_POINT_LEN);
	ut_ad(len == DATA_POINT_LEN);

	row_mysql_store_blob_ref(buf, length, wkb, len);

	return(buf);
}

/** Convert a default value for ADD COLUMN.

@param heap Memory heap where allocated
@param dfield InnoDB data field to copy to
@param field MySQL value for the column
@param comp nonzero if in compact format */
static
void
innobase_build_col_map_add(
/*=======================*/
	mem_heap_t*	heap,
	dfield_t*	dfield,
	const Field*	field,
	ulint		comp)
{
	if (field->is_real_null()) {
		dfield_set_null(dfield);
		return;
	}

	ulint	size	= field->pack_length();

	byte*	buf	= static_cast<byte*>(mem_heap_alloc(heap, size));

	const byte*	mysql_data = field->ptr;

	if (dfield_get_type(dfield)->mtype == DATA_POINT) {
		/** If the DATA_POINT field is NOT NULL, we need to
		give it a default value, since DATA_POINT is a fixed length
		type, we couldn't store a value of length 0, like other
		geom types. Server doesn't provide the default value, and
		we would use POINT(0 0) here instead. */

		mysql_data = innobase_build_default_mysql_point(heap, size);
	}

	row_mysql_store_col_in_innobase_format(
		dfield, buf, true, mysql_data, size, comp);
}

/** Construct the translation table for reordering, dropping or
adding columns.

@param ha_alter_info Data used during in-place alter
@param altered_table MySQL table that is being altered
@param table MySQL table as it is before the ALTER operation
@param new_table InnoDB table corresponding to MySQL altered_table
@param old_table InnoDB table corresponding to MYSQL table
@param add_cols Default values for ADD COLUMN, or NULL if no ADD COLUMN
@param heap Memory heap where allocated
@return array of integers, mapping column numbers in the table
to column numbers in altered_table */
static __attribute__((warn_unused_result))
const ulint*
innobase_build_col_map(
/*===================*/
	Alter_inplace_info*	ha_alter_info,
	const TABLE*		altered_table,
	const TABLE*		table,
	const dict_table_t*	new_table,
	const dict_table_t*	old_table,
	dtuple_t*		add_cols,
	mem_heap_t*		heap)
{
	DBUG_ENTER("innobase_build_col_map");
	DBUG_ASSERT(altered_table != table);
	DBUG_ASSERT(new_table != old_table);
	DBUG_ASSERT(dict_table_get_n_cols(new_table)
		    + dict_table_get_n_v_cols(new_table)
		    >= altered_table->s->fields + DATA_N_SYS_COLS);
	DBUG_ASSERT(dict_table_get_n_cols(old_table)
		    + dict_table_get_n_v_cols(old_table)
		    >= table->s->fields + DATA_N_SYS_COLS);
	DBUG_ASSERT(!!add_cols == !!(ha_alter_info->handler_flags
				     & Alter_inplace_info::ADD_COLUMN));
	DBUG_ASSERT(!add_cols || dtuple_get_n_fields(add_cols)
		    == dict_table_get_n_cols(new_table));

	ulint*	col_map = static_cast<ulint*>(
		mem_heap_alloc(
			heap, (old_table->n_cols + old_table->n_v_cols)
			* sizeof *col_map));

	List_iterator_fast<Create_field> cf_it(
		ha_alter_info->alter_info->create_list);
	uint	i = 0;
	uint	num_v = 0;

	/* Any dropped columns will map to ULINT_UNDEFINED. */
	for (uint old_i = 0; old_i + DATA_N_SYS_COLS < old_table->n_cols;
	     old_i++) {
		col_map[old_i] = ULINT_UNDEFINED;
	}

	for (uint old_i = 0; old_i < old_table->n_v_cols; old_i++) {
		col_map[old_i + old_table->n_cols] = ULINT_UNDEFINED;
	}

	while (const Create_field* new_field = cf_it++) {
		bool	is_v = false;

		if (innobase_is_v_fld(new_field)) {
			is_v = true;
		}

		ulint	num_old_v = 0;

		for (uint old_i = 0; table->field[old_i]; old_i++) {
			const Field* field = table->field[old_i];
			if (innobase_is_v_fld(field)) {
				if (is_v && new_field->field == field) {
					col_map[old_table->n_cols + num_v]
						= num_old_v;
					num_old_v++;
					goto found_col;
				}
				num_old_v++;
				continue;
			}

			if (new_field->field == field) {
				col_map[old_i - num_old_v] = i;
				goto found_col;
			}
		}

		ut_ad(!is_v);
		innobase_build_col_map_add(
			heap, dtuple_get_nth_field(add_cols, i),
			altered_table->field[i + num_v],
			dict_table_is_comp(new_table));
found_col:
		if (is_v) {
			num_v++;
		} else {
			i++;
		}
	}

	DBUG_ASSERT(i == altered_table->s->fields - num_v);

	i = table->s->fields - old_table->n_v_cols;

	/* Add the InnoDB hidden FTS_DOC_ID column, if any. */
	if (i + DATA_N_SYS_COLS < old_table->n_cols) {
		/* There should be exactly one extra field,
		the FTS_DOC_ID. */
		DBUG_ASSERT(DICT_TF2_FLAG_IS_SET(old_table,
						 DICT_TF2_FTS_HAS_DOC_ID));
		DBUG_ASSERT(i + DATA_N_SYS_COLS + 1 == old_table->n_cols);
		DBUG_ASSERT(!strcmp(dict_table_get_col_name(
					    old_table, i),
				    FTS_DOC_ID_COL_NAME));
		if (altered_table->s->fields + DATA_N_SYS_COLS
		    - new_table->n_v_cols
		    < new_table->n_cols) {
			DBUG_ASSERT(DICT_TF2_FLAG_IS_SET(
					    new_table,
					    DICT_TF2_FTS_HAS_DOC_ID));
			DBUG_ASSERT(altered_table->s->fields
				    + DATA_N_SYS_COLS + 1
				    == static_cast<ulint>(
					new_table->n_cols
					+ new_table->n_v_cols));
			col_map[i] = altered_table->s->fields
				     - new_table->n_v_cols;
		} else {
			DBUG_ASSERT(!DICT_TF2_FLAG_IS_SET(
					    new_table,
					    DICT_TF2_FTS_HAS_DOC_ID));
			col_map[i] = ULINT_UNDEFINED;
		}

		i++;
	} else {
		DBUG_ASSERT(!DICT_TF2_FLAG_IS_SET(
				    old_table,
				    DICT_TF2_FTS_HAS_DOC_ID));
	}

	for (; i < old_table->n_cols; i++) {
		col_map[i] = i + new_table->n_cols - old_table->n_cols;
	}

	DBUG_RETURN(col_map);
}

/** Drop newly create FTS index related auxiliary table during
FIC create index process, before fts_add_index is called
@param table table that was being rebuilt online
@param trx transaction
@return DB_SUCCESS if successful, otherwise last error code
*/
static
dberr_t
innobase_drop_fts_index_table(
/*==========================*/
        dict_table_t*   table,
	trx_t*		trx)
{
	dberr_t		ret_err = DB_SUCCESS;

	for (dict_index_t* index = dict_table_get_first_index(table);
	     index != NULL;
	     index = dict_table_get_next_index(index)) {
		if (index->type & DICT_FTS) {
			dberr_t	err;

			err = fts_drop_index_tables(trx, index);

			if (err != DB_SUCCESS) {
				ret_err = err;
			}
		}
	}

	return(ret_err);
}

/** Get the new non-virtual column names if any columns were renamed
@param ha_alter_info	Data used during in-place alter
@param altered_table	MySQL table that is being altered
@param table		MySQL table as it is before the ALTER operation
@param user_table	InnoDB table as it is before the ALTER operation
@param heap		Memory heap for the allocation
@return array of new column names in rebuilt_table, or NULL if not renamed */
static __attribute__((warn_unused_result))
const char**
innobase_get_col_names(
	Alter_inplace_info*	ha_alter_info,
	const TABLE*		altered_table,
	const TABLE*		table,
	const dict_table_t*	user_table,
	mem_heap_t*		heap)
{
	const char**		cols;
	uint			i;

	DBUG_ENTER("innobase_get_col_names");
	DBUG_ASSERT(user_table->n_t_def > table->s->fields);
	DBUG_ASSERT(ha_alter_info->handler_flags
		    & Alter_inplace_info::ALTER_COLUMN_NAME);

	cols = static_cast<const char**>(
		mem_heap_zalloc(heap, user_table->n_def * sizeof *cols));

	i = 0;
	List_iterator_fast<Create_field> cf_it(
		ha_alter_info->alter_info->create_list);
	while (const Create_field* new_field = cf_it++) {
		ulint	num_v = 0;
		DBUG_ASSERT(i < altered_table->s->fields);

		if (innobase_is_v_fld(new_field)) {
			continue;
		}

		for (uint old_i = 0; table->field[old_i]; old_i++) {
			if (innobase_is_v_fld(table->field[old_i])) {
				num_v++;
			}

			if (new_field->field == table->field[old_i]) {
				cols[old_i - num_v] = new_field->field_name;
				break;
			}
		}

		i++;
	}

	/* Copy the internal column names. */
	i = table->s->fields - user_table->n_v_def;
	cols[i] = dict_table_get_col_name(user_table, i);

	while (++i < user_table->n_def) {
		cols[i] = cols[i - 1] + strlen(cols[i - 1]) + 1;
	}

	DBUG_RETURN(cols);
}

/** Check whether the column prefix is increased, decreased, or unchanged.
@param[in]	new_prefix_len	new prefix length
@param[in]	old_prefix_len	new prefix length
@retval	1	prefix is increased
@retval	0	prefix is unchanged
@retval	-1	prefix is decreased */
static inline
lint
innobase_pk_col_prefix_compare(
	ulint	new_prefix_len,
	ulint	old_prefix_len)
{
	ut_ad(new_prefix_len < REC_MAX_DATA_SIZE);
	ut_ad(old_prefix_len < REC_MAX_DATA_SIZE);

	if (new_prefix_len == old_prefix_len) {
		return(0);
	}

	if (new_prefix_len == 0) {
		new_prefix_len = ULINT_MAX;
	}

	if (old_prefix_len == 0) {
		old_prefix_len = ULINT_MAX;
	}

	if (new_prefix_len > old_prefix_len) {
		return(1);
	} else {
		return(-1);
	}
}

/** Check whether the column is existing in old table.
@param[in]	new_col_no	new column no
@param[in]	col_map		mapping of old column numbers to new ones
@param[in]	col_map_size	the column map size
@return true if the column is existing, otherwise false. */
static inline
bool
innobase_pk_col_is_existing(
	const ulint	new_col_no,
	const ulint*	col_map,
	const ulint	col_map_size)
{
	for (ulint i = 0; i < col_map_size; i++) {
		if (col_map[i] == new_col_no) {
			return(true);
		}
	}

	return(false);
}

/** Determine whether both the indexes have same set of primary key
fields arranged in the same order.

Rules when we cannot skip sorting:
(1) Removing existing PK columns somewhere else than at the end of the PK;
(2) Adding existing columns to the PK, except at the end of the PK when no
columns are removed from the PK;
(3) Changing the order of existing PK columns;
(4) Decreasing the prefix length just like removing existing PK columns
follows rule(1), Increasing the prefix length just like adding existing
PK columns follows rule(2).
@param[in]	col_map		mapping of old column numbers to new ones
@param[in]	old_clust_index	index to be compared
@param[in]	new_clust_index index to be compared
@retval true if both indexes have same order.
@retval false. */
static __attribute__((warn_unused_result))
bool
innobase_pk_order_preserved(
	const ulint*		col_map,
	const dict_index_t*	old_clust_index,
	const dict_index_t*	new_clust_index)
{
	ulint	old_n_uniq
		= dict_index_get_n_ordering_defined_by_user(
			old_clust_index);
	ulint	new_n_uniq
		= dict_index_get_n_ordering_defined_by_user(
			new_clust_index);

	ut_ad(dict_index_is_clust(old_clust_index));
	ut_ad(dict_index_is_clust(new_clust_index));
	ut_ad(old_clust_index->table != new_clust_index->table);
	ut_ad(col_map != NULL);

	if (old_n_uniq == 0) {
		/* There was no PRIMARY KEY in the table.
		If there is no PRIMARY KEY after the ALTER either,
		no sorting is needed. */
		return(new_n_uniq == old_n_uniq);
	}

	/* DROP PRIMARY KEY is only allowed in combination with
	ADD PRIMARY KEY. */
	ut_ad(new_n_uniq > 0);

	/* The order of the last processed new_clust_index key field,
	not counting ADD COLUMN, which are constant. */
	lint	last_field_order = -1;
	ulint	existing_field_count = 0;
	ulint	old_n_cols = dict_table_get_n_cols(old_clust_index->table);
	for (ulint new_field = 0; new_field < new_n_uniq; new_field++) {
		ulint	new_col_no =
			new_clust_index->fields[new_field].col->ind;

		/* Check if there is a match in old primary key. */
		ulint	old_field = 0;
		while (old_field < old_n_uniq) {
			ulint	old_col_no =
				old_clust_index->fields[old_field].col->ind;

			if (col_map[old_col_no] == new_col_no) {
				break;
			}

			old_field++;
		}

		/* The order of key field in the new primary key.
		1. old PK column:      idx in old primary key
		2. existing column:    old_n_uniq + sequence no
		3. newly added column: no order */
		lint		new_field_order;
		const bool	old_pk_column = old_field < old_n_uniq;

		if (old_pk_column) {
			new_field_order = old_field;
		} else if (innobase_pk_col_is_existing(new_col_no, col_map,
						       old_n_cols)) {
			new_field_order = old_n_uniq + existing_field_count++;
		} else {
			/* Skip newly added column. */
			continue;
		}

		if (last_field_order + 1 != new_field_order) {
			/* Old PK order is not kept, or existing column
			is not added at the end of old PK. */
			return(false);
		}

		last_field_order = new_field_order;

		if (!old_pk_column) {
			continue;
		}

		/* Check prefix length change. */
		const lint	prefix_change = innobase_pk_col_prefix_compare(
			new_clust_index->fields[new_field].prefix_len,
			old_clust_index->fields[old_field].prefix_len);

		if (prefix_change < 0) {
			/* If a column's prefix length is decreased, it should
			be the last old PK column in new PK.
			Note: we set last_field_order to -2, so that if	there
			are any old PK colmns or existing columns after it in
			new PK, the comparison to new_field_order will fail in
			the next round.*/
			last_field_order = -2;
		} else if (prefix_change > 0) {
			/* If a column's prefix length is increased, it	should
			be the last PK column in old PK. */
			if (old_field != old_n_uniq - 1) {
				return(false);
			}
		}
	}

	return(true);
}

/** Update the mtype from DATA_BLOB to DATA_GEOMETRY for a specified
GIS column of a table. This is used when we want to create spatial index
on legacy GIS columns coming from 5.6, where we store GIS data as DATA_BLOB
in innodb layer.
@param[in]	table_id	table id
@param[in]	col_name	column name
@param[in]	trx		data dictionary transaction
@retval true Failure
@retval false Success */
static
bool
innobase_update_gis_column_type(
	table_id_t	table_id,
	const char*	col_name,
	trx_t*		trx)
{
	pars_info_t*	info;
	dberr_t		error;

	DBUG_ENTER("innobase_update_gis_column_type");

	DBUG_ASSERT(trx_get_dict_operation(trx) == TRX_DICT_OP_INDEX);
	ut_ad(trx->dict_operation_lock_mode == RW_X_LATCH);
	ut_ad(mutex_own(&dict_sys->mutex));
	ut_ad(rw_lock_own(dict_operation_lock, RW_LOCK_X));

	info = pars_info_create();

	pars_info_add_ull_literal(info, "tableid", table_id);
	pars_info_add_str_literal(info, "name", col_name);
	pars_info_add_int4_literal(info, "mtype", DATA_GEOMETRY);

	trx->op_info = "update column type to DATA_GEOMETRY";

	error = que_eval_sql(
		info,
		"PROCEDURE UPDATE_SYS_COLUMNS_PROC () IS\n"
		"BEGIN\n"
		"UPDATE SYS_COLUMNS SET MTYPE=:mtype\n"
		"WHERE TABLE_ID=:tableid AND NAME=:name;\n"
		"END;\n",
		false, trx);

	trx->error_state = DB_SUCCESS;
	trx->op_info = "";

	DBUG_RETURN(error != DB_SUCCESS);
}

/** Check if we are creating spatial indexes on GIS columns, which are
legacy columns from earlier MySQL, such as 5.6. If so, we have to update
the mtypes of the old GIS columns to DATA_GEOMETRY.
In 5.6, we store GIS columns as DATA_BLOB in InnoDB layer, it will introduce
confusion when we run latest server on older data. That's why we need to
do the upgrade.
@param[in] ha_alter_info	Data used during in-place alter
@param[in] table		Table on which we want to add indexes
@param[in] trx			Transaction
@return DB_SUCCESS if update successfully or no columns need to be updated,
otherwise DB_ERROR, which means we can't update the mtype for some
column, and creating spatial index on it should be dangerous */
static
dberr_t
innobase_check_gis_columns(
	Alter_inplace_info*	ha_alter_info,
	dict_table_t*		table,
	trx_t*			trx)
{
	DBUG_ENTER("innobase_check_gis_columns");

	for (uint key_num = 0;
	     key_num < ha_alter_info->index_add_count;
	     key_num++) {

		const KEY&	key = ha_alter_info->key_info_buffer[
			ha_alter_info->index_add_buffer[key_num]];

		if (!(key.flags & HA_SPATIAL)) {
			continue;
		}

		ut_ad(key.user_defined_key_parts == 1);
		const KEY_PART_INFO&    key_part = key.key_part[0];

		/* Does not support spatial index on virtual columns */
		if (innobase_is_v_fld(key_part.field)) {
			DBUG_RETURN(DB_UNSUPPORTED);
		}

		ulint col_nr = dict_table_has_column(
			table,
			key_part.field->field_name,
			key_part.fieldnr);
		ut_ad(col_nr != table->n_def);
		dict_col_t*	col = &table->cols[col_nr];

		if (col->mtype != DATA_BLOB) {
			ut_ad(DATA_GEOMETRY_MTYPE(col->mtype));
			continue;
		}

		const char* col_name = dict_table_get_col_name(
			table, col_nr);

		if (innobase_update_gis_column_type(
			table->id, col_name, trx)) {

			DBUG_RETURN(DB_ERROR);
		} else {
			col->mtype = DATA_GEOMETRY;

			ib::info() << "Updated mtype of column" << col_name
				<< " in table " << table->name
				<< ", whose id is " << table->id
				<< " to DATA_GEOMETRY";
		}
	}

	DBUG_RETURN(DB_SUCCESS);
}

/** Collect virtual column info for its addition
@param[in] ha_alter_info	Data used during in-place alter
@param[in] altered_table	MySQL table that is being altered to
@param[in] table		MySQL table as it is before the ALTER operation
@retval true Failure
@retval false Success */
static
bool
prepare_inplace_add_virtual(
	Alter_inplace_info*	ha_alter_info,
	const TABLE*		altered_table,
	const TABLE*		table)
{
	ha_innobase_inplace_ctx*	ctx;
	ulint				i = 0;
	ulint				j = 0;
	const Create_field*		new_field;

	ctx = static_cast<ha_innobase_inplace_ctx*>
		(ha_alter_info->handler_ctx);

	ctx->num_to_add_vcol = altered_table->s->fields
			       + ctx->num_to_drop_vcol - table->s->fields;

	ctx->add_vcol = static_cast<dict_v_col_t*>(
		 mem_heap_zalloc(ctx->heap, ctx->num_to_add_vcol
				 * sizeof *ctx->add_vcol));
	ctx->add_vcol_name = static_cast<const char**>(
		 mem_heap_alloc(ctx->heap, ctx->num_to_add_vcol
				* sizeof *ctx->add_vcol_name));

	List_iterator_fast<Create_field> cf_it(
		ha_alter_info->alter_info->create_list);

	while ((new_field = (cf_it++)) != NULL) {
		const Field* field = new_field->field;
		ulint	old_i;

		for (old_i = 0; table->field[old_i]; old_i++) {
			const Field* n_field = table->field[old_i];
			if (field == n_field) {
				break;
			}
		}

		i++;

		if (table->field[old_i]) {
			continue;
		}

		ut_ad(!field);

		ulint	col_len;
		ulint	is_unsigned;
		ulint	field_type;
		ulint	charset_no;

		field =  altered_table->field[i - 1];

		ulint           col_type
                                = get_innobase_type_from_mysql_type(
                                        &is_unsigned, field);

		if (!field->gcol_info || field->stored_in_db) {
			my_error(ER_WRONG_KEY_COLUMN, MYF(0),
				 field->field_name);
			return(true);
		}

		col_len = field->pack_length();
		field_type = (ulint) field->type();

		if (!field->real_maybe_null()) {
			field_type |= DATA_NOT_NULL;
		}

		if (field->binary()) {
			field_type |= DATA_BINARY_TYPE;
		}

		if (is_unsigned) {
			field_type |= DATA_UNSIGNED;
		}

		if (dtype_is_string_type(col_type)) {
			charset_no = (ulint) field->charset()->number;

			DBUG_EXECUTE_IF(
				"ib_alter_add_virtual_fail",
				charset_no += MAX_CHAR_COLL_NUM;);

			if (charset_no > MAX_CHAR_COLL_NUM) {
				my_error(ER_WRONG_KEY_COLUMN, MYF(0),
					 field->field_name);
				return(true);
			}
		} else {
			charset_no = 0;
		}

		if (field->type() == MYSQL_TYPE_VARCHAR) {
			uint32  length_bytes
				= static_cast<const Field_varstring*>(
					field)->length_bytes;

			col_len -= length_bytes;

			if (length_bytes == 2) {
				field_type |= DATA_LONG_TRUE_VARCHAR;
			}
		}


		ctx->add_vcol[j].m_col.prtype = dtype_form_prtype(
						field_type, charset_no);

		ctx->add_vcol[j].m_col.prtype |= DATA_VIRTUAL;

		ctx->add_vcol[j].m_col.mtype = col_type;

		ctx->add_vcol[j].m_col.len = col_len;

		ctx->add_vcol[j].m_col.ind = i - 1;
		ctx->add_vcol[j].num_base =
		  field->gcol_info->non_virtual_base_columns();
		ctx->add_vcol_name[j] = field->field_name;
		ctx->add_vcol[j].base_col = static_cast<dict_col_t**>(
			mem_heap_alloc(ctx->heap, ctx->add_vcol[j].num_base
				       * sizeof *(ctx->add_vcol[j].base_col)));
		ctx->add_vcol[j].v_pos = ctx->old_table->n_v_cols
					 - ctx->num_to_drop_vcol + j;

		/* No need to track the list */
		ctx->add_vcol[j].v_indexes = NULL;
		innodb_base_col_setup(ctx->old_table, field, &ctx->add_vcol[j]);
		j++;
	}

	return(false);
}

/** Collect virtual column info for its addition
@param[in] ha_alter_info	Data used during in-place alter
@param[in] altered_table	MySQL table that is being altered to
@param[in] table		MySQL table as it is before the ALTER operation
@retval true Failure
@retval false Success */
static
bool
prepare_inplace_drop_virtual(
	Alter_inplace_info*	ha_alter_info,
	const TABLE*		altered_table,
	const TABLE*		table)
{
	ha_innobase_inplace_ctx*	ctx;
	ulint				i = 0;
	ulint				j = 0;
	Alter_drop *drop;

	ctx = static_cast<ha_innobase_inplace_ctx*>
		(ha_alter_info->handler_ctx);

	ctx->num_to_drop_vcol = ha_alter_info->alter_info->drop_list.elements;

	ctx->drop_vcol = static_cast<dict_v_col_t*>(
		 mem_heap_alloc(ctx->heap, ctx->num_to_drop_vcol
				* sizeof *ctx->drop_vcol));
	ctx->drop_vcol_name = static_cast<const char**>(
		 mem_heap_alloc(ctx->heap, ctx->num_to_drop_vcol
				* sizeof *ctx->drop_vcol_name));

	List_iterator_fast<Alter_drop> cf_it(
		ha_alter_info->alter_info->drop_list);

	while ((drop = (cf_it++)) != NULL) {
		const Field* field;
		ulint	old_i;

		ut_ad(drop->type == Alter_drop::COLUMN);

		for (old_i = 0; table->field[old_i]; old_i++) {
			const Field* n_field = table->field[old_i];
			if (!my_strcasecmp(system_charset_info,
					   n_field->field_name, drop->name)) {
				break;
			}
		}

		i++;

		if (!table->field[old_i]) {
			continue;
		}

		ulint	col_len;
		ulint	is_unsigned;
		ulint	field_type;
		ulint	charset_no;

		field =  table->field[old_i];

		ulint           col_type
                                = get_innobase_type_from_mysql_type(
                                        &is_unsigned, field);

		if (!field->gcol_info || field->stored_in_db) {
			my_error(ER_WRONG_KEY_COLUMN, MYF(0),
				 field->field_name);
			return(true);
		}

		col_len = field->pack_length();
		field_type = (ulint) field->type();

		if (!field->real_maybe_null()) {
			field_type |= DATA_NOT_NULL;
		}

		if (field->binary()) {
			field_type |= DATA_BINARY_TYPE;
		}

		if (is_unsigned) {
			field_type |= DATA_UNSIGNED;
		}

		if (dtype_is_string_type(col_type)) {
			charset_no = (ulint) field->charset()->number;

			DBUG_EXECUTE_IF(
				"ib_alter_add_virtual_fail",
				charset_no += MAX_CHAR_COLL_NUM;);

			if (charset_no > MAX_CHAR_COLL_NUM) {
				my_error(ER_WRONG_KEY_COLUMN, MYF(0),
					 field->field_name);
				return(true);
			}
		} else {
			charset_no = 0;
		}

		if (field->type() == MYSQL_TYPE_VARCHAR) {
			uint32  length_bytes
				= static_cast<const Field_varstring*>(
					field)->length_bytes;

			col_len -= length_bytes;

			if (length_bytes == 2) {
				field_type |= DATA_LONG_TRUE_VARCHAR;
			}
		}


		ctx->drop_vcol[j].m_col.prtype = dtype_form_prtype(
						field_type, charset_no);

		ctx->drop_vcol[j].m_col.prtype |= DATA_VIRTUAL;

		ctx->drop_vcol[j].m_col.mtype = col_type;

		ctx->drop_vcol[j].m_col.len = col_len;

		ctx->drop_vcol[j].m_col.ind = old_i;

		ctx->drop_vcol_name[j] = field->field_name;

		dict_v_col_t*	v_col = dict_table_get_nth_v_col_mysql(
					ctx->old_table, old_i);
		ctx->drop_vcol[j].v_pos = v_col->v_pos;
		j++;
	}

	return(false);
}

/** Insert a new record to INNODB SYS_VIRTUAL
@param[in] table	InnoDB table
@param[in] pos		virtual column column no
@param[in] base_pos	base column pos
@param[in] trx		transaction
@return DB_SUCCESS if successful, otherwise error code */
static
dberr_t
innobase_insert_sys_virtual(
	const dict_table_t*	table,
	ulint			pos,
	ulint			base_pos,
	trx_t*			trx)
{
	pars_info_t*    info = pars_info_create();

	pars_info_add_ull_literal(info, "id", table->id);

	pars_info_add_int4_literal(info, "pos", pos);

	pars_info_add_int4_literal(info, "base_pos", base_pos);

	dberr_t error = que_eval_sql(
			info,
			"PROCEDURE P () IS\n"
			"BEGIN\n"
			"INSERT INTO SYS_VIRTUAL VALUES"
			"(:id, :pos, :base_pos);\n"
			"END;\n",
			FALSE, trx);

	return(error);
}

/** Update INNODB SYS_COLUMNS on new virtual columns
@param[in] table	InnoDB table
@param[in] col_name	column name
@param[in] vcol		virtual column
@param[in] trx		transaction
@return DB_SUCCESS if successful, otherwise error code */
static
dberr_t
innobase_add_one_virtual(
	const dict_table_t*	table,
	const char*		col_name,
	dict_v_col_t*		vcol,
	trx_t*			trx)
{
	ulint		pos = dict_create_v_col_pos(vcol->v_pos,
						    vcol->m_col.ind);
	ulint		mtype =	vcol->m_col.mtype;
	ulint		prtype = vcol->m_col.prtype;
	ulint		len = vcol->m_col.len;
	pars_info_t*    info = pars_info_create();

	pars_info_add_ull_literal(info, "id", table->id);

	pars_info_add_int4_literal(info, "pos", pos);

	pars_info_add_str_literal(info, "name", col_name);
	pars_info_add_int4_literal(info, "mtype", mtype);
	pars_info_add_int4_literal(info, "prtype", prtype);
	pars_info_add_int4_literal(info, "len", len);
	pars_info_add_int4_literal(info, "prec", vcol->num_base);

	dberr_t error = que_eval_sql(
			info,
			"PROCEDURE P () IS\n"
			"BEGIN\n"
			"INSERT INTO SYS_COLUMNS VALUES"
			"(:id, :pos, :name, :mtype, :prtype, :len, :prec);\n"
			"END;\n",
			FALSE, trx);

	if (error != DB_SUCCESS) {
		return(error);
	}

	for (ulint i = 0; i < vcol->num_base; i++) {
		error = innobase_insert_sys_virtual(
			table, pos, vcol->base_col[i]->ind, trx);
		if (error != DB_SUCCESS) {
			return(error);
		}
	}

	return(error);
}

/** Update INNODB SYS_TABLES on number of virtual columns
@param[in] table	InnoDB table
@param[in] n_col	number of columns
@param[in] trx	transaction
@return DB_SUCCESS if successful, otherwise error code */
static
dberr_t
innobase_update_n_virtual(
	const dict_table_t*	table,
	ulint			n_col,
	trx_t*			trx)
{
	dberr_t		err = DB_SUCCESS;
	pars_info_t*    info = pars_info_create();

	pars_info_add_int4_literal(info, "num_col", n_col);
	pars_info_add_ull_literal(info, "id", table->id);

        err = que_eval_sql(
                info,
                "PROCEDURE RENUMBER_TABLE_ID_PROC () IS\n"
                "BEGIN\n"
                "UPDATE SYS_TABLES"
                " SET N_COLS = :num_col\n"
                " WHERE ID = :id;\n"
		"END;\n", FALSE, trx);

	return(err);
}

/** Update system table for adding virtual column(s)
@param[in]	ha_alter_info	Data used during in-place alter
@param[in]	altered_table	MySQL table that is being altered
@param[in]	table		MySQL table as it is before the ALTER operation
@param[in]	user_table	InnoDB table
@param[in]	trx		transaction
@retval true Failure
@retval false Success */
static
bool
innobase_add_virtual_try(
	Alter_inplace_info*	ha_alter_info,
	const TABLE*		altered_table,
	const TABLE*		table,
	const dict_table_t*     user_table,
	trx_t*			trx)
{
	ha_innobase_inplace_ctx*	ctx;
	dberr_t				err = DB_SUCCESS;

	ctx = static_cast<ha_innobase_inplace_ctx*>(
		ha_alter_info->handler_ctx);

	for (ulint i = 0; i < ctx->num_to_add_vcol; i++) {

		err = innobase_add_one_virtual(
			user_table, ctx->add_vcol_name[i],
			&ctx->add_vcol[i], trx);

		if (err != DB_SUCCESS) {
			my_error(ER_INTERNAL_ERROR, MYF(0),
				 "InnoDB: ADD COLUMN...VIRTUAL");
			return(true);
		}
	}


	ulint	n_col = user_table->n_cols;
	ulint	n_v_col = user_table->n_v_cols;

	n_v_col +=  ctx->num_to_add_vcol;

	n_col -= dict_table_get_n_sys_cols(user_table);

	n_v_col -= ctx->num_to_drop_vcol;

	ulint	new_n = dict_table_encode_n_col(n_col, n_v_col)
			+ ((user_table->flags & DICT_TF_COMPACT) << 31);

	err = innobase_update_n_virtual(user_table, new_n, trx);

	if (err != DB_SUCCESS) {
		my_error(ER_INTERNAL_ERROR, MYF(0),
			 "InnoDB: ADD COLUMN...VIRTUAL");
		return(true);
	}

	return(false);
}

/** Update INNODB SYS_COLUMNS on new virtual column's position
@param[in]	table	InnoDB table
@param[in]	old_pos	old position
@param[in]	new_pos	new position
@param[in]	trx	transaction
@return DB_SUCCESS if successful, otherwise error code */
static
dberr_t
innobase_update_v_pos_sys_columns(
	const dict_table_t*	table,
	ulint			old_pos,
	ulint			new_pos,
	trx_t*			trx)
{
	pars_info_t*    info = pars_info_create();

	pars_info_add_int4_literal(info, "pos", old_pos);
	pars_info_add_int4_literal(info, "val", new_pos);
	pars_info_add_ull_literal(info, "id", table->id);

	dberr_t error = que_eval_sql(
			info,
			"PROCEDURE P () IS\n"
			"BEGIN\n"
			"UPDATE SYS_COLUMNS\n"
			"SET POS = :val\n"
			"WHERE POS = :pos\n"
			"AND TABLE_ID = :id;\n"
			"END;\n",
			FALSE, trx);

	return(error);
}

/** Update INNODB SYS_VIRTUAL table with new virtual column position
@param[in]	table		InnoDB table
@param[in]	old_pos		old position
@param[in]	new_pos		new position
@param[in]	trx		transaction
@return DB_SUCCESS if successful, otherwise error code */
static
dberr_t
innobase_update_v_pos_sys_virtual(
	const dict_table_t*	table,
	ulint			old_pos,
	ulint			new_pos,
	trx_t*			trx)
{
	pars_info_t*    info = pars_info_create();

	pars_info_add_int4_literal(info, "pos", old_pos);
	pars_info_add_int4_literal(info, "val", new_pos);
	pars_info_add_ull_literal(info, "id", table->id);

	dberr_t error = que_eval_sql(
			info,
			"PROCEDURE P () IS\n"
			"BEGIN\n"
			"UPDATE SYS_VIRTUAL\n"
			"SET POS = :val\n"
			"WHERE POS = :pos\n"
			"AND TABLE_ID = :id;\n"
			"END;\n",
			FALSE, trx);

	return(error);
}

/** Update InnoDB system tables on dropping a virtual column
@param[in]	table		InnoDB table
@param[in]	col_name	column name of the dropping column
@param[in]	drop_col	col information for the dropping column
@param[in]	n_prev_dropped	number of previously dropped columns in the
				same alter clause
@param[in]	trx		transaction
@return DB_SUCCESS if successful, otherwise error code */
static
dberr_t
innobase_drop_one_virtual_sys_columns(
	const dict_table_t*	table,
	const char*		col_name,
	dict_col_t*		drop_col,
	ulint			n_prev_dropped,
	trx_t*			trx)
{
	pars_info_t*    info = pars_info_create();
	pars_info_add_ull_literal(info, "id", table->id);

	pars_info_add_str_literal(info, "name", col_name);

	dberr_t error = que_eval_sql(
			info,
			"PROCEDURE P () IS\n"
			"BEGIN\n"
			"DELETE FROM SYS_COLUMNS\n"
			"WHERE TABLE_ID = :id\n"
			"AND NAME = :name;\n"
			"END;\n",
			FALSE, trx);

	if (error != DB_SUCCESS) {
		return(error);
	}

	dict_v_col_t*	v_col = dict_table_get_nth_v_col_mysql(
				table, drop_col->ind);

	/* Adjust column positions for all subsequent columns */
	for (ulint i = v_col->v_pos + 1; i < table->n_v_cols; i++) {
		dict_v_col_t*   t_col = dict_table_get_nth_v_col(table, i);
		ulint		old_p = dict_create_v_col_pos(
					t_col->v_pos - n_prev_dropped,
					t_col->m_col.ind - n_prev_dropped);
		ulint		new_p = dict_create_v_col_pos(
					t_col->v_pos - 1 - n_prev_dropped,
					t_col->m_col.ind - 1 - n_prev_dropped);

		error = innobase_update_v_pos_sys_columns(
			table, old_p, new_p, trx);
		if (error != DB_SUCCESS) {
			return(error);
		}
		error = innobase_update_v_pos_sys_virtual(
			table, old_p, new_p, trx);
		if (error != DB_SUCCESS) {
			return(error);
		}
	}

	return(error);
}

/** Delete virtual column's info from INNODB SYS_VIRTUAL
@param[in]	table	InnoDB table
@param[in]	pos	position of the virtual column to be deleted
@param[in]	trx	transaction
@return DB_SUCCESS if successful, otherwise error code */
static
dberr_t
innobase_drop_one_virtual_sys_virtual(
	const dict_table_t*	table,
	ulint			pos,
	trx_t*			trx)
{
	pars_info_t*    info = pars_info_create();
	pars_info_add_ull_literal(info, "id", table->id);

	pars_info_add_int4_literal(info, "pos", pos);

	dberr_t error = que_eval_sql(
			info,
			"PROCEDURE P () IS\n"
			"BEGIN\n"
			"DELETE FROM SYS_VIRTUAL\n"
			"WHERE TABLE_ID = :id\n"
			"AND POS = :pos;\n"
			"END;\n",
			FALSE, trx);

	return(error);
}

/** Update system table for dropping virtual column(s)
@param[in]	ha_alter_info	Data used during in-place alter
@param[in]	altered_table	MySQL table that is being altered
@param[in]	table		MySQL table as it is before the ALTER operation
@param[in]	user_table	InnoDB table
@param[in]	trx		transaction
@retval true Failure
@retval false Success */
static
bool
innobase_drop_virtual_try(
	Alter_inplace_info*	ha_alter_info,
	const TABLE*		altered_table,
	const TABLE*		table,
	const dict_table_t*     user_table,
	trx_t*			trx)
{
	ha_innobase_inplace_ctx*	ctx;
	dberr_t				err = DB_SUCCESS;

	ctx = static_cast<ha_innobase_inplace_ctx*>
		(ha_alter_info->handler_ctx);

	for (ulint i = 0; i < ctx->num_to_drop_vcol; i++) {

		ulint	pos = dict_create_v_col_pos(
			ctx->drop_vcol[i].v_pos - i,
			ctx->drop_vcol[i].m_col.ind - i);
		err = innobase_drop_one_virtual_sys_virtual(
			user_table, pos, trx);

		if (err != DB_SUCCESS) {
			my_error(ER_INTERNAL_ERROR, MYF(0),
				 "InnoDB: DROP COLUMN...VIRTUAL");
			return(true);
		}

		err = innobase_drop_one_virtual_sys_columns(
			user_table, ctx->drop_vcol_name[i],
			&(ctx->drop_vcol[i].m_col), i, trx);

		if (err != DB_SUCCESS) {
			my_error(ER_INTERNAL_ERROR, MYF(0),
				 "InnoDB: DROP COLUMN...VIRTUAL");
			return(true);
		}
	}


	ulint	n_col = user_table->n_cols;
	ulint	n_v_col = user_table->n_v_cols;

	n_v_col -=  ctx->num_to_drop_vcol;

	n_col -= dict_table_get_n_sys_cols(user_table);

	ulint	new_n = dict_table_encode_n_col(n_col, n_v_col)
			+ ((user_table->flags & DICT_TF_COMPACT) << 31);

	err = innobase_update_n_virtual(user_table, new_n, trx);

	if (err != DB_SUCCESS) {
		my_error(ER_INTERNAL_ERROR, MYF(0),
			 "InnoDB: DROP COLUMN...VIRTUAL");
	}

	return(false);
}

/** Adjust the create index column number from "New table" to
"old InnoDB table" while we are doing dropping virtual column. Since we do
not create separate new table for the dropping/adding virtual columns.
To correctly find the indexed column, we will need to find its col_no
in the "Old Table", not the "New table".
@param[in]	ha_alter_info	Data used during in-place alter
@param[in]	old_table	MySQL table as it is before the ALTER operation
@param[in]	num_v_dropped	number of virtual column dropped
@param[in,out]	index_def	index definition */
static
void
innodb_v_adjust_idx_col(
	const Alter_inplace_info*	ha_alter_info,
	const TABLE*			old_table,
	ulint				num_v_dropped,
	index_def_t*			index_def)
{
	List_iterator_fast<Create_field> cf_it(
		ha_alter_info->alter_info->create_list);
	for (ulint i = 0; i < index_def->n_fields; i++) {
#ifdef UNIV_DEBUG
		bool	col_found = false;
#endif /* UNIV_DEBUG */
		ulint	num_v = 0;

		index_field_t*	index_field = &index_def->fields[i];

		/* Only adjust virtual column col_no, since non-virtual
		column position (in non-vcol list) won't change unless
		table rebuild */
		if (!index_field->is_v_col) {
			continue;
		}

		const Field*	field = NULL;

		cf_it.rewind();

		/* Found the field in the new table */
		while (const Create_field* new_field = cf_it++) {
			if (!new_field->is_virtual_gcol()) {
				continue;
			}

			field = new_field->field;

			if (num_v == index_field->col_no) {
				break;
			}
			num_v++;
		}

		if (!field) {
			/* this means the field is a newly added field, this
			should have been blocked when we drop virtual column
			at the same time */
			ut_ad(num_v_dropped > 0);
			ut_a(0);
		}

		ut_ad(field->is_virtual_gcol());

		num_v = 0;

		/* Look for its position in old table */
		for (uint old_i = 0; old_table->field[old_i]; old_i++) {
			if (old_table->field[old_i] == field) {
				/* Found it, adjust its col_no to its position
				in old table */
				index_def->fields[i].col_no = num_v;
				ut_d(col_found = true);
				break;
			}

			if (old_table->field[old_i]->is_virtual_gcol()) {
				num_v++;
			}
		}

		ut_ad(col_found);
	}
}

/** Update internal structures with concurrent writes blocked,
while preparing ALTER TABLE.

@param ha_alter_info Data used during in-place alter
@param altered_table MySQL table that is being altered
@param old_table MySQL table as it is before the ALTER operation
@param table_name Table name in MySQL
@param flags Table and tablespace flags
@param flags2 Additional table flags
@param fts_doc_id_col The column number of FTS_DOC_ID
@param add_fts_doc_id Flag: add column FTS_DOC_ID?
@param add_fts_doc_id_idx Flag: add index FTS_DOC_ID_INDEX (FTS_DOC_ID)?

@retval true Failure
@retval false Success
*/
static __attribute__((warn_unused_result))
bool
prepare_inplace_alter_table_dict(
/*=============================*/
	Alter_inplace_info*	ha_alter_info,
	const TABLE*		altered_table,
	const TABLE*		old_table,
	const char*		table_name,
	ulint			flags,
	ulint			flags2,
	ulint			fts_doc_id_col,
	bool			add_fts_doc_id,
	bool			add_fts_doc_id_idx)
{
	bool			dict_locked	= false;
	ulint*			add_key_nums;	/* MySQL key numbers */
	index_def_t*		index_defs;	/* index definitions */
	dict_table_t*		user_table;
	dict_index_t*		fts_index	= NULL;
	ulint			new_clustered	= 0;
	dberr_t			error;
	const char*		punch_hole_warning = NULL;
	ulint			num_fts_index;
	dict_add_v_col_t*	add_v = NULL;
	ha_innobase_inplace_ctx*ctx;

	DBUG_ENTER("prepare_inplace_alter_table_dict");

	ctx = static_cast<ha_innobase_inplace_ctx*>
		(ha_alter_info->handler_ctx);

	DBUG_ASSERT((ctx->add_autoinc != ULINT_UNDEFINED)
		    == (ctx->sequence.m_max_value > 0));
	DBUG_ASSERT(!ctx->num_to_drop_index == !ctx->drop_index);
	DBUG_ASSERT(!ctx->num_to_drop_fk == !ctx->drop_fk);
	DBUG_ASSERT(!add_fts_doc_id || add_fts_doc_id_idx);
	DBUG_ASSERT(!add_fts_doc_id_idx
		    || innobase_fulltext_exist(altered_table));
	DBUG_ASSERT(!ctx->add_cols);
	DBUG_ASSERT(!ctx->add_index);
	DBUG_ASSERT(!ctx->add_key_numbers);
	DBUG_ASSERT(!ctx->num_to_add_index);

	user_table = ctx->new_table;

	trx_start_if_not_started_xa(ctx->prebuilt->trx, true);

	if (ha_alter_info->handler_flags
	    & Alter_inplace_info::DROP_VIRTUAL_COLUMN) {
		if (prepare_inplace_drop_virtual(
			    ha_alter_info, altered_table, old_table)) {
			DBUG_RETURN(true);
		}
	}

	if (ha_alter_info->handler_flags
	    & Alter_inplace_info::ADD_VIRTUAL_COLUMN) {
		if (prepare_inplace_add_virtual(
			    ha_alter_info, altered_table, old_table)) {
			DBUG_RETURN(true);
		}

		/* Need information for newly added virtual columns
		for create index */
		if (ha_alter_info->handler_flags
		    & Alter_inplace_info::ADD_INDEX) {
			add_v = static_cast<dict_add_v_col_t*>(
				mem_heap_alloc(ctx->heap, sizeof *add_v));
			add_v->n_v_col = ctx->num_to_add_vcol;
			add_v->v_col = ctx->add_vcol;
			add_v->v_col_name = ctx->add_vcol_name;
		}
	}

	/* There should be no order change for virtual columns coming in
	here */
	ut_ad(check_v_col_in_order(old_table, altered_table, ha_alter_info));

	/* Create a background transaction for the operations on
	the data dictionary tables. */
	ctx->trx = innobase_trx_allocate(ctx->prebuilt->trx->mysql_thd);

	trx_start_for_ddl(ctx->trx, TRX_DICT_OP_INDEX);

	/* Create table containing all indexes to be built in this
	ALTER TABLE ADD INDEX so that they are in the correct order
	in the table. */

	ctx->num_to_add_index = ha_alter_info->index_add_count;

	ut_ad(ctx->prebuilt->trx->mysql_thd != NULL);
	const char*	path = thd_innodb_tmpdir(
		ctx->prebuilt->trx->mysql_thd);

	index_defs = innobase_create_key_defs(
		ctx->heap, ha_alter_info, altered_table, ctx->num_to_add_index,
		num_fts_index,
		row_table_got_default_clust_index(ctx->new_table),
		fts_doc_id_col, add_fts_doc_id, add_fts_doc_id_idx);

	new_clustered = DICT_CLUSTERED & index_defs[0].ind_type;

	if (num_fts_index > 1) {
		my_error(ER_INNODB_FT_LIMIT, MYF(0));
		goto error_handled;
	}

	if (!ctx->online) {
		/* This is not an online operation (LOCK=NONE). */
	} else if (ctx->add_autoinc == ULINT_UNDEFINED
		   && num_fts_index == 0
		   && (!innobase_need_rebuild(ha_alter_info)
		       || !innobase_fulltext_exist(altered_table))) {
		/* InnoDB can perform an online operation (LOCK=NONE). */
	} else {
		/* This should have been blocked in
		check_if_supported_inplace_alter(). */
		ut_ad(0);
		my_error(ER_NOT_SUPPORTED_YET, MYF(0),
			 thd_query_unsafe(ctx->prebuilt->trx->mysql_thd).str);
		goto error_handled;
	}

	/* The primary index would be rebuilt if a FTS Doc ID
	column is to be added, and the primary index definition
	is just copied from old table and stored in indexdefs[0] */
	DBUG_ASSERT(!add_fts_doc_id || new_clustered);
	DBUG_ASSERT(!!new_clustered ==
		    (innobase_need_rebuild(ha_alter_info)
		     || add_fts_doc_id));

	/* Allocate memory for dictionary index definitions */

	ctx->add_index = static_cast<dict_index_t**>(
		mem_heap_alloc(ctx->heap, ctx->num_to_add_index
			       * sizeof *ctx->add_index));
	ctx->add_key_numbers = add_key_nums = static_cast<ulint*>(
		mem_heap_alloc(ctx->heap, ctx->num_to_add_index
			       * sizeof *ctx->add_key_numbers));

	/* This transaction should be dictionary operation, so that
	the data dictionary will be locked during crash recovery. */

	ut_ad(ctx->trx->dict_operation == TRX_DICT_OP_INDEX);

	/* Acquire a lock on the table before creating any indexes. */

	if (ctx->online) {
		error = DB_SUCCESS;
	} else {
		error = row_merge_lock_table(
			ctx->prebuilt->trx, ctx->new_table, LOCK_S);

		if (error != DB_SUCCESS) {

			goto error_handling;
		}
	}

	/* Latch the InnoDB data dictionary exclusively so that no deadlocks
	or lock waits can happen in it during an index create operation. */

	row_mysql_lock_data_dictionary(ctx->trx);
	dict_locked = true;

	/* Wait for background stats processing to stop using the table that
	we are going to alter. We know bg stats will not start using it again
	until we are holding the data dict locked and we are holding it here
	at least until checking ut_ad(user_table->n_ref_count == 1) below.
	XXX what may happen if bg stats opens the table after we
	have unlocked data dictionary below? */
	dict_stats_wait_bg_to_stop_using_table(user_table, ctx->trx);

	online_retry_drop_indexes_low(ctx->new_table, ctx->trx);

	ut_d(dict_table_check_for_dup_indexes(
		     ctx->new_table, CHECK_ABORTED_OK));

	/* If a new clustered index is defined for the table we need
	to rebuild the table with a temporary name. */

	if (new_clustered) {
		const char*	new_table_name
			= dict_mem_create_temporary_tablename(
				ctx->heap,
				ctx->new_table->name.m_name,
				ctx->new_table->id);
		ulint		n_cols = 0;
		ulint		n_v_cols = 0;
		dtuple_t*	add_cols;
		ulint		space_id = 0;
		ulint		z = 0;

		if (innobase_check_foreigns(
			    ha_alter_info, altered_table, old_table,
			    user_table, ctx->drop_fk, ctx->num_to_drop_fk)) {
			goto new_clustered_failed;
		}

		for (uint i = 0; i < altered_table->s->fields; i++) {
			const Field*	field = altered_table->field[i];

			if (innobase_is_v_fld(field)) {
				n_v_cols++;
			} else {
				n_cols++;
			}
		}

		ut_ad(n_cols + n_v_cols == altered_table->s->fields);

		if (add_fts_doc_id) {
			n_cols++;
			DBUG_ASSERT(flags2 & DICT_TF2_FTS);
			DBUG_ASSERT(add_fts_doc_id_idx);
			flags2 |= DICT_TF2_FTS_ADD_DOC_ID
				| DICT_TF2_FTS_HAS_DOC_ID
				| DICT_TF2_FTS;
		}

		DBUG_ASSERT(!add_fts_doc_id_idx || (flags2 & DICT_TF2_FTS));

		/* Create the table. */
		trx_set_dict_operation(ctx->trx, TRX_DICT_OP_TABLE);

		if (dict_table_get_low(new_table_name)) {
			my_error(ER_TABLE_EXISTS_ERROR, MYF(0),
				 new_table_name);
			goto new_clustered_failed;
		}

		/* Use the old tablespace unless the tablespace
		is changing. */
		if (DICT_TF_HAS_SHARED_SPACE(user_table->flags)
		    && (ha_alter_info->create_info->tablespace == NULL
			|| (0 == strcmp(ha_alter_info->create_info->tablespace,
				    user_table->tablespace)))) {
			space_id = user_table->space;
		} else if (tablespace_is_shared_space(
				ha_alter_info->create_info)) {
			space_id = fil_space_get_id_by_name(
				ha_alter_info->create_info->tablespace);
			ut_a(space_id != ULINT_UNDEFINED);
		}

		/* The initial space id 0 may be overridden later if this
		table is going to be a file_per_table tablespace. */
		ctx->new_table = dict_mem_table_create(
			new_table_name, space_id, n_cols + n_v_cols, n_v_cols,
			flags, flags2);
		/* The rebuilt indexed_table will use the renamed
		column names. */
		ctx->col_names = NULL;

		if (DICT_TF_HAS_DATA_DIR(flags)) {
			ctx->new_table->data_dir_path =
				mem_heap_strdup(ctx->new_table->heap,
				user_table->data_dir_path);
		}

		for (uint i = 0; i < altered_table->s->fields; i++) {
			const Field*	field = altered_table->field[i];
			ulint		is_unsigned;
			ulint		field_type
				= (ulint) field->type();
			ulint		col_type
				= get_innobase_type_from_mysql_type(
					&is_unsigned, field);
			ulint		charset_no;
			ulint		col_len;
			bool		is_virtual = innobase_is_v_fld(field);

			/* we assume in dtype_form_prtype() that this
			fits in two bytes */
			ut_a(field_type <= MAX_CHAR_COLL_NUM);

			if (!field->real_maybe_null()) {
				field_type |= DATA_NOT_NULL;
			}

			if (field->binary()) {
				field_type |= DATA_BINARY_TYPE;
			}

			if (is_unsigned) {
				field_type |= DATA_UNSIGNED;
			}

			if (dtype_is_string_type(col_type)) {
				charset_no = (ulint) field->charset()->number;

				if (charset_no > MAX_CHAR_COLL_NUM) {
					dict_mem_table_free(
						ctx->new_table);
					my_error(ER_WRONG_KEY_COLUMN, MYF(0),
						 field->field_name);
					goto new_clustered_failed;
				}
			} else {
				charset_no = 0;
			}

			col_len = field->pack_length();

			/* The MySQL pack length contains 1 or 2 bytes
			length field for a true VARCHAR. Let us
			subtract that, so that the InnoDB column
			length in the InnoDB data dictionary is the
			real maximum byte length of the actual data. */

			if (field->type() == MYSQL_TYPE_VARCHAR) {
				uint32	length_bytes
					= static_cast<const Field_varstring*>(
						field)->length_bytes;

				col_len -= length_bytes;

				if (length_bytes == 2) {
					field_type |= DATA_LONG_TRUE_VARCHAR;
				}

			}

			if (col_type == DATA_POINT) {
				/* DATA_POINT should be of fixed length,
				instead of the pack_length(blob length). */
				col_len = DATA_POINT_LEN;
			}

			if (dict_col_name_is_reserved(field->field_name)) {
				dict_mem_table_free(ctx->new_table);
				my_error(ER_WRONG_COLUMN_NAME, MYF(0),
					 field->field_name);
				goto new_clustered_failed;
			}

			if (is_virtual) {
				dict_mem_table_add_v_col(
					ctx->new_table, ctx->heap,
					field->field_name,
					col_type,
					dtype_form_prtype(
						field_type, charset_no)
					| DATA_VIRTUAL,
					col_len, i,
					field->gcol_info->non_virtual_base_columns());
			} else {
				dict_mem_table_add_col(
					ctx->new_table, ctx->heap,
					field->field_name,
					col_type,
					dtype_form_prtype(
						field_type, charset_no),
					col_len);
			}
		}

		if (n_v_cols) {
			for (uint i = 0; i < altered_table->s->fields; i++) {
				dict_v_col_t*	v_col;
				const Field*	field = altered_table->field[i];

				if (!innobase_is_v_fld(field)) {
					continue;
				}
				v_col = dict_table_get_nth_v_col(
					ctx->new_table, z);
				z++;
				innodb_base_col_setup(
					ctx->new_table, field, v_col);
			}
		}

		if (add_fts_doc_id) {
			fts_add_doc_id_column(ctx->new_table, ctx->heap);
			ctx->new_table->fts->doc_col = fts_doc_id_col;
			ut_ad(fts_doc_id_col
			      == altered_table->s->fields - n_v_cols);
		} else if (ctx->new_table->fts) {
			ctx->new_table->fts->doc_col = fts_doc_id_col;
		}

		const char*	compression;

		compression = ha_alter_info->create_info->compress.str;

		if (Compression::validate(compression) != DB_SUCCESS) {
<<<<<<< HEAD

=======
>>>>>>> 1e280ea6
			compression = NULL;
		}

		error = row_create_table_for_mysql(
			ctx->new_table, compression, ctx->trx, false);

		punch_hole_warning =
			(error == DB_IO_NO_PUNCH_HOLE_FS)
			? "Punch hole is not supported by the file system"
			: "Page Compression is not supported for this"
			  " tablespace";

		switch (error) {
			dict_table_t*	temp_table;
		case DB_IO_NO_PUNCH_HOLE_FS:
		case DB_IO_NO_PUNCH_HOLE_TABLESPACE:

			push_warning_printf(
				ctx->prebuilt->trx->mysql_thd,
				Sql_condition::SL_WARNING,
				HA_ERR_UNSUPPORTED,
				"%s. Compression disabled for '%s'",
				punch_hole_warning,
				ctx->old_table->name.m_name);

			error = DB_SUCCESS;

		case DB_SUCCESS:
			/* We need to bump up the table ref count and
			before we can use it we need to open the
			table. The new_table must be in the data
			dictionary cache, because we are still holding
			the dict_sys->mutex. */
			ut_ad(mutex_own(&dict_sys->mutex));
			temp_table = dict_table_open_on_name(
				ctx->new_table->name.m_name, TRUE, FALSE,
				DICT_ERR_IGNORE_NONE);
			ut_a(ctx->new_table == temp_table);
			/* n_ref_count must be 1, because purge cannot
			be executing on this very table as we are
			holding dict_operation_lock X-latch. */
			DBUG_ASSERT(ctx->new_table->get_ref_count() == 1);
			break;
		case DB_TABLESPACE_EXISTS:
			my_error(ER_TABLESPACE_EXISTS, MYF(0),
				 new_table_name);
			goto new_clustered_failed;
		case DB_DUPLICATE_KEY:
			my_error(HA_ERR_TABLE_EXIST, MYF(0),
				 altered_table->s->table_name.str);
			goto new_clustered_failed;
		case DB_UNSUPPORTED:
			my_error(ER_UNSUPPORTED_EXTENSION, MYF(0),
				 ctx->new_table->name.m_name);
			goto new_clustered_failed;
		default:
			my_error_innodb(error, table_name, flags);
new_clustered_failed:
			DBUG_ASSERT(ctx->trx != ctx->prebuilt->trx);
			trx_rollback_to_savepoint(ctx->trx, NULL);

			ut_ad(user_table->get_ref_count() == 1);

			online_retry_drop_indexes_with_trx(
				user_table, ctx->trx);
			goto err_exit;
		}

		if (ha_alter_info->handler_flags
		    & Alter_inplace_info::ADD_COLUMN) {
			add_cols = dtuple_create_with_vcol(
				ctx->heap,
				dict_table_get_n_cols(ctx->new_table),
				dict_table_get_n_v_cols(ctx->new_table));

			dict_table_copy_types(add_cols, ctx->new_table);
		} else {
			add_cols = NULL;
		}

		ctx->col_map = innobase_build_col_map(
			ha_alter_info, altered_table, old_table,
			ctx->new_table, user_table,
			add_cols, ctx->heap);
		ctx->add_cols = add_cols;
	} else {
		DBUG_ASSERT(!innobase_need_rebuild(ha_alter_info));

		for (dict_index_t* index
			     = dict_table_get_first_index(user_table);
		     index != NULL;
		     index = dict_table_get_next_index(index)) {
			if (!index->to_be_dropped
			    && dict_index_is_corrupted(index)) {
				my_error(ER_CHECK_NO_SUCH_TABLE, MYF(0));
				goto error_handled;
			}
		}

		if (!ctx->new_table->fts
		    && innobase_fulltext_exist(altered_table)) {
			ctx->new_table->fts = fts_create(
				ctx->new_table);
			ctx->new_table->fts->doc_col = fts_doc_id_col;
		}

		/* Check if we need to update mtypes of legacy GIS columns.
		This check is only needed when we don't have to rebuild
		the table, since rebuild would update all mtypes for GIS
		columns */
		error = innobase_check_gis_columns(
			ha_alter_info, ctx->new_table, ctx->trx);
		if (error != DB_SUCCESS) {
			ut_ad(error == DB_ERROR);
			error = DB_UNSUPPORTED;
			goto error_handling;
		}
	}

	ut_ad(!dict_table_is_compressed_temporary(ctx->new_table));

	/* Assign table_id, so that no table id of
	fts_create_index_tables() will be written to the undo logs. */
	DBUG_ASSERT(ctx->new_table->id != 0);
	ctx->trx->table_id = ctx->new_table->id;

	/* Create the indexes in SYS_INDEXES and load into dictionary. */

	for (ulint a = 0; a < ctx->num_to_add_index; a++) {

		if (index_defs[a].ind_type & DICT_VIRTUAL
		    && ctx->num_to_drop_vcol > 0 && !new_clustered) {
			innodb_v_adjust_idx_col(ha_alter_info, old_table,
						ctx->num_to_drop_vcol,
						&index_defs[a]);
		}

		ctx->add_index[a] = row_merge_create_index(
			ctx->trx, ctx->new_table,
			&index_defs[a], add_v);

		add_key_nums[a] = index_defs[a].key_number;

		if (!ctx->add_index[a]) {
			error = ctx->trx->error_state;
			DBUG_ASSERT(error != DB_SUCCESS);
			goto error_handling;
		}

		DBUG_ASSERT(ctx->add_index[a]->is_committed()
			    == !!new_clustered);

		if (ctx->add_index[a]->type & DICT_FTS) {
			DBUG_ASSERT(num_fts_index);
			DBUG_ASSERT(!fts_index);
			DBUG_ASSERT(ctx->add_index[a]->type == DICT_FTS);
			fts_index = ctx->add_index[a];
		}

		/* If only online ALTER TABLE operations have been
		requested, allocate a modification log. If the table
		will be locked anyway, the modification
		log is unnecessary. When rebuilding the table
		(new_clustered), we will allocate the log for the
		clustered index of the old table, later. */
		if (new_clustered
		    || !ctx->online
		    || user_table->ibd_file_missing
		    || dict_table_is_discarded(user_table)) {
			/* No need to allocate a modification log. */
			ut_ad(!ctx->add_index[a]->online_log);
		} else if (ctx->add_index[a]->type & DICT_FTS) {
			/* Fulltext indexes are not covered
			by a modification log. */
		} else {
			DBUG_EXECUTE_IF("innodb_OOM_prepare_inplace_alter",
					error = DB_OUT_OF_MEMORY;
					goto error_handling;);
			rw_lock_x_lock(&ctx->add_index[a]->lock);
			bool ok = row_log_allocate(ctx->add_index[a],
						   NULL, true, NULL, NULL,
						   path);
			rw_lock_x_unlock(&ctx->add_index[a]->lock);

			if (!ok) {
				error = DB_OUT_OF_MEMORY;
				goto error_handling;
			}
		}
	}

	ut_ad(new_clustered == ctx->need_rebuild());

	DBUG_EXECUTE_IF("innodb_OOM_prepare_inplace_alter",
			error = DB_OUT_OF_MEMORY;
			goto error_handling;);

	if (new_clustered) {
		dict_index_t*	clust_index = dict_table_get_first_index(
			user_table);
		dict_index_t*	new_clust_index = dict_table_get_first_index(
			ctx->new_table);
		ctx->skip_pk_sort = innobase_pk_order_preserved(
			ctx->col_map, clust_index, new_clust_index);

		DBUG_EXECUTE_IF("innodb_alter_table_pk_assert_no_sort",
			DBUG_ASSERT(ctx->skip_pk_sort););

		if (ctx->online) {
			/* Allocate a log for online table rebuild. */
			rw_lock_x_lock(&clust_index->lock);
			bool ok = row_log_allocate(
				clust_index, ctx->new_table,
				!(ha_alter_info->handler_flags
				  & Alter_inplace_info::ADD_PK_INDEX),
				ctx->add_cols, ctx->col_map, path);
			rw_lock_x_unlock(&clust_index->lock);

			if (!ok) {
				error = DB_OUT_OF_MEMORY;
				goto error_handling;
			}
		}
	}

	if (ctx->online) {
		/* Assign a consistent read view for
		row_merge_read_clustered_index(). */
		trx_assign_read_view(ctx->prebuilt->trx);
	}

	if (fts_index) {
		/* Ensure that the dictionary operation mode will
		not change while creating the auxiliary tables. */
		trx_dict_op_t	op = trx_get_dict_operation(ctx->trx);

#ifdef UNIV_DEBUG
		switch (op) {
		case TRX_DICT_OP_NONE:
			break;
		case TRX_DICT_OP_TABLE:
		case TRX_DICT_OP_INDEX:
			goto op_ok;
		}
		ut_error;
op_ok:
#endif /* UNIV_DEBUG */
		ut_ad(ctx->trx->dict_operation_lock_mode == RW_X_LATCH);
		ut_ad(mutex_own(&dict_sys->mutex));
		ut_ad(rw_lock_own(dict_operation_lock, RW_LOCK_X));

		DICT_TF2_FLAG_SET(ctx->new_table, DICT_TF2_FTS);
		if (new_clustered) {
			/* For !new_clustered, this will be set at
			commit_cache_norebuild(). */
			ctx->new_table->fts_doc_id_index
				= dict_table_get_index_on_name(
					ctx->new_table, FTS_DOC_ID_INDEX_NAME);
			DBUG_ASSERT(ctx->new_table->fts_doc_id_index != NULL);
		}

		/* This function will commit the transaction and reset
		the trx_t::dict_operation flag on success. */

		error = fts_create_index_tables(ctx->trx, fts_index);

		DBUG_EXECUTE_IF("innodb_test_fail_after_fts_index_table",
				error = DB_LOCK_WAIT_TIMEOUT;
				goto error_handling;);

		if (error != DB_SUCCESS) {
			goto error_handling;
		}

		trx_start_for_ddl(ctx->trx, op);

		if (!ctx->new_table->fts
		    || ib_vector_size(ctx->new_table->fts->indexes) == 0) {
			error = fts_create_common_tables(
				ctx->trx, ctx->new_table,
				user_table->name.m_name, TRUE);

			DBUG_EXECUTE_IF(
				"innodb_test_fail_after_fts_common_table",
				error = DB_LOCK_WAIT_TIMEOUT;);

			if (error != DB_SUCCESS) {
				goto error_handling;
			}

			ctx->new_table->fts->fts_status
				|= TABLE_DICT_LOCKED;

			error = innobase_fts_load_stopword(
				ctx->new_table, ctx->trx,
				ctx->prebuilt->trx->mysql_thd)
				? DB_SUCCESS : DB_ERROR;
			ctx->new_table->fts->fts_status
				&= ~TABLE_DICT_LOCKED;

			if (error != DB_SUCCESS) {
				goto error_handling;
			}
		}

		ut_ad(trx_get_dict_operation(ctx->trx) == op);
	}

	DBUG_ASSERT(error == DB_SUCCESS);

	/* Commit the data dictionary transaction in order to release
	the table locks on the system tables.  This means that if
	MySQL crashes while creating a new primary key inside
	row_merge_build_indexes(), ctx->new_table will not be dropped
	by trx_rollback_active().  It will have to be recovered or
	dropped by the database administrator. */
	trx_commit_for_mysql(ctx->trx);

	row_mysql_unlock_data_dictionary(ctx->trx);
	dict_locked = false;

	ut_a(ctx->trx->lock.n_active_thrs == 0);

error_handling:
	/* After an error, remove all those index definitions from the
	dictionary which were defined. */

	switch (error) {
	case DB_SUCCESS:
		ut_a(!dict_locked);

		ut_d(mutex_enter(&dict_sys->mutex));
		ut_d(dict_table_check_for_dup_indexes(
			     user_table, CHECK_PARTIAL_OK));
		ut_d(mutex_exit(&dict_sys->mutex));
		DBUG_RETURN(false);
	case DB_TABLESPACE_EXISTS:
		my_error(ER_TABLESPACE_EXISTS, MYF(0), "(unknown)");
		break;
	case DB_DUPLICATE_KEY:
		my_error(ER_DUP_KEY, MYF(0), "SYS_INDEXES");
		break;
	case DB_UNSUPPORTED:
		my_error(ER_TABLE_CANT_HANDLE_SPKEYS, MYF(0), "SYS_COLUMNS");
		break;
	default:
		my_error_innodb(error, table_name, user_table->flags);
	}

error_handled:

	ctx->prebuilt->trx->error_info = NULL;
	ctx->trx->error_state = DB_SUCCESS;

	if (!dict_locked) {
		row_mysql_lock_data_dictionary(ctx->trx);
	}

	if (new_clustered) {
		if (ctx->need_rebuild()) {

			if (DICT_TF2_FLAG_IS_SET(
				    ctx->new_table, DICT_TF2_FTS)) {
				innobase_drop_fts_index_table(
					ctx->new_table, ctx->trx);
			}

			dict_table_close_and_drop(ctx->trx, ctx->new_table);

			/* Free the log for online table rebuild, if
			one was allocated. */

			dict_index_t* clust_index = dict_table_get_first_index(
				user_table);

			rw_lock_x_lock(&clust_index->lock);

			if (clust_index->online_log) {
				ut_ad(ctx->online);
				row_log_abort_sec(clust_index);
				clust_index->online_status
					= ONLINE_INDEX_COMPLETE;
			}

			rw_lock_x_unlock(&clust_index->lock);
		}

		trx_commit_for_mysql(ctx->trx);
		/* n_ref_count must be 1, because purge cannot
		be executing on this very table as we are
		holding dict_operation_lock X-latch. */
		DBUG_ASSERT(user_table->get_ref_count() == 1 || ctx->online);

		online_retry_drop_indexes_with_trx(user_table, ctx->trx);
	} else {
		ut_ad(!ctx->need_rebuild());
		row_merge_drop_indexes(ctx->trx, user_table, TRUE);
		trx_commit_for_mysql(ctx->trx);
	}

	ut_d(dict_table_check_for_dup_indexes(user_table, CHECK_ALL_COMPLETE));
	ut_ad(!user_table->drop_aborted);

err_exit:
#ifdef UNIV_DEBUG
	/* Clear the to_be_dropped flag in the data dictionary cache. */
	for (ulint i = 0; i < ctx->num_to_drop_index; i++) {
		DBUG_ASSERT(ctx->drop_index[i]->is_committed());
		DBUG_ASSERT(ctx->drop_index[i]->to_be_dropped);
		ctx->drop_index[i]->to_be_dropped = 0;
	}
#endif /* UNIV_DEBUG */

	row_mysql_unlock_data_dictionary(ctx->trx);

	trx_free_for_mysql(ctx->trx);
	trx_commit_for_mysql(ctx->prebuilt->trx);

	delete ctx;
	ha_alter_info->handler_ctx = NULL;

	DBUG_RETURN(true);
}

/* Check whether an index is needed for the foreign key constraint.
If so, if it is dropped, is there an equivalent index can play its role.
@return true if the index is needed and can't be dropped */
static __attribute__((warn_unused_result))
bool
innobase_check_foreign_key_index(
/*=============================*/
	Alter_inplace_info*	ha_alter_info,	/*!< in: Structure describing
						changes to be done by ALTER
						TABLE */
	dict_index_t*		index,		/*!< in: index to check */
	dict_table_t*		indexed_table,	/*!< in: table that owns the
						foreign keys */
	const char**		col_names,	/*!< in: column names, or NULL
						for indexed_table->col_names */
	trx_t*			trx,		/*!< in/out: transaction */
	dict_foreign_t**	drop_fk,	/*!< in: Foreign key constraints
						to drop */
	ulint			n_drop_fk)	/*!< in: Number of foreign keys
						to drop */
{
	ut_ad(index != NULL);
	ut_ad(indexed_table != NULL);

	const dict_foreign_set*	fks = &indexed_table->referenced_set;

	/* Check for all FK references from other tables to the index. */
	for (dict_foreign_set::const_iterator it = fks->begin();
	     it != fks->end(); ++it) {

		dict_foreign_t*	foreign = *it;
		if (foreign->referenced_index != index) {
			continue;
		}
		ut_ad(indexed_table == foreign->referenced_table);

		if (NULL == dict_foreign_find_index(
			    indexed_table, col_names,
			    foreign->referenced_col_names,
			    foreign->n_fields, index,
			    /*check_charsets=*/TRUE,
			    /*check_null=*/FALSE)
		    && NULL == innobase_find_equiv_index(
			    foreign->referenced_col_names,
			    foreign->n_fields,
			    ha_alter_info->key_info_buffer,
			    ha_alter_info->index_add_buffer,
			    ha_alter_info->index_add_count)) {

			/* Index cannot be dropped. */
			trx->error_info = index;
			return(true);
		}
	}

	fks = &indexed_table->foreign_set;

	/* Check for all FK references in current table using the index. */
	for (dict_foreign_set::const_iterator it = fks->begin();
	     it != fks->end(); ++it) {

		dict_foreign_t*	foreign = *it;
		if (foreign->foreign_index != index) {
			continue;
		}

		ut_ad(indexed_table == foreign->foreign_table);

		if (!innobase_dropping_foreign(
			    foreign, drop_fk, n_drop_fk)
		    && NULL == dict_foreign_find_index(
			    indexed_table, col_names,
			    foreign->foreign_col_names,
			    foreign->n_fields, index,
			    /*check_charsets=*/TRUE,
			    /*check_null=*/FALSE)
		    && NULL == innobase_find_equiv_index(
			    foreign->foreign_col_names,
			    foreign->n_fields,
			    ha_alter_info->key_info_buffer,
			    ha_alter_info->index_add_buffer,
			    ha_alter_info->index_add_count)) {

			/* Index cannot be dropped. */
			trx->error_info = index;
			return(true);
		}
	}

	return(false);
}

/**
Rename a given index in the InnoDB data dictionary.

@param index index to rename
@param new_name new name of the index
@param[in,out] trx dict transaction to use, not going to be committed here

@retval true Failure
@retval false Success */
static __attribute__((warn_unused_result))
bool
rename_index_in_data_dictionary(
/*============================*/
	const dict_index_t*	index,
	const char*		new_name,
	trx_t*			trx)
{
	DBUG_ENTER("rename_index_in_data_dictionary");

	ut_ad(mutex_own(&dict_sys->mutex));
	ut_ad(rw_lock_own(dict_operation_lock, RW_LOCK_X));
	ut_ad(trx->dict_operation_lock_mode == RW_X_LATCH);

	pars_info_t*	pinfo;
	dberr_t		err;

	pinfo = pars_info_create();

	pars_info_add_ull_literal(pinfo, "table_id", index->table->id);
	pars_info_add_ull_literal(pinfo, "index_id", index->id);
	pars_info_add_str_literal(pinfo, "new_name", new_name);

	trx->op_info = "Renaming an index in SYS_INDEXES";

	DBUG_EXECUTE_IF(
		"ib_rename_index_fail1",
		DBUG_SET("+d,innodb_report_deadlock");
	);

	err = que_eval_sql(
		pinfo,
		"PROCEDURE RENAME_INDEX_IN_SYS_INDEXES () IS\n"
		"BEGIN\n"
		"UPDATE SYS_INDEXES SET\n"
		"NAME = :new_name\n"
		"WHERE\n"
		"ID = :index_id AND\n"
		"TABLE_ID = :table_id;\n"
		"END;\n",
		FALSE, trx); /* pinfo is freed by que_eval_sql() */

	DBUG_EXECUTE_IF(
		"ib_rename_index_fail1",
		DBUG_SET("-d,innodb_report_deadlock");
	);

	trx->op_info = "";

	if (err != DB_SUCCESS) {
		my_error_innodb(err, index->table->name.m_name, 0);
		DBUG_RETURN(true);
	}

	DBUG_RETURN(false);
}

/**
Rename all indexes in data dictionary of a given table that are
specified in ha_alter_info.

@param ctx alter context, used to fetch the list of indexes to
rename
@param ha_alter_info fetch the new names from here
@param[in,out] trx dict transaction to use, not going to be committed here

@retval true Failure
@retval false Success */
static __attribute__((warn_unused_result))
bool
rename_indexes_in_data_dictionary(
/*==============================*/
	const ha_innobase_inplace_ctx*	ctx,
	const Alter_inplace_info*	ha_alter_info,
	trx_t*				trx)
{
	DBUG_ENTER("rename_indexes_in_data_dictionary");

	ut_ad(ctx->num_to_rename == ha_alter_info->index_rename_count);

	for (ulint i = 0; i < ctx->num_to_rename; i++) {
		KEY_PAIR*	pair = &ha_alter_info->index_rename_buffer[i];
		dict_index_t*	index;

		index = ctx->rename[i];

		ut_ad(strcmp(index->name, pair->old_key->name) == 0);

		if (rename_index_in_data_dictionary(index,
						    pair->new_key->name,
						    trx)) {
			/* failed */
			DBUG_RETURN(true);
		}
	}

	DBUG_RETURN(false);
}

/**
Rename a given index in the InnoDB data dictionary cache.

@param[in,out] index index to rename
@param new_name new index name
*/
static
void
rename_index_in_cache(
/*==================*/
	dict_index_t*	index,
	const char*	new_name)
{
	DBUG_ENTER("rename_index_in_cache");

	ut_ad(mutex_own(&dict_sys->mutex));
	ut_ad(rw_lock_own(dict_operation_lock, RW_LOCK_X));

	size_t	old_name_len = strlen(index->name);
	size_t	new_name_len = strlen(new_name);

	if (old_name_len >= new_name_len) {
		/* reuse the old buffer for the name if it is large enough */
		memcpy(const_cast<char*>(index->name()), new_name,
		       new_name_len + 1);
	} else {
		/* Free the old chunk of memory if it is at the topmost
		place in the heap, otherwise the old chunk will be freed
		when the index is evicted from the cache. This code will
		kick-in in a repeated ALTER sequences where the old name is
		alternately longer/shorter than the new name:
		1. ALTER TABLE t RENAME INDEX a TO aa;
		2. ALTER TABLE t RENAME INDEX aa TO a;
		3. go to 1. */
		index->name = mem_heap_strdup_replace(
			index->heap,
			/* Presumed topmost element of the heap: */
			index->name, old_name_len + 1,
			new_name);
	}

	DBUG_VOID_RETURN;
}

/**
Rename all indexes in data dictionary cache of a given table that are
specified in ha_alter_info.

@param ctx alter context, used to fetch the list of indexes to rename
@param ha_alter_info fetch the new names from here
*/
static
void
rename_indexes_in_cache(
/*====================*/
	const ha_innobase_inplace_ctx*	ctx,
	const Alter_inplace_info*	ha_alter_info)
{
	DBUG_ENTER("rename_indexes_in_cache");

	ut_ad(ctx->num_to_rename == ha_alter_info->index_rename_count);

	for (ulint i = 0; i < ctx->num_to_rename; i++) {
		KEY_PAIR*	pair = &ha_alter_info->index_rename_buffer[i];
		dict_index_t*	index;

		index = ctx->rename[i];

		ut_ad(strcmp(index->name, pair->old_key->name) == 0);

		rename_index_in_cache(index, pair->new_key->name);
	}

	DBUG_VOID_RETURN;
}

/** Allows InnoDB to update internal structures with concurrent
writes blocked (provided that check_if_supported_inplace_alter()
did not return HA_ALTER_INPLACE_NO_LOCK).
This will be invoked before inplace_alter_table().

@param altered_table TABLE object for new version of table.
@param ha_alter_info Structure describing changes to be done
by ALTER TABLE and holding data used during in-place alter.

@retval true Failure
@retval false Success
*/

bool
ha_innobase::prepare_inplace_alter_table(
/*=====================================*/
	TABLE*			altered_table,
	Alter_inplace_info*	ha_alter_info)
{
	dict_index_t**	drop_index = NULL;	/*!< Index to be dropped */
	ulint		n_drop_index;	/*!< Number of indexes to drop */
	dict_index_t**	rename_index;	/*!< Indexes to be dropped */
	ulint		n_rename_index;	/*!< Number of indexes to rename */
	dict_foreign_t**drop_fk;	/*!< Foreign key constraints to drop */
	ulint		n_drop_fk;	/*!< Number of foreign keys to drop */
	dict_foreign_t**add_fk = NULL;	/*!< Foreign key constraints to drop */
	ulint		n_add_fk;	/*!< Number of foreign keys to drop */
	dict_table_t*	indexed_table;	/*!< Table where indexes are created */
	mem_heap_t*	heap;
	const char**	col_names;
	int		error;
	ulint		max_col_len;
	ulint		add_autoinc_col_no	= ULINT_UNDEFINED;
	ulonglong	autoinc_col_max_value	= 0;
	ulint		fts_doc_col_no		= ULINT_UNDEFINED;
	bool		add_fts_doc_id		= false;
	bool		add_fts_doc_id_idx	= false;
	bool		add_fts_idx		= false;

	DBUG_ENTER("prepare_inplace_alter_table");
	DBUG_ASSERT(!ha_alter_info->handler_ctx);
	DBUG_ASSERT(ha_alter_info->create_info);
	DBUG_ASSERT(!srv_read_only_mode);

	MONITOR_ATOMIC_INC(MONITOR_PENDING_ALTER_TABLE);

#ifdef UNIV_DEBUG
	for (dict_index_t* index = dict_table_get_first_index(m_prebuilt->table);
	     index;
	     index = dict_table_get_next_index(index)) {
		ut_ad(!index->to_be_dropped);
	}
#endif /* UNIV_DEBUG */

	ut_d(mutex_enter(&dict_sys->mutex));
	ut_d(dict_table_check_for_dup_indexes(
		     m_prebuilt->table, CHECK_ABORTED_OK));
	ut_d(mutex_exit(&dict_sys->mutex));

	if (!(ha_alter_info->handler_flags & ~INNOBASE_INPLACE_IGNORE)) {
		/* Nothing to do */
		DBUG_ASSERT(m_prebuilt->trx->dict_operation_lock_mode == 0);
		if (ha_alter_info->handler_flags & ~INNOBASE_INPLACE_IGNORE) {

			online_retry_drop_indexes(
				m_prebuilt->table, m_user_thd);

		}
		DBUG_RETURN(false);
	}

	indexed_table = m_prebuilt->table;

	if (dict_table_is_corrupted(indexed_table)) {
		/* The clustered index is corrupted. */
		my_error(ER_CHECK_NO_SUCH_TABLE, MYF(0));
		DBUG_RETURN(true);
	}

	/* ALTER TABLE will not implicitly move a table from a single-table
	tablespace to the system tablespace when innodb_file_per_table=OFF.
	But it will implicitly move a table from the system tablespace to a
	single-table tablespace if innodb_file_per_table = ON.
	Tables found in a general tablespace will stay there unless ALTER
	TABLE contains another TABLESPACE=name.  If that is found it will
	explicitly move a table to the named tablespace.
	So if you specify TABLESPACE=`innodb_system` a table can be moved
	into the system tablespace from either a general or file-per-table
	tablespace. But from then on, it is labeled as using a shared space
	(the create options have tablespace=='innodb_system' and the
	SHARED_SPACE flag is set in the table flags) so it can no longer be
	implicitly moved to a file-per-table tablespace. */
	bool	in_system_space = is_system_tablespace(indexed_table->space);
	bool	is_file_per_table = !in_system_space
			&& !DICT_TF_HAS_SHARED_SPACE(indexed_table->flags);
#ifdef UNIV_DEBUG
	bool	in_general_space = !in_system_space
			&& DICT_TF_HAS_SHARED_SPACE(indexed_table->flags);

	/* The table being altered can only be in a system tablespace,
	or its own file-per-table tablespace, or a general tablespace. */
	ut_ad(1 == in_system_space + is_file_per_table + in_general_space);
#endif /* UNIV_DEBUG */

	create_table_info_t	info(m_user_thd,
				     altered_table,
				     ha_alter_info->create_info,
				     NULL,
				     NULL,
				     NULL,
				     is_file_per_table);

	info.set_tablespace_type(is_file_per_table);

	if (ha_alter_info->handler_flags
	    & Alter_inplace_info::CHANGE_CREATE_OPTION) {
		const char* invalid_opt = info.create_options_are_invalid();
		if (invalid_opt) {
			my_error(ER_ILLEGAL_HA_CREATE_OPTION, MYF(0),
				 table_type(), invalid_opt);
			goto err_exit_no_heap;
		}
	}

	/* Check if any index name is reserved. */
	if (innobase_index_name_is_reserved(
		    m_user_thd,
		    ha_alter_info->key_info_buffer,
		    ha_alter_info->key_count)) {
err_exit_no_heap:
		DBUG_ASSERT(m_prebuilt->trx->dict_operation_lock_mode == 0);
		if (ha_alter_info->handler_flags & ~INNOBASE_INPLACE_IGNORE) {

			online_retry_drop_indexes(
				m_prebuilt->table, m_user_thd);
		}
		DBUG_RETURN(true);
	}

	indexed_table = m_prebuilt->table;

	/* Check that index keys are sensible */
	error = innobase_check_index_keys(ha_alter_info, indexed_table);

	if (error) {
		goto err_exit_no_heap;
	}

	/* Prohibit renaming a column to something that the table
	already contains. */
	if (ha_alter_info->handler_flags
	    & Alter_inplace_info::ALTER_COLUMN_NAME) {
		List_iterator_fast<Create_field> cf_it(
			ha_alter_info->alter_info->create_list);

		for (Field** fp = table->field; *fp; fp++) {
			if (!((*fp)->flags & FIELD_IS_RENAMED)) {
				continue;
			}

			const char* name = 0;

			cf_it.rewind();
			while (Create_field* cf = cf_it++) {
				if (cf->field == *fp) {
					name = cf->field_name;
					goto check_if_ok_to_rename;
				}
			}

			ut_error;
check_if_ok_to_rename:
			/* Prohibit renaming a column from FTS_DOC_ID
			if full-text indexes exist. */
			if (!my_strcasecmp(system_charset_info,
					   (*fp)->field_name,
					   FTS_DOC_ID_COL_NAME)
			    && innobase_fulltext_exist(altered_table)) {
				my_error(ER_INNODB_FT_WRONG_DOCID_COLUMN,
					 MYF(0), name);
				goto err_exit_no_heap;
			}

			/* Prohibit renaming a column to an internal column. */
			const char*	s = m_prebuilt->table->col_names;
			unsigned j;
			/* Skip user columns.
			MySQL should have checked these already.
			We want to allow renaming of c1 to c2, c2 to c1. */
			for (j = 0; j < table->s->fields; j++) {
				if (!innobase_is_v_fld(table->field[j])) {
					s += strlen(s) + 1;
				}
			}

			for (; j < m_prebuilt->table->n_def; j++) {
				if (!my_strcasecmp(
					    system_charset_info, name, s)) {
					my_error(ER_WRONG_COLUMN_NAME, MYF(0),
						 s);
					goto err_exit_no_heap;
				}

				s += strlen(s) + 1;
			}
		}
	}

	if (!info.innobase_table_flags()) {
		goto err_exit_no_heap;
	}

	max_col_len = DICT_MAX_FIELD_LEN_BY_FORMAT_FLAG(info.flags());

	/* Check each index's column length to make sure they do not
	exceed limit */
	for (ulint i = 0; i < ha_alter_info->index_add_count; i++) {
		const KEY* key = &ha_alter_info->key_info_buffer[
			ha_alter_info->index_add_buffer[i]];

		if (key->flags & HA_FULLTEXT) {
			/* The column length does not matter for
			fulltext search indexes. But, UNIQUE
			fulltext indexes are not supported. */
			DBUG_ASSERT(!(key->flags & HA_NOSAME));
			DBUG_ASSERT(!(key->flags & HA_KEYFLAG_MASK
				      & ~(HA_FULLTEXT
					  | HA_PACK_KEY
					  | HA_BINARY_PACK_KEY)));
			add_fts_idx = true;
			continue;
		}

		if (innobase_check_column_length(max_col_len, key)) {
			my_error(ER_INDEX_COLUMN_TOO_LONG, MYF(0),
				 max_col_len);
			goto err_exit_no_heap;
		}
	}

	/* We won't be allowed to add fts index to a table with
	fts indexes already but without AUX_HEX_NAME set.
	This means the aux tables of the table failed to
	rename to hex format but new created aux tables
	shall be in hex format, which is contradictory. */
	if (!DICT_TF2_FLAG_IS_SET(indexed_table, DICT_TF2_FTS_AUX_HEX_NAME)
	    && indexed_table->fts != NULL && add_fts_idx) {
		my_error(ER_INNODB_FT_AUX_NOT_HEX_ID, MYF(0));
		goto err_exit_no_heap;
	}

	/* Check existing index definitions for too-long column
	prefixes as well, in case max_col_len shrunk. */
	for (const dict_index_t* index
		     = dict_table_get_first_index(indexed_table);
	     index;
	     index = dict_table_get_next_index(index)) {
		if (index->type & DICT_FTS) {
			DBUG_ASSERT(index->type == DICT_FTS
				    || dict_index_is_corrupted(index));

			/* We need to drop any corrupted fts indexes
			before we add a new fts index. */
			if (add_fts_idx && index->type & DICT_CORRUPT) {
				ib_errf(m_user_thd, IB_LOG_LEVEL_ERROR,
					ER_INNODB_INDEX_CORRUPT,
					"Fulltext index '%s' is corrupt. "
					"you should drop this index first.",
					index->name());

				goto err_exit_no_heap;
			}

			continue;
		}

		for (ulint i = 0; i < dict_index_get_n_fields(index); i++) {
			const dict_field_t* field
				= dict_index_get_nth_field(index, i);
			if (field->prefix_len > max_col_len) {
				my_error(ER_INDEX_COLUMN_TOO_LONG, MYF(0),
					 max_col_len);
				goto err_exit_no_heap;
			}
		}
	}

	n_drop_index = 0;
	n_drop_fk = 0;

	if (ha_alter_info->handler_flags
	    & (INNOBASE_ALTER_NOREBUILD | INNOBASE_ALTER_REBUILD)) {
		heap = mem_heap_create(1024);

		if (ha_alter_info->handler_flags
		    & Alter_inplace_info::ALTER_COLUMN_NAME) {
			col_names = innobase_get_col_names(
				ha_alter_info, altered_table, table,
				indexed_table, heap);
		} else {
			col_names = NULL;
		}
	} else {
		heap = NULL;
		col_names = NULL;
	}

	if (ha_alter_info->handler_flags
	    & Alter_inplace_info::DROP_FOREIGN_KEY) {
		DBUG_ASSERT(ha_alter_info->alter_info->drop_list.elements > 0);

		drop_fk = static_cast<dict_foreign_t**>(
			mem_heap_alloc(
				heap,
				ha_alter_info->alter_info->drop_list.elements
				* sizeof(dict_foreign_t*)));

		List_iterator<Alter_drop> drop_it(
			ha_alter_info->alter_info->drop_list);

		while (Alter_drop* drop = drop_it++) {
			if (drop->type != Alter_drop::FOREIGN_KEY) {
				continue;
			}

			for (dict_foreign_set::iterator it
				= m_prebuilt->table->foreign_set.begin();
			     it != m_prebuilt->table->foreign_set.end();
			     ++it) {

				dict_foreign_t*	foreign = *it;
				const char* fid = strchr(foreign->id, '/');

				DBUG_ASSERT(fid);
				/* If no database/ prefix was present in
				the FOREIGN KEY constraint name, compare
				to the full constraint name. */
				fid = fid ? fid + 1 : foreign->id;

				if (!my_strcasecmp(system_charset_info,
						   fid, drop->name)) {
					drop_fk[n_drop_fk++] = foreign;
					goto found_fk;
				}
			}

			my_error(ER_CANT_DROP_FIELD_OR_KEY, MYF(0),
				 drop->name);
			goto err_exit;
found_fk:
			continue;
		}

		DBUG_ASSERT(n_drop_fk > 0);

		DBUG_ASSERT(n_drop_fk
			    == ha_alter_info->alter_info->drop_list.elements);
	} else {
		drop_fk = NULL;
	}

	if (ha_alter_info->index_drop_count) {
		dict_index_t*	drop_primary = NULL;

		DBUG_ASSERT(ha_alter_info->handler_flags
			    & (Alter_inplace_info::DROP_INDEX
			       | Alter_inplace_info::DROP_UNIQUE_INDEX
			       | Alter_inplace_info::DROP_PK_INDEX));
		/* Check which indexes to drop. */
		drop_index = static_cast<dict_index_t**>(
			mem_heap_alloc(
				heap, (ha_alter_info->index_drop_count + 1)
				* sizeof *drop_index));

		for (uint i = 0; i < ha_alter_info->index_drop_count; i++) {
			const KEY*	key
				= ha_alter_info->index_drop_buffer[i];
			dict_index_t*	index
				= dict_table_get_index_on_name(
					indexed_table, key->name);

			if (!index) {
				push_warning_printf(
					m_user_thd,
					Sql_condition::SL_WARNING,
					HA_ERR_WRONG_INDEX,
					"InnoDB could not find key"
					" with name %s", key->name);
			} else {
				ut_ad(!index->to_be_dropped);
				if (!dict_index_is_clust(index)) {
					drop_index[n_drop_index++] = index;
				} else {
					drop_primary = index;
				}
			}
		}

		/* If all FULLTEXT indexes were removed, drop an
		internal FTS_DOC_ID_INDEX as well, unless it exists in
		the table. */

		if (innobase_fulltext_exist(table)
		    && !innobase_fulltext_exist(altered_table)
		    && !DICT_TF2_FLAG_IS_SET(
			indexed_table, DICT_TF2_FTS_HAS_DOC_ID)) {
			dict_index_t*	fts_doc_index
				= indexed_table->fts_doc_id_index;
			ut_ad(fts_doc_index);

			// Add some fault tolerance for non-debug builds.
			if (fts_doc_index == NULL) {
				goto check_if_can_drop_indexes;
			}

			DBUG_ASSERT(!fts_doc_index->to_be_dropped);

			for (uint i = 0; i < table->s->keys; i++) {
				if (!my_strcasecmp(
					    system_charset_info,
					    FTS_DOC_ID_INDEX_NAME,
					    table->key_info[i].name)) {
					/* The index exists in the MySQL
					data dictionary. Do not drop it,
					even though it is no longer needed
					by InnoDB fulltext search. */
					goto check_if_can_drop_indexes;
				}
			}

			drop_index[n_drop_index++] = fts_doc_index;
		}

check_if_can_drop_indexes:
		/* Check if the indexes can be dropped. */

		/* Prevent a race condition between DROP INDEX and
		CREATE TABLE adding FOREIGN KEY constraints. */
		row_mysql_lock_data_dictionary(m_prebuilt->trx);

		if (!n_drop_index) {
			drop_index = NULL;
		} else {
			/* Flag all indexes that are to be dropped. */
			for (ulint i = 0; i < n_drop_index; i++) {
				ut_ad(!drop_index[i]->to_be_dropped);
				drop_index[i]->to_be_dropped = 1;
			}
		}

		for (uint i = 0; i < n_drop_index; i++) {
			dict_index_t*	index = drop_index[i];

			if (innobase_check_foreign_key_index(
				ha_alter_info, index,
				indexed_table, col_names,
				m_prebuilt->trx, drop_fk, n_drop_fk)) {
				row_mysql_unlock_data_dictionary(
					m_prebuilt->trx);
				m_prebuilt->trx->error_info = index;
				print_error(HA_ERR_DROP_INDEX_FK,
					    MYF(0));
				goto err_exit;
			}
		}

		/* If a primary index is dropped, need to check
		any depending foreign constraints get affected */
		if (drop_primary
		    && innobase_check_foreign_key_index(
			    ha_alter_info, drop_primary,
			    indexed_table, col_names,
			    m_prebuilt->trx, drop_fk, n_drop_fk)) {
			row_mysql_unlock_data_dictionary(m_prebuilt->trx);
			print_error(HA_ERR_DROP_INDEX_FK, MYF(0));
			goto err_exit;
		}

		row_mysql_unlock_data_dictionary(m_prebuilt->trx);
	} else {
		drop_index = NULL;
	}

	n_rename_index = ha_alter_info->index_rename_count;
	rename_index = NULL;

	/* Create a list of dict_index_t objects that are to be renamed,
	also checking for requests to rename nonexistent indexes. If
	the table is going to be rebuilt (new_clustered == true in
	prepare_inplace_alter_table_dict()), then this can be skipped,
	but we don't for simplicity (we have not determined the value of
	new_clustered yet). */
	if (n_rename_index > 0) {
		rename_index = static_cast<dict_index_t**>(
			mem_heap_alloc(
				heap,
				n_rename_index * sizeof(*rename_index)));
		for (ulint i = 0; i < n_rename_index; i++) {
			dict_index_t*	index;
			const char*	old_name = ha_alter_info
				->index_rename_buffer[i].old_key->name;

			index = dict_table_get_index_on_name(indexed_table,
							     old_name);

			if (index == NULL) {
				my_error(ER_KEY_DOES_NOT_EXITS, MYF(0),
					 old_name,
					 m_prebuilt->table->name.m_name);
				goto err_exit;
			}

			rename_index[i] = index;
		}
	}

	n_add_fk = 0;

	if (ha_alter_info->handler_flags
	    & Alter_inplace_info::ADD_FOREIGN_KEY) {
		ut_ad(!m_prebuilt->trx->check_foreigns);

		add_fk = static_cast<dict_foreign_t**>(
			mem_heap_zalloc(
				heap,
				ha_alter_info->alter_info->key_list.elements
				* sizeof(dict_foreign_t*)));

		if (!innobase_get_foreign_key_info(
			    ha_alter_info, table_share,
			    m_prebuilt->table, col_names,
			    drop_index, n_drop_index,
			    add_fk, &n_add_fk, m_prebuilt->trx)) {
err_exit:
			if (n_drop_index) {
				row_mysql_lock_data_dictionary(m_prebuilt->trx);

				/* Clear the to_be_dropped flags, which might
				have been set at this point. */
				for (ulint i = 0; i < n_drop_index; i++) {
					ut_ad(drop_index[i]->is_committed());
					drop_index[i]->to_be_dropped = 0;
				}

				row_mysql_unlock_data_dictionary(
					m_prebuilt->trx);
			}

			if (heap) {
				mem_heap_free(heap);
			}

			goto err_exit_no_heap;
		}
	}

	if (!(ha_alter_info->handler_flags & INNOBASE_ALTER_DATA)
	    || (ha_alter_info->handler_flags
		== Alter_inplace_info::CHANGE_CREATE_OPTION
		&& !innobase_need_rebuild(ha_alter_info))) {

		if (heap) {
			ha_alter_info->handler_ctx
				= new ha_innobase_inplace_ctx(
					m_prebuilt,
					drop_index, n_drop_index,
					rename_index, n_rename_index,
					drop_fk, n_drop_fk,
					add_fk, n_add_fk,
					ha_alter_info->online,
					heap, indexed_table,
					col_names, ULINT_UNDEFINED, 0, 0, 0);
		}

		DBUG_ASSERT(m_prebuilt->trx->dict_operation_lock_mode == 0);
		if (ha_alter_info->handler_flags & ~INNOBASE_INPLACE_IGNORE) {

			online_retry_drop_indexes(
				m_prebuilt->table, m_user_thd);

		}

		if ((ha_alter_info->handler_flags
		     & Alter_inplace_info::DROP_VIRTUAL_COLUMN)
		    && prepare_inplace_drop_virtual(
			    ha_alter_info, altered_table, table)) {
			DBUG_RETURN(true);
		}

		if ((ha_alter_info->handler_flags
		     & Alter_inplace_info::ADD_VIRTUAL_COLUMN)
		    && prepare_inplace_add_virtual(
			    ha_alter_info, altered_table, table)) {
			DBUG_RETURN(true);
		}

		DBUG_RETURN(false);
	}

	/* If we are to build a full-text search index, check whether
	the table already has a DOC ID column.  If not, we will need to
	add a Doc ID hidden column and rebuild the primary index */
	if (innobase_fulltext_exist(altered_table)) {
		ulint	doc_col_no;
		ulint	num_v = 0;

		if (!innobase_fts_check_doc_id_col(
			    m_prebuilt->table,
			    altered_table, &fts_doc_col_no, &num_v)) {

			fts_doc_col_no = altered_table->s->fields - num_v;
			add_fts_doc_id = true;
			add_fts_doc_id_idx = true;

			push_warning_printf(
				m_user_thd,
				Sql_condition::SL_WARNING,
				HA_ERR_WRONG_INDEX,
				"InnoDB rebuilding table to add"
				" column " FTS_DOC_ID_COL_NAME);
		} else if (fts_doc_col_no == ULINT_UNDEFINED) {
			goto err_exit;
		}

		switch (innobase_fts_check_doc_id_index(
				m_prebuilt->table, altered_table,
				&doc_col_no)) {
		case FTS_NOT_EXIST_DOC_ID_INDEX:
			add_fts_doc_id_idx = true;
			break;
		case FTS_INCORRECT_DOC_ID_INDEX:
			my_error(ER_INNODB_FT_WRONG_DOCID_INDEX, MYF(0),
				 FTS_DOC_ID_INDEX_NAME);
			goto err_exit;
		case FTS_EXIST_DOC_ID_INDEX:
			DBUG_ASSERT(
				doc_col_no == fts_doc_col_no
				|| doc_col_no == ULINT_UNDEFINED
				|| (ha_alter_info->handler_flags
				    & (Alter_inplace_info::ALTER_STORED_COLUMN_ORDER
				       | Alter_inplace_info::DROP_STORED_COLUMN
				       | Alter_inplace_info::ADD_STORED_BASE_COLUMN)));
		}
	}

	/* See if an AUTO_INCREMENT column was added. */
	uint i = 0;
	List_iterator_fast<Create_field> cf_it(
		ha_alter_info->alter_info->create_list);
	while (const Create_field* new_field = cf_it++) {
		const Field*	field;

		DBUG_ASSERT(i < altered_table->s->fields);

		for (uint old_i = 0; table->field[old_i]; old_i++) {
			if (new_field->field == table->field[old_i]) {
				goto found_col;
			}
		}

		/* This is an added column. */
		DBUG_ASSERT(!new_field->field);
		DBUG_ASSERT(ha_alter_info->handler_flags
			    & Alter_inplace_info::ADD_COLUMN);

		field = altered_table->field[i];

		DBUG_ASSERT((field->auto_flags & Field::NEXT_NUMBER)
			    == !!(field->flags & AUTO_INCREMENT_FLAG));

		if (field->flags & AUTO_INCREMENT_FLAG) {
			if (add_autoinc_col_no != ULINT_UNDEFINED) {
				/* This should have been blocked earlier. */
				ut_ad(0);
				my_error(ER_WRONG_AUTO_KEY, MYF(0));
				goto err_exit;
			}
			add_autoinc_col_no = i;

			autoinc_col_max_value =
				field->get_max_int_value();
		}
found_col:
		i++;
	}

	DBUG_ASSERT(heap);
	DBUG_ASSERT(m_user_thd == m_prebuilt->trx->mysql_thd);
	DBUG_ASSERT(!ha_alter_info->handler_ctx);

	ha_alter_info->handler_ctx = new ha_innobase_inplace_ctx(
		m_prebuilt,
		drop_index, n_drop_index,
		rename_index, n_rename_index,
		drop_fk, n_drop_fk, add_fk, n_add_fk,
		ha_alter_info->online,
		heap, m_prebuilt->table, col_names,
		add_autoinc_col_no,
		ha_alter_info->create_info->auto_increment_value,
		autoinc_col_max_value, 0);

	DBUG_RETURN(prepare_inplace_alter_table_dict(
			    ha_alter_info, altered_table, table,
			    table_share->table_name.str,
			    info.flags(), info.flags2(),
			    fts_doc_col_no, add_fts_doc_id,
			    add_fts_doc_id_idx));
}

/** Alter the table structure in-place with operations
specified using Alter_inplace_info.
The level of concurrency allowed during this operation depends
on the return value from check_if_supported_inplace_alter().

@param altered_table TABLE object for new version of table.
@param ha_alter_info Structure describing changes to be done
by ALTER TABLE and holding data used during in-place alter.

@retval true Failure
@retval false Success
*/

bool
ha_innobase::inplace_alter_table(
/*=============================*/
	TABLE*			altered_table,
	Alter_inplace_info*	ha_alter_info)
{
	dberr_t			error;
	dict_add_v_col_t*	add_v = NULL;
	dict_vcol_templ_t*	s_templ = NULL;
	dict_vcol_templ_t*	old_templ = NULL;
	struct TABLE*		eval_table = altered_table;


	DBUG_ENTER("inplace_alter_table");
	DBUG_ASSERT(!srv_read_only_mode);

	ut_ad(!rw_lock_own(dict_operation_lock, RW_LOCK_X));
	ut_ad(!rw_lock_own(dict_operation_lock, RW_LOCK_S));

	DEBUG_SYNC(m_user_thd, "innodb_inplace_alter_table_enter");

	if (!(ha_alter_info->handler_flags & INNOBASE_ALTER_DATA)) {
ok_exit:
		DEBUG_SYNC(m_user_thd, "innodb_after_inplace_alter_table");
		DBUG_RETURN(false);
	}

	if (ha_alter_info->handler_flags
	    == Alter_inplace_info::CHANGE_CREATE_OPTION
	    && !innobase_need_rebuild(ha_alter_info)) {
		goto ok_exit;
	}

	ha_innobase_inplace_ctx*	ctx
		= static_cast<ha_innobase_inplace_ctx*>
		(ha_alter_info->handler_ctx);

	DBUG_ASSERT(ctx);
	DBUG_ASSERT(ctx->trx);
	DBUG_ASSERT(ctx->prebuilt == m_prebuilt);

	dict_index_t*	pk = dict_table_get_first_index(m_prebuilt->table);
	ut_ad(pk != NULL);

	/* For partitioned tables this could be already allocated from a
	previous partition invocation. For normal tables this is NULL. */
	UT_DELETE(ctx->m_stage);

	ctx->m_stage = UT_NEW_NOKEY(ut_stage_alter_t(pk));

	if (m_prebuilt->table->ibd_file_missing
	    || dict_table_is_discarded(m_prebuilt->table)) {
		goto all_done;
	}

	/* If we are doing a table rebuilding or having added virtual
	columns in the same clause, we will need to build a table template
	that carries translation information between MySQL TABLE and InnoDB
	table, which indicates the virtual columns and their base columns
	info. This is used to do the computation callback, so that the
	data in base columns can be extracted send to server */
	if (ctx->need_rebuild() && ctx->new_table->n_v_cols > 0) {
		s_templ = UT_NEW_NOKEY(dict_vcol_templ_t());
		s_templ->vtempl = NULL;

		innobase_build_v_templ(
			altered_table, ctx->new_table, s_templ,
			NULL, false, NULL);

		ctx->new_table->vc_templ = s_templ;
	} else if (ctx->num_to_add_vcol > 0 && ctx->num_to_drop_vcol == 0) {
		/* if there is ongoing drop virtual column, then we disallow
		inplace add index on newly added virtual column, so it does
		not need to come in here to rebuild template with add_v.
		Please also see the assertion in innodb_v_adjust_idx_col() */

		s_templ = UT_NEW_NOKEY(dict_vcol_templ_t());

		add_v = static_cast<dict_add_v_col_t*>(
			mem_heap_alloc(ctx->heap, sizeof *add_v));
		add_v->n_v_col = ctx->num_to_add_vcol;
		add_v->v_col = ctx->add_vcol;
		add_v->v_col_name = ctx->add_vcol_name;

		s_templ->vtempl = NULL;

		innobase_build_v_templ(
			altered_table, ctx->new_table, s_templ,
			add_v, false, NULL);
		old_templ = ctx->new_table->vc_templ;
		ctx->new_table->vc_templ = s_templ;
	}

	/* Drop virtual column without rebuild will keep dict table
	unchanged, we use old table to evaluate virtual column value
	in innobase_get_computed_value(). */
	if (!ctx->need_rebuild() && ctx->num_to_drop_vcol > 0) {
		eval_table = table;
	}

	/* Read the clustered index of the table and build
	indexes based on this information using temporary
	files and merge sort. */
	DBUG_EXECUTE_IF("innodb_OOM_inplace_alter",
			error = DB_OUT_OF_MEMORY; goto oom;);
	error = row_merge_build_indexes(
		m_prebuilt->trx,
		m_prebuilt->table, ctx->new_table,
		ctx->online,
		ctx->add_index, ctx->add_key_numbers, ctx->num_to_add_index,
		altered_table, ctx->add_cols, ctx->col_map,
		ctx->add_autoinc, ctx->sequence, ctx->skip_pk_sort,
		ctx->m_stage, add_v, eval_table);

	if (s_templ) {
		ut_ad(ctx->need_rebuild() || ctx->num_to_add_vcol > 0);
		dict_free_vc_templ(s_templ);
		UT_DELETE(s_templ);

		ctx->new_table->vc_templ = old_templ;
	}

#ifndef DBUG_OFF
oom:
#endif /* !DBUG_OFF */
	if (error == DB_SUCCESS && ctx->online && ctx->need_rebuild()) {
		DEBUG_SYNC_C("row_log_table_apply1_before");
		error = row_log_table_apply(
			ctx->thr, m_prebuilt->table, altered_table,
			ctx->m_stage);
	}

	DEBUG_SYNC_C("inplace_after_index_build");

	DBUG_EXECUTE_IF("create_index_fail",
			error = DB_DUPLICATE_KEY;
			m_prebuilt->trx->error_key_num = ULINT_UNDEFINED;);

	/* After an error, remove all those index definitions
	from the dictionary which were defined. */

	switch (error) {
		KEY*	dup_key;
	all_done:
	case DB_SUCCESS:
		ut_d(mutex_enter(&dict_sys->mutex));
		ut_d(dict_table_check_for_dup_indexes(
			     m_prebuilt->table, CHECK_PARTIAL_OK));
		ut_d(mutex_exit(&dict_sys->mutex));
		/* prebuilt->table->n_ref_count can be anything here,
		given that we hold at most a shared lock on the table. */
		goto ok_exit;
	case DB_DUPLICATE_KEY:
		if (m_prebuilt->trx->error_key_num == ULINT_UNDEFINED
		    || ha_alter_info->key_count == 0) {
			/* This should be the hidden index on
			FTS_DOC_ID, or there is no PRIMARY KEY in the
			table. Either way, we should be seeing and
			reporting a bogus duplicate key error. */
			dup_key = NULL;
		} else {
			DBUG_ASSERT(m_prebuilt->trx->error_key_num
				    < ha_alter_info->key_count);
			dup_key = &ha_alter_info->key_info_buffer[
				m_prebuilt->trx->error_key_num];
		}
		print_keydup_error(altered_table, dup_key, MYF(0));
		break;
	case DB_ONLINE_LOG_TOO_BIG:
		DBUG_ASSERT(ctx->online);
		my_error(ER_INNODB_ONLINE_LOG_TOO_BIG, MYF(0),
			 (m_prebuilt->trx->error_key_num == ULINT_UNDEFINED)
			 ? FTS_DOC_ID_INDEX_NAME
			 : ha_alter_info->key_info_buffer[
				 m_prebuilt->trx->error_key_num].name);
		break;
	case DB_INDEX_CORRUPT:
		my_error(ER_INDEX_CORRUPT, MYF(0),
			 (m_prebuilt->trx->error_key_num == ULINT_UNDEFINED)
			 ? FTS_DOC_ID_INDEX_NAME
			 : ha_alter_info->key_info_buffer[
				 m_prebuilt->trx->error_key_num].name);
		break;
	default:
		my_error_innodb(error,
				table_share->table_name.str,
				m_prebuilt->table->flags);
	}

	/* prebuilt->table->n_ref_count can be anything here, given
	that we hold at most a shared lock on the table. */
	m_prebuilt->trx->error_info = NULL;
	ctx->trx->error_state = DB_SUCCESS;

	DBUG_RETURN(true);
}

/** Free the modification log for online table rebuild.
@param table table that was being rebuilt online */
static
void
innobase_online_rebuild_log_free(
/*=============================*/
	dict_table_t*	table)
{
	dict_index_t* clust_index = dict_table_get_first_index(table);

	ut_ad(mutex_own(&dict_sys->mutex));
	ut_ad(rw_lock_own(dict_operation_lock, RW_LOCK_X));

	rw_lock_x_lock(&clust_index->lock);

	if (clust_index->online_log) {
		ut_ad(dict_index_get_online_status(clust_index)
		      == ONLINE_INDEX_CREATION);
		clust_index->online_status = ONLINE_INDEX_COMPLETE;
		row_log_free(clust_index->online_log);
		DEBUG_SYNC_C("innodb_online_rebuild_log_free_aborted");
	}

	DBUG_ASSERT(dict_index_get_online_status(clust_index)
		    == ONLINE_INDEX_COMPLETE);
	rw_lock_x_unlock(&clust_index->lock);
}

/** For each user column, which is part of an index which is not going to be
dropped, it checks if the column number of the column is same as col_no
argument passed.
@param[in]	table	table object
@param[in]	col_no	column number of the column which is to be checked
@param[in]	is_v	if this is a virtual column
@retval true column exists
@retval false column does not exist, true if column is system column or
it is in the index. */
static
bool
check_col_exists_in_indexes(
	const dict_table_t*	table,
	ulint			col_no,
	bool			is_v)
{
	/* This function does not check system columns */
	if (!is_v && dict_table_get_nth_col(table, col_no)->mtype == DATA_SYS) {
		return(true);
	}

	for (dict_index_t* index = dict_table_get_first_index(table); index;
	     index = dict_table_get_next_index(index)) {

		if (index->to_be_dropped) {
			continue;
		}

		for (ulint i = 0; i < index->n_user_defined_cols; i++) {
			const dict_col_t* idx_col
				= dict_index_get_nth_col(index, i);

			if (is_v && dict_col_is_virtual(idx_col)) {
				const dict_v_col_t*   v_col = reinterpret_cast<
					const dict_v_col_t*>(idx_col);
				if (v_col->v_pos == col_no) {
					return(true);
				}
			}

			if (!is_v && !dict_col_is_virtual(idx_col)
			    && dict_col_get_no(idx_col) == col_no) {
				return(true);
			}
		}
	}

	return(false);
}

/** Rollback a secondary index creation, drop the indexes with
temparary index prefix
@param user_table InnoDB table
@param table the TABLE
@param locked TRUE=table locked, FALSE=may need to do a lazy drop
@param trx the transaction
*/
static
void
innobase_rollback_sec_index(
/*========================*/
	dict_table_t*		user_table,
	const TABLE*		table,
	ibool			locked,
	trx_t*			trx)
{
	row_merge_drop_indexes(trx, user_table, locked);

	/* Free the table->fts only if there is no FTS_DOC_ID
	in the table */
	if (user_table->fts
	    && !DICT_TF2_FLAG_IS_SET(user_table,
				     DICT_TF2_FTS_HAS_DOC_ID)
	    && !innobase_fulltext_exist(table)) {
		fts_free(user_table);
	}

	/* Reset dict_col_t::ord_part for those columns fail to be indexed,
	we do this by checking every existing column, if any current
	index would index them */
	for (ulint i = 0; i < dict_table_get_n_cols(user_table); i++) {
		if (!check_col_exists_in_indexes(user_table, i, false)) {
			user_table->cols[i].ord_part = 0;
		}
	}

	for (ulint i = 0; i < dict_table_get_n_v_cols(user_table); i++) {
		if (!check_col_exists_in_indexes(user_table, i, true)) {
			user_table->v_cols[i].m_col.ord_part = 0;
		}
	}
}

/** Roll back the changes made during prepare_inplace_alter_table()
and inplace_alter_table() inside the storage engine. Note that the
allowed level of concurrency during this operation will be the same as
for inplace_alter_table() and thus might be higher than during
prepare_inplace_alter_table(). (E.g concurrent writes were blocked
during prepare, but might not be during commit).

@param ha_alter_info Data used during in-place alter.
@param table the TABLE
@param prebuilt the prebuilt struct
@retval true Failure
@retval false Success
*/
inline __attribute__((warn_unused_result))
bool
rollback_inplace_alter_table(
/*=========================*/
	Alter_inplace_info*	ha_alter_info,
	const TABLE*		table,
	row_prebuilt_t*		prebuilt)
{
	bool	fail	= false;

	ha_innobase_inplace_ctx*	ctx
		= static_cast<ha_innobase_inplace_ctx*>
		(ha_alter_info->handler_ctx);

	DBUG_ENTER("rollback_inplace_alter_table");

	if (!ctx || !ctx->trx) {
		/* If we have not started a transaction yet,
		(almost) nothing has been or needs to be done. */
		goto func_exit;
	}

	trx_start_for_ddl(ctx->trx, TRX_DICT_OP_INDEX);
	row_mysql_lock_data_dictionary(ctx->trx);

	if (ctx->need_rebuild()) {
		dberr_t	err = DB_SUCCESS;
		ulint	flags	= ctx->new_table->flags;

		/* DML threads can access ctx->new_table via the
		online rebuild log. Free it first. */
		innobase_online_rebuild_log_free(prebuilt->table);

		/* Since the FTS index specific auxiliary tables has
		not yet registered with "table->fts" by fts_add_index(),
		we will need explicitly delete them here */
		if (dict_table_has_fts_index(ctx->new_table)) {

			err = innobase_drop_fts_index_table(
				ctx->new_table, ctx->trx);

			if (err != DB_SUCCESS) {
				my_error_innodb(
					err, table->s->table_name.str,
					flags);
				fail = true;
			}
		}

		dict_table_close_and_drop(ctx->trx, ctx->new_table);

		switch (err) {
		case DB_SUCCESS:
			break;
		default:
			my_error_innodb(err, table->s->table_name.str,
					flags);
			fail = true;
		}
	} else {
		DBUG_ASSERT(!(ha_alter_info->handler_flags
			      & Alter_inplace_info::ADD_PK_INDEX));
		DBUG_ASSERT(ctx->new_table == prebuilt->table);

		innobase_rollback_sec_index(
			prebuilt->table, table, FALSE, ctx->trx);
	}

	trx_commit_for_mysql(ctx->trx);
	row_mysql_unlock_data_dictionary(ctx->trx);
	trx_free_for_mysql(ctx->trx);

func_exit:
#ifndef DBUG_OFF
	dict_index_t* clust_index = dict_table_get_first_index(
		prebuilt->table);
	DBUG_ASSERT(!clust_index->online_log);
	DBUG_ASSERT(dict_index_get_online_status(clust_index)
		    == ONLINE_INDEX_COMPLETE);
#endif /* !DBUG_OFF */

	if (ctx) {
		DBUG_ASSERT(ctx->prebuilt == prebuilt);

		if (ctx->num_to_add_fk) {
			for (ulint i = 0; i < ctx->num_to_add_fk; i++) {
				dict_foreign_free(ctx->add_fk[i]);
			}
		}

		if (ctx->num_to_drop_index) {
			row_mysql_lock_data_dictionary(prebuilt->trx);

			/* Clear the to_be_dropped flags
			in the data dictionary cache.
			The flags may already have been cleared,
			in case an error was detected in
			commit_inplace_alter_table(). */
			for (ulint i = 0; i < ctx->num_to_drop_index; i++) {
				dict_index_t*	index = ctx->drop_index[i];
				DBUG_ASSERT(index->is_committed());
				index->to_be_dropped = 0;
			}

			row_mysql_unlock_data_dictionary(prebuilt->trx);
		}
	}

	trx_commit_for_mysql(prebuilt->trx);
	MONITOR_ATOMIC_DEC(MONITOR_PENDING_ALTER_TABLE);
	DBUG_RETURN(fail);
}

/** Drop a FOREIGN KEY constraint from the data dictionary tables.
@param trx data dictionary transaction
@param table_name Table name in MySQL
@param foreign_id Foreign key constraint identifier
@retval true Failure
@retval false Success */
static __attribute__((warn_unused_result))
bool
innobase_drop_foreign_try(
/*======================*/
	trx_t*			trx,
	const char*		table_name,
	const char*		foreign_id)
{
	DBUG_ENTER("innobase_drop_foreign_try");

	DBUG_ASSERT(trx_get_dict_operation(trx) == TRX_DICT_OP_INDEX);
	ut_ad(trx->dict_operation_lock_mode == RW_X_LATCH);
	ut_ad(mutex_own(&dict_sys->mutex));
	ut_ad(rw_lock_own(dict_operation_lock, RW_LOCK_X));

	/* Drop the constraint from the data dictionary. */
	static const char sql[] =
		"PROCEDURE DROP_FOREIGN_PROC () IS\n"
		"BEGIN\n"
		"DELETE FROM SYS_FOREIGN WHERE ID=:id;\n"
		"DELETE FROM SYS_FOREIGN_COLS WHERE ID=:id;\n"
		"END;\n";

	dberr_t		error;
	pars_info_t*	info;

	info = pars_info_create();
	pars_info_add_str_literal(info, "id", foreign_id);

	trx->op_info = "dropping foreign key constraint from dictionary";
	error = que_eval_sql(info, sql, FALSE, trx);
	trx->op_info = "";

	DBUG_EXECUTE_IF("ib_drop_foreign_error",
			error = DB_OUT_OF_FILE_SPACE;);

	if (error != DB_SUCCESS) {
		my_error_innodb(error, table_name, 0);
		trx->error_state = DB_SUCCESS;
		DBUG_RETURN(true);
	}

	DBUG_RETURN(false);
}

/** Rename a column in the data dictionary tables.
@param[in]	user_table	InnoDB table that was being altered
@param[in]	trx		data dictionary transaction
@param[in]	table_name	Table name in MySQL
@param[in]	nth_col		0-based index of the column
@param[in]	from		old column name
@param[in]	to		new column name
@param[in]	new_clustered	whether the table has been rebuilt
@param[in]	is_virtual	whether it is a virtual column
@retval true Failure
@retval false Success */
static __attribute__((warn_unused_result))
bool
innobase_rename_column_try(
	const dict_table_t*	user_table,
	trx_t*			trx,
	const char*		table_name,
	ulint			nth_col,
	const char*		from,
	const char*		to,
	bool			new_clustered,
	bool			is_virtual)
{
	pars_info_t*	info;
	dberr_t		error;

	DBUG_ENTER("innobase_rename_column_try");

	DBUG_ASSERT(trx_get_dict_operation(trx) == TRX_DICT_OP_INDEX);
	ut_ad(trx->dict_operation_lock_mode == RW_X_LATCH);
	ut_ad(mutex_own(&dict_sys->mutex));
	ut_ad(rw_lock_own(dict_operation_lock, RW_LOCK_X));

	if (new_clustered) {
		goto rename_foreign;
	}

	info = pars_info_create();

	pars_info_add_ull_literal(info, "tableid", user_table->id);
	pars_info_add_int4_literal(info, "nth", nth_col);
	pars_info_add_str_literal(info, "old", from);
	pars_info_add_str_literal(info, "new", to);

	trx->op_info = "renaming column in SYS_COLUMNS";

	error = que_eval_sql(
		info,
		"PROCEDURE RENAME_SYS_COLUMNS_PROC () IS\n"
		"BEGIN\n"
		"UPDATE SYS_COLUMNS SET NAME=:new\n"
		"WHERE TABLE_ID=:tableid AND NAME=:old\n"
		"AND POS=:nth;\n"
		"END;\n",
		FALSE, trx);

	DBUG_EXECUTE_IF("ib_rename_column_error",
			error = DB_OUT_OF_FILE_SPACE;);

	if (error != DB_SUCCESS) {
err_exit:
		my_error_innodb(error, table_name, 0);
		trx->error_state = DB_SUCCESS;
		trx->op_info = "";
		DBUG_RETURN(true);
	}

	trx->op_info = "renaming column in SYS_FIELDS";

	for (const dict_index_t* index = dict_table_get_first_index(
		     user_table);
	     index != NULL;
	     index = dict_table_get_next_index(index)) {

		for (ulint i = 0; i < dict_index_get_n_fields(index); i++) {
			if (strcmp(dict_index_get_nth_field(index, i)->name,
				   from)) {
				continue;
			}

			info = pars_info_create();

			pars_info_add_ull_literal(info, "indexid", index->id);
			pars_info_add_int4_literal(info, "nth", i);
			pars_info_add_str_literal(info, "old", from);
			pars_info_add_str_literal(info, "new", to);

			error = que_eval_sql(
				info,
				"PROCEDURE RENAME_SYS_FIELDS_PROC () IS\n"
				"BEGIN\n"

				"UPDATE SYS_FIELDS SET COL_NAME=:new\n"
				"WHERE INDEX_ID=:indexid AND COL_NAME=:old\n"
				"AND POS=:nth;\n"

				/* Try again, in case there is a prefix_len
				encoded in SYS_FIELDS.POS */

				"UPDATE SYS_FIELDS SET COL_NAME=:new\n"
				"WHERE INDEX_ID=:indexid AND COL_NAME=:old\n"
				"AND POS>=65536*:nth AND POS<65536*(:nth+1);\n"

				"END;\n",
				FALSE, trx);

			if (error != DB_SUCCESS) {
				goto err_exit;
			}
		}
	}

rename_foreign:
	trx->op_info = "renaming column in SYS_FOREIGN_COLS";

	std::list<dict_foreign_t*>	fk_evict;
	bool		foreign_modified;

	for (dict_foreign_set::iterator it = user_table->foreign_set.begin();
	     it != user_table->foreign_set.end();
	     ++it) {

		dict_foreign_t*	foreign = *it;
		foreign_modified = false;

		for (unsigned i = 0; i < foreign->n_fields; i++) {
			if (strcmp(foreign->foreign_col_names[i], from)) {
				continue;
			}

			info = pars_info_create();

			pars_info_add_str_literal(info, "id", foreign->id);
			pars_info_add_int4_literal(info, "nth", i);
			pars_info_add_str_literal(info, "old", from);
			pars_info_add_str_literal(info, "new", to);

			error = que_eval_sql(
				info,
				"PROCEDURE RENAME_SYS_FOREIGN_F_PROC () IS\n"
				"BEGIN\n"
				"UPDATE SYS_FOREIGN_COLS\n"
				"SET FOR_COL_NAME=:new\n"
				"WHERE ID=:id AND POS=:nth\n"
				"AND FOR_COL_NAME=:old;\n"
				"END;\n",
				FALSE, trx);

			if (error != DB_SUCCESS) {
				goto err_exit;
			}
			foreign_modified = true;
		}

		if (foreign_modified) {
			fk_evict.push_back(foreign);
		}
	}

	for (dict_foreign_set::iterator it
		= user_table->referenced_set.begin();
	     it != user_table->referenced_set.end();
	     ++it) {

		foreign_modified = false;
		dict_foreign_t*	foreign = *it;

		for (unsigned i = 0; i < foreign->n_fields; i++) {
			if (strcmp(foreign->referenced_col_names[i], from)) {
				continue;
			}

			info = pars_info_create();

			pars_info_add_str_literal(info, "id", foreign->id);
			pars_info_add_int4_literal(info, "nth", i);
			pars_info_add_str_literal(info, "old", from);
			pars_info_add_str_literal(info, "new", to);

			error = que_eval_sql(
				info,
				"PROCEDURE RENAME_SYS_FOREIGN_R_PROC () IS\n"
				"BEGIN\n"
				"UPDATE SYS_FOREIGN_COLS\n"
				"SET REF_COL_NAME=:new\n"
				"WHERE ID=:id AND POS=:nth\n"
				"AND REF_COL_NAME=:old;\n"
				"END;\n",
				FALSE, trx);

			if (error != DB_SUCCESS) {
				goto err_exit;
			}
			foreign_modified = true;
		}

		if (foreign_modified) {
			fk_evict.push_back(foreign);
		}
	}

	if (new_clustered) {
		std::for_each(fk_evict.begin(), fk_evict.end(),
			      dict_foreign_remove_from_cache);
	}

	trx->op_info = "";
	DBUG_RETURN(false);
}

/** Rename columns in the data dictionary tables.
@param ha_alter_info Data used during in-place alter.
@param ctx In-place ALTER TABLE context
@param table the TABLE
@param trx data dictionary transaction
@param table_name Table name in MySQL
@retval true Failure
@retval false Success */
static __attribute__((warn_unused_result))
bool
innobase_rename_columns_try(
/*========================*/
	Alter_inplace_info*	ha_alter_info,
	ha_innobase_inplace_ctx*ctx,
	const TABLE*		table,
	trx_t*			trx,
	const char*		table_name)
{
	List_iterator_fast<Create_field> cf_it(
		ha_alter_info->alter_info->create_list);
	uint	i = 0;
	ulint	num_v = 0;

	DBUG_ASSERT(ctx);
	DBUG_ASSERT(ha_alter_info->handler_flags
		    & Alter_inplace_info::ALTER_COLUMN_NAME);

	for (Field** fp = table->field; *fp; fp++, i++) {
		bool	is_virtual = innobase_is_v_fld(*fp);

		if (!((*fp)->flags & FIELD_IS_RENAMED)) {
			goto processed_field;
		}

		cf_it.rewind();
		while (Create_field* cf = cf_it++) {
			if (cf->field == *fp) {
				ulint	col_n = is_virtual
						? dict_create_v_col_pos(
							num_v, i)
						: i - num_v;

				if (innobase_rename_column_try(
					    ctx->old_table, trx, table_name,
					    col_n,
					    cf->field->field_name,
					    cf->field_name,
					    ctx->need_rebuild(),
					    is_virtual)) {
					return(true);
				}
				goto processed_field;
			}
		}

		ut_error;
processed_field:
		if (is_virtual) {
			num_v++;
		}

		continue;
	}

	return(false);
}

/** Enlarge a column in the data dictionary tables.
@param user_table InnoDB table that was being altered
@param trx data dictionary transaction
@param table_name Table name in MySQL
@param nth_col 0-based index of the column
@param new_len new column length, in bytes
@param is_v if it's a virtual column
@retval true Failure
@retval false Success */
static __attribute__((warn_unused_result))
bool
innobase_enlarge_column_try(
/*========================*/
	const dict_table_t*	user_table,
	trx_t*			trx,
	const char*		table_name,
	ulint			nth_col,
	ulint			new_len,
	bool			is_v)
{
	pars_info_t*	info;
	dberr_t		error;
#ifdef UNIV_DEBUG
	dict_col_t*	col;
#endif /* UNIV_DEBUG */
	dict_v_col_t*	v_col;
	ulint		pos;

	DBUG_ENTER("innobase_enlarge_column_try");

	DBUG_ASSERT(trx_get_dict_operation(trx) == TRX_DICT_OP_INDEX);
	ut_ad(trx->dict_operation_lock_mode == RW_X_LATCH);
	ut_ad(mutex_own(&dict_sys->mutex));
	ut_ad(rw_lock_own(dict_operation_lock, RW_LOCK_X));

	if (is_v) {
		v_col = dict_table_get_nth_v_col(user_table, nth_col);
		pos = dict_create_v_col_pos(v_col->v_pos, v_col->m_col.ind);
#ifdef UNIV_DEBUG
		col = &v_col->m_col;
#endif /* UNIV_DEBUG */
	} else {
#ifdef UNIV_DEBUG
		col = dict_table_get_nth_col(user_table, nth_col);
#endif /* UNIV_DEBUG */
		pos = nth_col;
	}

#ifdef UNIV_DEBUG
	ut_ad(col->len < new_len);
	switch (col->mtype) {
	case DATA_MYSQL:
		/* NOTE: we could allow this when !(prtype & DATA_BINARY_TYPE)
		and ROW_FORMAT is not REDUNDANT and mbminlen<mbmaxlen.
		That is, we treat a UTF-8 CHAR(n) column somewhat like
		a VARCHAR. */
		ut_error;
	case DATA_BINARY:
	case DATA_VARCHAR:
	case DATA_VARMYSQL:
	case DATA_DECIMAL:
	case DATA_BLOB:
		break;
	default:
		ut_error;
	}
#endif /* UNIV_DEBUG */
	info = pars_info_create();

	pars_info_add_ull_literal(info, "tableid", user_table->id);
	pars_info_add_int4_literal(info, "nth", pos);
	pars_info_add_int4_literal(info, "new", new_len);

	trx->op_info = "resizing column in SYS_COLUMNS";

	error = que_eval_sql(
		info,
		"PROCEDURE RESIZE_SYS_COLUMNS_PROC () IS\n"
		"BEGIN\n"
		"UPDATE SYS_COLUMNS SET LEN=:new\n"
		"WHERE TABLE_ID=:tableid AND POS=:nth;\n"
		"END;\n",
		FALSE, trx);

	DBUG_EXECUTE_IF("ib_resize_column_error",
			error = DB_OUT_OF_FILE_SPACE;);

	trx->op_info = "";
	trx->error_state = DB_SUCCESS;

	if (error != DB_SUCCESS) {
		my_error_innodb(error, table_name, 0);
		DBUG_RETURN(true);
	}

	DBUG_RETURN(false);
}

/** Enlarge columns in the data dictionary tables.
@param ha_alter_info Data used during in-place alter.
@param table the TABLE
@param user_table InnoDB table that was being altered
@param trx data dictionary transaction
@param table_name Table name in MySQL
@retval true Failure
@retval false Success */
static __attribute__((warn_unused_result))
bool
innobase_enlarge_columns_try(
/*=========================*/
	Alter_inplace_info*	ha_alter_info,
	const TABLE*		table,
	const dict_table_t*	user_table,
	trx_t*			trx,
	const char*		table_name)
{
	List_iterator_fast<Create_field> cf_it(
		ha_alter_info->alter_info->create_list);
	ulint	i = 0;
	ulint	num_v = 0;
	bool	is_v;

	for (Field** fp = table->field; *fp; fp++, i++) {
		ulint	idx;

		if ((*fp)->is_virtual_gcol()) {
			is_v = true;
			idx = num_v;
			num_v++;
		} else {
			idx = i - num_v;
			is_v = false;
		}

		cf_it.rewind();
		while (Create_field* cf = cf_it++) {
			if (cf->field == *fp) {
				if ((*fp)->is_equal(cf)
				    == IS_EQUAL_PACK_LENGTH
				    && innobase_enlarge_column_try(
					    user_table, trx, table_name,
					    idx, cf->length, is_v)) {
					return(true);
				}

				break;
			}
		}
	}

	return(false);
}

/** Rename or enlarge columns in the data dictionary cache
as part of commit_cache_norebuild().
@param ha_alter_info Data used during in-place alter.
@param table the TABLE
@param user_table InnoDB table that was being altered */
static
void
innobase_rename_or_enlarge_columns_cache(
/*=====================================*/
	Alter_inplace_info*	ha_alter_info,
	const TABLE*		table,
	dict_table_t*		user_table)
{
	if (!(ha_alter_info->handler_flags
	      & (Alter_inplace_info::ALTER_COLUMN_EQUAL_PACK_LENGTH
		 | Alter_inplace_info::ALTER_COLUMN_NAME))) {
		return;
	}

	List_iterator_fast<Create_field> cf_it(
		ha_alter_info->alter_info->create_list);
	uint	i = 0;
	ulint	num_v = 0;

	for (Field** fp = table->field; *fp; fp++, i++) {
		bool	is_virtual = innobase_is_v_fld(*fp);

		cf_it.rewind();
		while (Create_field* cf = cf_it++) {
			if (cf->field != *fp) {
				continue;
			}

			ulint	col_n = is_virtual ? num_v : i - num_v;

			if ((*fp)->is_equal(cf) == IS_EQUAL_PACK_LENGTH) {
				if (is_virtual) {
					dict_table_get_nth_v_col(
						user_table, col_n)->m_col.len
					= cf->length;
				} else {
					dict_table_get_nth_col(
						user_table, col_n)->len
					= cf->length;
				}
			}

			if ((*fp)->flags & FIELD_IS_RENAMED) {
				dict_mem_table_col_rename(
					user_table, col_n,
					cf->field->field_name,
					cf->field_name, is_virtual);
			}

			break;
		}

		if (is_virtual) {
			num_v++;
		}
	}
}

/** Get the auto-increment value of the table on commit.
@param ha_alter_info Data used during in-place alter
@param ctx In-place ALTER TABLE context
@param altered_table MySQL table that is being altered
@param old_table MySQL table as it is before the ALTER operation
@return the next auto-increment value (0 if not present) */
static __attribute__((warn_unused_result))
ulonglong
commit_get_autoinc(
/*===============*/
	Alter_inplace_info*	ha_alter_info,
	ha_innobase_inplace_ctx*ctx,
	const TABLE*		altered_table,
	const TABLE*		old_table)
{
	ulonglong		max_autoinc;

	DBUG_ENTER("commit_get_autoinc");

	if (!altered_table->found_next_number_field) {
		/* There is no AUTO_INCREMENT column in the table
		after the ALTER operation. */
		max_autoinc = 0;
	} else if (ctx->add_autoinc != ULINT_UNDEFINED) {
		/* An AUTO_INCREMENT column was added. Get the last
		value from the sequence, which may be based on a
		supplied AUTO_INCREMENT value. */
		max_autoinc = ctx->sequence.last();
	} else if ((ha_alter_info->handler_flags
		    & Alter_inplace_info::CHANGE_CREATE_OPTION)
		   && (ha_alter_info->create_info->used_fields
		       & HA_CREATE_USED_AUTO)) {
		/* An AUTO_INCREMENT value was supplied, but the table was not
		rebuilt. Get the user-supplied value or the last value from the
		sequence. */
		ib_uint64_t	max_value_table;

		Field*	autoinc_field =
			old_table->found_next_number_field;

		max_autoinc = ha_alter_info->create_info->auto_increment_value;

		dict_table_autoinc_lock(ctx->old_table);

		max_value_table = ctx->old_table->autoinc_persisted;


		/* We still have to search the index here when we want to
		set the AUTO_INCREMENT value to a smaller or equal one.

		Here is an example:
		Let's say we have a table t1 with one AUTOINC column, existing
		rows (1), (2), (100), (200), (1000), after following SQLs:
		DELETE FROM t1 WHERE a > 200;
		ALTER TABLE t1 AUTO_INCREMENT = 150;
		we expect the next value allocated from 201, but not 150.

		We could only search the tree to know current max counter
		in the table and compare. */
		if (max_autoinc <= max_value_table
		    || srv_missing_dd_table_buffer) {
			dberr_t		err;
			dict_index_t*	index;

			index = dict_table_get_index_on_first_col(
				ctx->old_table, autoinc_field->field_index);

			err = row_search_max_autoinc(
				index, autoinc_field->field_name,
				&max_value_table);

			if (err != DB_SUCCESS) {
				ut_ad(0);
				max_autoinc = 0;
			} else if (max_autoinc <= max_value_table) {

				ulonglong	col_max_value;
				ulonglong	offset;

				col_max_value = autoinc_field->
					get_max_int_value();
				offset = ctx->prebuilt->autoinc_offset;
				max_autoinc = innobase_next_autoinc(
					max_value_table, 1, 1, offset,
					col_max_value);
			}
		}

		dict_table_autoinc_unlock(ctx->old_table);
	} else {
		/* An AUTO_INCREMENT value was not specified.
		Read the old counter value from the table. */
		ut_ad(old_table->found_next_number_field);
		dict_table_autoinc_lock(ctx->old_table);
		max_autoinc = ctx->old_table->autoinc;
		dict_table_autoinc_unlock(ctx->old_table);
	}

	DBUG_RETURN(max_autoinc);
}

/** Add or drop foreign key constraints to the data dictionary tables,
but do not touch the data dictionary cache.
@param ctx In-place ALTER TABLE context
@param trx Data dictionary transaction
@param table_name Table name in MySQL
@retval true Failure
@retval false Success
*/
static __attribute__((warn_unused_result))
bool
innobase_update_foreign_try(
/*========================*/
	ha_innobase_inplace_ctx*ctx,
	trx_t*			trx,
	const char*		table_name)
{
	ulint	foreign_id;
	ulint	i;

	DBUG_ENTER("innobase_update_foreign_try");
	DBUG_ASSERT(ctx);

	foreign_id = dict_table_get_highest_foreign_id(ctx->new_table);

	foreign_id++;

	for (i = 0; i < ctx->num_to_add_fk; i++) {
		dict_foreign_t*		fk = ctx->add_fk[i];

		ut_ad(fk->foreign_table == ctx->new_table
		      || fk->foreign_table == ctx->old_table);

		dberr_t error = dict_create_add_foreign_id(
			&foreign_id, ctx->old_table->name.m_name, fk);

		if (error != DB_SUCCESS) {
			my_error(ER_TOO_LONG_IDENT, MYF(0),
				 fk->id);
			DBUG_RETURN(true);
		}

		if (!fk->foreign_index) {
			fk->foreign_index = dict_foreign_find_index(
				ctx->new_table, ctx->col_names,
				fk->foreign_col_names,
				fk->n_fields, fk->referenced_index, TRUE,
				fk->type
				& (DICT_FOREIGN_ON_DELETE_SET_NULL
				   | DICT_FOREIGN_ON_UPDATE_SET_NULL));
			if (!fk->foreign_index) {
				my_error(ER_FK_INCORRECT_OPTION,
					 MYF(0), table_name, fk->id);
				DBUG_RETURN(true);
			}
		}

		/* The fk->foreign_col_names[] uses renamed column
		names, while the columns in ctx->old_table have not
		been renamed yet. */
		error = dict_create_add_foreign_to_dictionary(
			ctx->old_table->name.m_name, fk, trx);

		DBUG_EXECUTE_IF(
			"innodb_test_cannot_add_fk_system",
			error = DB_ERROR;);

		if (error != DB_SUCCESS) {
			my_error(ER_FK_FAIL_ADD_SYSTEM, MYF(0),
				 fk->id);
			DBUG_RETURN(true);
		}
	}

	for (i = 0; i < ctx->num_to_drop_fk; i++) {
		dict_foreign_t* fk = ctx->drop_fk[i];

		DBUG_ASSERT(fk->foreign_table == ctx->old_table);

		if (innobase_drop_foreign_try(trx, table_name, fk->id)) {
			DBUG_RETURN(true);
		}
	}

	DBUG_RETURN(false);
}

/** Update the foreign key constraint definitions in the data dictionary cache
after the changes to data dictionary tables were committed.
@param ctx	In-place ALTER TABLE context
@param user_thd	MySQL connection
@return		InnoDB error code (should always be DB_SUCCESS) */
static __attribute__((warn_unused_result))
dberr_t
innobase_update_foreign_cache(
/*==========================*/
	ha_innobase_inplace_ctx*	ctx,
	THD*				user_thd)
{
	dict_table_t*	user_table;
	dberr_t		err = DB_SUCCESS;

	DBUG_ENTER("innobase_update_foreign_cache");

	ut_ad(mutex_own(&dict_sys->mutex));

	user_table = ctx->old_table;

	/* Discard the added foreign keys, because we will
	load them from the data dictionary. */
	for (ulint i = 0; i < ctx->num_to_add_fk; i++) {
		dict_foreign_t*	fk = ctx->add_fk[i];
		dict_foreign_free(fk);
	}

	if (ctx->need_rebuild()) {
		/* The rebuilt table is already using the renamed
		column names. No need to pass col_names or to drop
		constraints from the data dictionary cache. */
		DBUG_ASSERT(!ctx->col_names);
		DBUG_ASSERT(user_table->foreign_set.empty());
		DBUG_ASSERT(user_table->referenced_set.empty());
		user_table = ctx->new_table;
	} else {
		/* Drop the foreign key constraints if the
		table was not rebuilt. If the table is rebuilt,
		there would not be any foreign key contraints for
		it yet in the data dictionary cache. */
		for (ulint i = 0; i < ctx->num_to_drop_fk; i++) {
			dict_foreign_t* fk = ctx->drop_fk[i];
			dict_foreign_remove_from_cache(fk);
		}
	}

	/* Load the old or added foreign keys from the data dictionary
	and prevent the table from being evicted from the data
	dictionary cache (work around the lack of WL#6049). */
	dict_names_t	fk_tables;

	err = dict_load_foreigns(user_table->name.m_name,
				 ctx->col_names, false, true,
				 DICT_ERR_IGNORE_NONE,
				 fk_tables);

	if (err == DB_CANNOT_ADD_CONSTRAINT) {
		fk_tables.clear();

		/* It is possible there are existing foreign key are
		loaded with "foreign_key checks" off,
		so let's retry the loading with charset_check is off */
		err = dict_load_foreigns(user_table->name.m_name,
					 ctx->col_names, false, false,
					 DICT_ERR_IGNORE_NONE,
					 fk_tables);

		/* The load with "charset_check" off is successful, warn
		the user that the foreign key has loaded with mis-matched
		charset */
		if (err == DB_SUCCESS) {
			push_warning_printf(
				user_thd,
				Sql_condition::SL_WARNING,
				ER_ALTER_INFO,
				"Foreign key constraints for table '%s'"
				" are loaded with charset check off",
				user_table->name.m_name);
		}
	}

	/* For complete loading of foreign keys, all associated tables must
	also be loaded. */
	while (err == DB_SUCCESS && !fk_tables.empty()) {
		dict_table_t*	table = dict_load_table(
			fk_tables.front(), true, DICT_ERR_IGNORE_NONE);

		if (table == NULL) {
			table_name_t	table_name;
			table_name.m_name = const_cast<char*>(
						fk_tables.front());

			err = DB_TABLE_NOT_FOUND;
			ib::error()
				<< "Failed to load table '" << table_name
				<< "' which has a foreign key constraint with"
				<< " table '" << user_table->name << "'.";
			break;
		}

		fk_tables.pop_front();
	}

	DBUG_RETURN(err);
}

/** Commit the changes made during prepare_inplace_alter_table()
and inplace_alter_table() inside the data dictionary tables,
when rebuilding the table.
@param ha_alter_info Data used during in-place alter
@param ctx In-place ALTER TABLE context
@param altered_table MySQL table that is being altered
@param old_table MySQL table as it is before the ALTER operation
@param trx Data dictionary transaction
@param table_name Table name in MySQL
@retval true Failure
@retval false Success
*/
inline __attribute__((warn_unused_result))
bool
commit_try_rebuild(
/*===============*/
	Alter_inplace_info*	ha_alter_info,
	ha_innobase_inplace_ctx*ctx,
	TABLE*			altered_table,
	const TABLE*		old_table,
	trx_t*			trx,
	const char*		table_name)
{
	dict_table_t*	rebuilt_table	= ctx->new_table;
	dict_table_t*	user_table	= ctx->old_table;

	DBUG_ENTER("commit_try_rebuild");
	DBUG_ASSERT(ctx->need_rebuild());
	DBUG_ASSERT(trx->dict_operation_lock_mode == RW_X_LATCH);
	DBUG_ASSERT(!(ha_alter_info->handler_flags
		      & Alter_inplace_info::DROP_FOREIGN_KEY)
		    || ctx->num_to_drop_fk > 0);

	for (dict_index_t* index = dict_table_get_first_index(rebuilt_table);
	     index;
	     index = dict_table_get_next_index(index)) {
		DBUG_ASSERT(dict_index_get_online_status(index)
			    == ONLINE_INDEX_COMPLETE);
		DBUG_ASSERT(index->is_committed());
		if (dict_index_is_corrupted(index)) {
			my_error(ER_INDEX_CORRUPT, MYF(0), index->name());
			DBUG_RETURN(true);
		}
	}

	if (innobase_update_foreign_try(ctx, trx, table_name)) {
		DBUG_RETURN(true);
	}

	dberr_t	error;

	/* Clear the to_be_dropped flag in the data dictionary cache
	of user_table. */
	for (ulint i = 0; i < ctx->num_to_drop_index; i++) {
		dict_index_t*	index = ctx->drop_index[i];
		DBUG_ASSERT(index->table == user_table);
		DBUG_ASSERT(index->is_committed());
		DBUG_ASSERT(index->to_be_dropped);
		index->to_be_dropped = 0;
	}

	/* We copied the table. Any indexes that were requested to be
	dropped were not created in the copy of the table. Apply any
	last bit of the rebuild log and then rename the tables. */

	if (ctx->online) {
		DEBUG_SYNC_C("row_log_table_apply2_before");

		error = row_log_table_apply(
			ctx->thr, user_table, altered_table,
			static_cast<ha_innobase_inplace_ctx*>(
				ha_alter_info->handler_ctx)->m_stage);

		ulint	err_key = thr_get_trx(ctx->thr)->error_key_num;

		switch (error) {
			KEY*	dup_key;
		case DB_SUCCESS:
			break;
		case DB_DUPLICATE_KEY:
			if (err_key == ULINT_UNDEFINED) {
				/* This should be the hidden index on
				FTS_DOC_ID. */
				dup_key = NULL;
			} else {
				DBUG_ASSERT(err_key <
					    ha_alter_info->key_count);
				dup_key = &ha_alter_info
					->key_info_buffer[err_key];
			}
			print_keydup_error(altered_table, dup_key, MYF(0));
			DBUG_RETURN(true);
		case DB_ONLINE_LOG_TOO_BIG:
			my_error(ER_INNODB_ONLINE_LOG_TOO_BIG, MYF(0),
				 ha_alter_info->key_info_buffer[0].name);
			DBUG_RETURN(true);
		case DB_INDEX_CORRUPT:
			my_error(ER_INDEX_CORRUPT, MYF(0),
				 (err_key == ULINT_UNDEFINED)
				 ? FTS_DOC_ID_INDEX_NAME
				 : ha_alter_info->key_info_buffer[err_key]
				 .name);
			DBUG_RETURN(true);
		default:
			my_error_innodb(error, table_name, user_table->flags);
			DBUG_RETURN(true);
		}
	}

	if ((ha_alter_info->handler_flags
	     & Alter_inplace_info::ALTER_COLUMN_NAME)
	    && innobase_rename_columns_try(ha_alter_info, ctx, old_table,
					   trx, table_name)) {
		DBUG_RETURN(true);
	}

	DBUG_EXECUTE_IF("ib_ddl_crash_before_rename", DBUG_SUICIDE(););

	/* The new table must inherit the flag from the
	"parent" table. */
	if (dict_table_is_discarded(user_table)) {
		rebuilt_table->ibd_file_missing = true;
		rebuilt_table->flags2 |= DICT_TF2_DISCARDED;
	}

	/* We can now rename the old table as a temporary table,
	rename the new temporary table as the old table and drop the
	old table. First, we only do this in the data dictionary
	tables. The actual renaming will be performed in
	commit_cache_rebuild(), once the data dictionary transaction
	has been successfully committed. */

	error = row_merge_rename_tables_dict(
		user_table, rebuilt_table, ctx->tmp_name, trx);

	/* We must be still holding a table handle. */
	DBUG_ASSERT(user_table->get_ref_count() >= 1);

	DBUG_EXECUTE_IF("ib_ddl_crash_after_rename", DBUG_SUICIDE(););
	DBUG_EXECUTE_IF("ib_rebuild_cannot_rename", error = DB_ERROR;);

	if (user_table->get_ref_count() > 1) {
		/* This should only occur when an innodb_memcached
		connection with innodb_api_enable_mdl=off was started
		before commit_inplace_alter_table() locked the data
		dictionary. We must roll back the ALTER TABLE, because
		we cannot drop a table while it is being used. */

		/* Normally, n_ref_count must be 1, because purge
		cannot be executing on this very table as we are
		holding dict_operation_lock X-latch. */

		error = DB_LOCK_WAIT_TIMEOUT;
	}

	switch (error) {
	case DB_SUCCESS:
		DBUG_RETURN(false);
	case DB_TABLESPACE_EXISTS:
		ut_a(rebuilt_table->get_ref_count() == 1);
		my_error(ER_TABLESPACE_EXISTS, MYF(0), ctx->tmp_name);
		DBUG_RETURN(true);
	case DB_DUPLICATE_KEY:
		ut_a(rebuilt_table->get_ref_count() == 1);
		my_error(ER_TABLE_EXISTS_ERROR, MYF(0), ctx->tmp_name);
		DBUG_RETURN(true);
	default:
		my_error_innodb(error, table_name, user_table->flags);
		DBUG_RETURN(true);
	}
}

/** Apply the changes made during commit_try_rebuild(),
to the data dictionary cache and the file system.
@param ctx In-place ALTER TABLE context */
inline
void
commit_cache_rebuild(
/*=================*/
	ha_innobase_inplace_ctx*	ctx)
{
	dberr_t		error;

	DBUG_ENTER("commit_cache_rebuild");
	DEBUG_SYNC_C("commit_cache_rebuild");
	DBUG_ASSERT(ctx->need_rebuild());
	DBUG_ASSERT(dict_table_is_discarded(ctx->old_table)
		    == dict_table_is_discarded(ctx->new_table));

	const char* old_name = mem_heap_strdup(
		ctx->heap, ctx->old_table->name.m_name);

	/* We already committed and redo logged the renames,
	so this must succeed. */
	error = dict_table_rename_in_cache(
		ctx->old_table, ctx->tmp_name, FALSE);
	ut_a(error == DB_SUCCESS);

	error = dict_table_rename_in_cache(
		ctx->new_table, old_name, FALSE);
	ut_a(error == DB_SUCCESS);

	DBUG_VOID_RETURN;
}

/** Set of column numbers */
typedef std::set<ulint, std::less<ulint>, ut_allocator<ulint> >	col_set;

/** Store the column number of the columns in a list belonging
to indexes which are not being dropped.
@param[in]	ctx		In-place ALTER TABLE context
@param[in, out]	drop_col_list	list which will be set, containing columns
				which is part of index being dropped
@param[in, out]	drop_v_col_list	list which will be set, containing
				virtual columns which is part of index
				being dropped */
static
void
get_col_list_to_be_dropped(
	const ha_innobase_inplace_ctx*	ctx,
	col_set&			drop_col_list,
	col_set&			drop_v_col_list)
{
	for (ulint index_count = 0; index_count < ctx->num_to_drop_index;
	     index_count++) {
		const dict_index_t*	index = ctx->drop_index[index_count];

		for (ulint col = 0; col < index->n_user_defined_cols; col++) {
			const dict_col_t*	idx_col
				= dict_index_get_nth_col(index, col);

			if (dict_col_is_virtual(idx_col)) {
				const dict_v_col_t*	v_col
					= reinterpret_cast<
						const dict_v_col_t*>(idx_col);
				drop_v_col_list.insert(v_col->v_pos);

			} else {
				ulint	col_no = dict_col_get_no(idx_col);
				drop_col_list.insert(col_no);
			}
		}
	}
}

/** Commit the changes made during prepare_inplace_alter_table() and
inplace_alter_table() inside the data dictionary tables, when not rebuilding
the table.
@param[in]	ha_alter_info	Data used during in-place alter
@param[in]	ctx		In-place ALTER TABLE context
@param[in]	altered_table	MySQL table that is being altered
@param[in]	old_table	MySQL table as it is before the ALTER operation
@param[in]	trx		Data dictionary transaction
@param[in]	table_name	Table name in MySQL
@retval true Failure
@retval false Success */
inline __attribute__((warn_unused_result))
bool
commit_try_norebuild(
	Alter_inplace_info*	ha_alter_info,
	ha_innobase_inplace_ctx*ctx,
	TABLE*			altered_table,
	const TABLE*		old_table,
	trx_t*			trx,
	const char*		table_name)
{
	DBUG_ENTER("commit_try_norebuild");
	DBUG_ASSERT(!ctx->need_rebuild());
	DBUG_ASSERT(trx->dict_operation_lock_mode == RW_X_LATCH);
	DBUG_ASSERT(!(ha_alter_info->handler_flags
		      & Alter_inplace_info::DROP_FOREIGN_KEY)
		    || ctx->num_to_drop_fk > 0);
	DBUG_ASSERT(ctx->num_to_drop_fk
		    == ha_alter_info->alter_info->drop_list.elements
		    || ctx->num_to_drop_vcol
		       == ha_alter_info->alter_info->drop_list.elements);

	for (ulint i = 0; i < ctx->num_to_add_index; i++) {
		dict_index_t*	index = ctx->add_index[i];
		DBUG_ASSERT(dict_index_get_online_status(index)
			    == ONLINE_INDEX_COMPLETE);
		DBUG_ASSERT(!index->is_committed());
		if (dict_index_is_corrupted(index)) {
			/* Report a duplicate key
			error for the index that was
			flagged corrupted, most likely
			because a duplicate value was
			inserted (directly or by
			rollback) after
			ha_innobase::inplace_alter_table()
			completed.
			TODO: report this as a corruption
			with a detailed reason once
			WL#6379 has been implemented. */
			my_error(ER_DUP_UNKNOWN_IN_INDEX,
				 MYF(0), index->name());
			DBUG_RETURN(true);
		}
	}

	if (innobase_update_foreign_try(ctx, trx, table_name)) {
		DBUG_RETURN(true);
	}

	dberr_t	error;

	/* We altered the table in place. Mark the indexes as committed. */
	for (ulint i = 0; i < ctx->num_to_add_index; i++) {
		dict_index_t*	index = ctx->add_index[i];
		DBUG_ASSERT(dict_index_get_online_status(index)
			    == ONLINE_INDEX_COMPLETE);
		DBUG_ASSERT(!index->is_committed());
		error = row_merge_rename_index_to_add(
			trx, ctx->new_table->id, index->id);
		switch (error) {
		case DB_SUCCESS:
			break;
		case DB_TOO_MANY_CONCURRENT_TRXS:
			/* If we wrote some undo log here, then the
			persistent data dictionary for this table may
			probably be corrupted. This is because a
			'trigger' on SYS_INDEXES could already have invoked
			btr_free_if_exists(), which cannot be rolled back. */
			DBUG_ASSERT(trx->undo_no == 0);
			my_error(ER_TOO_MANY_CONCURRENT_TRXS, MYF(0));
			DBUG_RETURN(true);
		default:
			sql_print_error(
				"InnoDB: rename index to add: %lu\n",
				(ulong) error);
			DBUG_ASSERT(0);
			my_error(ER_INTERNAL_ERROR, MYF(0),
				 "rename index to add");
			DBUG_RETURN(true);
		}
	}

	/* Drop any indexes that were requested to be dropped.
	Flag them in the data dictionary first. */

	for (ulint i = 0; i < ctx->num_to_drop_index; i++) {
		dict_index_t*	index = ctx->drop_index[i];
		DBUG_ASSERT(index->is_committed());
		DBUG_ASSERT(index->table == ctx->new_table);
		DBUG_ASSERT(index->to_be_dropped);

		error = row_merge_rename_index_to_drop(
			trx, index->table->id, index->id);
		if (error != DB_SUCCESS) {
			sql_print_error(
				"InnoDB: rename index to drop: %lu\n",
				(ulong) error);
			DBUG_ASSERT(0);
			my_error(ER_INTERNAL_ERROR, MYF(0),
				 "rename index to drop");
			DBUG_RETURN(true);
		}
	}

	if ((ha_alter_info->handler_flags
	     & Alter_inplace_info::ALTER_COLUMN_NAME)
	    && innobase_rename_columns_try(ha_alter_info, ctx, old_table,
					   trx, table_name)) {
		DBUG_RETURN(true);
	}

	if ((ha_alter_info->handler_flags
	     & Alter_inplace_info::ALTER_COLUMN_EQUAL_PACK_LENGTH)
	    && innobase_enlarge_columns_try(ha_alter_info, old_table,
					    ctx->old_table, trx, table_name)) {
		DBUG_RETURN(true);
	}

	if ((ha_alter_info->handler_flags
	     & Alter_inplace_info::RENAME_INDEX)
	    && rename_indexes_in_data_dictionary(ctx, ha_alter_info, trx)) {
		DBUG_RETURN(true);
	}

	if ((ha_alter_info->handler_flags
	     & Alter_inplace_info::DROP_VIRTUAL_COLUMN)
	    && innobase_drop_virtual_try(
		    ha_alter_info, altered_table, old_table,
		    ctx->old_table, trx)) {
		DBUG_RETURN(true);
	}

	if ((ha_alter_info->handler_flags
	     & Alter_inplace_info::ADD_VIRTUAL_COLUMN)
	    && innobase_add_virtual_try(
		    ha_alter_info, altered_table, old_table,
		    ctx->old_table, trx)) {
		DBUG_RETURN(true);
	}

	DBUG_RETURN(false);
}

/** Commit the changes to the data dictionary cache
after a successful commit_try_norebuild() call.
@param ctx In-place ALTER TABLE context
@param table the TABLE before the ALTER
@param trx Data dictionary transaction object
(will be started and committed)
@return whether all replacements were found for dropped indexes */
inline __attribute__((warn_unused_result))
bool
commit_cache_norebuild(
/*===================*/
	ha_innobase_inplace_ctx*ctx,
	const TABLE*		table,
	trx_t*			trx)
{
	DBUG_ENTER("commit_cache_norebuild");

	bool	found = true;

	DBUG_ASSERT(!ctx->need_rebuild());

	col_set			drop_list;
	col_set			v_drop_list;
	col_set::const_iterator col_it;

	/* Check if the column, part of an index to be dropped is part of any
	other index which is not being dropped. If it so, then set the ord_part
	of the column to 0. */
	get_col_list_to_be_dropped(ctx, drop_list, v_drop_list);

	for (col_it = drop_list.begin(); col_it != drop_list.end(); ++col_it) {
		if (!check_col_exists_in_indexes(ctx->new_table,
						 *col_it, false)) {
			ctx->new_table->cols[*col_it].ord_part = 0;
		}
	}

	for (col_it = v_drop_list.begin();
	     col_it != v_drop_list.end(); ++col_it) {
		if (!check_col_exists_in_indexes(ctx->new_table,
						 *col_it, true)) {
			ctx->new_table->v_cols[*col_it].m_col.ord_part = 0;
		}
	}

	for (ulint i = 0; i < ctx->num_to_add_index; i++) {
		dict_index_t*	index = ctx->add_index[i];
		DBUG_ASSERT(dict_index_get_online_status(index)
			    == ONLINE_INDEX_COMPLETE);
		DBUG_ASSERT(!index->is_committed());
		index->set_committed(true);
	}

	if (ctx->num_to_drop_index) {
		/* Really drop the indexes that were dropped.
		The transaction had to be committed first
		(after renaming the indexes), so that in the
		event of a crash, crash recovery will drop the
		indexes, because it drops all indexes whose
		names start with TEMP_INDEX_PREFIX. Once we
		have started dropping an index tree, there is
		no way to roll it back. */

		for (ulint i = 0; i < ctx->num_to_drop_index; i++) {
			dict_index_t*	index = ctx->drop_index[i];
			DBUG_ASSERT(index->is_committed());
			DBUG_ASSERT(index->table == ctx->new_table);
			DBUG_ASSERT(index->to_be_dropped);

			/* Replace the indexes in foreign key
			constraints if needed. */

			if (!dict_foreign_replace_index(
				    index->table, ctx->col_names, index)) {
				found = false;
			}

			/* Mark the index dropped
			in the data dictionary cache. */
			rw_lock_x_lock(dict_index_get_lock(index));
			index->page = FIL_NULL;
			rw_lock_x_unlock(dict_index_get_lock(index));
		}

		trx_start_for_ddl(trx, TRX_DICT_OP_INDEX);
		row_merge_drop_indexes_dict(trx, ctx->new_table->id);

		for (ulint i = 0; i < ctx->num_to_drop_index; i++) {
			dict_index_t*	index = ctx->drop_index[i];
			DBUG_ASSERT(index->is_committed());
			DBUG_ASSERT(index->table == ctx->new_table);

			if (index->type & DICT_FTS) {
				DBUG_ASSERT(
					index->type == DICT_FTS
					|| dict_index_is_corrupted(index));
				DBUG_ASSERT(index->table->fts);
				fts_drop_index(index->table, index, trx);
			}

			dict_index_remove_from_cache(index->table, index);
		}

		trx_commit_for_mysql(trx);
	}

	ctx->new_table->fts_doc_id_index
		= ctx->new_table->fts
		? dict_table_get_index_on_name(
			ctx->new_table, FTS_DOC_ID_INDEX_NAME)
		: NULL;
	DBUG_ASSERT((ctx->new_table->fts == NULL)
		    == (ctx->new_table->fts_doc_id_index == NULL));

	DBUG_RETURN(found);
}

/** Adjust the persistent statistics after non-rebuilding ALTER TABLE.
Remove statistics for dropped indexes, add statistics for created indexes
and rename statistics for renamed indexes.
@param ha_alter_info Data used during in-place alter
@param ctx In-place ALTER TABLE context
@param altered_table MySQL table that is being altered
@param table_name Table name in MySQL
@param thd MySQL connection
*/
static
void
alter_stats_norebuild(
/*==================*/
	Alter_inplace_info*		ha_alter_info,
	ha_innobase_inplace_ctx*	ctx,
	TABLE*				altered_table,
	const char*			table_name,
	THD*				thd)
{
	ulint	i;

	DBUG_ENTER("alter_stats_norebuild");
	DBUG_ASSERT(!ctx->need_rebuild());

	if (!dict_stats_is_persistent_enabled(ctx->new_table)) {
		DBUG_VOID_RETURN;
	}

	/* Delete corresponding rows from the stats table. We do this
	in a separate transaction from trx, because lock waits are not
	allowed in a data dictionary transaction. (Lock waits are possible
	on the statistics table, because it is directly accessible by users,
	not covered by the dict_operation_lock.)

	Because the data dictionary changes were already committed, orphaned
	rows may be left in the statistics table if the system crashes.

	FIXME: each change to the statistics tables is being committed in a
	separate transaction, meaning that the operation is not atomic

	FIXME: This will not drop the (unused) statistics for
	FTS_DOC_ID_INDEX if it was a hidden index, dropped together
	with the last renamining FULLTEXT index. */
	for (i = 0; i < ha_alter_info->index_drop_count; i++) {
		const KEY* key = ha_alter_info->index_drop_buffer[i];

		if (key->flags & HA_FULLTEXT) {
			/* There are no index cardinality
			statistics for FULLTEXT indexes. */
			continue;
		}

		char	errstr[1024];

		if (dict_stats_drop_index(
			    ctx->new_table->name.m_name, key->name,
			    errstr, sizeof errstr) != DB_SUCCESS) {
			push_warning(thd,
				     Sql_condition::SL_WARNING,
				     ER_LOCK_WAIT_TIMEOUT, errstr);
		}
	}

	for (i = 0; i < ha_alter_info->index_rename_count; i++) {
		KEY_PAIR*	pair = &ha_alter_info->index_rename_buffer[i];
		dberr_t		err;

		err = dict_stats_rename_index(ctx->new_table,
					      pair->old_key->name,
					      pair->new_key->name);

		if (err != DB_SUCCESS) {
			push_warning_printf(
				thd,
				Sql_condition::SL_WARNING,
				ER_ERROR_ON_RENAME,
				"Error renaming an index of table '%s'"
				" from '%s' to '%s' in InnoDB persistent"
				" statistics storage: %s",
				table_name,
				pair->old_key->name,
				pair->new_key->name,
				ut_strerr(err));
		}
	}

	for (i = 0; i < ctx->num_to_add_index; i++) {
		dict_index_t*	index = ctx->add_index[i];
		DBUG_ASSERT(index->table == ctx->new_table);

		if (!(index->type & DICT_FTS)) {
			dict_stats_init(ctx->new_table);
			dict_stats_update_for_index(index);
		}
	}

	DBUG_VOID_RETURN;
}

/** Adjust the persistent statistics after rebuilding ALTER TABLE.
Remove statistics for dropped indexes, add statistics for created indexes
and rename statistics for renamed indexes.
@param table InnoDB table that was rebuilt by ALTER TABLE
@param table_name Table name in MySQL
@param thd MySQL connection
*/
static
void
alter_stats_rebuild(
/*================*/
	dict_table_t*	table,
	const char*	table_name,
	THD*		thd)
{
	DBUG_ENTER("alter_stats_rebuild");

	if (dict_table_is_discarded(table)
	    || !dict_stats_is_persistent_enabled(table)) {
		DBUG_VOID_RETURN;
	}

#ifndef DBUG_OFF
	bool	ibd_file_missing_orig = false;
#endif /* DBUG_OFF */

	DBUG_EXECUTE_IF(
		"ib_rename_index_fail2",
		ibd_file_missing_orig = table->ibd_file_missing;
		table->ibd_file_missing = TRUE;
	);

	dberr_t	ret = dict_stats_update(table, DICT_STATS_RECALC_PERSISTENT);

	DBUG_EXECUTE_IF(
		"ib_rename_index_fail2",
		table->ibd_file_missing = ibd_file_missing_orig;
	);

	if (ret != DB_SUCCESS) {
		push_warning_printf(
			thd,
			Sql_condition::SL_WARNING,
			ER_ALTER_INFO,
			"Error updating stats for table '%s'"
			" after table rebuild: %s",
			table_name, ut_strerr(ret));
	}

	DBUG_VOID_RETURN;
}

#ifndef DBUG_OFF
# define DBUG_INJECT_CRASH(prefix, count)			\
do {								\
	char buf[32];						\
	ut_snprintf(buf, sizeof buf, prefix "_%u", count);	\
	DBUG_EXECUTE_IF(buf, DBUG_SUICIDE(););			\
} while (0)
#else
# define DBUG_INJECT_CRASH(prefix, count)
#endif

/** Commit or rollback the changes made during
prepare_inplace_alter_table() and inplace_alter_table() inside
the storage engine. Note that the allowed level of concurrency
during this operation will be the same as for
inplace_alter_table() and thus might be higher than during
prepare_inplace_alter_table(). (E.g concurrent writes were
blocked during prepare, but might not be during commit).
@param altered_table TABLE object for new version of table.
@param ha_alter_info Structure describing changes to be done
by ALTER TABLE and holding data used during in-place alter.
@param commit true => Commit, false => Rollback.
@retval true Failure
@retval false Success
*/

bool
ha_innobase::commit_inplace_alter_table(
/*====================================*/
	TABLE*			altered_table,
	Alter_inplace_info*	ha_alter_info,
	bool			commit)
{
	dberr_t	error;
	ha_innobase_inplace_ctx*ctx0;
	struct mtr_buf_copy_t	logs;

	ctx0 = static_cast<ha_innobase_inplace_ctx*>
		(ha_alter_info->handler_ctx);

#ifndef DBUG_OFF
	uint	crash_inject_count	= 1;
	uint	crash_fail_inject_count	= 1;
	uint	failure_inject_count	= 1;
#endif /* DBUG_OFF */

	DBUG_ENTER("commit_inplace_alter_table");
	DBUG_ASSERT(!srv_read_only_mode);
	DBUG_ASSERT(!ctx0 || ctx0->prebuilt == m_prebuilt);
	DBUG_ASSERT(!ctx0 || ctx0->old_table == m_prebuilt->table);

	DEBUG_SYNC_C("innodb_commit_inplace_alter_table_enter");

	DEBUG_SYNC_C("innodb_commit_inplace_alter_table_wait");

	if (ctx0 != NULL && ctx0->m_stage != NULL) {
		ctx0->m_stage->begin_phase_end();
	}

	if (!commit) {
		/* A rollback is being requested. So far we may at
		most have created some indexes. If any indexes were to
		be dropped, they would actually be dropped in this
		method if commit=true. */
		const bool	ret = rollback_inplace_alter_table(
			ha_alter_info, table, m_prebuilt);
		DBUG_RETURN(ret);
	}

	if (!(ha_alter_info->handler_flags & ~INNOBASE_INPLACE_IGNORE)) {
		DBUG_ASSERT(!ctx0);
		MONITOR_ATOMIC_DEC(MONITOR_PENDING_ALTER_TABLE);
		ha_alter_info->group_commit_ctx = NULL;
		DBUG_RETURN(false);
	}

	DBUG_ASSERT(ctx0);

	inplace_alter_handler_ctx**	ctx_array;
	inplace_alter_handler_ctx*	ctx_single[2];

	if (ha_alter_info->group_commit_ctx) {
		ctx_array = ha_alter_info->group_commit_ctx;
	} else {
		ctx_single[0] = ctx0;
		ctx_single[1] = NULL;
		ctx_array = ctx_single;
	}

	DBUG_ASSERT(ctx0 == ctx_array[0]);
	ut_ad(m_prebuilt->table == ctx0->old_table);
	ha_alter_info->group_commit_ctx = NULL;

	/* Free the ctx->trx of other partitions, if any. We will only
	use the ctx0->trx here. Others may have been allocated in
	the prepare stage. */

	for (inplace_alter_handler_ctx** pctx = &ctx_array[1]; *pctx;
	     pctx++) {
		ha_innobase_inplace_ctx*	ctx
			= static_cast<ha_innobase_inplace_ctx*>(*pctx);

		if (ctx->trx) {
			trx_free_for_mysql(ctx->trx);
			ctx->trx = NULL;
		}
	}

	trx_start_if_not_started_xa(m_prebuilt->trx, true);

	for (inplace_alter_handler_ctx** pctx = ctx_array; *pctx; pctx++) {
		ha_innobase_inplace_ctx*	ctx
			= static_cast<ha_innobase_inplace_ctx*>(*pctx);
		DBUG_ASSERT(ctx->prebuilt->trx == m_prebuilt->trx);

		/* Exclusively lock the table, to ensure that no other
		transaction is holding locks on the table while we
		change the table definition. The MySQL meta-data lock
		should normally guarantee that no conflicting locks
		exist. However, FOREIGN KEY constraints checks and any
		transactions collected during crash recovery could be
		holding InnoDB locks only, not MySQL locks. */

		error = row_merge_lock_table(
			m_prebuilt->trx, ctx->old_table, LOCK_X);

		if (error != DB_SUCCESS) {
			my_error_innodb(
				error, table_share->table_name.str, 0);
			DBUG_RETURN(true);
		}
	}

	DEBUG_SYNC(m_user_thd, "innodb_alter_commit_after_lock_table");

	const bool	new_clustered	= ctx0->need_rebuild();
	trx_t*		trx		= ctx0->trx;
	bool		fail		= false;

	if (new_clustered) {
		for (inplace_alter_handler_ctx** pctx = ctx_array;
		     *pctx; pctx++) {
			ha_innobase_inplace_ctx*	ctx
				= static_cast<ha_innobase_inplace_ctx*>(*pctx);
			DBUG_ASSERT(ctx->need_rebuild());

			if (ctx->old_table->fts) {
				ut_ad(!ctx->old_table->fts->add_wq);
				fts_optimize_remove_table(
					ctx->old_table);
			}

			if (ctx->new_table->fts) {
				ut_ad(!ctx->new_table->fts->add_wq);
				fts_optimize_remove_table(
					ctx->new_table);
			}
		}
	}

	if (!trx) {
		DBUG_ASSERT(!new_clustered);
		trx = innobase_trx_allocate(m_user_thd);
	}

	trx_start_for_ddl(trx, TRX_DICT_OP_INDEX);
	/* Latch the InnoDB data dictionary exclusively so that no deadlocks
	or lock waits can happen in it during the data dictionary operation. */
	row_mysql_lock_data_dictionary(trx);

	ut_ad(log_append_on_checkpoint(NULL) == NULL);

	/* Prevent the background statistics collection from accessing
	the tables. */
	for (;;) {
		bool	retry = false;

		for (inplace_alter_handler_ctx** pctx = ctx_array;
		     *pctx; pctx++) {
			ha_innobase_inplace_ctx*	ctx
				= static_cast<ha_innobase_inplace_ctx*>(*pctx);

			DBUG_ASSERT(new_clustered == ctx->need_rebuild());

			if (new_clustered
			    && !dict_stats_stop_bg(ctx->old_table)) {
				retry = true;
			}

			if (!dict_stats_stop_bg(ctx->new_table)) {
				retry = true;
			}
		}

		if (!retry) {
			break;
		}

		DICT_STATS_BG_YIELD(trx);
	}

	/* Apply the changes to the data dictionary tables, for all
	partitions. */

	for (inplace_alter_handler_ctx** pctx = ctx_array;
	     *pctx && !fail; pctx++) {
		ha_innobase_inplace_ctx*	ctx
			= static_cast<ha_innobase_inplace_ctx*>(*pctx);

		DBUG_ASSERT(new_clustered == ctx->need_rebuild());

		ctx->max_autoinc = commit_get_autoinc(
			ha_alter_info, ctx, altered_table, table);

		if (ctx->need_rebuild()) {
			ctx->tmp_name = dict_mem_create_temporary_tablename(
				ctx->heap, ctx->new_table->name.m_name,
				ctx->new_table->id);

			fail = commit_try_rebuild(
				ha_alter_info, ctx, altered_table, table,
				trx, table_share->table_name.str);

			if (!fail && !srv_missing_dd_table_buffer) {
				/* Also check the DDTableBuffer and delete
				the corresponding row for old table */
				dberr_t		error;

				mutex_enter(&dict_persist->mutex);
				error = dict_persist->table_buffer->remove(
					ctx->old_table->id);
				ut_a(error = DB_SUCCESS);
				mutex_exit(&dict_persist->mutex);
			}
		} else {
			fail = commit_try_norebuild(
				ha_alter_info, ctx, altered_table, table, trx,
				table_share->table_name.str);
		}
		DBUG_INJECT_CRASH("ib_commit_inplace_crash",
				  crash_inject_count++);
#ifndef DBUG_OFF
		{
			/* Generate a dynamic dbug text. */
			char buf[32];

			ut_snprintf(buf, sizeof buf,
				    "ib_commit_inplace_fail_%u",
				    failure_inject_count++);

			DBUG_EXECUTE_IF(buf,
					my_error(ER_INTERNAL_ERROR, MYF(0),
						 "Injected error!");
					fail = true;
			);
		}
#endif
	}

	/* Commit or roll back the changes to the data dictionary. */

	if (fail) {
		trx_rollback_for_mysql(trx);
	} else if (!new_clustered) {
		trx_commit_for_mysql(trx);
	} else {
		mtr_t	mtr;
		mtr_start(&mtr);
		mtr.set_sys_modified();

		for (inplace_alter_handler_ctx** pctx = ctx_array;
		     *pctx; pctx++) {
			ha_innobase_inplace_ctx*	ctx
				= static_cast<ha_innobase_inplace_ctx*>(*pctx);

			DBUG_ASSERT(ctx->need_rebuild());
			/* Check for any possible problems for any
			file operations that will be performed in
			commit_cache_rebuild(), and if none, generate
			the redo log for these operations. */
			error = fil_mtr_rename_log(ctx->old_table,
						   ctx->new_table,
						   ctx->tmp_name, &mtr);
			if (error != DB_SUCCESS) {
				/* Out of memory or a problem will occur
				when renaming files. */
				fail = true;
				my_error_innodb(error, ctx->old_table->name.m_name,
						ctx->old_table->flags);
			}
			DBUG_INJECT_CRASH("ib_commit_inplace_crash",
					  crash_inject_count++);
		}

		/* Test what happens on crash if the redo logs
		are flushed to disk here. The log records
		about the rename should not be committed, and
		the data dictionary transaction should be
		rolled back, restoring the old table. */
		DBUG_EXECUTE_IF("innodb_alter_commit_crash_before_commit",
				log_buffer_flush_to_disk();
				DBUG_SUICIDE(););
		ut_ad(!trx->fts_trx);

		if (fail) {
			mtr.set_log_mode(MTR_LOG_NO_REDO);
			mtr_commit(&mtr);
			trx_rollback_for_mysql(trx);
		} else {
			ut_ad(trx_state_eq(trx, TRX_STATE_ACTIVE));
			ut_ad(trx_is_rseg_updated(trx));

			if (mtr.get_log()->size() > 0) {
				ut_ad(*mtr.get_log()->front()->begin()
				      == MLOG_FILE_RENAME2);

				/* Append the MLOG_FILE_RENAME2
				records on checkpoint, as a separate
				mini-transaction before the one that
				contains the MLOG_CHECKPOINT marker. */
				static const byte	multi
					= MLOG_MULTI_REC_END;

				mtr.get_log()->for_each_block(logs);
				logs.m_buf.push(&multi, sizeof multi);

				log_append_on_checkpoint(&logs.m_buf);
			}

			/* The following call commits the
			mini-transaction, making the data dictionary
			transaction committed at mtr.end_lsn. The
			transaction becomes 'durable' by the time when
			log_buffer_flush_to_disk() returns. In the
			logical sense the commit in the file-based
			data structures happens here. */
			trx_commit_low(trx, &mtr);
		}

		/* If server crashes here, the dictionary in
		InnoDB and MySQL will differ.  The .ibd files
		and the .frm files must be swapped manually by
		the administrator. No loss of data. */
		DBUG_EXECUTE_IF("innodb_alter_commit_crash_after_commit",
				log_make_checkpoint_at(LSN_MAX, TRUE);
				log_buffer_flush_to_disk();
				DBUG_SUICIDE(););
	}

	/* Update the persistent autoinc counter if necessary, we should
	do this before flushing logs. */
	if (altered_table->found_next_number_field
	    && !srv_missing_dd_table_buffer) {
		for (inplace_alter_handler_ctx** pctx = ctx_array;
		     *pctx; pctx++) {
			ha_innobase_inplace_ctx*        ctx
				= static_cast<ha_innobase_inplace_ctx*>
				(*pctx);
			DBUG_ASSERT(ctx->need_rebuild() == new_clustered);

			dict_table_t* t = ctx->new_table;
			Field* field = altered_table->found_next_number_field;

			dict_table_autoinc_lock(t);

			dict_table_autoinc_initialize(t, ctx->max_autoinc);

			dict_table_autoinc_set_col_pos(t, field->field_index);

			/* The same reason as comments on this function call
			in row_rename_table_for_mysql(). Besides, we may write
			redo logs here if we want to update the counter to a
			smaller one. */
			ib_uint64_t	autoinc = dict_table_autoinc_read(t);
			dict_table_set_and_persist_autoinc(
				t, autoinc - 1,
				autoinc - 1 < t->autoinc_persisted);

			dict_table_autoinc_unlock(t);
		}
	}


	/* Flush the log to reduce probability that the .frm files and
	the InnoDB data dictionary get out-of-sync if the user runs
	with innodb_flush_log_at_trx_commit = 0 */

	log_buffer_flush_to_disk();

	/* At this point, the changes to the persistent storage have
	been committed or rolled back. What remains to be done is to
	update the in-memory structures, close some handles, release
	temporary files, and (unless we rolled back) update persistent
	statistics. */
	for (inplace_alter_handler_ctx** pctx = ctx_array;
	     *pctx; pctx++) {
		ha_innobase_inplace_ctx*	ctx
			= static_cast<ha_innobase_inplace_ctx*>(*pctx);

		DBUG_ASSERT(ctx->need_rebuild() == new_clustered);

		if (new_clustered) {
			innobase_online_rebuild_log_free(ctx->old_table);
		}

		if (fail) {
			if (new_clustered) {
				trx_start_for_ddl(trx, TRX_DICT_OP_TABLE);

				dict_table_close_and_drop(trx, ctx->new_table);

				trx_commit_for_mysql(trx);
				ctx->new_table = NULL;
			} else {
				/* We failed, but did not rebuild the table.
				Roll back any ADD INDEX, or get rid of garbage
				ADD INDEX that was left over from a previous
				ALTER TABLE statement. */
				trx_start_for_ddl(trx, TRX_DICT_OP_INDEX);
				innobase_rollback_sec_index(
					ctx->new_table, table, TRUE, trx);
				trx_commit_for_mysql(trx);
			}
			DBUG_INJECT_CRASH("ib_commit_inplace_crash_fail",
					  crash_fail_inject_count++);

			continue;
		}

		innobase_copy_frm_flags_from_table_share(
			ctx->new_table, altered_table->s);

		if (new_clustered) {
			/* We will reload and refresh the
			in-memory foreign key constraint
			metadata. This is a rename operation
			in preparing for dropping the old
			table. Set the table to_be_dropped bit
			here, so to make sure DML foreign key
			constraint check does not use the
			stale dict_foreign_t. This is done
			because WL#6049 (FK MDL) has not been
			implemented yet. */
			ctx->old_table->to_be_dropped = true;

			DBUG_PRINT("to_be_dropped",
				   ("table: %s", ctx->old_table->name.m_name));

			/* Rename the tablespace files. */
			commit_cache_rebuild(ctx);

			error = innobase_update_foreign_cache(ctx, m_user_thd);
			if (error != DB_SUCCESS) {
				goto foreign_fail;
			}
		} else {
			error = innobase_update_foreign_cache(ctx, m_user_thd);

			if (error != DB_SUCCESS) {
foreign_fail:
				/* The data dictionary cache
				should be corrupted now.  The
				best solution should be to
				kill and restart the server,
				but the *.frm file has not
				been replaced yet. */
				push_warning_printf(
					m_user_thd,
					Sql_condition::SL_WARNING,
					ER_ALTER_INFO,
					"InnoDB: Could not add foreign"
					" key constraints.");
			} else {
				if (!commit_cache_norebuild(
					    ctx, table, trx)) {
					ut_a(!m_prebuilt->trx->check_foreigns);
				}

				innobase_rename_or_enlarge_columns_cache(
					ha_alter_info, table,
					ctx->new_table);

				rename_indexes_in_cache(ctx, ha_alter_info);
			}
		}
		DBUG_INJECT_CRASH("ib_commit_inplace_crash",
				  crash_inject_count++);
	}

	log_append_on_checkpoint(NULL);

	/* Invalidate the index translation table. In partitioned
	tables, there is no share. */
	if (m_share) {
		m_share->idx_trans_tbl.index_count = 0;
	}

	if (trx == ctx0->trx) {
		ctx0->trx = NULL;
	}

	/* Tell the InnoDB server that there might be work for
	utility threads: */

	srv_active_wake_master_thread();

	if (fail) {
		for (inplace_alter_handler_ctx** pctx = ctx_array;
		     *pctx; pctx++) {
			ha_innobase_inplace_ctx*	ctx
				= static_cast<ha_innobase_inplace_ctx*>
				(*pctx);
			DBUG_ASSERT(ctx->need_rebuild() == new_clustered);

			ut_d(dict_table_check_for_dup_indexes(
				     ctx->old_table,
				     CHECK_ABORTED_OK));
			ut_a(fts_check_cached_index(ctx->old_table));
			DBUG_INJECT_CRASH("ib_commit_inplace_crash_fail",
					  crash_fail_inject_count++);
		}

		row_mysql_unlock_data_dictionary(trx);
		trx_free_for_mysql(trx);
		DBUG_RETURN(true);
	}

	if (ctx0->num_to_drop_vcol || ctx0->num_to_add_vcol) {

		trx_commit_for_mysql(m_prebuilt->trx);

		if (btr_search_enabled) {
			btr_search_disable(false);
			btr_search_enable();
		}

		char	tb_name[FN_REFLEN];
		ut_strcpy(tb_name, m_prebuilt->table->name.m_name);

		tb_name[strlen(m_prebuilt->table->name.m_name)] = 0;

		dict_table_close(m_prebuilt->table, true, false);
		dict_table_remove_from_cache(m_prebuilt->table);
		m_prebuilt->table = dict_table_open_on_name(
			tb_name, TRUE, TRUE, DICT_ERR_IGNORE_NONE);

		/* Drop outdated table stats. */
		char	errstr[1024];
		if (dict_stats_drop_table(
			    m_prebuilt->table->name.m_name,
			    errstr, sizeof(errstr))
		    != DB_SUCCESS) {
			push_warning_printf(
				m_user_thd,
				Sql_condition::SL_WARNING,
				ER_ALTER_INFO,
				"Deleting persistent statistics"
				" for table '%s' in"
				" InnoDB failed: %s",
				table->s->table_name.str,
				errstr);
		}

		row_mysql_unlock_data_dictionary(trx);
		trx_free_for_mysql(trx);
		MONITOR_ATOMIC_DEC(MONITOR_PENDING_ALTER_TABLE);
		DBUG_RETURN(false);
	}

	/* Release the table locks. */
	trx_commit_for_mysql(m_prebuilt->trx);

	DBUG_EXECUTE_IF("ib_ddl_crash_after_user_trx_commit", DBUG_SUICIDE(););

	for (inplace_alter_handler_ctx** pctx = ctx_array;
	     *pctx; pctx++) {
		ha_innobase_inplace_ctx*	ctx
			= static_cast<ha_innobase_inplace_ctx*>
			(*pctx);
		DBUG_ASSERT(ctx->need_rebuild() == new_clustered);

		/* TODO: To remove the whole 'if' in WL#7141 */
		if (altered_table->found_next_number_field
		    && srv_missing_dd_table_buffer) {
			dict_table_t*	t = ctx->new_table;

			dict_table_autoinc_lock(t);
			dict_table_autoinc_initialize(t, ctx->max_autoinc);
			dict_table_autoinc_unlock(t);
		}

		bool	add_fts	= false;

		/* Publish the created fulltext index, if any.
		Note that a fulltext index can be created without
		creating the clustered index, if there already exists
		a suitable FTS_DOC_ID column. If not, one will be
		created, implying new_clustered */
		for (ulint i = 0; i < ctx->num_to_add_index; i++) {
			dict_index_t*	index = ctx->add_index[i];

			if (index->type & DICT_FTS) {
				DBUG_ASSERT(index->type == DICT_FTS);
				/* We reset DICT_TF2_FTS here because the bit
				is left unset when a drop proceeds the add. */
				DICT_TF2_FLAG_SET(ctx->new_table, DICT_TF2_FTS);
				fts_add_index(index, ctx->new_table);
				add_fts = true;
			}
		}

		ut_d(dict_table_check_for_dup_indexes(
			     ctx->new_table, CHECK_ALL_COMPLETE));

		if (add_fts) {
			fts_optimize_add_table(ctx->new_table);
		}

		ut_d(dict_table_check_for_dup_indexes(
			     ctx->new_table, CHECK_ABORTED_OK));
		ut_a(fts_check_cached_index(ctx->new_table));

		if (new_clustered) {
			/* Since the table has been rebuilt, we remove
			all persistent statistics corresponding to the
			old copy of the table (which was renamed to
			ctx->tmp_name). */

			char	errstr[1024];

			DBUG_ASSERT(0 == strcmp(ctx->old_table->name.m_name,
						ctx->tmp_name));

			DBUG_EXECUTE_IF(
				"ib_rename_index_fail3",
				DBUG_SET("+d,innodb_report_deadlock");
			);

			if (dict_stats_drop_table(
				    ctx->new_table->name.m_name,
				    errstr, sizeof(errstr))
			    != DB_SUCCESS) {
				push_warning_printf(
					m_user_thd,
					Sql_condition::SL_WARNING,
					ER_ALTER_INFO,
					"Deleting persistent statistics"
					" for rebuilt table '%s' in"
					" InnoDB failed: %s",
					table->s->table_name.str,
					errstr);
			}

			DBUG_EXECUTE_IF(
				"ib_rename_index_fail3",
				DBUG_SET("-d,innodb_report_deadlock");
			);

			DBUG_EXECUTE_IF("ib_ddl_crash_before_commit",
					DBUG_SUICIDE(););

			ut_ad(m_prebuilt != ctx->prebuilt
			      || ctx == ctx0);
			bool update_own_prebuilt =
				(m_prebuilt == ctx->prebuilt);
			trx_t* const	user_trx = m_prebuilt->trx;

			row_prebuilt_free(ctx->prebuilt, TRUE);

			/* Drop the copy of the old table, which was
			renamed to ctx->tmp_name at the atomic DDL
			transaction commit.  If the system crashes
			before this is completed, some orphan tables
			with ctx->tmp_name may be recovered. */
			trx_start_for_ddl(trx, TRX_DICT_OP_TABLE);
			row_merge_drop_table(trx, ctx->old_table);
			trx_commit_for_mysql(trx);

			/* Rebuild the prebuilt object. */
			ctx->prebuilt = row_create_prebuilt(
				ctx->new_table, altered_table->s->reclength);
			if (update_own_prebuilt) {
				m_prebuilt = ctx->prebuilt;
			}
			trx_start_if_not_started(user_trx, true);
			user_trx->will_lock++;
			m_prebuilt->trx = user_trx;
		}
		DBUG_INJECT_CRASH("ib_commit_inplace_crash",
				  crash_inject_count++);
	}

	row_mysql_unlock_data_dictionary(trx);
	trx_free_for_mysql(trx);

	/* TODO: The following code could be executed
	while allowing concurrent access to the table
	(MDL downgrade). */

	if (new_clustered) {
		for (inplace_alter_handler_ctx** pctx = ctx_array;
		     *pctx; pctx++) {
			ha_innobase_inplace_ctx*	ctx
				= static_cast<ha_innobase_inplace_ctx*>
				(*pctx);
			DBUG_ASSERT(ctx->need_rebuild());

			alter_stats_rebuild(
				ctx->new_table, table->s->table_name.str,
				m_user_thd);
			DBUG_INJECT_CRASH("ib_commit_inplace_crash",
					  crash_inject_count++);
		}
	} else {
		for (inplace_alter_handler_ctx** pctx = ctx_array;
		     *pctx; pctx++) {
			ha_innobase_inplace_ctx*	ctx
				= static_cast<ha_innobase_inplace_ctx*>
				(*pctx);
			DBUG_ASSERT(!ctx->need_rebuild());

			alter_stats_norebuild(
				ha_alter_info, ctx, altered_table,
				table->s->table_name.str, m_user_thd);
			DBUG_INJECT_CRASH("ib_commit_inplace_crash",
					  crash_inject_count++);
		}
	}

	/* We don't support compression for the system tablespace nor
	the temporary tablespace. Only because they are shared tablespaces.
	There is no other technical reason. */

	innobase_parse_hint_from_comment(
		m_user_thd, m_prebuilt->table, altered_table->s);

	/* TODO: Also perform DROP TABLE and DROP INDEX after
	the MDL downgrade. */

#ifndef DBUG_OFF
	dict_index_t* clust_index = dict_table_get_first_index(
		ctx0->prebuilt->table);
	DBUG_ASSERT(!clust_index->online_log);
	DBUG_ASSERT(dict_index_get_online_status(clust_index)
		    == ONLINE_INDEX_COMPLETE);

	for (dict_index_t* index = clust_index;
	     index;
	     index = dict_table_get_next_index(index)) {
		DBUG_ASSERT(!index->to_be_dropped);
	}
#endif /* DBUG_OFF */
	MONITOR_ATOMIC_DEC(MONITOR_PENDING_ALTER_TABLE);
	DBUG_RETURN(false);
}


/** Helper class for in-place alter, see handler.h */
class ha_innopart_inplace_ctx : public inplace_alter_handler_ctx
{
/* Only used locally in this file, so have everything public for
conveniance. */
public:
	/** Total number of partitions. */
	uint				m_tot_parts;
	/** Array of inplace contexts for all partitions. */
	inplace_alter_handler_ctx**	ctx_array;
	/** Array of prebuilt for all partitions. */
	row_prebuilt_t**		prebuilt_array;

	ha_innopart_inplace_ctx(THD *thd, uint tot_parts)
		: inplace_alter_handler_ctx(),
		m_tot_parts(tot_parts),
		ctx_array(),
		prebuilt_array()
	{}

	~ha_innopart_inplace_ctx()
	{
		if (ctx_array) {
			for (uint i = 0; i < m_tot_parts; i++) {
				delete ctx_array[i];
			}
			ut_free(ctx_array);
		}
		if (prebuilt_array) {
			/* First entry is the original prebuilt! */
			for (uint i = 1; i < m_tot_parts; i++) {
				/* Don't close the tables. */
				prebuilt_array[i]->table = NULL;
				row_prebuilt_free(prebuilt_array[i], false);
			}
			ut_free(prebuilt_array);
		}
	}
};

/** Check if supported inplace alter table.
@param[in]	altered_table	Altered MySQL table.
@param[in]	ha_alter_info	Information about inplace operations to do.
@return	Lock level, not supported or error */
enum_alter_inplace_result
ha_innopart::check_if_supported_inplace_alter(
	TABLE*			altered_table,
	Alter_inplace_info*	ha_alter_info)
{
	DBUG_ENTER("ha_innopart::check_if_supported_inplace_alter");
	DBUG_ASSERT(ha_alter_info->handler_ctx == NULL);

	/* Not supporting these for partitioned tables yet! */

	/* FK not yet supported. */
	if (ha_alter_info->handler_flags
		& (Alter_inplace_info::ADD_FOREIGN_KEY
			| Alter_inplace_info::DROP_FOREIGN_KEY)) {

		ha_alter_info->unsupported_reason = innobase_get_err_msg(
			ER_FOREIGN_KEY_ON_PARTITIONED);
		DBUG_RETURN(HA_ALTER_INPLACE_NOT_SUPPORTED);
	}
	/* FTS not yet supported either. */
	if ((ha_alter_info->handler_flags
		    & Alter_inplace_info::ADD_INDEX)) {

		for (uint i = 0; i < ha_alter_info->index_add_count; i++) {
			const KEY* key =
				&ha_alter_info->key_info_buffer[
					ha_alter_info->index_add_buffer[i]];
			if (key->flags & HA_FULLTEXT) {
				DBUG_ASSERT(!(key->flags & HA_KEYFLAG_MASK
					      & ~(HA_FULLTEXT
						  | HA_PACK_KEY
						  | HA_GENERATED_KEY
						  | HA_BINARY_PACK_KEY)));
				ha_alter_info->unsupported_reason =
					innobase_get_err_msg(
					ER_FULLTEXT_NOT_SUPPORTED_WITH_PARTITIONING);
				DBUG_RETURN(HA_ALTER_INPLACE_NOT_SUPPORTED);
			}
		}
	}
	/* We cannot allow INPLACE to change order of KEY partitioning fields! */
	if ((ha_alter_info->handler_flags
	     & Alter_inplace_info::ALTER_STORED_COLUMN_ORDER)
	    && !m_part_info->same_key_column_order(
				&ha_alter_info->alter_info->create_list)) {

		DBUG_RETURN(HA_ALTER_INPLACE_NOT_SUPPORTED);
	}

	/* Cannot allow INPLACE for drop and create PRIMARY KEY if partition is
	on Primary Key - PARTITION BY KEY() */
	if ((ha_alter_info->handler_flags
	     & (Alter_inplace_info::ADD_PK_INDEX
		| Alter_inplace_info::DROP_PK_INDEX))) {

		/* Check partition by key(). */
		if ((m_part_info->part_type == HASH_PARTITION)
		    && m_part_info->list_of_part_fields
		    && m_part_info->part_field_list.is_empty()) {

			DBUG_RETURN(HA_ALTER_INPLACE_NOT_SUPPORTED);
		}

		/* Check sub-partition by key(). */
		if ((m_part_info->subpart_type == HASH_PARTITION)
		    && m_part_info->list_of_subpart_fields
		    && m_part_info->subpart_field_list.is_empty()) {

			DBUG_RETURN(HA_ALTER_INPLACE_NOT_SUPPORTED);
		}
	}

	/* Check for PK and UNIQUE should already be done when creating the
	new table metadata.
	(fix_partition_info/check_primary_key+check_unique_key) */

	set_partition(0);
	DBUG_RETURN(ha_innobase::check_if_supported_inplace_alter(altered_table,
							ha_alter_info));
}

/** Prepare inplace alter table.
Allows InnoDB to update internal structures with concurrent
writes blocked (provided that check_if_supported_inplace_alter()
did not return HA_ALTER_INPLACE_NO_LOCK).
This will be invoked before inplace_alter_table().
@param[in]	altered_table	TABLE object for new version of table.
@param[in]	ha_alter_info	Structure describing changes to be done
by ALTER TABLE and holding data used during in-place alter.
@retval true Failure.
@retval false Success. */
bool
ha_innopart::prepare_inplace_alter_table(
	TABLE*			altered_table,
	Alter_inplace_info*	ha_alter_info)
{
	THD* thd;
	ha_innopart_inplace_ctx* ctx_parts;
	bool res = true;
	DBUG_ENTER("ha_innopart::prepare_inplace_alter_table");
	DBUG_ASSERT(ha_alter_info->handler_ctx == NULL);

	thd = ha_thd();

	/* Clean up all ins/upd nodes. */
	clear_ins_upd_nodes();
	/* Based on Sql_alloc class, return NULL for new on failure. */
	ctx_parts = new ha_innopart_inplace_ctx(thd, m_tot_parts);
	if (!ctx_parts) {
		DBUG_RETURN(HA_ALTER_ERROR);
	}

	uint ctx_array_size = sizeof(inplace_alter_handler_ctx*)
				* (m_tot_parts + 1);
	ctx_parts->ctx_array =
		static_cast<inplace_alter_handler_ctx**>(
					ut_malloc(ctx_array_size,
					mem_key_partitioning));
	if (!ctx_parts->ctx_array) {
		DBUG_RETURN(HA_ALTER_ERROR);
	}

	/* Set all to NULL, including the terminating one. */
	memset(ctx_parts->ctx_array, 0, ctx_array_size);

	ctx_parts->prebuilt_array = static_cast<row_prebuilt_t**>(
					ut_malloc(sizeof(row_prebuilt_t*)
							* m_tot_parts,
					mem_key_partitioning));
	if (!ctx_parts->prebuilt_array) {
		DBUG_RETURN(HA_ALTER_ERROR);
	}
	/* For the first partition use the current prebuilt. */
	ctx_parts->prebuilt_array[0] = m_prebuilt;
	/* Create new prebuilt for the rest of the partitions.
	It is needed for the current implementation of
	ha_innobase::commit_inplace_alter_table(). */
	for (uint i = 1; i < m_tot_parts; i++) {
		row_prebuilt_t* tmp_prebuilt;
		tmp_prebuilt = row_create_prebuilt(
					m_part_share->get_table_part(i),
					table_share->reclength);
		/* Use same trx as original prebuilt. */
		tmp_prebuilt->trx = m_prebuilt->trx;
		ctx_parts->prebuilt_array[i] = tmp_prebuilt;
	}

	const char*	save_tablespace =
		ha_alter_info->create_info->tablespace;

	const char*     save_data_file_name =
		ha_alter_info->create_info->data_file_name;

	for (uint i = 0; i < m_tot_parts; i++) {
		m_prebuilt = ctx_parts->prebuilt_array[i];
		ha_alter_info->handler_ctx = ctx_parts->ctx_array[i];
		set_partition(i);

		/* Set the tablespace and data_file_name value of the
		alter_info to the tablespace and data_file_name value
		that was existing for the partition originally, so that
		for ALTER TABLE the tablespace clause in create option
		is ignored for existing partitions, and later set it
		back to its old value */

		ha_alter_info->create_info->tablespace =
			m_prebuilt->table->tablespace;
		ha_alter_info->create_info->data_file_name =
			m_prebuilt->table->data_dir_path;

		res = ha_innobase::prepare_inplace_alter_table(altered_table,
							ha_alter_info);
		update_partition(i);
		ctx_parts->ctx_array[i] = ha_alter_info->handler_ctx;
		if (res) {
			break;
		}
	}
	m_prebuilt = ctx_parts->prebuilt_array[0];
	ha_alter_info->handler_ctx = ctx_parts;
	ha_alter_info->group_commit_ctx = ctx_parts->ctx_array;
	ha_alter_info->create_info->tablespace = save_tablespace;
	ha_alter_info->create_info->data_file_name = save_data_file_name;

	DBUG_RETURN(res);
}

/** Inplace alter table.
Alter the table structure in-place with operations
specified using Alter_inplace_info.
The level of concurrency allowed during this operation depends
on the return value from check_if_supported_inplace_alter().
@param[in]	altered_table	TABLE object for new version of table.
@param[in]	ha_alter_info	Structure describing changes to be done
by ALTER TABLE and holding data used during in-place alter.
@retval true Failure.
@retval false Success. */
bool
ha_innopart::inplace_alter_table(
	TABLE*			altered_table,
	Alter_inplace_info*	ha_alter_info)
{
	bool res = true;
	ha_innopart_inplace_ctx* ctx_parts;

	ctx_parts = static_cast<ha_innopart_inplace_ctx*>(
					ha_alter_info->handler_ctx);
	for (uint i = 0; i < m_tot_parts; i++) {
		m_prebuilt = ctx_parts->prebuilt_array[i];
		ha_alter_info->handler_ctx = ctx_parts->ctx_array[i];
		set_partition(i);
		res = ha_innobase::inplace_alter_table(altered_table,
						ha_alter_info);
		ut_ad(ctx_parts->ctx_array[i] == ha_alter_info->handler_ctx);
		ctx_parts->ctx_array[i] = ha_alter_info->handler_ctx;
		if (res) {
			break;
		}
	}
	m_prebuilt = ctx_parts->prebuilt_array[0];
	ha_alter_info->handler_ctx = ctx_parts;
	return(res);
}

/** Commit or rollback inplace alter table.
Commit or rollback the changes made during
prepare_inplace_alter_table() and inplace_alter_table() inside
the storage engine. Note that the allowed level of concurrency
during this operation will be the same as for
inplace_alter_table() and thus might be higher than during
prepare_inplace_alter_table(). (E.g concurrent writes were
blocked during prepare, but might not be during commit).
@param[in]	altered_table	TABLE object for new version of table.
@param[in]	ha_alter_info	Structure describing changes to be done
by ALTER TABLE and holding data used during in-place alter.
@param[in]	commit		true => Commit, false => Rollback.
@retval true Failure.
@retval false Success. */
bool
ha_innopart::commit_inplace_alter_table(
	TABLE*			altered_table,
	Alter_inplace_info*	ha_alter_info,
	bool			commit)
{
	bool res = false;
	ha_innopart_inplace_ctx* ctx_parts;

	ctx_parts = static_cast<ha_innopart_inplace_ctx*>(
					ha_alter_info->handler_ctx);
	ut_ad(ctx_parts);
	ut_ad(ctx_parts->prebuilt_array);
	ut_ad(ctx_parts->prebuilt_array[0] == m_prebuilt);
	if (commit) {
		/* Commit is done through first partition (group commit). */
		ut_ad(ha_alter_info->group_commit_ctx == ctx_parts->ctx_array);
		ha_alter_info->handler_ctx = ctx_parts->ctx_array[0];
		set_partition(0);
		res = ha_innobase::commit_inplace_alter_table(altered_table,
							ha_alter_info,
							commit);
		ut_ad(res || !ha_alter_info->group_commit_ctx);
		goto end;
	}
	/* Rollback is done for each partition. */
	for (uint i = 0; i < m_tot_parts; i++) {
		m_prebuilt = ctx_parts->prebuilt_array[i];
		ha_alter_info->handler_ctx = ctx_parts->ctx_array[i];
		set_partition(i);
		if (ha_innobase::commit_inplace_alter_table(altered_table,
						ha_alter_info, commit)) {
			res = true;
		}
		ut_ad(ctx_parts->ctx_array[i] == ha_alter_info->handler_ctx);
		ctx_parts->ctx_array[i] = ha_alter_info->handler_ctx;
	}
end:
	/* Move the ownership of the new tables back to
	the m_part_share. */
	ha_innobase_inplace_ctx*	ctx;
	for (uint i = 0; i < m_tot_parts; i++) {
		/* TODO: Fix to only use one prebuilt (i.e. make inplace
		alter partition aware instead of using multiple prebuilt
		copies... */
		ctx = static_cast<ha_innobase_inplace_ctx*>(
					ctx_parts->ctx_array[i]);
		if (ctx) {
			m_part_share->set_table_part(i, ctx->prebuilt->table);
			ctx->prebuilt->table = NULL;
			ctx_parts->prebuilt_array[i] = ctx->prebuilt;
		}
	}
	/* The above juggling of prebuilt must be reset here. */
	m_prebuilt = ctx_parts->prebuilt_array[0];
	m_prebuilt->table = m_part_share->get_table_part(0);
	ha_alter_info->handler_ctx = ctx_parts;
	return(res);
}


/**
@param thd the session
@param start_value the lower bound
@param max_value the upper bound (inclusive) */

ib_sequence_t::ib_sequence_t(
	THD*		thd,
	ulonglong	start_value,
	ulonglong	max_value)
	:
	m_max_value(max_value),
	m_increment(0),
	m_offset(0),
	m_next_value(start_value),
	m_eof(false)
{
	if (thd != 0 && m_max_value > 0) {

		thd_get_autoinc(thd, &m_offset, &m_increment);

		if (m_increment > 1 || m_offset > 1) {

			/* If there is an offset or increment specified
			then we need to work out the exact next value. */

			m_next_value = innobase_next_autoinc(
				start_value, 1,
				m_increment, m_offset, m_max_value);

		} else if (start_value == 0) {
			/* The next value can never be 0. */
			m_next_value = 1;
		}
	} else {
		m_eof = true;
	}
}

/**
Postfix increment
@return the next value to insert */

ulonglong
ib_sequence_t::operator++(int) UNIV_NOTHROW
{
	ulonglong	current = m_next_value;

	ut_ad(!m_eof);
	ut_ad(m_max_value > 0);

	m_next_value = innobase_next_autoinc(
		current, 1, m_increment, m_offset, m_max_value);

	if (m_next_value == m_max_value && current == m_next_value) {
		m_eof = true;
	}

	return(current);
}<|MERGE_RESOLUTION|>--- conflicted
+++ resolved
@@ -4536,10 +4536,7 @@
 		compression = ha_alter_info->create_info->compress.str;
 
 		if (Compression::validate(compression) != DB_SUCCESS) {
-<<<<<<< HEAD
-
-=======
->>>>>>> 1e280ea6
+
 			compression = NULL;
 		}
 
