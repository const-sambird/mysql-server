--- conflicted
+++ resolved
@@ -542,13 +542,10 @@
 					Innobase record in the clustered index;
 					not defined if template_type is
 					ROW_MYSQL_WHOLE_ROW */
-<<<<<<< HEAD
-=======
 	ulint	icp_rec_field_no;	/*!< field number of the column in an
 					Innobase record in the current index;
 					not defined unless
 					index condition pushdown is used */
->>>>>>> 20ca15d4
 	ulint	mysql_col_offset;	/*!< offset of the column in the MySQL
 					row format */
 	ulint	mysql_col_len;		/*!< length of the column in the MySQL
@@ -783,8 +780,6 @@
 					store it here so that we can return
 					it to MySQL */
 	/*----------------------*/
-<<<<<<< HEAD
-=======
 	void*		idx_cond;	/*!< In ICP, pointer to a ha_innobase,
 					passed to innobase_index_cond().
 					NULL if index condition pushdown is
@@ -792,7 +787,6 @@
 	ulint		idx_cond_n_cols;/*!< Number of fields in idx_cond_cols.
 					0 if and only if idx_cond == NULL. */
 	/*----------------------*/
->>>>>>> 20ca15d4
 	ulint		magic_n2;	/*!< this should be the same as
 					magic_n */
 };
