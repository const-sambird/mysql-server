/*****************************************************************************

Copyright (c) 1995, 2013, Oracle and/or its affiliates. All Rights Reserved.

This program is free software; you can redistribute it and/or modify it under
the terms of the GNU General Public License as published by the Free Software
Foundation; version 2 of the License.

This program is distributed in the hope that it will be useful, but WITHOUT
ANY WARRANTY; without even the implied warranty of MERCHANTABILITY or FITNESS
FOR A PARTICULAR PURPOSE. See the GNU General Public License for more details.

You should have received a copy of the GNU General Public License along with
this program; if not, write to the Free Software Foundation, Inc.,
51 Franklin Street, Suite 500, Boston, MA 02110-1335 USA

*****************************************************************************/

/**************************************************//**
@file include/buf0dblwr.h
Doublewrite buffer module

Created 2011/12/19 Inaam Rana
*******************************************************/

#ifndef buf0dblwr_h
#define buf0dblwr_h

#include "univ.i"
#include "ut0byte.h"
#include "log0log.h"
<<<<<<< HEAD
#include "buf0types.h"
=======
#include "log0recv.h"
>>>>>>> 66ea06c7

#ifndef UNIV_HOTBACKUP

/** Doublewrite system */
extern buf_dblwr_t*	buf_dblwr;
/** Set to TRUE when the doublewrite buffer is being created */
extern ibool		buf_dblwr_being_created;

/****************************************************************//**
Creates the doublewrite buffer to a new InnoDB installation. The header of the
doublewrite buffer is placed on the trx system header page.
@return true if successful, false if not. */
__attribute__((warn_unused_result))
bool
buf_dblwr_create(void);
/*==================*/

/****************************************************************//**
At a database startup initializes the doublewrite buffer memory structure if
we already have a doublewrite buffer created in the data files. If we are
upgrading to an InnoDB version which supports multiple tablespaces, then this
function performs the necessary update operations. If we are in a crash
<<<<<<< HEAD
recovery, this function uses a possible doublewrite buffer to restore
half-written pages in the data files. */

=======
recovery, this function loads the pages from double write buffer into memory. */
UNIV_INTERN
>>>>>>> 66ea06c7
void
buf_dblwr_init_or_load_pages(
/*=========================*/
	bool load_corrupt_pages);

/****************************************************************//**
Process the double write buffer pages. */
void
buf_dblwr_process(void);
/*===================*/

/****************************************************************//**
frees doublewrite buffer. */

void
buf_dblwr_free(void);
/*================*/
/********************************************************************//**
Updates the doublewrite buffer when an IO request is completed. */

void
buf_dblwr_update(
/*=============*/
	const buf_page_t*	bpage,	/*!< in: buffer block descriptor */
	buf_flush_t		flush_type);/*!< in: flush type */
/****************************************************************//**
Determines if a page number is located inside the doublewrite buffer.
@return TRUE if the location is inside the two blocks of the
doublewrite buffer */

ibool
buf_dblwr_page_inside(
/*==================*/
	ulint	page_no);	/*!< in: page number */
/********************************************************************//**
Posts a buffer page for writing. If the doublewrite memory buffer is
full, calls buf_dblwr_flush_buffered_writes and waits for for free
space to appear. */

void
buf_dblwr_add_to_batch(
/*====================*/
	buf_page_t*	bpage);	/*!< in: buffer block to write */
/********************************************************************//**
Flushes possible buffered writes from the doublewrite memory buffer to disk,
and also wakes up the aio thread if simulated aio is used. It is very
important to call this function after a batch of writes has been posted,
and also when we may have to wait for a page latch! Otherwise a deadlock
of threads can occur. */

void
buf_dblwr_flush_buffered_writes(void);
/*=================================*/
/********************************************************************//**
Writes a page to the doublewrite buffer on disk, sync it, then write
the page to the datafile and sync the datafile. This function is used
for single page flushes. If all the buffers allocated for single page
flushes in the doublewrite buffer are in use we wait here for one to
become free. We are guaranteed that a slot will become free because any
thread that is using a slot must also release the slot before leaving
this function. */

void
buf_dblwr_write_single_page(
/*========================*/
	buf_page_t*	bpage,	/*!< in: buffer block to write */
	bool		sync);	/*!< in: true if sync IO requested */

/** Doublewrite control struct */
struct buf_dblwr_t{
	ib_mutex_t	mutex;	/*!< mutex protecting the first_free
				field and write_buf */
	ulint		block1;	/*!< the page number of the first
				doublewrite block (64 pages) */
	ulint		block2;	/*!< page number of the second block */
	ulint		first_free;/*!< first free position in write_buf
				measured in units of UNIV_PAGE_SIZE */
	ulint		b_reserved;/*!< number of slots currently reserved
				for batch flush. */
	os_event_t	b_event;/*!< event where threads wait for a
				batch flush to end. */
	ulint		s_reserved;/*!< number of slots currently
				reserved for single page flushes. */
	os_event_t	s_event;/*!< event where threads wait for a
				single page flush slot. */
	bool*		in_use;	/*!< flag used to indicate if a slot is
				in use. Only used for single page
				flushes. */
	bool		batch_running;/*!< set to TRUE if currently a batch
				is being written from the doublewrite
				buffer. */
	byte*		write_buf;/*!< write buffer used in writing to the
				doublewrite buffer, aligned to an
				address divisible by UNIV_PAGE_SIZE
				(which is required by Windows aio) */
	byte*		write_buf_unaligned;/*!< pointer to write_buf,
				but unaligned */
	buf_page_t**	buf_block_arr;/*!< array to store pointers to
				the buffer blocks which have been
				cached to write_buf */
};


#endif /* UNIV_HOTBACKUP */

#endif<|MERGE_RESOLUTION|>--- conflicted
+++ resolved
@@ -29,11 +29,8 @@
 #include "univ.i"
 #include "ut0byte.h"
 #include "log0log.h"
-<<<<<<< HEAD
 #include "buf0types.h"
-=======
 #include "log0recv.h"
->>>>>>> 66ea06c7
 
 #ifndef UNIV_HOTBACKUP
 
@@ -56,14 +53,7 @@
 we already have a doublewrite buffer created in the data files. If we are
 upgrading to an InnoDB version which supports multiple tablespaces, then this
 function performs the necessary update operations. If we are in a crash
-<<<<<<< HEAD
-recovery, this function uses a possible doublewrite buffer to restore
-half-written pages in the data files. */
-
-=======
 recovery, this function loads the pages from double write buffer into memory. */
-UNIV_INTERN
->>>>>>> 66ea06c7
 void
 buf_dblwr_init_or_load_pages(
 /*=========================*/
