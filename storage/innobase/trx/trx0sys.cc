/*****************************************************************************

<<<<<<< HEAD
Copyright (c) 1996, 2016, Oracle and/or its affiliates. All Rights Reserved.
=======
Copyright (c) 1996, 2017, Oracle and/or its affiliates. All Rights Reserved.
>>>>>>> 7c1e9989

This program is free software; you can redistribute it and/or modify it under
the terms of the GNU General Public License as published by the Free Software
Foundation; version 2 of the License.

This program is distributed in the hope that it will be useful, but WITHOUT
ANY WARRANTY; without even the implied warranty of MERCHANTABILITY or FITNESS
FOR A PARTICULAR PURPOSE. See the GNU General Public License for more details.

You should have received a copy of the GNU General Public License along with
this program; if not, write to the Free Software Foundation, Inc.,
51 Franklin Street, Suite 500, Boston, MA 02110-1335 USA

*****************************************************************************/

/**************************************************//**
@file trx/trx0sys.cc
Transaction system

Created 3/26/1996 Heikki Tuuri
*******************************************************/

#include "ha_prototypes.h"

#include "mysqld.h"
#include "trx0sys.h"
#include "sql_error.h"
#ifdef UNIV_NONINL
#include "trx0sys.ic"
#endif

#ifdef UNIV_HOTBACKUP
#include "fsp0types.h"

#else	/* !UNIV_HOTBACKUP */
#include "fsp0fsp.h"
#include "mtr0log.h"
#include "mtr0log.h"
#include "trx0trx.h"
#include "trx0rseg.h"
#include "trx0undo.h"
#include "srv0srv.h"
#include "srv0start.h"
#include "trx0purge.h"
#include "log0log.h"
#include "log0recv.h"
#include "os0file.h"
#include "read0read.h"
#include "fsp0sysspace.h"

/** The file format tag structure with id and name. */
struct file_format_t {
	ulint		id;		/*!< id of the file format */
	const char*	name;		/*!< text representation of the
					file format */
	ib_mutex_t		mutex;		/*!< covers changes to the above
					fields */
};

/** The transaction system */
trx_sys_t*		trx_sys		= NULL;
#endif /* !UNIV_HOTBACKUP */

/** List of animal names representing file format. */
static const char*	file_format_name_map[] = {
	"Antelope",
	"Barracuda",
	"Cheetah",
	"Dragon",
	"Elk",
	"Fox",
	"Gazelle",
	"Hornet",
	"Impala",
	"Jaguar",
	"Kangaroo",
	"Leopard",
	"Moose",
	"Nautilus",
	"Ocelot",
	"Porpoise",
	"Quail",
	"Rabbit",
	"Shark",
	"Tiger",
	"Urchin",
	"Viper",
	"Whale",
	"Xenops",
	"Yak",
	"Zebra"
};

/** The number of elements in the file format name array. */
static const ulint	FILE_FORMAT_NAME_N
	= sizeof(file_format_name_map) / sizeof(file_format_name_map[0]);

/** Check whether transaction id is valid.
@param[in]	id              transaction id to check
@param[in]      name            table name */
void
ReadView::check_trx_id_sanity(
	trx_id_t		id,
	const table_name_t&	name)
{
	if (id >= trx_sys->max_trx_id) {

		ib::warn() << "A transaction id"
			   << " in a record of table "
			   << name
			   << " is newer than the"
			   << " system-wide maximum.";
		ut_ad(0);
		THD *thd = current_thd;
		if (thd != NULL) {
			char    table_name[MAX_FULL_NAME_LEN + 1];

			innobase_format_name(
				table_name, sizeof(table_name),
				name.m_name);

			push_warning_printf(thd, Sql_condition::SL_WARNING,
					    ER_SIGNAL_WARN,
					    "InnoDB: Transaction id"
					    " in a record of table"
					    " %s is newer than system-wide"
					    " maximum.", table_name);
		}
	}
}

#ifndef UNIV_HOTBACKUP
#ifdef UNIV_DEBUG
/* Flag to control TRX_RSEG_N_SLOTS behavior debugging. */
uint	trx_rseg_n_slots_debug = 0;
#endif

/** This is used to track the maximum file format id known to InnoDB. It's
updated via SET GLOBAL innodb_file_format_max = 'x' or when we open
or create a table. */
static	file_format_t	file_format_max;

#ifdef UNIV_DEBUG
/****************************************************************//**
Checks whether a trx is in one of rw_trx_list
@return true if is in */
bool
trx_in_rw_trx_list(
/*============*/
	const trx_t*	in_trx)	/*!< in: transaction */
{
	const trx_t*	trx;

	/* Non-locking autocommits should not hold any locks. */
	check_trx_state(in_trx);

	ut_ad(trx_sys_mutex_own());

	ut_ad(trx_assert_started(in_trx));

	for (trx = UT_LIST_GET_FIRST(trx_sys->rw_trx_list);
	     trx != NULL && trx != in_trx;
	     trx = UT_LIST_GET_NEXT(trx_list, trx)) {

		check_trx_state(trx);

		ut_ad(trx->rsegs.m_redo.rseg != NULL && !trx->read_only);
	}

	return(trx != 0);
}
#endif /* UNIV_DEBUG */

/*****************************************************************//**
Writes the value of max_trx_id to the file based trx system header. */
void
trx_sys_flush_max_trx_id(void)
/*==========================*/
{
	mtr_t		mtr;
	trx_sysf_t*	sys_header;

	ut_ad(trx_sys_mutex_own());

	if (!srv_read_only_mode) {
		mtr_start(&mtr);

		sys_header = trx_sysf_get(&mtr);

		mlog_write_ull(
			sys_header + TRX_SYS_TRX_ID_STORE,
			trx_sys->max_trx_id, &mtr);

		mtr_commit(&mtr);
	}
}

/*****************************************************************//**
Updates the offset information about the end of the MySQL binlog entry
which corresponds to the transaction just being committed. In a MySQL
replication slave updates the latest master binlog position up to which
replication has proceeded. */
void
trx_sys_update_mysql_binlog_offset(
/*===============================*/
	const char*	file_name,/*!< in: MySQL log file name */
	int64_t		offset,	/*!< in: position in that log file */
	ulint		field,	/*!< in: offset of the MySQL log info field in
				the trx sys header */
	mtr_t*		mtr)	/*!< in: mtr */
{
	trx_sysf_t*	sys_header;

	if (ut_strlen(file_name) >= TRX_SYS_MYSQL_LOG_NAME_LEN) {

		/* We cannot fit the name to the 512 bytes we have reserved */

		return;
	}

	sys_header = trx_sysf_get(mtr);

	if (mach_read_from_4(sys_header + field
			     + TRX_SYS_MYSQL_LOG_MAGIC_N_FLD)
	    != TRX_SYS_MYSQL_LOG_MAGIC_N) {

		mlog_write_ulint(sys_header + field
				 + TRX_SYS_MYSQL_LOG_MAGIC_N_FLD,
				 TRX_SYS_MYSQL_LOG_MAGIC_N,
				 MLOG_4BYTES, mtr);
	}

	if (0 != strcmp((char*) (sys_header + field + TRX_SYS_MYSQL_LOG_NAME),
			file_name)) {

		mlog_write_string(sys_header + field
				  + TRX_SYS_MYSQL_LOG_NAME,
				  (byte*) file_name, 1 + ut_strlen(file_name),
				  mtr);
	}

	if (mach_read_from_4(sys_header + field
			     + TRX_SYS_MYSQL_LOG_OFFSET_HIGH) > 0
	    || (offset >> 32) > 0) {

		mlog_write_ulint(sys_header + field
				 + TRX_SYS_MYSQL_LOG_OFFSET_HIGH,
				 (ulint)(offset >> 32),
				 MLOG_4BYTES, mtr);
	}

	mlog_write_ulint(sys_header + field
			 + TRX_SYS_MYSQL_LOG_OFFSET_LOW,
			 (ulint)(offset & 0xFFFFFFFFUL),
			 MLOG_4BYTES, mtr);
}

/*****************************************************************//**
Stores the MySQL binlog offset info in the trx system header if
the magic number shows it valid, and print the info to stderr */
void
trx_sys_print_mysql_binlog_offset(void)
/*===================================*/
{
	trx_sysf_t*	sys_header;
	mtr_t		mtr;
	ulint		trx_sys_mysql_bin_log_pos_high;
	ulint		trx_sys_mysql_bin_log_pos_low;

	mtr_start(&mtr);

	sys_header = trx_sysf_get(&mtr);

	if (mach_read_from_4(sys_header + TRX_SYS_MYSQL_LOG_INFO
			     + TRX_SYS_MYSQL_LOG_MAGIC_N_FLD)
	    != TRX_SYS_MYSQL_LOG_MAGIC_N) {

		mtr_commit(&mtr);

		return;
	}

	trx_sys_mysql_bin_log_pos_high = mach_read_from_4(
		sys_header + TRX_SYS_MYSQL_LOG_INFO
		+ TRX_SYS_MYSQL_LOG_OFFSET_HIGH);
	trx_sys_mysql_bin_log_pos_low = mach_read_from_4(
		sys_header + TRX_SYS_MYSQL_LOG_INFO
		+ TRX_SYS_MYSQL_LOG_OFFSET_LOW);

	ib::info() << "Last MySQL binlog file position "
		<< trx_sys_mysql_bin_log_pos_high << " "
		<< trx_sys_mysql_bin_log_pos_low << ", file name "
		<< sys_header + TRX_SYS_MYSQL_LOG_INFO
		+ TRX_SYS_MYSQL_LOG_NAME;

	mtr_commit(&mtr);
}

/****************************************************************//**
Looks for a free slot for a rollback segment in the trx system file copy.
@return slot index or ULINT_UNDEFINED if not found */
ulint
trx_sysf_rseg_find_free(
/*====================*/
	mtr_t*	mtr,			/*!< in/out: mtr */
	bool	include_tmp_slots,	/*!< in: if true, report slots reserved
					for temp-tablespace as free slots. */
	ulint	nth_free_slots)		/*!< in: allocate nth free slot.
					0 means next free slot. */
{
	ulint		i;
	trx_sysf_t*	sys_header;

	sys_header = trx_sysf_get(mtr);

	ulint	found_free_slots = 0;
	for (i = 0; i < TRX_SYS_N_RSEGS; i++) {
		ulint	page_no;

		if (!include_tmp_slots && trx_sys_is_noredo_rseg_slot(i)) {
			continue;
		}

		page_no = trx_sysf_rseg_get_page_no(sys_header, i, mtr);

		if (page_no == FIL_NULL
		    || (include_tmp_slots
			&& trx_sys_is_noredo_rseg_slot(i))) {

			if (found_free_slots++ >= nth_free_slots) {
				return(i);
			}
		}
	}

	return(ULINT_UNDEFINED);
}

/****************************************************************//**
Looks for used slots for redo rollback segment.
@return number of used slots */
static
ulint
trx_sysf_used_slots_for_redo_rseg(
/*==============================*/
	mtr_t*	mtr)			/*!< in: mtr */
{
	trx_sysf_t*	sys_header;
	ulint		n_used = 0;

	sys_header = trx_sysf_get(mtr);

	for (ulint i = 0; i < TRX_SYS_N_RSEGS; i++) {

		if (trx_sys_is_noredo_rseg_slot(i)) {
			continue;
		}

		ulint	page_no;

		page_no = trx_sysf_rseg_get_page_no(sys_header, i, mtr);

		if (page_no != FIL_NULL) {
			++n_used;
		}
	}

	return(n_used);
}

/*****************************************************************//**
Creates the file page for the transaction system. This function is called only
at the database creation, before trx_sys_init. */
static
void
trx_sysf_create(
/*============*/
	mtr_t*	mtr)	/*!< in: mtr */
{
	trx_sysf_t*	sys_header;
	ulint		slot_no;
	buf_block_t*	block;
	page_t*		page;
	ulint		page_no;
	byte*		ptr;
	ulint		len;

	ut_ad(mtr);

	/* Note that below we first reserve the file space x-latch, and
	then enter the kernel: we must do it in this order to conform
	to the latching order rules. */

	mtr_x_lock_space(TRX_SYS_SPACE, mtr);

	/* Create the trx sys file block in a new allocated file segment */
	block = fseg_create(TRX_SYS_SPACE, 0, TRX_SYS + TRX_SYS_FSEG_HEADER,
			    mtr);
	buf_block_dbg_add_level(block, SYNC_TRX_SYS_HEADER);

	ut_a(block->page.id.page_no() == TRX_SYS_PAGE_NO);

	page = buf_block_get_frame(block);

	mlog_write_ulint(page + FIL_PAGE_TYPE, FIL_PAGE_TYPE_TRX_SYS,
			 MLOG_2BYTES, mtr);

	/* Reset the doublewrite buffer magic number to zero so that we
	know that the doublewrite buffer has not yet been created (this
	suppresses a Valgrind warning) */

	mlog_write_ulint(page + TRX_SYS_DOUBLEWRITE
			 + TRX_SYS_DOUBLEWRITE_MAGIC, 0, MLOG_4BYTES, mtr);

	sys_header = trx_sysf_get(mtr);

	/* Start counting transaction ids from number 1 up */
	mach_write_to_8(sys_header + TRX_SYS_TRX_ID_STORE, 1);

	/* Reset the rollback segment slots.  Old versions of InnoDB
	define TRX_SYS_N_RSEGS as 256 (TRX_SYS_OLD_N_RSEGS) and expect
	that the whole array is initialized. */
	ptr = TRX_SYS_RSEGS + sys_header;
	len = ut_max(TRX_SYS_OLD_N_RSEGS, TRX_SYS_N_RSEGS)
		* TRX_SYS_RSEG_SLOT_SIZE;
	memset(ptr, 0xff, len);
	ptr += len;
	ut_a(ptr <= page + (UNIV_PAGE_SIZE - FIL_PAGE_DATA_END));

	/* Initialize all of the page.  This part used to be uninitialized. */
	memset(ptr, 0, UNIV_PAGE_SIZE - FIL_PAGE_DATA_END + page - ptr);

	mlog_log_string(sys_header, UNIV_PAGE_SIZE - FIL_PAGE_DATA_END
			+ page - sys_header, mtr);

	/* Create the first rollback segment in the SYSTEM tablespace */
	slot_no = trx_sysf_rseg_find_free(mtr, false, 0);
	page_no = trx_rseg_header_create(TRX_SYS_SPACE, univ_page_size,
					 ULINT_MAX, slot_no, mtr);

	ut_a(slot_no == TRX_SYS_SYSTEM_RSEG_ID);
	ut_a(page_no == FSP_FIRST_RSEG_PAGE_NO);
}

/*****************************************************************//**
Creates and initializes the central memory structures for the transaction
system. This is called when the database is started.
@return min binary heap of rsegs to purge */
purge_pq_t*
trx_sys_init_at_db_start(void)
/*==========================*/
{
	purge_pq_t*	purge_queue;
	trx_sysf_t*	sys_header;
	ib_uint64_t	rows_to_undo	= 0;
	const char*	unit		= "";

	/* We create the min binary heap here and pass ownership to
	purge when we init the purge sub-system. Purge is responsible
	for freeing the binary heap. */
	purge_queue = UT_NEW_NOKEY(purge_pq_t());
	ut_a(purge_queue != NULL);

	if (srv_force_recovery < SRV_FORCE_NO_UNDO_LOG_SCAN) {
		trx_rseg_array_init(purge_queue);
	}

	/* VERY important: after the database is started, max_trx_id value is
	divisible by TRX_SYS_TRX_ID_WRITE_MARGIN, and the 'if' in
	trx_sys_get_new_trx_id will evaluate to TRUE when the function
	is first time called, and the value for trx id will be written
	to the disk-based header! Thus trx id values will not overlap when
	the database is repeatedly started! */

	mtr_t	mtr;
	mtr.start();

	sys_header = trx_sysf_get(&mtr);

	trx_sys->max_trx_id = 2 * TRX_SYS_TRX_ID_WRITE_MARGIN
		+ ut_uint64_align_up(mach_read_from_8(sys_header
						   + TRX_SYS_TRX_ID_STORE),
				     TRX_SYS_TRX_ID_WRITE_MARGIN);

	mtr.commit();
	ut_d(trx_sys->rw_max_trx_id = trx_sys->max_trx_id);

	trx_dummy_sess = sess_open();

	trx_lists_init_at_db_start();

	/* This mutex is not strictly required, it is here only to satisfy
	the debug code (assertions). We are still running in single threaded
	bootstrap mode. */

	trx_sys_mutex_enter();

	if (UT_LIST_GET_LEN(trx_sys->rw_trx_list) > 0) {
		const trx_t*	trx;

		for (trx = UT_LIST_GET_FIRST(trx_sys->rw_trx_list);
		     trx != NULL;
		     trx = UT_LIST_GET_NEXT(trx_list, trx)) {

			ut_ad(trx->is_recovered);
			assert_trx_in_rw_list(trx);

			if (trx_state_eq(trx, TRX_STATE_ACTIVE)) {
				rows_to_undo += trx->undo_no;
			}
		}

		if (rows_to_undo > 1000000000) {
			unit = "M";
			rows_to_undo = rows_to_undo / 1000000;
		}

		ib::info() << UT_LIST_GET_LEN(trx_sys->rw_trx_list)
			<< " transaction(s) which must be rolled back or"
			" cleaned up in total " << rows_to_undo << unit
			<< " row operations to undo";

		ib::info() << "Trx id counter is " << trx_sys->max_trx_id;
	}

	trx_sys_mutex_exit();

	return(purge_queue);
}

/*****************************************************************//**
Creates the trx_sys instance and initializes purge_queue and mutex. */
void
trx_sys_create(void)
/*================*/
{
	ut_ad(trx_sys == NULL);

	trx_sys = static_cast<trx_sys_t*>(ut_zalloc_nokey(sizeof(*trx_sys)));

	mutex_create(LATCH_ID_TRX_SYS, &trx_sys->mutex);

	UT_LIST_INIT(trx_sys->serialisation_list, &trx_t::no_list);
	UT_LIST_INIT(trx_sys->rw_trx_list, &trx_t::trx_list);
	UT_LIST_INIT(trx_sys->mysql_trx_list, &trx_t::mysql_trx_list);

	trx_sys->mvcc = UT_NEW_NOKEY(MVCC(1024));

	new(&trx_sys->rw_trx_ids) trx_ids_t(ut_allocator<trx_id_t>(
			mem_key_trx_sys_t_rw_trx_ids));

	new(&trx_sys->rw_trx_set) TrxIdSet();
}

/*****************************************************************//**
Creates and initializes the transaction system at the database creation. */
void
trx_sys_create_sys_pages(void)
/*==========================*/
{
	mtr_t	mtr;

	mtr_start(&mtr);

	trx_sysf_create(&mtr);

	mtr_commit(&mtr);
}

/*****************************************************************//**
Update the file format tag.
@return always TRUE */
static
ibool
trx_sys_file_format_max_write(
/*==========================*/
	ulint		format_id,	/*!< in: file format id */
	const char**	name)		/*!< out: max file format name, can
					be NULL */
{
	mtr_t		mtr;
	byte*		ptr;
	buf_block_t*	block;
	ib_uint64_t	tag_value;

	mtr_start(&mtr);

	block = buf_page_get(
		page_id_t(TRX_SYS_SPACE, TRX_SYS_PAGE_NO), univ_page_size,
		RW_X_LATCH, &mtr);

	file_format_max.id = format_id;
	file_format_max.name = trx_sys_file_format_id_to_name(format_id);

	ptr = buf_block_get_frame(block) + TRX_SYS_FILE_FORMAT_TAG;
	tag_value = format_id + TRX_SYS_FILE_FORMAT_TAG_MAGIC_N;

	if (name) {
		*name = file_format_max.name;
	}

	mlog_write_ull(ptr, tag_value, &mtr);

	mtr_commit(&mtr);

	return(TRUE);
}

/*****************************************************************//**
Read the file format tag.
@return the file format or ULINT_UNDEFINED if not set. */
static
ulint
trx_sys_file_format_max_read(void)
/*==============================*/
{
	mtr_t			mtr;
	const byte*		ptr;
	const buf_block_t*	block;
	ib_id_t			file_format_id;

	/* Since this is called during the startup phase it's safe to
	read the value without a covering mutex. */
	mtr_start(&mtr);

	block = buf_page_get(
		page_id_t(TRX_SYS_SPACE, TRX_SYS_PAGE_NO), univ_page_size,
		RW_X_LATCH, &mtr);

	ptr = buf_block_get_frame(block) + TRX_SYS_FILE_FORMAT_TAG;
	file_format_id = mach_read_from_8(ptr);

	mtr_commit(&mtr);

	file_format_id -= TRX_SYS_FILE_FORMAT_TAG_MAGIC_N;

	if (file_format_id >= FILE_FORMAT_NAME_N) {

		/* Either it has never been tagged, or garbage in it. */
		return(ULINT_UNDEFINED);
	}

	return((ulint) file_format_id);
}

/*****************************************************************//**
Get the name representation of the file format from its id.
@return pointer to the name */
const char*
trx_sys_file_format_id_to_name(
/*===========================*/
	const ulint	id)	/*!< in: id of the file format */
{
	ut_a(id < FILE_FORMAT_NAME_N);

	return(file_format_name_map[id]);
}

/*****************************************************************//**
Check for the max file format tag stored on disk. Note: If max_format_id
is == UNIV_FORMAT_MAX + 1 then we only print a warning.
@return DB_SUCCESS or error code */
dberr_t
trx_sys_file_format_max_check(
/*==========================*/
	ulint	max_format_id)	/*!< in: max format id to check */
{
	ulint	format_id;

	/* Check the file format in the tablespace. Do not try to
	recover if the file format is not supported by the engine
	unless forced by the user. */
	format_id = trx_sys_file_format_max_read();
	if (format_id == ULINT_UNDEFINED) {
		/* Format ID was not set. Set it to minimum possible
		value. */
		format_id = UNIV_FORMAT_MIN;
	}

	ib::info() << "Highest supported file format is "
		<< trx_sys_file_format_id_to_name(UNIV_FORMAT_MAX) << ".";

	if (format_id > UNIV_FORMAT_MAX) {

		ut_a(format_id < FILE_FORMAT_NAME_N);

		const std::string	msg = std::string("The system"
			" tablespace is in a file format that this version"
			" doesn't support - ")
			+ trx_sys_file_format_id_to_name(format_id)
			+ ".";

		if (max_format_id <= UNIV_FORMAT_MAX) {
			ib::error() << msg;
		} else {
			ib::warn() << msg;
		}

		if (max_format_id <= UNIV_FORMAT_MAX) {
			return(DB_ERROR);
		}
	}

	format_id = (format_id > max_format_id) ? format_id : max_format_id;

	/* We don't need a mutex here, as this function should only
	be called once at start up. */
	file_format_max.id = format_id;
	file_format_max.name = trx_sys_file_format_id_to_name(format_id);

	return(DB_SUCCESS);
}

/*****************************************************************//**
Set the file format id unconditionally except if it's already the
same value.
@return TRUE if value updated */
ibool
trx_sys_file_format_max_set(
/*========================*/
	ulint		format_id,	/*!< in: file format id */
	const char**	name)		/*!< out: max file format name or
					NULL if not needed. */
{
	ibool		ret = FALSE;

	ut_a(format_id <= UNIV_FORMAT_MAX);

	mutex_enter(&file_format_max.mutex);

	/* Only update if not already same value. */
	if (format_id != file_format_max.id) {

		ret = trx_sys_file_format_max_write(format_id, name);
	}

	mutex_exit(&file_format_max.mutex);

	return(ret);
}

/********************************************************************//**
Tags the system table space with minimum format id if it has not been
tagged yet.
WARNING: This function is only called during the startup and AFTER the
redo log application during recovery has finished. */
void
trx_sys_file_format_tag_init(void)
/*==============================*/
{
	ulint	format_id;

	format_id = trx_sys_file_format_max_read();

	/* If format_id is not set then set it to the minimum. */
	if (format_id == ULINT_UNDEFINED) {
		trx_sys_file_format_max_set(UNIV_FORMAT_MIN, NULL);
	}
}

/********************************************************************//**
Update the file format tag in the system tablespace only if the given
format id is greater than the known max id.
@return TRUE if format_id was bigger than the known max id */
ibool
trx_sys_file_format_max_upgrade(
/*============================*/
	const char**	name,		/*!< out: max file format name */
	ulint		format_id)	/*!< in: file format identifier */
{
	ibool		ret = FALSE;

	ut_a(name);
	ut_a(file_format_max.name != NULL);
	ut_a(format_id <= UNIV_FORMAT_MAX);

	mutex_enter(&file_format_max.mutex);

	if (format_id > file_format_max.id) {

		ret = trx_sys_file_format_max_write(format_id, name);
	}

	mutex_exit(&file_format_max.mutex);

	return(ret);
}

/*****************************************************************//**
Get the name representation of the file format from its id.
@return pointer to the max format name */
const char*
trx_sys_file_format_max_get(void)
/*=============================*/
{
	return(file_format_max.name);
}

/*****************************************************************//**
Initializes the tablespace tag system. */
void
trx_sys_file_format_init(void)
/*==========================*/
{
	mutex_create(LATCH_ID_FILE_FORMAT_MAX, &file_format_max.mutex);

	/* We don't need a mutex here, as this function should only
	be called once at start up. */
	file_format_max.id = UNIV_FORMAT_MIN;

	file_format_max.name = trx_sys_file_format_id_to_name(
		file_format_max.id);
}

/*****************************************************************//**
Closes the tablespace tag system. */
void
trx_sys_file_format_close(void)
/*===========================*/
{
	mutex_free(&file_format_max.mutex);
}

/*********************************************************************
Creates non-redo rollback segments.
@return number of non-redo rollback segments created. */
static
ulint
trx_sys_create_noredo_rsegs(
/*========================*/
	ulint	n_nonredo_rseg)	/*!< number of non-redo rollback segment
				to create. */
{
	ulint n_created = 0;

	/* Create non-redo rollback segments residing in temp-tablespace.
	non-redo rollback segments don't perform redo logging and so
	are used for undo logging of objects/table that don't need to be
	recover on crash.
	(Non-Redo rollback segments are created on every server startup).
	Slot-0: reserved for system-tablespace.
	Slot-1....Slot-N: reserved for temp-tablespace.
	Slot-N+1....Slot-127: reserved for system/undo-tablespace. */
	for (ulint i = 0; i < n_nonredo_rseg; i++) {
		ulint space = srv_tmp_space.space_id();
		if (trx_rseg_create(space, i) == NULL) {
			break;
		}
		++n_created;
	}

	return(n_created);
}

/*********************************************************************
Creates the rollback segments.
@return number of rollback segments that are active. */
ulint
trx_sys_create_rsegs(
/*=================*/
	ulint	n_spaces,	/*!< number of tablespaces for UNDO logs */
	ulint	n_rsegs,	/*!< number of rollback segments to create */
	ulint	n_tmp_rsegs)	/*!< number of rollback segments reserved for
				temp-tables. */
{
	mtr_t	mtr;
	ulint	n_used;
	ulint	n_noredo_created;

	ut_a(n_spaces < TRX_SYS_N_RSEGS);
	ut_a(n_rsegs <= TRX_SYS_N_RSEGS);
	ut_a(n_tmp_rsegs > 0 && n_tmp_rsegs < TRX_SYS_N_RSEGS);

	if (srv_read_only_mode) {
		return(ULINT_UNDEFINED);
	}

	/* Create non-redo rollback segments. */
	n_noredo_created = trx_sys_create_noredo_rsegs(n_tmp_rsegs);

	/* This is executed in single-threaded mode therefore it is not
	necessary to use the same mtr in trx_rseg_create(). n_used cannot
	change while the function is executing. */
	mtr_start(&mtr);
	n_used = trx_sysf_used_slots_for_redo_rseg(&mtr) + n_noredo_created;
	mtr_commit(&mtr);

	ut_ad(n_used <= TRX_SYS_N_RSEGS);

	/* By default 1 redo rseg is always active that is hosted in
	system tablespace. */
	ulint	n_redo_active;
	if (n_rsegs <= n_tmp_rsegs) {
		n_redo_active = 1;
	} else if (n_rsegs > n_used) {
		n_redo_active = n_used - n_tmp_rsegs;
	} else {
		n_redo_active = n_rsegs - n_tmp_rsegs;
	}

	/* Do not create additional rollback segments if innodb_force_recovery
	has been set and the database was not shutdown cleanly. */
	if (!srv_force_recovery && !recv_needed_recovery && n_used < n_rsegs) {
		ulint	i;
		ulint	new_rsegs = n_rsegs - n_used;

		for (i = 0; i < new_rsegs; ++i) {
			ulint	space_id;
			space_id = (n_spaces == 0) ? 0
				: (srv_undo_space_id_start + i % n_spaces);

<<<<<<< HEAD
			/* Tablespace 0 is the system tablespace. All UNDO
			log tablespaces start from 1. */

			if (n_spaces > 0) {
				space = (i % n_spaces) + 1;
			} else {
				space = 0; /* System tablespace */
			}

			if (trx_rseg_create(space, 0) != NULL) {
=======
			/* Tablespace 0 is the system tablespace. */
			if (trx_rseg_create(space_id) != NULL) {
>>>>>>> 7c1e9989
				++n_used;
				++n_redo_active;

				/* Increase the number of active undo
				tablespace in case new rollback segment
				assigned to new undo tablespace. */
				if (space > srv_undo_tablespaces_active) {
					srv_undo_tablespaces_active++;

					ut_ad(srv_undo_tablespaces_active
					      == space);

				}
			} else {
				break;
			}
		}
	}

	ib::info() << n_used - srv_tmp_undo_logs
		<< " redo rollback segment(s) found. "
		<< n_redo_active
		<< " redo rollback segment(s) are active.";

	ib::info() << n_noredo_created << " non-redo rollback segment(s) are"
		" active.";

	return(n_used);
}

#else /* !UNIV_HOTBACKUP */
/*****************************************************************//**
Prints to stderr the MySQL binlog info in the system header if the
magic number shows it valid. */
void
trx_sys_print_mysql_binlog_offset_from_page(
/*========================================*/
	const byte*	page)	/*!< in: buffer containing the trx
				system header page, i.e., page number
				TRX_SYS_PAGE_NO in the tablespace */
{
	const trx_sysf_t*	sys_header;

	sys_header = page + TRX_SYS;

	if (mach_read_from_4(sys_header + TRX_SYS_MYSQL_LOG_INFO
			     + TRX_SYS_MYSQL_LOG_MAGIC_N_FLD)
	    == TRX_SYS_MYSQL_LOG_MAGIC_N) {

		ib::info() << "mysqlbackup: Last MySQL binlog file position "
			<< mach_read_from_4(
				sys_header + TRX_SYS_MYSQL_LOG_INFO
				+ TRX_SYS_MYSQL_LOG_OFFSET_HIGH) << " "
			<< mach_read_from_4(
				sys_header + TRX_SYS_MYSQL_LOG_INFO
				+ TRX_SYS_MYSQL_LOG_OFFSET_LOW)
			<< ", file name " << sys_header
			+ TRX_SYS_MYSQL_LOG_INFO + TRX_SYS_MYSQL_LOG_NAME;
	}
}

/*****************************************************************//**
Reads the file format id from the first system table space file.
Even if the call succeeds and returns TRUE, the returned format id
may be ULINT_UNDEFINED signalling that the format id was not present
in the data file.
@return TRUE if call succeeds */
ibool
trx_sys_read_file_format_id(
/*========================*/
	const char *pathname,  /*!< in: pathname of the first system
				        table space file */
	ulint *format_id)      /*!< out: file format of the system table
				         space */
{
	os_file_t	file;
	bool		success;
	byte		buf[UNIV_PAGE_SIZE * 2];
	page_t*		page = ut_align(buf, UNIV_PAGE_SIZE);
	const byte*	ptr;
	ib_id_t		file_format_id;

	*format_id = ULINT_UNDEFINED;

	file = os_file_create_simple_no_error_handling(
		innodb_data_file_key,
		pathname,
		OS_FILE_OPEN,
		OS_FILE_READ_ONLY,
		srv_read_only_mode,
		&success
	);
	if (!success) {
		/* The following call prints an error message */
		os_file_get_last_error(true);

		ib::error() << "mysqlbackup: Error: trying to read system"
			" tablespace file format, but could not open the"
			" tablespace file " << pathname << "!";
		return(FALSE);
	}

	/* Read the page on which file format is stored */

	IORequest	read_req(IORequest::READ)

	dberr_t	err = os_file_read_no_error_handling(
		read_req, file, page, TRX_SYS_PAGE_NO * UNIV_PAGE_SIZE,
		UNIV_PAGE_SIZE, NULL);

	if (err != DB_SUCCESS) {
		/* The following call prints an error message */
		os_file_get_last_error(true);

		ib::error() << "mysqlbackup: Error: trying to read system"
			" tablespace file format, but failed to read the"
			" tablespace file " << pathname << "!";

		os_file_close(file);
		return(FALSE);
	}
	os_file_close(file);

	/* get the file format from the page */
	ptr = page + TRX_SYS_FILE_FORMAT_TAG;
	file_format_id = mach_read_from_8(ptr);
	file_format_id -= TRX_SYS_FILE_FORMAT_TAG_MAGIC_N;

	if (file_format_id >= FILE_FORMAT_NAME_N) {

		/* Either it has never been tagged, or garbage in it. */
		return(TRUE);
	}

	*format_id = (ulint) file_format_id;

	return(TRUE);
}

/*****************************************************************//**
Reads the file format id from the given per-table data file.
@return TRUE if call succeeds */
ibool
trx_sys_read_pertable_file_format_id(
/*=================================*/
	const char *pathname,  /*!< in: pathname of a per-table
				        datafile */
	ulint *format_id)      /*!< out: file format of the per-table
				         data file */
{
	os_file_t	file;
	bool		success;
	byte		buf[UNIV_PAGE_SIZE * 2];
	page_t*		page = ut_align(buf, UNIV_PAGE_SIZE);
	const byte*	ptr;
	ib_uint32_t	flags;

	*format_id = ULINT_UNDEFINED;

	file = os_file_create_simple_no_error_handling(
		innodb_data_file_key,
		pathname,
		OS_FILE_OPEN,
		OS_FILE_READ_ONLY,
		srv_read_only_mode,
		&success
	);
	if (!success) {
		/* The following call prints an error message */
		os_file_get_last_error(true);

		ib::error() << "mysqlbackup: Error: trying to read per-table"
			" tablespace format, but could not open the tablespace"
			" file " << pathname << "!";

		return(FALSE);
	}

	IORequest	read_req(IORequest::READ);

	/* Read the first page of the per-table datafile */

	dberr_t	err = os_file_read_no_error_handling(
		read_req, file, page, 0, UNIV_PAGE_SIZE, NULL);

	if (err != DB_SUCCESS) {
		/* The following call prints an error message */
		os_file_get_last_error(true);

		ib::error() << "mysqlbackup: Error: trying to per-table data"
			" file format, but failed to read the tablespace file "
			<< pathname << "!";

		os_file_close(file);
		return(FALSE);
	}
	os_file_close(file);

	/* get the file format from the page */
	ptr = page + 54;
	flags = mach_read_from_4(ptr);

	if (!fsp_flags_is_valid(flags) {
		/* bad tablespace flags */
		return(FALSE);
	}

	*format_id = FSP_FLAGS_GET_POST_ANTELOPE(flags);

	return(TRUE);
}


/*****************************************************************//**
Get the name representation of the file format from its id.
@return pointer to the name */
const char*
trx_sys_file_format_id_to_name(
/*===========================*/
	const ulint	id)	/*!< in: id of the file format */
{
	if (!(id < FILE_FORMAT_NAME_N)) {
		/* unknown id */
		return("Unknown");
	}

	return(file_format_name_map[id]);
}

#endif /* !UNIV_HOTBACKUP */

#ifndef UNIV_HOTBACKUP
/*********************************************************************
Shutdown/Close the transaction system. */
void
trx_sys_close(void)
/*===============*/
{
	ut_ad(trx_sys != NULL);
	ut_ad(srv_shutdown_state == SRV_SHUTDOWN_EXIT_THREADS);

	ulint	size = trx_sys->mvcc->size();

	if (size > 0) {
		ib::error() << "All read views were not closed before"
			" shutdown: " << size << " read views open";
	}

	sess_close(trx_dummy_sess);
	trx_dummy_sess = NULL;

	trx_purge_sys_close();

	/* Free the double write data structures. */
	buf_dblwr_free();

	/* Only prepared transactions may be left in the system. Free them. */
	ut_a(UT_LIST_GET_LEN(trx_sys->rw_trx_list) == trx_sys->n_prepared_trx);

	for (trx_t* trx = UT_LIST_GET_FIRST(trx_sys->rw_trx_list);
	     trx != NULL;
	     trx = UT_LIST_GET_FIRST(trx_sys->rw_trx_list)) {

		trx_free_prepared(trx);

		UT_LIST_REMOVE(trx_sys->rw_trx_list, trx);
	}

	/* There can't be any active transactions. */
	trx_rseg_t** rseg_array = static_cast<trx_rseg_t**>(
		trx_sys->rseg_array);

	for (ulint i = 0; i < TRX_SYS_N_RSEGS; ++i) {
		trx_rseg_t*	rseg;

		rseg = trx_sys->rseg_array[i];

		if (rseg != NULL) {
			trx_rseg_mem_free(rseg, rseg_array);
		}
	}

	rseg_array = ((trx_rseg_t**) trx_sys->pending_purge_rseg_array);

	for (ulint i = 0; i < TRX_SYS_N_RSEGS; ++i) {
		trx_rseg_t*	rseg;

		rseg = trx_sys->pending_purge_rseg_array[i];

		if (rseg != NULL) {
			trx_rseg_mem_free(rseg, rseg_array);
		}
	}

	UT_DELETE(trx_sys->mvcc);

	ut_a(UT_LIST_GET_LEN(trx_sys->rw_trx_list) == 0);
	ut_a(UT_LIST_GET_LEN(trx_sys->mysql_trx_list) == 0);
	ut_a(UT_LIST_GET_LEN(trx_sys->serialisation_list) == 0);

	/* We used placement new to create this mutex. Call the destructor. */
	mutex_free(&trx_sys->mutex);

	trx_sys->rw_trx_ids.~trx_ids_t();

	trx_sys->rw_trx_set.~TrxIdSet();

	ut_free(trx_sys);

	trx_sys = NULL;
}

/** @brief Convert an undo log to TRX_UNDO_PREPARED state on shutdown.

If any prepared ACTIVE transactions exist, and their rollback was
prevented by innodb_force_recovery, we convert these transactions to
XA PREPARE state in the main-memory data structures, so that shutdown
will proceed normally. These transactions will again recover as ACTIVE
on the next restart, and they will be rolled back unless
innodb_force_recovery prevents it again.

@param[in]	trx	transaction
@param[in,out]	undo	undo log to convert to TRX_UNDO_PREPARED */
static
void
trx_undo_fake_prepared(
	const trx_t*	trx,
	trx_undo_t*	undo)
{
	ut_ad(srv_force_recovery >= SRV_FORCE_NO_TRX_UNDO);
	ut_ad(trx_state_eq(trx, TRX_STATE_ACTIVE));
	ut_ad(trx->is_recovered);

	if (undo != NULL) {
		ut_ad(undo->state == TRX_UNDO_ACTIVE);
		undo->state = TRX_UNDO_PREPARED;
	}
}

/*********************************************************************
Check if there are any active (non-prepared) transactions.
@return total number of active transactions or 0 if none */
ulint
trx_sys_any_active_transactions(void)
/*=================================*/
{
	trx_sys_mutex_enter();

	ulint	total_trx = UT_LIST_GET_LEN(trx_sys->mysql_trx_list);

	if (total_trx == 0) {
		total_trx = UT_LIST_GET_LEN(trx_sys->rw_trx_list);
		ut_a(total_trx >= trx_sys->n_prepared_trx);

		if (total_trx > trx_sys->n_prepared_trx
		    && srv_force_recovery >= SRV_FORCE_NO_TRX_UNDO) {
			for (trx_t* trx = UT_LIST_GET_FIRST(
				     trx_sys->rw_trx_list);
			     trx != NULL;
			     trx = UT_LIST_GET_NEXT(trx_list, trx)) {
				if (!trx_state_eq(trx, TRX_STATE_ACTIVE)
				    || !trx->is_recovered) {
					continue;
				}
				/* This was a recovered transaction
				whose rollback was disabled by
				the innodb_force_recovery setting.
				Pretend that it is in XA PREPARE
				state so that shutdown will work. */
				trx_undo_fake_prepared(
					trx, trx->rsegs.m_redo.insert_undo);
				trx_undo_fake_prepared(
					trx, trx->rsegs.m_redo.update_undo);
				trx_undo_fake_prepared(
					trx, trx->rsegs.m_noredo.insert_undo);
				trx_undo_fake_prepared(
					trx, trx->rsegs.m_noredo.update_undo);
				trx->state = TRX_STATE_PREPARED;
				trx_sys->n_prepared_trx++;
				trx_sys->n_prepared_recovered_trx++;
			}
		}

		ut_a(total_trx >= trx_sys->n_prepared_trx);
		total_trx -= trx_sys->n_prepared_trx;
	}

	trx_sys_mutex_exit();

	return(total_trx);
}

#ifdef UNIV_DEBUG
/*************************************************************//**
Validate the trx_ut_list_t.
@return true if valid. */
static
bool
trx_sys_validate_trx_list_low(
/*===========================*/
	trx_ut_list_t*	trx_list)	/*!< in: &trx_sys->rw_trx_list */
{
	const trx_t*	trx;
	const trx_t*	prev_trx = NULL;

	ut_ad(trx_sys_mutex_own());

	ut_ad(trx_list == &trx_sys->rw_trx_list);

	for (trx = UT_LIST_GET_FIRST(*trx_list);
	     trx != NULL;
	     prev_trx = trx, trx = UT_LIST_GET_NEXT(trx_list, prev_trx)) {

		check_trx_state(trx);
		ut_a(prev_trx == NULL || prev_trx->id > trx->id);
	}

	return(true);
}

/*************************************************************//**
Validate the trx_sys_t::rw_trx_list.
@return true if the list is valid. */
bool
trx_sys_validate_trx_list()
/*=======================*/
{
	ut_ad(trx_sys_mutex_own());

	ut_a(trx_sys_validate_trx_list_low(&trx_sys->rw_trx_list));

	return(true);
}
#endif /* UNIV_DEBUG */
#endif /* !UNIV_HOTBACKUP */<|MERGE_RESOLUTION|>--- conflicted
+++ resolved
@@ -1,10 +1,6 @@
 /*****************************************************************************
 
-<<<<<<< HEAD
-Copyright (c) 1996, 2016, Oracle and/or its affiliates. All Rights Reserved.
-=======
 Copyright (c) 1996, 2017, Oracle and/or its affiliates. All Rights Reserved.
->>>>>>> 7c1e9989
 
 This program is free software; you can redistribute it and/or modify it under
 the terms of the GNU General Public License as published by the Free Software
@@ -916,33 +912,24 @@
 			space_id = (n_spaces == 0) ? 0
 				: (srv_undo_space_id_start + i % n_spaces);
 
-<<<<<<< HEAD
-			/* Tablespace 0 is the system tablespace. All UNDO
-			log tablespaces start from 1. */
-
-			if (n_spaces > 0) {
-				space = (i % n_spaces) + 1;
-			} else {
-				space = 0; /* System tablespace */
-			}
-
-			if (trx_rseg_create(space, 0) != NULL) {
-=======
-			/* Tablespace 0 is the system tablespace. */
-			if (trx_rseg_create(space_id) != NULL) {
->>>>>>> 7c1e9989
+			ut_ad(n_spaces == 0
+			      || srv_is_undo_tablespace(space_id));
+
+			if (trx_rseg_create(space_id, 0) != NULL) {
 				++n_used;
 				++n_redo_active;
+
+				ulint	last_undo_space =
+					srv_undo_space_id_start
+					+ (srv_undo_tablespaces_active - 1);
 
 				/* Increase the number of active undo
 				tablespace in case new rollback segment
 				assigned to new undo tablespace. */
-				if (space > srv_undo_tablespaces_active) {
+				if (space_id > last_undo_space) {
 					srv_undo_tablespaces_active++;
 
-					ut_ad(srv_undo_tablespaces_active
-					      == space);
-
+					ut_ad(space_id == last_undo_space + 1);
 				}
 			} else {
 				break;
