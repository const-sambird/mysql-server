--- conflicted
+++ resolved
@@ -1948,18 +1948,13 @@
     return (DB_FAIL);
   }
 
-<<<<<<< HEAD
   row_upd_rec_in_place(rec, index, offsets, node->update, nullptr);
+
+  /* Set the changed pages as modified, so that if the page is
+  evicted from the buffer pool it is flushed and we don't lose
+  the changes */
+  mtr.set_modified();
   mtr_commit(&mtr);
-=======
-	/* Set the changed pages as modified, so that if the page is
-	evicted from the buffer pool it is flushed and we don't lose
-	the changes */
-
-	mtr.set_modified();
-
-	mtr_commit(&mtr);
->>>>>>> a196cf38
 
   return (DB_SUCCESS);
 }
