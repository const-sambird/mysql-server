/*****************************************************************************

Copyright (c) 1994, 2013, Oracle and/or its affiliates. All Rights Reserved.
Copyright (c) 2012, Facebook Inc.

This program is free software; you can redistribute it and/or modify it under
the terms of the GNU General Public License as published by the Free Software
Foundation; version 2 of the License.

This program is distributed in the hope that it will be useful, but WITHOUT
ANY WARRANTY; without even the implied warranty of MERCHANTABILITY or FITNESS
FOR A PARTICULAR PURPOSE. See the GNU General Public License for more details.

You should have received a copy of the GNU General Public License along with
this program; if not, write to the Free Software Foundation, Inc.,
51 Franklin Street, Suite 500, Boston, MA 02110-1335 USA

*****************************************************************************/

/**************************************************//**
@file page/page0page.cc
Index page routines

Created 2/2/1994 Heikki Tuuri
*******************************************************/

#include "page0page.h"
#ifdef UNIV_NONINL
#include "page0page.ic"
#endif

#include "page0cur.h"
#include "page0zip.h"
#include "buf0buf.h"
#include "btr0btr.h"
#ifndef UNIV_HOTBACKUP
# include "srv0srv.h"
# include "lock0lock.h"
# include "fut0lst.h"
# include "btr0sea.h"
#endif /* !UNIV_HOTBACKUP */

/*			THE INDEX PAGE
			==============

The index page consists of a page header which contains the page's
id and other information. On top of it are the index records
in a heap linked into a one way linear list according to alphabetic order.

Just below page end is an array of pointers which we call page directory,
to about every sixth record in the list. The pointers are placed in
the directory in the alphabetical order of the records pointed to,
enabling us to make binary search using the array. Each slot n:o I
in the directory points to a record, where a 4-bit field contains a count
of those records which are in the linear list between pointer I and
the pointer I - 1 in the directory, including the record
pointed to by pointer I and not including the record pointed to by I - 1.
We say that the record pointed to by slot I, or that slot I, owns
these records. The count is always kept in the range 4 to 8, with
the exception that it is 1 for the first slot, and 1--8 for the second slot.

An essentially binary search can be performed in the list of index
records, like we could do if we had pointer to every record in the
page directory. The data structure is, however, more efficient when
we are doing inserts, because most inserts are just pushed on a heap.
Only every 8th insert requires block move in the directory pointer
table, which itself is quite small. A record is deleted from the page
by just taking it off the linear list and updating the number of owned
records-field of the record which owns it, and updating the page directory,
if necessary. A special case is the one when the record owns itself.
Because the overhead of inserts is so small, we may also increase the
page size from the projected default of 8 kB to 64 kB without too
much loss of efficiency in inserts. Bigger page becomes actual
when the disk transfer rate compared to seek and latency time rises.
On the present system, the page size is set so that the page transfer
time (3 ms) is 20 % of the disk random access time (15 ms).

When the page is split, merged, or becomes full but contains deleted
records, we have to reorganize the page.

Assuming a page size of 8 kB, a typical index page of a secondary
index contains 300 index entries, and the size of the page directory
is 50 x 4 bytes = 200 bytes. */

/***************************************************************//**
Looks for the directory slot which owns the given record.
@return	the directory slot number */
UNIV_INTERN
ulint
page_dir_find_owner_slot(
/*=====================*/
	const rec_t*	rec)	/*!< in: the physical record */
{
	const page_t*			page;
	register uint16			rec_offs_bytes;
	register const page_dir_slot_t*	slot;
	register const page_dir_slot_t*	first_slot;
	register const rec_t*		r = rec;

	ut_ad(page_rec_check(rec));

	page = page_align(rec);
	first_slot = page_dir_get_nth_slot(page, 0);
	slot = page_dir_get_nth_slot(page, page_dir_get_n_slots(page) - 1);

	if (page_is_comp(page)) {
		while (rec_get_n_owned_new(r) == 0) {
			r = rec_get_next_ptr_const(r, TRUE);
			ut_ad(r >= page + PAGE_NEW_SUPREMUM);
			ut_ad(r < page + (UNIV_PAGE_SIZE - PAGE_DIR));
		}
	} else {
		while (rec_get_n_owned_old(r) == 0) {
			r = rec_get_next_ptr_const(r, FALSE);
			ut_ad(r >= page + PAGE_OLD_SUPREMUM);
			ut_ad(r < page + (UNIV_PAGE_SIZE - PAGE_DIR));
		}
	}

	rec_offs_bytes = mach_encode_2(r - page);

	while (UNIV_LIKELY(*(uint16*) slot != rec_offs_bytes)) {

		if (UNIV_UNLIKELY(slot == first_slot)) {
			fprintf(stderr,
				"InnoDB: Probable data corruption on"
				" page %lu\n"
				"InnoDB: Original record ",
				(ulong) page_get_page_no(page));

			if (page_is_comp(page)) {
				fputs("(compact record)", stderr);
			} else {
				rec_print_old(stderr, rec);
			}

			fputs("\n"
			      "InnoDB: on that page.\n"
			      "InnoDB: Cannot find the dir slot for record ",
			      stderr);
			if (page_is_comp(page)) {
				fputs("(compact record)", stderr);
			} else {
				rec_print_old(stderr, page
					      + mach_decode_2(rec_offs_bytes));
			}
			fputs("\n"
			      "InnoDB: on that page!\n", stderr);

			buf_page_print(page, 0, 0);

			ut_error;
		}

		slot += PAGE_DIR_SLOT_SIZE;
	}

	return(((ulint) (first_slot - slot)) / PAGE_DIR_SLOT_SIZE);
}

/**************************************************************//**
Used to check the consistency of a directory slot.
@return	TRUE if succeed */
static
ibool
page_dir_slot_check(
/*================*/
	const page_dir_slot_t*	slot)	/*!< in: slot */
{
	const page_t*	page;
	ulint		n_slots;
	ulint		n_owned;

	ut_a(slot);

	page = page_align(slot);

	n_slots = page_dir_get_n_slots(page);

	ut_a(slot <= page_dir_get_nth_slot(page, 0));
	ut_a(slot >= page_dir_get_nth_slot(page, n_slots - 1));

	ut_a(page_rec_check(page_dir_slot_get_rec(slot)));

	if (page_is_comp(page)) {
		n_owned = rec_get_n_owned_new(page_dir_slot_get_rec(slot));
	} else {
		n_owned = rec_get_n_owned_old(page_dir_slot_get_rec(slot));
	}

	if (slot == page_dir_get_nth_slot(page, 0)) {
		ut_a(n_owned == 1);
	} else if (slot == page_dir_get_nth_slot(page, n_slots - 1)) {
		ut_a(n_owned >= 1);
		ut_a(n_owned <= PAGE_DIR_SLOT_MAX_N_OWNED);
	} else {
		ut_a(n_owned >= PAGE_DIR_SLOT_MIN_N_OWNED);
		ut_a(n_owned <= PAGE_DIR_SLOT_MAX_N_OWNED);
	}

	return(TRUE);
}

/*************************************************************//**
Sets the max trx id field value. */
UNIV_INTERN
void
page_set_max_trx_id(
/*================*/
	buf_block_t*	block,	/*!< in/out: page */
	page_zip_des_t*	page_zip,/*!< in/out: compressed page, or NULL */
	trx_id_t	trx_id,	/*!< in: transaction id */
	mtr_t*		mtr)	/*!< in/out: mini-transaction, or NULL */
{
	page_t*		page		= buf_block_get_frame(block);
#ifndef UNIV_HOTBACKUP
	ut_ad(!mtr || mtr_memo_contains(mtr, block, MTR_MEMO_PAGE_X_FIX));
#endif /* !UNIV_HOTBACKUP */

	/* It is not necessary to write this change to the redo log, as
	during a database recovery we assume that the max trx id of every
	page is the maximum trx id assigned before the crash. */

	if (page_zip) {
		mach_write_to_8(page + (PAGE_HEADER + PAGE_MAX_TRX_ID), trx_id);
		page_zip_write_header(page_zip,
				      page + (PAGE_HEADER + PAGE_MAX_TRX_ID),
				      8, mtr);
#ifndef UNIV_HOTBACKUP
	} else if (mtr) {
		mlog_write_ull(page + (PAGE_HEADER + PAGE_MAX_TRX_ID),
			       trx_id, mtr);
#endif /* !UNIV_HOTBACKUP */
	} else {
		mach_write_to_8(page + (PAGE_HEADER + PAGE_MAX_TRX_ID), trx_id);
	}
}

/************************************************************//**
Allocates a block of memory from the heap of an index page.
@return	pointer to start of allocated buffer, or NULL if allocation fails */
UNIV_INTERN
byte*
page_mem_alloc_heap(
/*================*/
	page_t*		page,	/*!< in/out: index page */
	page_zip_des_t*	page_zip,/*!< in/out: compressed page with enough
				space available for inserting the record,
				or NULL */
	ulint		need,	/*!< in: total number of bytes needed */
	ulint*		heap_no)/*!< out: this contains the heap number
				of the allocated record
				if allocation succeeds */
{
	byte*	block;
	ulint	avl_space;

	ut_ad(page && heap_no);

	avl_space = page_get_max_insert_size(page, 1);

	if (avl_space >= need) {
		block = page_header_get_ptr(page, PAGE_HEAP_TOP);

		page_header_set_ptr(page, page_zip, PAGE_HEAP_TOP,
				    block + need);
		*heap_no = page_dir_get_n_heap(page);

		page_dir_set_n_heap(page, page_zip, 1 + *heap_no);

		return(block);
	}

	return(NULL);
}

#ifndef UNIV_HOTBACKUP
/**********************************************************//**
Writes a log record of page creation. */
UNIV_INLINE
void
page_create_write_log(
/*==================*/
	buf_frame_t*	frame,	/*!< in: a buffer frame where the page is
				created */
	mtr_t*		mtr,	/*!< in: mini-transaction handle */
	ibool		comp)	/*!< in: TRUE=compact page format */
{
	mlog_write_initial_log_record(frame, comp
				      ? MLOG_COMP_PAGE_CREATE
				      : MLOG_PAGE_CREATE, mtr);
}
#else /* !UNIV_HOTBACKUP */
# define page_create_write_log(frame,mtr,comp) ((void) 0)
#endif /* !UNIV_HOTBACKUP */

/***********************************************************//**
Parses a redo log record of creating a page.
@return	end of log record or NULL */
UNIV_INTERN
byte*
page_parse_create(
/*==============*/
	byte*		ptr,	/*!< in: buffer */
	byte*		end_ptr __attribute__((unused)), /*!< in: buffer end */
	ulint		comp,	/*!< in: nonzero=compact page format */
	buf_block_t*	block,	/*!< in: block or NULL */
	mtr_t*		mtr)	/*!< in: mtr or NULL */
{
	ut_ad(ptr && end_ptr);

	/* The record is empty, except for the record initial part */

	if (block) {
		page_create(block, mtr, comp);
	}

	return(ptr);
}

/**********************************************************//**
The index page creation function.
@return	pointer to the page */
static
page_t*
page_create_low(
/*============*/
	buf_block_t*	block,		/*!< in: a buffer block where the
					page is created */
	ulint		comp)		/*!< in: nonzero=compact page format */
{
	page_dir_slot_t* slot;
	mem_heap_t*	heap;
	dtuple_t*	tuple;
	dfield_t*	field;
	byte*		heap_top;
	rec_t*		infimum_rec;
	rec_t*		supremum_rec;
	page_t*		page;
	dict_index_t*	index;
	ulint*		offsets;

	ut_ad(block);
#if PAGE_BTR_IBUF_FREE_LIST + FLST_BASE_NODE_SIZE > PAGE_DATA
# error "PAGE_BTR_IBUF_FREE_LIST + FLST_BASE_NODE_SIZE > PAGE_DATA"
#endif
#if PAGE_BTR_IBUF_FREE_LIST_NODE + FLST_NODE_SIZE > PAGE_DATA
# error "PAGE_BTR_IBUF_FREE_LIST_NODE + FLST_NODE_SIZE > PAGE_DATA"
#endif

	/* The infimum and supremum records use a dummy index. */
	if (UNIV_LIKELY(comp)) {
		index = dict_ind_compact;
	} else {
		index = dict_ind_redundant;
	}

	/* 1. INCREMENT MODIFY CLOCK */
	buf_block_modify_clock_inc(block);

	page = buf_block_get_frame(block);

	fil_page_set_type(page, FIL_PAGE_INDEX);

	heap = mem_heap_create(200);

	/* 3. CREATE THE INFIMUM AND SUPREMUM RECORDS */

	/* Create first a data tuple for infimum record */
	tuple = dtuple_create(heap, 1);
	dtuple_set_info_bits(tuple, REC_STATUS_INFIMUM);
	field = dtuple_get_nth_field(tuple, 0);

	dfield_set_data(field, "infimum", 8);
	dtype_set(dfield_get_type(field),
		  DATA_VARCHAR, DATA_ENGLISH | DATA_NOT_NULL, 8);
	/* Set the corresponding physical record to its place in the page
	record heap */

	heap_top = page + PAGE_DATA;

	infimum_rec = rec_convert_dtuple_to_rec(heap_top, index, tuple, 0);

	if (UNIV_LIKELY(comp)) {
		ut_a(infimum_rec == page + PAGE_NEW_INFIMUM);

		rec_set_n_owned_new(infimum_rec, NULL, 1);
		rec_set_heap_no_new(infimum_rec, 0);
	} else {
		ut_a(infimum_rec == page + PAGE_OLD_INFIMUM);

		rec_set_n_owned_old(infimum_rec, 1);
		rec_set_heap_no_old(infimum_rec, 0);
	}

	offsets = rec_get_offsets(infimum_rec, index, NULL,
				  ULINT_UNDEFINED, &heap);

	heap_top = rec_get_end(infimum_rec, offsets);

	/* Create then a tuple for supremum */

	tuple = dtuple_create(heap, 1);
	dtuple_set_info_bits(tuple, REC_STATUS_SUPREMUM);
	field = dtuple_get_nth_field(tuple, 0);

	dfield_set_data(field, "supremum", comp ? 8 : 9);
	dtype_set(dfield_get_type(field),
		  DATA_VARCHAR, DATA_ENGLISH | DATA_NOT_NULL, comp ? 8 : 9);

	supremum_rec = rec_convert_dtuple_to_rec(heap_top, index, tuple, 0);

	if (UNIV_LIKELY(comp)) {
		ut_a(supremum_rec == page + PAGE_NEW_SUPREMUM);

		rec_set_n_owned_new(supremum_rec, NULL, 1);
		rec_set_heap_no_new(supremum_rec, 1);
	} else {
		ut_a(supremum_rec == page + PAGE_OLD_SUPREMUM);

		rec_set_n_owned_old(supremum_rec, 1);
		rec_set_heap_no_old(supremum_rec, 1);
	}

	offsets = rec_get_offsets(supremum_rec, index, offsets,
				  ULINT_UNDEFINED, &heap);
	heap_top = rec_get_end(supremum_rec, offsets);

	ut_ad(heap_top == page
	      + (comp ? PAGE_NEW_SUPREMUM_END : PAGE_OLD_SUPREMUM_END));

	mem_heap_free(heap);

	/* 4. INITIALIZE THE PAGE */

	page_header_set_field(page, NULL, PAGE_N_DIR_SLOTS, 2);
	page_header_set_ptr(page, NULL, PAGE_HEAP_TOP, heap_top);
	page_header_set_field(page, NULL, PAGE_N_HEAP, comp
			      ? 0x8000 | PAGE_HEAP_NO_USER_LOW
			      : PAGE_HEAP_NO_USER_LOW);
	page_header_set_ptr(page, NULL, PAGE_FREE, NULL);
	page_header_set_field(page, NULL, PAGE_GARBAGE, 0);
	page_header_set_ptr(page, NULL, PAGE_LAST_INSERT, NULL);
	page_header_set_field(page, NULL, PAGE_DIRECTION, PAGE_NO_DIRECTION);
	page_header_set_field(page, NULL, PAGE_N_DIRECTION, 0);
	page_header_set_field(page, NULL, PAGE_N_RECS, 0);
	page_set_max_trx_id(block, NULL, 0, NULL);
	memset(heap_top, 0, UNIV_PAGE_SIZE - PAGE_EMPTY_DIR_START
	       - page_offset(heap_top));

	/* 5. SET POINTERS IN RECORDS AND DIR SLOTS */

	/* Set the slots to point to infimum and supremum. */

	slot = page_dir_get_nth_slot(page, 0);
	page_dir_slot_set_rec(slot, infimum_rec);

	slot = page_dir_get_nth_slot(page, 1);
	page_dir_slot_set_rec(slot, supremum_rec);

	/* Set the next pointers in infimum and supremum */

	if (UNIV_LIKELY(comp)) {
		rec_set_next_offs_new(infimum_rec, PAGE_NEW_SUPREMUM);
		rec_set_next_offs_new(supremum_rec, 0);
	} else {
		rec_set_next_offs_old(infimum_rec, PAGE_OLD_SUPREMUM);
		rec_set_next_offs_old(supremum_rec, 0);
	}

	return(page);
}

/**********************************************************//**
Create an uncompressed B-tree index page.
@return	pointer to the page */
UNIV_INTERN
page_t*
page_create(
/*========*/
	buf_block_t*	block,		/*!< in: a buffer block where the
					page is created */
	mtr_t*		mtr,		/*!< in: mini-transaction handle */
	ulint		comp)		/*!< in: nonzero=compact page format */
{
	page_create_write_log(buf_block_get_frame(block), mtr, comp);
	return(page_create_low(block, comp));
}

/**********************************************************//**
Create a compressed B-tree index page.
@return	pointer to the page */
UNIV_INTERN
page_t*
page_create_zip(
/*============*/
	buf_block_t*	block,		/*!< in/out: a buffer frame where the
					page is created */
	dict_index_t*	index,		/*!< in: the index of the page */
	ulint		level,		/*!< in: the B-tree level of the page */
	trx_id_t	max_trx_id,	/*!< in: PAGE_MAX_TRX_ID */
	mtr_t*		mtr)		/*!< in/out: mini-transaction */
{
	page_t*		page;
	page_zip_des_t*	page_zip	= buf_block_get_page_zip(block);

	ut_ad(block);
	ut_ad(page_zip);
	ut_ad(index);
	ut_ad(dict_table_is_comp(index->table));

	page = page_create_low(block, TRUE);
	mach_write_to_2(PAGE_HEADER + PAGE_LEVEL + page, level);
	mach_write_to_8(PAGE_HEADER + PAGE_MAX_TRX_ID + page, max_trx_id);

	if (!page_zip_compress(page_zip, page, index,
			       page_zip_level, mtr)) {
		/* The compression of a newly created page
		should always succeed. */
		ut_error;
	}

	return(page);
}

/**********************************************************//**
Empty a previously created B-tree index page. */
UNIV_INTERN
void
page_create_empty(
/*==============*/
	buf_block_t*	block,	/*!< in/out: B-tree block */
	dict_index_t*	index,	/*!< in: the index of the page */
	mtr_t*		mtr)	/*!< in/out: mini-transaction */
{
	trx_id_t	max_trx_id = 0;
	const page_t*	page	= buf_block_get_frame(block);
	page_zip_des_t*	page_zip= buf_block_get_page_zip(block);

	ut_ad(fil_page_get_type(page) == FIL_PAGE_INDEX);

	if (dict_index_is_sec_or_ibuf(index) && page_is_leaf(page)) {
		max_trx_id = page_get_max_trx_id(page);
		ut_ad(max_trx_id);
	}

	if (page_zip) {
		page_create_zip(block, index,
				page_header_get_field(page, PAGE_LEVEL),
				max_trx_id, mtr);
	} else {
		page_create(block, mtr, page_is_comp(page));

		if (max_trx_id) {
			page_update_max_trx_id(
				block, page_zip, max_trx_id, mtr);
		}
	}
}

/*************************************************************//**
Differs from page_copy_rec_list_end, because this function does not
touch the lock table and max trx id on page or compress the page.

IMPORTANT: The caller will have to update IBUF_BITMAP_FREE
if new_block is a compressed leaf page in a secondary index.
This has to be done either within the same mini-transaction,
or by invoking ibuf_reset_free_bits() before mtr_commit(). */
UNIV_INTERN
void
page_copy_rec_list_end_no_locks(
/*============================*/
	buf_block_t*	new_block,	/*!< in: index page to copy to */
	buf_block_t*	block,		/*!< in: index page of rec */
	rec_t*		rec,		/*!< in: record on page */
	dict_index_t*	index,		/*!< in: record descriptor */
	mtr_t*		mtr)		/*!< in: mtr */
{
	page_t*		new_page	= buf_block_get_frame(new_block);
	page_cur_t	cur1;
	rec_t*		cur2;
	mem_heap_t*	heap		= NULL;
	ulint		offsets_[REC_OFFS_NORMAL_SIZE];
	ulint*		offsets		= offsets_;
	rec_offs_init(offsets_);

	page_cur_position(rec, block, &cur1);

	if (page_cur_is_before_first(&cur1)) {

		page_cur_move_to_next(&cur1);
	}

	btr_assert_not_corrupted(new_block, index);
	ut_a(page_is_comp(new_page) == page_rec_is_comp(rec));
	ut_a(mach_read_from_2(new_page + UNIV_PAGE_SIZE - 10) == (ulint)
	     (page_is_comp(new_page) ? PAGE_NEW_INFIMUM : PAGE_OLD_INFIMUM));

	cur2 = page_get_infimum_rec(buf_block_get_frame(new_block));

	/* Copy records from the original page to the new page */

	while (!page_cur_is_after_last(&cur1)) {
		rec_t*	cur1_rec = page_cur_get_rec(&cur1);
		rec_t*	ins_rec;
		offsets = rec_get_offsets(cur1_rec, index, offsets,
					  ULINT_UNDEFINED, &heap);
		ins_rec = page_cur_insert_rec_low(cur2, index,
						  cur1_rec, offsets, mtr);
		if (UNIV_UNLIKELY(!ins_rec)) {
			/* Track an assertion failure reported on the mailing
			list on June 18th, 2003 */

			buf_page_print(new_page, 0,
				       BUF_PAGE_PRINT_NO_CRASH);
			buf_page_print(page_align(rec), 0,
				       BUF_PAGE_PRINT_NO_CRASH);
			ut_print_timestamp(stderr);

			fprintf(stderr,
				"InnoDB: rec offset %lu, cur1 offset %lu,"
				" cur2 offset %lu\n",
				(ulong) page_offset(rec),
				(ulong) page_offset(page_cur_get_rec(&cur1)),
				(ulong) page_offset(cur2));
			ut_error;
		}

		page_cur_move_to_next(&cur1);
		cur2 = ins_rec;
	}

	if (UNIV_LIKELY_NULL(heap)) {
		mem_heap_free(heap);
	}
}

#ifndef UNIV_HOTBACKUP
/*************************************************************//**
Copies records from page to new_page, from a given record onward,
including that record. Infimum and supremum records are not copied.
The records are copied to the start of the record list on new_page.

IMPORTANT: The caller will have to update IBUF_BITMAP_FREE
if new_block is a compressed leaf page in a secondary index.
This has to be done either within the same mini-transaction,
or by invoking ibuf_reset_free_bits() before mtr_commit().

@return pointer to the original successor of the infimum record on
new_page, or NULL on zip overflow (new_block will be decompressed) */
UNIV_INTERN
rec_t*
page_copy_rec_list_end(
/*===================*/
	buf_block_t*	new_block,	/*!< in/out: index page to copy to */
	buf_block_t*	block,		/*!< in: index page containing rec */
	rec_t*		rec,		/*!< in: record on page */
	dict_index_t*	index,		/*!< in: record descriptor */
	mtr_t*		mtr)		/*!< in: mtr */
{
	page_t*		new_page	= buf_block_get_frame(new_block);
	page_zip_des_t*	new_page_zip	= buf_block_get_page_zip(new_block);
	page_t*		page		= page_align(rec);
	rec_t*		ret		= page_rec_get_next(
		page_get_infimum_rec(new_page));
	ulint		log_mode	= 0; /* remove warning */

#ifdef UNIV_ZIP_DEBUG
	if (new_page_zip) {
		page_zip_des_t*	page_zip = buf_block_get_page_zip(block);
		ut_a(page_zip);

		/* Strict page_zip_validate() may fail here.
		Furthermore, btr_compress() may set FIL_PAGE_PREV to
		FIL_NULL on new_page while leaving it intact on
		new_page_zip.  So, we cannot validate new_page_zip. */
		ut_a(page_zip_validate_low(page_zip, page, index, TRUE));
	}
#endif /* UNIV_ZIP_DEBUG */
	ut_ad(buf_block_get_frame(block) == page);
	ut_ad(page_is_leaf(page) == page_is_leaf(new_page));
	ut_ad(page_is_comp(page) == page_is_comp(new_page));
	/* Here, "ret" may be pointing to a user record or the
	predefined supremum record. */

	if (new_page_zip) {
		log_mode = mtr_set_log_mode(mtr, MTR_LOG_NONE);
	}

	if (page_dir_get_n_heap(new_page) == PAGE_HEAP_NO_USER_LOW) {
		page_copy_rec_list_end_to_created_page(new_page, rec,
						       index, mtr);
	} else {
		page_copy_rec_list_end_no_locks(new_block, block, rec,
						index, mtr);
	}

	/* Update PAGE_MAX_TRX_ID on the uncompressed page.
	Modifications will be redo logged and copied to the compressed
	page in page_zip_compress() or page_zip_reorganize() below. */
	if (dict_index_is_sec_or_ibuf(index) && page_is_leaf(page)) {
		page_update_max_trx_id(new_block, NULL,
				       page_get_max_trx_id(page), mtr);
	}

	if (new_page_zip) {
		mtr_set_log_mode(mtr, log_mode);

		if (!page_zip_compress(new_page_zip, new_page,
				       index, page_zip_level, mtr)) {
			/* Before trying to reorganize the page,
			store the number of preceding records on the page. */
			ulint	ret_pos
				= page_rec_get_n_recs_before(ret);
			/* Before copying, "ret" was the successor of
			the predefined infimum record.  It must still
			have at least one predecessor (the predefined
			infimum record, or a freshly copied record
			that is smaller than "ret"). */
			ut_a(ret_pos > 0);

			if (!page_zip_reorganize(new_block, index, mtr)) {

				btr_blob_dbg_remove(new_page, index,
						    "copy_end_reorg_fail");
				if (!page_zip_decompress(new_page_zip,
							 new_page, FALSE)) {
					ut_error;
				}
				ut_ad(page_validate(new_page, index));
				btr_blob_dbg_add(new_page, index,
						 "copy_end_reorg_fail");
				return(NULL);
			} else {
				/* The page was reorganized:
				Seek to ret_pos. */
				ret = new_page + PAGE_NEW_INFIMUM;

				do {
					ret = rec_get_next_ptr(ret, TRUE);
				} while (--ret_pos);
			}
		}
	}

	/* Update the lock table and possible hash index */

	lock_move_rec_list_end(new_block, block, rec);

	btr_search_move_or_delete_hash_entries(new_block, block, index);

	return(ret);
}

/*************************************************************//**
Copies records from page to new_page, up to the given record,
NOT including that record. Infimum and supremum records are not copied.
The records are copied to the end of the record list on new_page.

IMPORTANT: The caller will have to update IBUF_BITMAP_FREE
if new_block is a compressed leaf page in a secondary index.
This has to be done either within the same mini-transaction,
or by invoking ibuf_reset_free_bits() before mtr_commit().

@return pointer to the original predecessor of the supremum record on
new_page, or NULL on zip overflow (new_block will be decompressed) */
UNIV_INTERN
rec_t*
page_copy_rec_list_start(
/*=====================*/
	buf_block_t*	new_block,	/*!< in/out: index page to copy to */
	buf_block_t*	block,		/*!< in: index page containing rec */
	rec_t*		rec,		/*!< in: record on page */
	dict_index_t*	index,		/*!< in: record descriptor */
	mtr_t*		mtr)		/*!< in: mtr */
{
	page_t*		new_page	= buf_block_get_frame(new_block);
	page_zip_des_t*	new_page_zip	= buf_block_get_page_zip(new_block);
	page_cur_t	cur1;
	rec_t*		cur2;
	ulint		log_mode	= 0 /* remove warning */;
	mem_heap_t*	heap		= NULL;
	rec_t*		ret
		= page_rec_get_prev(page_get_supremum_rec(new_page));
	ulint		offsets_[REC_OFFS_NORMAL_SIZE];
	ulint*		offsets		= offsets_;
	rec_offs_init(offsets_);

	/* Here, "ret" may be pointing to a user record or the
	predefined infimum record. */

	if (page_rec_is_infimum(rec)) {

		return(ret);
	}

	if (new_page_zip) {
		log_mode = mtr_set_log_mode(mtr, MTR_LOG_NONE);
	}

	page_cur_set_before_first(block, &cur1);
	page_cur_move_to_next(&cur1);

	cur2 = ret;

	/* Copy records from the original page to the new page */

	while (page_cur_get_rec(&cur1) != rec) {
		rec_t*	cur1_rec = page_cur_get_rec(&cur1);
		offsets = rec_get_offsets(cur1_rec, index, offsets,
					  ULINT_UNDEFINED, &heap);
		cur2 = page_cur_insert_rec_low(cur2, index,
					       cur1_rec, offsets, mtr);
		ut_a(cur2);

		page_cur_move_to_next(&cur1);
	}

	if (UNIV_LIKELY_NULL(heap)) {
		mem_heap_free(heap);
	}

	/* Update PAGE_MAX_TRX_ID on the uncompressed page.
	Modifications will be redo logged and copied to the compressed
	page in page_zip_compress() or page_zip_reorganize() below. */
	if (dict_index_is_sec_or_ibuf(index)
	    && page_is_leaf(page_align(rec))) {
		page_update_max_trx_id(new_block, NULL,
				       page_get_max_trx_id(page_align(rec)),
				       mtr);
	}

	if (new_page_zip) {
		mtr_set_log_mode(mtr, log_mode);

		DBUG_EXECUTE_IF("page_copy_rec_list_start_compress_fail",
				goto zip_reorganize;);

		if (!page_zip_compress(new_page_zip, new_page, index,
<<<<<<< HEAD
				       page_compression_level, mtr)) {
=======
				       page_zip_level, mtr)) {

>>>>>>> 5b38f2a7
			ulint	ret_pos;
#ifndef DBUG_OFF
zip_reorganize:
#endif /* DBUG_OFF */
			/* Before trying to reorganize the page,
			store the number of preceding records on the page. */
			ret_pos = page_rec_get_n_recs_before(ret);
			/* Before copying, "ret" was the predecessor
			of the predefined supremum record.  If it was
			the predefined infimum record, then it would
			still be the infimum, and we would have
			ret_pos == 0. */

			if (UNIV_UNLIKELY
			    (!page_zip_reorganize(new_block, index, mtr))) {

				btr_blob_dbg_remove(new_page, index,
						    "copy_start_reorg_fail");
				if (UNIV_UNLIKELY
				    (!page_zip_decompress(new_page_zip,
							  new_page, FALSE))) {
					ut_error;
				}
				ut_ad(page_validate(new_page, index));
				btr_blob_dbg_add(new_page, index,
						 "copy_start_reorg_fail");
				return(NULL);
			}

			/* The page was reorganized: Seek to ret_pos. */
			ret = page_rec_get_nth(new_page, ret_pos);
		}
	}

	/* Update the lock table and possible hash index */

	lock_move_rec_list_start(new_block, block, rec, ret);

	btr_search_move_or_delete_hash_entries(new_block, block, index);

	return(ret);
}

/**********************************************************//**
Writes a log record of a record list end or start deletion. */
UNIV_INLINE
void
page_delete_rec_list_write_log(
/*===========================*/
	rec_t*		rec,	/*!< in: record on page */
	dict_index_t*	index,	/*!< in: record descriptor */
	byte		type,	/*!< in: operation type:
				MLOG_LIST_END_DELETE, ... */
	mtr_t*		mtr)	/*!< in: mtr */
{
	byte*	log_ptr;
	ut_ad(type == MLOG_LIST_END_DELETE
	      || type == MLOG_LIST_START_DELETE
	      || type == MLOG_COMP_LIST_END_DELETE
	      || type == MLOG_COMP_LIST_START_DELETE);

	log_ptr = mlog_open_and_write_index(mtr, rec, index, type, 2);
	if (log_ptr) {
		/* Write the parameter as a 2-byte ulint */
		mach_write_to_2(log_ptr, page_offset(rec));
		mlog_close(mtr, log_ptr + 2);
	}
}
#else /* !UNIV_HOTBACKUP */
# define page_delete_rec_list_write_log(rec,index,type,mtr) ((void) 0)
#endif /* !UNIV_HOTBACKUP */

/**********************************************************//**
Parses a log record of a record list end or start deletion.
@return	end of log record or NULL */
UNIV_INTERN
byte*
page_parse_delete_rec_list(
/*=======================*/
	byte		type,	/*!< in: MLOG_LIST_END_DELETE,
				MLOG_LIST_START_DELETE,
				MLOG_COMP_LIST_END_DELETE or
				MLOG_COMP_LIST_START_DELETE */
	byte*		ptr,	/*!< in: buffer */
	byte*		end_ptr,/*!< in: buffer end */
	buf_block_t*	block,	/*!< in/out: buffer block or NULL */
	dict_index_t*	index,	/*!< in: record descriptor */
	mtr_t*		mtr)	/*!< in: mtr or NULL */
{
	page_t*	page;
	ulint	offset;

	ut_ad(type == MLOG_LIST_END_DELETE
	      || type == MLOG_LIST_START_DELETE
	      || type == MLOG_COMP_LIST_END_DELETE
	      || type == MLOG_COMP_LIST_START_DELETE);

	/* Read the record offset as a 2-byte ulint */

	if (end_ptr < ptr + 2) {

		return(NULL);
	}

	offset = mach_read_from_2(ptr);
	ptr += 2;

	if (!block) {

		return(ptr);
	}

	page = buf_block_get_frame(block);

	ut_ad(!!page_is_comp(page) == dict_table_is_comp(index->table));

	if (type == MLOG_LIST_END_DELETE
	    || type == MLOG_COMP_LIST_END_DELETE) {
		page_delete_rec_list_end(page + offset, block, index,
					 ULINT_UNDEFINED, ULINT_UNDEFINED,
					 mtr);
	} else {
		page_delete_rec_list_start(page + offset, block, index, mtr);
	}

	return(ptr);
}

/*************************************************************//**
Deletes records from a page from a given record onward, including that record.
The infimum and supremum records are not deleted. */
UNIV_INTERN
void
page_delete_rec_list_end(
/*=====================*/
	rec_t*		rec,	/*!< in: pointer to record on page */
	buf_block_t*	block,	/*!< in: buffer block of the page */
	dict_index_t*	index,	/*!< in: record descriptor */
	ulint		n_recs,	/*!< in: number of records to delete,
				or ULINT_UNDEFINED if not known */
	ulint		size,	/*!< in: the sum of the sizes of the
				records in the end of the chain to
				delete, or ULINT_UNDEFINED if not known */
	mtr_t*		mtr)	/*!< in: mtr */
{
	page_dir_slot_t*slot;
	ulint		slot_index;
	rec_t*		last_rec;
	rec_t*		prev_rec;
	ulint		n_owned;
	page_zip_des_t*	page_zip	= buf_block_get_page_zip(block);
	page_t*		page		= page_align(rec);
	mem_heap_t*	heap		= NULL;
	ulint		offsets_[REC_OFFS_NORMAL_SIZE];
	ulint*		offsets		= offsets_;
	rec_offs_init(offsets_);

	ut_ad(size == ULINT_UNDEFINED || size < UNIV_PAGE_SIZE);
	ut_ad(!page_zip || page_rec_is_comp(rec));
#ifdef UNIV_ZIP_DEBUG
	ut_a(!page_zip || page_zip_validate(page_zip, page, index));
#endif /* UNIV_ZIP_DEBUG */

	if (page_rec_is_supremum(rec)) {
		ut_ad(n_recs == 0 || n_recs == ULINT_UNDEFINED);
		return;
	}

	if (page_rec_is_infimum(rec)
	    || n_recs == page_get_n_recs(page)) {
delete_all:
		/* We are deleting all records. */
		page_create_empty(block, index, mtr);
		return;
	}

	/* If we are deleting everything from the first user record
	onwards, create an empty page. */

	if (ulint comp = page_is_comp(page)) {
		if (page_rec_get_next_low(page + PAGE_NEW_INFIMUM, comp)
		    == rec) {
			goto delete_all;
		}
	} else {
		if (page_rec_get_next_low(page + PAGE_OLD_INFIMUM, comp)
		    == rec) {
			goto delete_all;
		}
	}

	/* Reset the last insert info in the page header and increment
	the modify clock for the frame */

	page_header_set_ptr(page, page_zip, PAGE_LAST_INSERT, NULL);

	/* The page gets invalid for optimistic searches: increment the
	frame modify clock */

	buf_block_modify_clock_inc(block);

	page_delete_rec_list_write_log(rec, index, page_is_comp(page)
				       ? MLOG_COMP_LIST_END_DELETE
				       : MLOG_LIST_END_DELETE, mtr);

	if (page_zip) {
		ulint		log_mode;

		ut_a(page_is_comp(page));
		/* Individual deletes are not logged */

		log_mode = mtr_set_log_mode(mtr, MTR_LOG_NONE);

		do {
			page_cur_t	cur;
			page_cur_position(rec, block, &cur);

			offsets = rec_get_offsets(rec, index, offsets,
						  ULINT_UNDEFINED, &heap);
			rec = rec_get_next_ptr(rec, TRUE);
#ifdef UNIV_ZIP_DEBUG
			ut_a(page_zip_validate(page_zip, page, index));
#endif /* UNIV_ZIP_DEBUG */
			page_cur_delete_rec(&cur, index, offsets, mtr);
		} while (page_offset(rec) != PAGE_NEW_SUPREMUM);

		if (UNIV_LIKELY_NULL(heap)) {
			mem_heap_free(heap);
		}

		/* Restore log mode */

		mtr_set_log_mode(mtr, log_mode);
		return;
	}

	prev_rec = page_rec_get_prev(rec);

	last_rec = page_rec_get_prev(page_get_supremum_rec(page));

	if ((size == ULINT_UNDEFINED) || (n_recs == ULINT_UNDEFINED)) {
		rec_t*		rec2		= rec;
		/* Calculate the sum of sizes and the number of records */
		size = 0;
		n_recs = 0;

		do {
			ulint	s;
			offsets = rec_get_offsets(rec2, index, offsets,
						  ULINT_UNDEFINED, &heap);
			s = rec_offs_size(offsets);
			ut_ad(rec2 - page + s - rec_offs_extra_size(offsets)
			      < UNIV_PAGE_SIZE);
			ut_ad(size + s < UNIV_PAGE_SIZE);
			size += s;
			n_recs++;

			rec2 = page_rec_get_next(rec2);
		} while (!page_rec_is_supremum(rec2));

		if (UNIV_LIKELY_NULL(heap)) {
			mem_heap_free(heap);
		}
	}

	ut_ad(size < UNIV_PAGE_SIZE);

	/* Update the page directory; there is no need to balance the number
	of the records owned by the supremum record, as it is allowed to be
	less than PAGE_DIR_SLOT_MIN_N_OWNED */

	if (page_is_comp(page)) {
		rec_t*	rec2	= rec;
		ulint	count	= 0;

		while (rec_get_n_owned_new(rec2) == 0) {
			count++;

			rec2 = rec_get_next_ptr(rec2, TRUE);
		}

		ut_ad(rec_get_n_owned_new(rec2) > count);

		n_owned = rec_get_n_owned_new(rec2) - count;
		slot_index = page_dir_find_owner_slot(rec2);
		ut_ad(slot_index > 0);
		slot = page_dir_get_nth_slot(page, slot_index);
	} else {
		rec_t*	rec2	= rec;
		ulint	count	= 0;

		while (rec_get_n_owned_old(rec2) == 0) {
			count++;

			rec2 = rec_get_next_ptr(rec2, FALSE);
		}

		ut_ad(rec_get_n_owned_old(rec2) > count);

		n_owned = rec_get_n_owned_old(rec2) - count;
		slot_index = page_dir_find_owner_slot(rec2);
		ut_ad(slot_index > 0);
		slot = page_dir_get_nth_slot(page, slot_index);
	}

	page_dir_slot_set_rec(slot, page_get_supremum_rec(page));
	page_dir_slot_set_n_owned(slot, NULL, n_owned);

	page_dir_set_n_slots(page, NULL, slot_index + 1);

	/* Remove the record chain segment from the record chain */
	page_rec_set_next(prev_rec, page_get_supremum_rec(page));

	btr_blob_dbg_op(page, rec, index, "delete_end",
			btr_blob_dbg_remove_rec);

	/* Catenate the deleted chain segment to the page free list */

	page_rec_set_next(last_rec, page_header_get_ptr(page, PAGE_FREE));
	page_header_set_ptr(page, NULL, PAGE_FREE, rec);

	page_header_set_field(page, NULL, PAGE_GARBAGE, size
			      + page_header_get_field(page, PAGE_GARBAGE));

	page_header_set_field(page, NULL, PAGE_N_RECS,
			      (ulint)(page_get_n_recs(page) - n_recs));
}

/*************************************************************//**
Deletes records from page, up to the given record, NOT including
that record. Infimum and supremum records are not deleted. */
UNIV_INTERN
void
page_delete_rec_list_start(
/*=======================*/
	rec_t*		rec,	/*!< in: record on page */
	buf_block_t*	block,	/*!< in: buffer block of the page */
	dict_index_t*	index,	/*!< in: record descriptor */
	mtr_t*		mtr)	/*!< in: mtr */
{
	page_cur_t	cur1;
	ulint		log_mode;
	ulint		offsets_[REC_OFFS_NORMAL_SIZE];
	ulint*		offsets		= offsets_;
	mem_heap_t*	heap		= NULL;
	byte		type;

	rec_offs_init(offsets_);

	ut_ad((ibool) !!page_rec_is_comp(rec)
	      == dict_table_is_comp(index->table));
#ifdef UNIV_ZIP_DEBUG
	{
		page_zip_des_t*	page_zip= buf_block_get_page_zip(block);
		page_t*		page	= buf_block_get_frame(block);

		/* page_zip_validate() would detect a min_rec_mark mismatch
		in btr_page_split_and_insert()
		between btr_attach_half_pages() and insert_page = ...
		when btr_page_get_split_rec_to_left() holds
		(direction == FSP_DOWN). */
		ut_a(!page_zip
		     || page_zip_validate_low(page_zip, page, index, TRUE));
	}
#endif /* UNIV_ZIP_DEBUG */

	if (page_rec_is_infimum(rec)) {
		return;
	}

	if (page_rec_is_supremum(rec)) {
		/* We are deleting all records. */
		page_create_empty(block, index, mtr);
		return;
	}

	if (page_rec_is_comp(rec)) {
		type = MLOG_COMP_LIST_START_DELETE;
	} else {
		type = MLOG_LIST_START_DELETE;
	}

	page_delete_rec_list_write_log(rec, index, type, mtr);

	page_cur_set_before_first(block, &cur1);
	page_cur_move_to_next(&cur1);

	/* Individual deletes are not logged */

	log_mode = mtr_set_log_mode(mtr, MTR_LOG_NONE);

	while (page_cur_get_rec(&cur1) != rec) {
		offsets = rec_get_offsets(page_cur_get_rec(&cur1), index,
					  offsets, ULINT_UNDEFINED, &heap);
		page_cur_delete_rec(&cur1, index, offsets, mtr);
	}

	if (UNIV_LIKELY_NULL(heap)) {
		mem_heap_free(heap);
	}

	/* Restore log mode */

	mtr_set_log_mode(mtr, log_mode);
}

#ifndef UNIV_HOTBACKUP
/*************************************************************//**
Moves record list end to another page. Moved records include
split_rec.

IMPORTANT: The caller will have to update IBUF_BITMAP_FREE
if new_block is a compressed leaf page in a secondary index.
This has to be done either within the same mini-transaction,
or by invoking ibuf_reset_free_bits() before mtr_commit().

@return TRUE on success; FALSE on compression failure (new_block will
be decompressed) */
UNIV_INTERN
ibool
page_move_rec_list_end(
/*===================*/
	buf_block_t*	new_block,	/*!< in/out: index page where to move */
	buf_block_t*	block,		/*!< in: index page from where to move */
	rec_t*		split_rec,	/*!< in: first record to move */
	dict_index_t*	index,		/*!< in: record descriptor */
	mtr_t*		mtr)		/*!< in: mtr */
{
	page_t*		new_page	= buf_block_get_frame(new_block);
	ulint		old_data_size;
	ulint		new_data_size;
	ulint		old_n_recs;
	ulint		new_n_recs;

	old_data_size = page_get_data_size(new_page);
	old_n_recs = page_get_n_recs(new_page);
#ifdef UNIV_ZIP_DEBUG
	{
		page_zip_des_t*	new_page_zip
			= buf_block_get_page_zip(new_block);
		page_zip_des_t*	page_zip
			= buf_block_get_page_zip(block);
		ut_a(!new_page_zip == !page_zip);
		ut_a(!new_page_zip
		     || page_zip_validate(new_page_zip, new_page, index));
		ut_a(!page_zip
		     || page_zip_validate(page_zip, page_align(split_rec),
					  index));
	}
#endif /* UNIV_ZIP_DEBUG */

	if (UNIV_UNLIKELY(!page_copy_rec_list_end(new_block, block,
						  split_rec, index, mtr))) {
		return(FALSE);
	}

	new_data_size = page_get_data_size(new_page);
	new_n_recs = page_get_n_recs(new_page);

	ut_ad(new_data_size >= old_data_size);

	page_delete_rec_list_end(split_rec, block, index,
				 new_n_recs - old_n_recs,
				 new_data_size - old_data_size, mtr);

	return(TRUE);
}

/*************************************************************//**
Moves record list start to another page. Moved records do not include
split_rec.

IMPORTANT: The caller will have to update IBUF_BITMAP_FREE
if new_block is a compressed leaf page in a secondary index.
This has to be done either within the same mini-transaction,
or by invoking ibuf_reset_free_bits() before mtr_commit().

@return	TRUE on success; FALSE on compression failure */
UNIV_INTERN
ibool
page_move_rec_list_start(
/*=====================*/
	buf_block_t*	new_block,	/*!< in/out: index page where to move */
	buf_block_t*	block,		/*!< in/out: page containing split_rec */
	rec_t*		split_rec,	/*!< in: first record not to move */
	dict_index_t*	index,		/*!< in: record descriptor */
	mtr_t*		mtr)		/*!< in: mtr */
{
	if (UNIV_UNLIKELY(!page_copy_rec_list_start(new_block, block,
						    split_rec, index, mtr))) {
		return(FALSE);
	}

	page_delete_rec_list_start(split_rec, block, index, mtr);

	return(TRUE);
}
#endif /* !UNIV_HOTBACKUP */

/**************************************************************//**
Used to delete n slots from the directory. This function updates
also n_owned fields in the records, so that the first slot after
the deleted ones inherits the records of the deleted slots. */
UNIV_INLINE
void
page_dir_delete_slot(
/*=================*/
	page_t*		page,	/*!< in/out: the index page */
	page_zip_des_t*	page_zip,/*!< in/out: compressed page, or NULL */
	ulint		slot_no)/*!< in: slot to be deleted */
{
	page_dir_slot_t*	slot;
	ulint			n_owned;
	ulint			i;
	ulint			n_slots;

	ut_ad(!page_zip || page_is_comp(page));
	ut_ad(slot_no > 0);
	ut_ad(slot_no + 1 < page_dir_get_n_slots(page));

	n_slots = page_dir_get_n_slots(page);

	/* 1. Reset the n_owned fields of the slots to be
	deleted */
	slot = page_dir_get_nth_slot(page, slot_no);
	n_owned = page_dir_slot_get_n_owned(slot);
	page_dir_slot_set_n_owned(slot, page_zip, 0);

	/* 2. Update the n_owned value of the first non-deleted slot */

	slot = page_dir_get_nth_slot(page, slot_no + 1);
	page_dir_slot_set_n_owned(slot, page_zip,
				  n_owned + page_dir_slot_get_n_owned(slot));

	/* 3. Destroy the slot by copying slots */
	for (i = slot_no + 1; i < n_slots; i++) {
		rec_t*	rec = (rec_t*)
			page_dir_slot_get_rec(page_dir_get_nth_slot(page, i));
		page_dir_slot_set_rec(page_dir_get_nth_slot(page, i - 1), rec);
	}

	/* 4. Zero out the last slot, which will be removed */
	mach_write_to_2(page_dir_get_nth_slot(page, n_slots - 1), 0);

	/* 5. Update the page header */
	page_header_set_field(page, page_zip, PAGE_N_DIR_SLOTS, n_slots - 1);
}

/**************************************************************//**
Used to add n slots to the directory. Does not set the record pointers
in the added slots or update n_owned values: this is the responsibility
of the caller. */
UNIV_INLINE
void
page_dir_add_slot(
/*==============*/
	page_t*		page,	/*!< in/out: the index page */
	page_zip_des_t*	page_zip,/*!< in/out: comprssed page, or NULL */
	ulint		start)	/*!< in: the slot above which the new slots
				are added */
{
	page_dir_slot_t*	slot;
	ulint			n_slots;

	n_slots = page_dir_get_n_slots(page);

	ut_ad(start < n_slots - 1);

	/* Update the page header */
	page_dir_set_n_slots(page, page_zip, n_slots + 1);

	/* Move slots up */
	slot = page_dir_get_nth_slot(page, n_slots);
	memmove(slot, slot + PAGE_DIR_SLOT_SIZE,
		(n_slots - 1 - start) * PAGE_DIR_SLOT_SIZE);
}

/****************************************************************//**
Splits a directory slot which owns too many records. */
UNIV_INTERN
void
page_dir_split_slot(
/*================*/
	page_t*		page,	/*!< in/out: index page */
	page_zip_des_t*	page_zip,/*!< in/out: compressed page whose
				uncompressed part will be written, or NULL */
	ulint		slot_no)/*!< in: the directory slot */
{
	rec_t*			rec;
	page_dir_slot_t*	new_slot;
	page_dir_slot_t*	prev_slot;
	page_dir_slot_t*	slot;
	ulint			i;
	ulint			n_owned;

	ut_ad(page);
	ut_ad(!page_zip || page_is_comp(page));
	ut_ad(slot_no > 0);

	slot = page_dir_get_nth_slot(page, slot_no);

	n_owned = page_dir_slot_get_n_owned(slot);
	ut_ad(n_owned == PAGE_DIR_SLOT_MAX_N_OWNED + 1);

	/* 1. We loop to find a record approximately in the middle of the
	records owned by the slot. */

	prev_slot = page_dir_get_nth_slot(page, slot_no - 1);
	rec = (rec_t*) page_dir_slot_get_rec(prev_slot);

	for (i = 0; i < n_owned / 2; i++) {
		rec = page_rec_get_next(rec);
	}

	ut_ad(n_owned / 2 >= PAGE_DIR_SLOT_MIN_N_OWNED);

	/* 2. We add one directory slot immediately below the slot to be
	split. */

	page_dir_add_slot(page, page_zip, slot_no - 1);

	/* The added slot is now number slot_no, and the old slot is
	now number slot_no + 1 */

	new_slot = page_dir_get_nth_slot(page, slot_no);
	slot = page_dir_get_nth_slot(page, slot_no + 1);

	/* 3. We store the appropriate values to the new slot. */

	page_dir_slot_set_rec(new_slot, rec);
	page_dir_slot_set_n_owned(new_slot, page_zip, n_owned / 2);

	/* 4. Finally, we update the number of records field of the
	original slot */

	page_dir_slot_set_n_owned(slot, page_zip, n_owned - (n_owned / 2));
}

/*************************************************************//**
Tries to balance the given directory slot with too few records with the upper
neighbor, so that there are at least the minimum number of records owned by
the slot; this may result in the merging of two slots. */
UNIV_INTERN
void
page_dir_balance_slot(
/*==================*/
	page_t*		page,	/*!< in/out: index page */
	page_zip_des_t*	page_zip,/*!< in/out: compressed page, or NULL */
	ulint		slot_no)/*!< in: the directory slot */
{
	page_dir_slot_t*	slot;
	page_dir_slot_t*	up_slot;
	ulint			n_owned;
	ulint			up_n_owned;
	rec_t*			old_rec;
	rec_t*			new_rec;

	ut_ad(page);
	ut_ad(!page_zip || page_is_comp(page));
	ut_ad(slot_no > 0);

	slot = page_dir_get_nth_slot(page, slot_no);

	/* The last directory slot cannot be balanced with the upper
	neighbor, as there is none. */

	if (UNIV_UNLIKELY(slot_no == page_dir_get_n_slots(page) - 1)) {

		return;
	}

	up_slot = page_dir_get_nth_slot(page, slot_no + 1);

	n_owned = page_dir_slot_get_n_owned(slot);
	up_n_owned = page_dir_slot_get_n_owned(up_slot);

	ut_ad(n_owned == PAGE_DIR_SLOT_MIN_N_OWNED - 1);

	/* If the upper slot has the minimum value of n_owned, we will merge
	the two slots, therefore we assert: */
	ut_ad(2 * PAGE_DIR_SLOT_MIN_N_OWNED - 1 <= PAGE_DIR_SLOT_MAX_N_OWNED);

	if (up_n_owned > PAGE_DIR_SLOT_MIN_N_OWNED) {

		/* In this case we can just transfer one record owned
		by the upper slot to the property of the lower slot */
		old_rec = (rec_t*) page_dir_slot_get_rec(slot);

		if (page_is_comp(page)) {
			new_rec = rec_get_next_ptr(old_rec, TRUE);

			rec_set_n_owned_new(old_rec, page_zip, 0);
			rec_set_n_owned_new(new_rec, page_zip, n_owned + 1);
		} else {
			new_rec = rec_get_next_ptr(old_rec, FALSE);

			rec_set_n_owned_old(old_rec, 0);
			rec_set_n_owned_old(new_rec, n_owned + 1);
		}

		page_dir_slot_set_rec(slot, new_rec);

		page_dir_slot_set_n_owned(up_slot, page_zip, up_n_owned -1);
	} else {
		/* In this case we may merge the two slots */
		page_dir_delete_slot(page, page_zip, slot_no);
	}
}

/************************************************************//**
Returns the nth record of the record list.
This is the inverse function of page_rec_get_n_recs_before().
@return	nth record */
UNIV_INTERN
const rec_t*
page_rec_get_nth_const(
/*===================*/
	const page_t*	page,	/*!< in: page */
	ulint		nth)	/*!< in: nth record */
{
	const page_dir_slot_t*	slot;
	ulint			i;
	ulint			n_owned;
	const rec_t*		rec;

	if (nth == 0) {
		return(page_get_infimum_rec(page));
	}

	ut_ad(nth < UNIV_PAGE_SIZE / (REC_N_NEW_EXTRA_BYTES + 1));

	for (i = 0;; i++) {

		slot = page_dir_get_nth_slot(page, i);
		n_owned = page_dir_slot_get_n_owned(slot);

		if (n_owned > nth) {
			break;
		} else {
			nth -= n_owned;
		}
	}

	ut_ad(i > 0);
	slot = page_dir_get_nth_slot(page, i - 1);
	rec = page_dir_slot_get_rec(slot);

	if (page_is_comp(page)) {
		do {
			rec = page_rec_get_next_low(rec, TRUE);
			ut_ad(rec);
		} while (nth--);
	} else {
		do {
			rec = page_rec_get_next_low(rec, FALSE);
			ut_ad(rec);
		} while (nth--);
	}

	return(rec);
}

/***************************************************************//**
Returns the number of records before the given record in chain.
The number includes infimum and supremum records.
@return	number of records */
UNIV_INTERN
ulint
page_rec_get_n_recs_before(
/*=======================*/
	const rec_t*	rec)	/*!< in: the physical record */
{
	const page_dir_slot_t*	slot;
	const rec_t*		slot_rec;
	const page_t*		page;
	ulint			i;
	lint			n	= 0;

	ut_ad(page_rec_check(rec));

	page = page_align(rec);
	if (page_is_comp(page)) {
		while (rec_get_n_owned_new(rec) == 0) {

			rec = rec_get_next_ptr_const(rec, TRUE);
			n--;
		}

		for (i = 0; ; i++) {
			slot = page_dir_get_nth_slot(page, i);
			slot_rec = page_dir_slot_get_rec(slot);

			n += rec_get_n_owned_new(slot_rec);

			if (rec == slot_rec) {

				break;
			}
		}
	} else {
		while (rec_get_n_owned_old(rec) == 0) {

			rec = rec_get_next_ptr_const(rec, FALSE);
			n--;
		}

		for (i = 0; ; i++) {
			slot = page_dir_get_nth_slot(page, i);
			slot_rec = page_dir_slot_get_rec(slot);

			n += rec_get_n_owned_old(slot_rec);

			if (rec == slot_rec) {

				break;
			}
		}
	}

	n--;

	ut_ad(n >= 0);
	ut_ad((ulong) n < UNIV_PAGE_SIZE / (REC_N_NEW_EXTRA_BYTES + 1));

	return((ulint) n);
}

#ifndef UNIV_HOTBACKUP
/************************************************************//**
Prints record contents including the data relevant only in
the index page context. */
UNIV_INTERN
void
page_rec_print(
/*===========*/
	const rec_t*	rec,	/*!< in: physical record */
	const ulint*	offsets)/*!< in: record descriptor */
{
	ut_a(!page_rec_is_comp(rec) == !rec_offs_comp(offsets));
	rec_print_new(stderr, rec, offsets);
	if (page_rec_is_comp(rec)) {
		fprintf(stderr,
			" n_owned: %lu; heap_no: %lu; next rec: %lu\n",
			(ulong) rec_get_n_owned_new(rec),
			(ulong) rec_get_heap_no_new(rec),
			(ulong) rec_get_next_offs(rec, TRUE));
	} else {
		fprintf(stderr,
			" n_owned: %lu; heap_no: %lu; next rec: %lu\n",
			(ulong) rec_get_n_owned_old(rec),
			(ulong) rec_get_heap_no_old(rec),
			(ulong) rec_get_next_offs(rec, FALSE));
	}

	page_rec_check(rec);
	rec_validate(rec, offsets);
}

# ifdef UNIV_BTR_PRINT
/***************************************************************//**
This is used to print the contents of the directory for
debugging purposes. */
UNIV_INTERN
void
page_dir_print(
/*===========*/
	page_t*	page,	/*!< in: index page */
	ulint	pr_n)	/*!< in: print n first and n last entries */
{
	ulint			n;
	ulint			i;
	page_dir_slot_t*	slot;

	n = page_dir_get_n_slots(page);

	fprintf(stderr, "--------------------------------\n"
		"PAGE DIRECTORY\n"
		"Page address %p\n"
		"Directory stack top at offs: %lu; number of slots: %lu\n",
		page, (ulong) page_offset(page_dir_get_nth_slot(page, n - 1)),
		(ulong) n);
	for (i = 0; i < n; i++) {
		slot = page_dir_get_nth_slot(page, i);
		if ((i == pr_n) && (i < n - pr_n)) {
			fputs("    ...   \n", stderr);
		}
		if ((i < pr_n) || (i >= n - pr_n)) {
			fprintf(stderr,
				"Contents of slot: %lu: n_owned: %lu,"
				" rec offs: %lu\n",
				(ulong) i,
				(ulong) page_dir_slot_get_n_owned(slot),
				(ulong)
				page_offset(page_dir_slot_get_rec(slot)));
		}
	}
	fprintf(stderr, "Total of %lu records\n"
		"--------------------------------\n",
		(ulong) (PAGE_HEAP_NO_USER_LOW + page_get_n_recs(page)));
}

/***************************************************************//**
This is used to print the contents of the page record list for
debugging purposes. */
UNIV_INTERN
void
page_print_list(
/*============*/
	buf_block_t*	block,	/*!< in: index page */
	dict_index_t*	index,	/*!< in: dictionary index of the page */
	ulint		pr_n)	/*!< in: print n first and n last entries */
{
	page_t*		page		= block->frame;
	page_cur_t	cur;
	ulint		count;
	ulint		n_recs;
	mem_heap_t*	heap		= NULL;
	ulint		offsets_[REC_OFFS_NORMAL_SIZE];
	ulint*		offsets		= offsets_;
	rec_offs_init(offsets_);

	ut_a((ibool)!!page_is_comp(page) == dict_table_is_comp(index->table));

	fprintf(stderr,
		"--------------------------------\n"
		"PAGE RECORD LIST\n"
		"Page address %p\n", page);

	n_recs = page_get_n_recs(page);

	page_cur_set_before_first(block, &cur);
	count = 0;
	for (;;) {
		offsets = rec_get_offsets(cur.rec, index, offsets,
					  ULINT_UNDEFINED, &heap);
		page_rec_print(cur.rec, offsets);

		if (count == pr_n) {
			break;
		}
		if (page_cur_is_after_last(&cur)) {
			break;
		}
		page_cur_move_to_next(&cur);
		count++;
	}

	if (n_recs > 2 * pr_n) {
		fputs(" ... \n", stderr);
	}

	while (!page_cur_is_after_last(&cur)) {
		page_cur_move_to_next(&cur);

		if (count + pr_n >= n_recs) {
			offsets = rec_get_offsets(cur.rec, index, offsets,
						  ULINT_UNDEFINED, &heap);
			page_rec_print(cur.rec, offsets);
		}
		count++;
	}

	fprintf(stderr,
		"Total of %lu records \n"
		"--------------------------------\n",
		(ulong) (count + 1));

	if (UNIV_LIKELY_NULL(heap)) {
		mem_heap_free(heap);
	}
}

/***************************************************************//**
Prints the info in a page header. */
UNIV_INTERN
void
page_header_print(
/*==============*/
	const page_t*	page)
{
	fprintf(stderr,
		"--------------------------------\n"
		"PAGE HEADER INFO\n"
		"Page address %p, n records %lu (%s)\n"
		"n dir slots %lu, heap top %lu\n"
		"Page n heap %lu, free %lu, garbage %lu\n"
		"Page last insert %lu, direction %lu, n direction %lu\n",
		page, (ulong) page_header_get_field(page, PAGE_N_RECS),
		page_is_comp(page) ? "compact format" : "original format",
		(ulong) page_header_get_field(page, PAGE_N_DIR_SLOTS),
		(ulong) page_header_get_field(page, PAGE_HEAP_TOP),
		(ulong) page_dir_get_n_heap(page),
		(ulong) page_header_get_field(page, PAGE_FREE),
		(ulong) page_header_get_field(page, PAGE_GARBAGE),
		(ulong) page_header_get_field(page, PAGE_LAST_INSERT),
		(ulong) page_header_get_field(page, PAGE_DIRECTION),
		(ulong) page_header_get_field(page, PAGE_N_DIRECTION));
}

/***************************************************************//**
This is used to print the contents of the page for
debugging purposes. */
UNIV_INTERN
void
page_print(
/*=======*/
	buf_block_t*	block,	/*!< in: index page */
	dict_index_t*	index,	/*!< in: dictionary index of the page */
	ulint		dn,	/*!< in: print dn first and last entries
				in directory */
	ulint		rn)	/*!< in: print rn first and last records
				in directory */
{
	page_t*	page = block->frame;

	page_header_print(page);
	page_dir_print(page, dn);
	page_print_list(block, index, rn);
}
# endif /* UNIV_BTR_PRINT */
#endif /* !UNIV_HOTBACKUP */

/***************************************************************//**
The following is used to validate a record on a page. This function
differs from rec_validate as it can also check the n_owned field and
the heap_no field.
@return	TRUE if ok */
UNIV_INTERN
ibool
page_rec_validate(
/*==============*/
	const rec_t*	rec,	/*!< in: physical record */
	const ulint*	offsets)/*!< in: array returned by rec_get_offsets() */
{
	ulint		n_owned;
	ulint		heap_no;
	const page_t*	page;

	page = page_align(rec);
	ut_a(!page_is_comp(page) == !rec_offs_comp(offsets));

	page_rec_check(rec);
	rec_validate(rec, offsets);

	if (page_rec_is_comp(rec)) {
		n_owned = rec_get_n_owned_new(rec);
		heap_no = rec_get_heap_no_new(rec);
	} else {
		n_owned = rec_get_n_owned_old(rec);
		heap_no = rec_get_heap_no_old(rec);
	}

	if (UNIV_UNLIKELY(!(n_owned <= PAGE_DIR_SLOT_MAX_N_OWNED))) {
		fprintf(stderr,
			"InnoDB: Dir slot of rec %lu, n owned too big %lu\n",
			(ulong) page_offset(rec), (ulong) n_owned);
		return(FALSE);
	}

	if (UNIV_UNLIKELY(!(heap_no < page_dir_get_n_heap(page)))) {
		fprintf(stderr,
			"InnoDB: Heap no of rec %lu too big %lu %lu\n",
			(ulong) page_offset(rec), (ulong) heap_no,
			(ulong) page_dir_get_n_heap(page));
		return(FALSE);
	}

	return(TRUE);
}

#ifndef UNIV_HOTBACKUP
/***************************************************************//**
Checks that the first directory slot points to the infimum record and
the last to the supremum. This function is intended to track if the
bug fixed in 4.0.14 has caused corruption to users' databases. */
UNIV_INTERN
void
page_check_dir(
/*===========*/
	const page_t*	page)	/*!< in: index page */
{
	ulint	n_slots;
	ulint	infimum_offs;
	ulint	supremum_offs;

	n_slots = page_dir_get_n_slots(page);
	infimum_offs = mach_read_from_2(page_dir_get_nth_slot(page, 0));
	supremum_offs = mach_read_from_2(page_dir_get_nth_slot(page,
							       n_slots - 1));

	if (UNIV_UNLIKELY(!page_rec_is_infimum_low(infimum_offs))) {

		fprintf(stderr,
			"InnoDB: Page directory corruption:"
			" infimum not pointed to\n");
		buf_page_print(page, 0, 0);
	}

	if (UNIV_UNLIKELY(!page_rec_is_supremum_low(supremum_offs))) {

		fprintf(stderr,
			"InnoDB: Page directory corruption:"
			" supremum not pointed to\n");
		buf_page_print(page, 0, 0);
	}
}
#endif /* !UNIV_HOTBACKUP */

/***************************************************************//**
This function checks the consistency of an index page when we do not
know the index. This is also resilient so that this should never crash
even if the page is total garbage.
@return	TRUE if ok */
UNIV_INTERN
ibool
page_simple_validate_old(
/*=====================*/
	const page_t*	page)	/*!< in: index page in ROW_FORMAT=REDUNDANT */
{
	const page_dir_slot_t*	slot;
	ulint			slot_no;
	ulint			n_slots;
	const rec_t*		rec;
	const byte*		rec_heap_top;
	ulint			count;
	ulint			own_count;
	ibool			ret	= FALSE;

	ut_a(!page_is_comp(page));

	/* Check first that the record heap and the directory do not
	overlap. */

	n_slots = page_dir_get_n_slots(page);

	if (UNIV_UNLIKELY(n_slots > UNIV_PAGE_SIZE / 4)) {
		fprintf(stderr,
			"InnoDB: Nonsensical number %lu of page dir slots\n",
			(ulong) n_slots);

		goto func_exit;
	}

	rec_heap_top = page_header_get_ptr(page, PAGE_HEAP_TOP);

	if (UNIV_UNLIKELY(rec_heap_top
			  > page_dir_get_nth_slot(page, n_slots - 1))) {

		fprintf(stderr,
			"InnoDB: Record heap and dir overlap on a page,"
			" heap top %lu, dir %lu\n",
			(ulong) page_header_get_field(page, PAGE_HEAP_TOP),
			(ulong)
			page_offset(page_dir_get_nth_slot(page, n_slots - 1)));

		goto func_exit;
	}

	/* Validate the record list in a loop checking also that it is
	consistent with the page record directory. */

	count = 0;
	own_count = 1;
	slot_no = 0;
	slot = page_dir_get_nth_slot(page, slot_no);

	rec = page_get_infimum_rec(page);

	for (;;) {
		if (UNIV_UNLIKELY(rec > rec_heap_top)) {
			fprintf(stderr,
				"InnoDB: Record %lu is above"
				" rec heap top %lu\n",
				(ulong)(rec - page),
				(ulong)(rec_heap_top - page));

			goto func_exit;
		}

		if (UNIV_UNLIKELY(rec_get_n_owned_old(rec))) {
			/* This is a record pointed to by a dir slot */
			if (UNIV_UNLIKELY(rec_get_n_owned_old(rec)
					  != own_count)) {

				fprintf(stderr,
					"InnoDB: Wrong owned count %lu, %lu,"
					" rec %lu\n",
					(ulong) rec_get_n_owned_old(rec),
					(ulong) own_count,
					(ulong)(rec - page));

				goto func_exit;
			}

			if (UNIV_UNLIKELY
			    (page_dir_slot_get_rec(slot) != rec)) {
				fprintf(stderr,
					"InnoDB: Dir slot does not point"
					" to right rec %lu\n",
					(ulong)(rec - page));

				goto func_exit;
			}

			own_count = 0;

			if (!page_rec_is_supremum(rec)) {
				slot_no++;
				slot = page_dir_get_nth_slot(page, slot_no);
			}
		}

		if (page_rec_is_supremum(rec)) {

			break;
		}

		if (UNIV_UNLIKELY
		    (rec_get_next_offs(rec, FALSE) < FIL_PAGE_DATA
		     || rec_get_next_offs(rec, FALSE) >= UNIV_PAGE_SIZE)) {
			fprintf(stderr,
				"InnoDB: Next record offset"
				" nonsensical %lu for rec %lu\n",
				(ulong) rec_get_next_offs(rec, FALSE),
				(ulong) (rec - page));

			goto func_exit;
		}

		count++;

		if (UNIV_UNLIKELY(count > UNIV_PAGE_SIZE)) {
			fprintf(stderr,
				"InnoDB: Page record list appears"
				" to be circular %lu\n",
				(ulong) count);
			goto func_exit;
		}

		rec = page_rec_get_next_const(rec);
		own_count++;
	}

	if (UNIV_UNLIKELY(rec_get_n_owned_old(rec) == 0)) {
		fprintf(stderr, "InnoDB: n owned is zero in a supremum rec\n");

		goto func_exit;
	}

	if (UNIV_UNLIKELY(slot_no != n_slots - 1)) {
		fprintf(stderr, "InnoDB: n slots wrong %lu, %lu\n",
			(ulong) slot_no, (ulong) (n_slots - 1));
		goto func_exit;
	}

	if (UNIV_UNLIKELY(page_header_get_field(page, PAGE_N_RECS)
			  + PAGE_HEAP_NO_USER_LOW
			  != count + 1)) {
		fprintf(stderr, "InnoDB: n recs wrong %lu %lu\n",
			(ulong) page_header_get_field(page, PAGE_N_RECS)
			+ PAGE_HEAP_NO_USER_LOW,
			(ulong) (count + 1));

		goto func_exit;
	}

	/* Check then the free list */
	rec = page_header_get_ptr(page, PAGE_FREE);

	while (rec != NULL) {
		if (UNIV_UNLIKELY(rec < page + FIL_PAGE_DATA
				  || rec >= page + UNIV_PAGE_SIZE)) {
			fprintf(stderr,
				"InnoDB: Free list record has"
				" a nonsensical offset %lu\n",
				(ulong) (rec - page));

			goto func_exit;
		}

		if (UNIV_UNLIKELY(rec > rec_heap_top)) {
			fprintf(stderr,
				"InnoDB: Free list record %lu"
				" is above rec heap top %lu\n",
				(ulong) (rec - page),
				(ulong) (rec_heap_top - page));

			goto func_exit;
		}

		count++;

		if (UNIV_UNLIKELY(count > UNIV_PAGE_SIZE)) {
			fprintf(stderr,
				"InnoDB: Page free list appears"
				" to be circular %lu\n",
				(ulong) count);
			goto func_exit;
		}

		rec = page_rec_get_next_const(rec);
	}

	if (UNIV_UNLIKELY(page_dir_get_n_heap(page) != count + 1)) {

		fprintf(stderr, "InnoDB: N heap is wrong %lu, %lu\n",
			(ulong) page_dir_get_n_heap(page),
			(ulong) (count + 1));

		goto func_exit;
	}

	ret = TRUE;

func_exit:
	return(ret);
}

/***************************************************************//**
This function checks the consistency of an index page when we do not
know the index. This is also resilient so that this should never crash
even if the page is total garbage.
@return	TRUE if ok */
UNIV_INTERN
ibool
page_simple_validate_new(
/*=====================*/
	const page_t*	page)	/*!< in: index page in ROW_FORMAT!=REDUNDANT */
{
	const page_dir_slot_t*	slot;
	ulint			slot_no;
	ulint			n_slots;
	const rec_t*		rec;
	const byte*		rec_heap_top;
	ulint			count;
	ulint			own_count;
	ibool			ret	= FALSE;

	ut_a(page_is_comp(page));

	/* Check first that the record heap and the directory do not
	overlap. */

	n_slots = page_dir_get_n_slots(page);

	if (UNIV_UNLIKELY(n_slots > UNIV_PAGE_SIZE / 4)) {
		fprintf(stderr,
			"InnoDB: Nonsensical number %lu"
			" of page dir slots\n", (ulong) n_slots);

		goto func_exit;
	}

	rec_heap_top = page_header_get_ptr(page, PAGE_HEAP_TOP);

	if (UNIV_UNLIKELY(rec_heap_top
			  > page_dir_get_nth_slot(page, n_slots - 1))) {

		fprintf(stderr,
			"InnoDB: Record heap and dir overlap on a page,"
			" heap top %lu, dir %lu\n",
			(ulong) page_header_get_field(page, PAGE_HEAP_TOP),
			(ulong)
			page_offset(page_dir_get_nth_slot(page, n_slots - 1)));

		goto func_exit;
	}

	/* Validate the record list in a loop checking also that it is
	consistent with the page record directory. */

	count = 0;
	own_count = 1;
	slot_no = 0;
	slot = page_dir_get_nth_slot(page, slot_no);

	rec = page_get_infimum_rec(page);

	for (;;) {
		if (UNIV_UNLIKELY(rec > rec_heap_top)) {
			fprintf(stderr,
				"InnoDB: Record %lu is above rec"
				" heap top %lu\n",
				(ulong) page_offset(rec),
				(ulong) page_offset(rec_heap_top));

			goto func_exit;
		}

		if (UNIV_UNLIKELY(rec_get_n_owned_new(rec))) {
			/* This is a record pointed to by a dir slot */
			if (UNIV_UNLIKELY(rec_get_n_owned_new(rec)
					  != own_count)) {

				fprintf(stderr,
					"InnoDB: Wrong owned count %lu, %lu,"
					" rec %lu\n",
					(ulong) rec_get_n_owned_new(rec),
					(ulong) own_count,
					(ulong) page_offset(rec));

				goto func_exit;
			}

			if (UNIV_UNLIKELY
			    (page_dir_slot_get_rec(slot) != rec)) {
				fprintf(stderr,
					"InnoDB: Dir slot does not point"
					" to right rec %lu\n",
					(ulong) page_offset(rec));

				goto func_exit;
			}

			own_count = 0;

			if (!page_rec_is_supremum(rec)) {
				slot_no++;
				slot = page_dir_get_nth_slot(page, slot_no);
			}
		}

		if (page_rec_is_supremum(rec)) {

			break;
		}

		if (UNIV_UNLIKELY
		    (rec_get_next_offs(rec, TRUE) < FIL_PAGE_DATA
		     || rec_get_next_offs(rec, TRUE) >= UNIV_PAGE_SIZE)) {
			fprintf(stderr,
				"InnoDB: Next record offset nonsensical %lu"
				" for rec %lu\n",
				(ulong) rec_get_next_offs(rec, TRUE),
				(ulong) page_offset(rec));

			goto func_exit;
		}

		count++;

		if (UNIV_UNLIKELY(count > UNIV_PAGE_SIZE)) {
			fprintf(stderr,
				"InnoDB: Page record list appears"
				" to be circular %lu\n",
				(ulong) count);
			goto func_exit;
		}

		rec = page_rec_get_next_const(rec);
		own_count++;
	}

	if (UNIV_UNLIKELY(rec_get_n_owned_new(rec) == 0)) {
		fprintf(stderr, "InnoDB: n owned is zero"
			" in a supremum rec\n");

		goto func_exit;
	}

	if (UNIV_UNLIKELY(slot_no != n_slots - 1)) {
		fprintf(stderr, "InnoDB: n slots wrong %lu, %lu\n",
			(ulong) slot_no, (ulong) (n_slots - 1));
		goto func_exit;
	}

	if (UNIV_UNLIKELY(page_header_get_field(page, PAGE_N_RECS)
			  + PAGE_HEAP_NO_USER_LOW
			  != count + 1)) {
		fprintf(stderr, "InnoDB: n recs wrong %lu %lu\n",
			(ulong) page_header_get_field(page, PAGE_N_RECS)
			+ PAGE_HEAP_NO_USER_LOW,
			(ulong) (count + 1));

		goto func_exit;
	}

	/* Check then the free list */
	rec = page_header_get_ptr(page, PAGE_FREE);

	while (rec != NULL) {
		if (UNIV_UNLIKELY(rec < page + FIL_PAGE_DATA
				  || rec >= page + UNIV_PAGE_SIZE)) {
			fprintf(stderr,
				"InnoDB: Free list record has"
				" a nonsensical offset %lu\n",
				(ulong) page_offset(rec));

			goto func_exit;
		}

		if (UNIV_UNLIKELY(rec > rec_heap_top)) {
			fprintf(stderr,
				"InnoDB: Free list record %lu"
				" is above rec heap top %lu\n",
				(ulong) page_offset(rec),
				(ulong) page_offset(rec_heap_top));

			goto func_exit;
		}

		count++;

		if (UNIV_UNLIKELY(count > UNIV_PAGE_SIZE)) {
			fprintf(stderr,
				"InnoDB: Page free list appears"
				" to be circular %lu\n",
				(ulong) count);
			goto func_exit;
		}

		rec = page_rec_get_next_const(rec);
	}

	if (UNIV_UNLIKELY(page_dir_get_n_heap(page) != count + 1)) {

		fprintf(stderr, "InnoDB: N heap is wrong %lu, %lu\n",
			(ulong) page_dir_get_n_heap(page),
			(ulong) (count + 1));

		goto func_exit;
	}

	ret = TRUE;

func_exit:
	return(ret);
}

/***************************************************************//**
This function checks the consistency of an index page.
@return	TRUE if ok */
UNIV_INTERN
ibool
page_validate(
/*==========*/
	const page_t*	page,	/*!< in: index page */
	dict_index_t*	index)	/*!< in: data dictionary index containing
				the page record type definition */
{
	const page_dir_slot_t*	slot;
	mem_heap_t*		heap;
	byte*			buf;
	ulint			count;
	ulint			own_count;
	ulint			rec_own_count;
	ulint			slot_no;
	ulint			data_size;
	const rec_t*		rec;
	const rec_t*		old_rec		= NULL;
	ulint			offs;
	ulint			n_slots;
	ibool			ret		= FALSE;
	ulint			i;
	ulint*			offsets		= NULL;
	ulint*			old_offsets	= NULL;

	if (UNIV_UNLIKELY((ibool) !!page_is_comp(page)
			  != dict_table_is_comp(index->table))) {
		fputs("InnoDB: 'compact format' flag mismatch\n", stderr);
		goto func_exit2;
	}
	if (page_is_comp(page)) {
		if (UNIV_UNLIKELY(!page_simple_validate_new(page))) {
			goto func_exit2;
		}
	} else {
		if (UNIV_UNLIKELY(!page_simple_validate_old(page))) {
			goto func_exit2;
		}
	}

	if (dict_index_is_sec_or_ibuf(index) && page_is_leaf(page)
	    && !page_is_empty(page)) {
		trx_id_t	max_trx_id	= page_get_max_trx_id(page);
		trx_id_t	sys_max_trx_id	= trx_sys_get_max_trx_id();

		if (max_trx_id == 0 || max_trx_id > sys_max_trx_id) {
			ib_logf(IB_LOG_LEVEL_ERROR,
				"PAGE_MAX_TRX_ID out of bounds: "
				TRX_ID_FMT ", " TRX_ID_FMT,
				max_trx_id, sys_max_trx_id);
			goto func_exit2;
		}
	}

	heap = mem_heap_create(UNIV_PAGE_SIZE + 200);

	/* The following buffer is used to check that the
	records in the page record heap do not overlap */

	buf = static_cast<byte*>(mem_heap_zalloc(heap, UNIV_PAGE_SIZE));

	/* Check first that the record heap and the directory do not
	overlap. */

	n_slots = page_dir_get_n_slots(page);

	if (UNIV_UNLIKELY(!(page_header_get_ptr(page, PAGE_HEAP_TOP)
			    <= page_dir_get_nth_slot(page, n_slots - 1)))) {

		fprintf(stderr,
			"InnoDB: Record heap and dir overlap"
			" on space %lu page %lu index %s, %p, %p\n",
			(ulong) page_get_space_id(page),
			(ulong) page_get_page_no(page), index->name,
			page_header_get_ptr(page, PAGE_HEAP_TOP),
			page_dir_get_nth_slot(page, n_slots - 1));

		goto func_exit;
	}

	/* Validate the record list in a loop checking also that
	it is consistent with the directory. */
	count = 0;
	data_size = 0;
	own_count = 1;
	slot_no = 0;
	slot = page_dir_get_nth_slot(page, slot_no);

	rec = page_get_infimum_rec(page);

	for (;;) {
		offsets = rec_get_offsets(rec, index, offsets,
					  ULINT_UNDEFINED, &heap);

		if (page_is_comp(page) && page_rec_is_user_rec(rec)
		    && UNIV_UNLIKELY(rec_get_node_ptr_flag(rec)
				     == page_is_leaf(page))) {
			fputs("InnoDB: node_ptr flag mismatch\n", stderr);
			goto func_exit;
		}

		if (UNIV_UNLIKELY(!page_rec_validate(rec, offsets))) {
			goto func_exit;
		}

#ifndef UNIV_HOTBACKUP
		/* Check that the records are in the ascending order */
		if (UNIV_LIKELY(count >= PAGE_HEAP_NO_USER_LOW)
		    && !page_rec_is_supremum(rec)) {
			if (UNIV_UNLIKELY
			    (1 != cmp_rec_rec(rec, old_rec,
					      offsets, old_offsets, index))) {
				fprintf(stderr,
					"InnoDB: Records in wrong order"
					" on space %lu page %lu index %s\n",
					(ulong) page_get_space_id(page),
					(ulong) page_get_page_no(page),
					index->name);
				fputs("\nInnoDB: previous record ", stderr);
				rec_print_new(stderr, old_rec, old_offsets);
				fputs("\nInnoDB: record ", stderr);
				rec_print_new(stderr, rec, offsets);
				putc('\n', stderr);

				goto func_exit;
			}
		}
#endif /* !UNIV_HOTBACKUP */

		if (page_rec_is_user_rec(rec)) {

			data_size += rec_offs_size(offsets);
		}

		offs = page_offset(rec_get_start(rec, offsets));
		i = rec_offs_size(offsets);
		if (UNIV_UNLIKELY(offs + i >= UNIV_PAGE_SIZE)) {
			fputs("InnoDB: record offset out of bounds\n", stderr);
			goto func_exit;
		}

		while (i--) {
			if (UNIV_UNLIKELY(buf[offs + i])) {
				/* No other record may overlap this */

				fputs("InnoDB: Record overlaps another\n",
				      stderr);
				goto func_exit;
			}

			buf[offs + i] = 1;
		}

		if (page_is_comp(page)) {
			rec_own_count = rec_get_n_owned_new(rec);
		} else {
			rec_own_count = rec_get_n_owned_old(rec);
		}

		if (UNIV_UNLIKELY(rec_own_count)) {
			/* This is a record pointed to by a dir slot */
			if (UNIV_UNLIKELY(rec_own_count != own_count)) {
				fprintf(stderr,
					"InnoDB: Wrong owned count %lu, %lu\n",
					(ulong) rec_own_count,
					(ulong) own_count);
				goto func_exit;
			}

			if (page_dir_slot_get_rec(slot) != rec) {
				fputs("InnoDB: Dir slot does not"
				      " point to right rec\n",
				      stderr);
				goto func_exit;
			}

			page_dir_slot_check(slot);

			own_count = 0;
			if (!page_rec_is_supremum(rec)) {
				slot_no++;
				slot = page_dir_get_nth_slot(page, slot_no);
			}
		}

		if (page_rec_is_supremum(rec)) {
			break;
		}

		count++;
		own_count++;
		old_rec = rec;
		rec = page_rec_get_next_const(rec);

		/* set old_offsets to offsets; recycle offsets */
		{
			ulint* offs = old_offsets;
			old_offsets = offsets;
			offsets = offs;
		}
	}

	if (page_is_comp(page)) {
		if (UNIV_UNLIKELY(rec_get_n_owned_new(rec) == 0)) {

			goto n_owned_zero;
		}
	} else if (UNIV_UNLIKELY(rec_get_n_owned_old(rec) == 0)) {
n_owned_zero:
		fputs("InnoDB: n owned is zero\n", stderr);
		goto func_exit;
	}

	if (UNIV_UNLIKELY(slot_no != n_slots - 1)) {
		fprintf(stderr, "InnoDB: n slots wrong %lu %lu\n",
			(ulong) slot_no, (ulong) (n_slots - 1));
		goto func_exit;
	}

	if (UNIV_UNLIKELY(page_header_get_field(page, PAGE_N_RECS)
			  + PAGE_HEAP_NO_USER_LOW
			  != count + 1)) {
		fprintf(stderr, "InnoDB: n recs wrong %lu %lu\n",
			(ulong) page_header_get_field(page, PAGE_N_RECS)
			+ PAGE_HEAP_NO_USER_LOW,
			(ulong) (count + 1));
		goto func_exit;
	}

	if (UNIV_UNLIKELY(data_size != page_get_data_size(page))) {
		fprintf(stderr,
			"InnoDB: Summed data size %lu, returned by func %lu\n",
			(ulong) data_size, (ulong) page_get_data_size(page));
		goto func_exit;
	}

	/* Check then the free list */
	rec = page_header_get_ptr(page, PAGE_FREE);

	while (rec != NULL) {
		offsets = rec_get_offsets(rec, index, offsets,
					  ULINT_UNDEFINED, &heap);
		if (UNIV_UNLIKELY(!page_rec_validate(rec, offsets))) {

			goto func_exit;
		}

		count++;
		offs = page_offset(rec_get_start(rec, offsets));
		i = rec_offs_size(offsets);
		if (UNIV_UNLIKELY(offs + i >= UNIV_PAGE_SIZE)) {
			fputs("InnoDB: record offset out of bounds\n", stderr);
			goto func_exit;
		}

		while (i--) {

			if (UNIV_UNLIKELY(buf[offs + i])) {
				fputs("InnoDB: Record overlaps another"
				      " in free list\n", stderr);
				goto func_exit;
			}

			buf[offs + i] = 1;
		}

		rec = page_rec_get_next_const(rec);
	}

	if (UNIV_UNLIKELY(page_dir_get_n_heap(page) != count + 1)) {
		fprintf(stderr, "InnoDB: N heap is wrong %lu %lu\n",
			(ulong) page_dir_get_n_heap(page),
			(ulong) count + 1);
		goto func_exit;
	}

	ret = TRUE;

func_exit:
	mem_heap_free(heap);

	if (UNIV_UNLIKELY(ret == FALSE)) {
func_exit2:
		fprintf(stderr,
			"InnoDB: Apparent corruption"
			" in space %lu page %lu index %s\n",
			(ulong) page_get_space_id(page),
			(ulong) page_get_page_no(page),
			index->name);
		buf_page_print(page, 0, 0);
	}

	return(ret);
}

#ifndef UNIV_HOTBACKUP
/***************************************************************//**
Looks in the page record list for a record with the given heap number.
@return	record, NULL if not found */
UNIV_INTERN
const rec_t*
page_find_rec_with_heap_no(
/*=======================*/
	const page_t*	page,	/*!< in: index page */
	ulint		heap_no)/*!< in: heap number */
{
	const rec_t*	rec;

	if (page_is_comp(page)) {
		rec = page + PAGE_NEW_INFIMUM;

		for(;;) {
			ulint	rec_heap_no = rec_get_heap_no_new(rec);

			if (rec_heap_no == heap_no) {

				return(rec);
			} else if (rec_heap_no == PAGE_HEAP_NO_SUPREMUM) {

				return(NULL);
			}

			rec = page + rec_get_next_offs(rec, TRUE);
		}
	} else {
		rec = page + PAGE_OLD_INFIMUM;

		for (;;) {
			ulint	rec_heap_no = rec_get_heap_no_old(rec);

			if (rec_heap_no == heap_no) {

				return(rec);
			} else if (rec_heap_no == PAGE_HEAP_NO_SUPREMUM) {

				return(NULL);
			}

			rec = page + rec_get_next_offs(rec, FALSE);
		}
	}
}
#endif /* !UNIV_HOTBACKUP */

/*******************************************************//**
Removes the record from a leaf page. This function does not log
any changes. It is used by the IMPORT tablespace functions.
The cursor is moved to the next record after the deleted one.
@return	true if success, i.e., the page did not become too empty */
UNIV_INTERN
bool
page_delete_rec(
/*============*/
	const dict_index_t*	index,	/*!< in: The index that the record
					belongs to */
	page_cur_t*		pcur,	/*!< in/out: page cursor on record
					to delete */
	page_zip_des_t*		page_zip,/*!< in: compressed page descriptor */
	const ulint*		offsets)/*!< in: offsets for record */
{
	bool		no_compress_needed;
	buf_block_t*	block = pcur->block;
	page_t*		page = buf_block_get_frame(block);

	ut_ad(page_is_leaf(page));

	if (!rec_offs_any_extern(offsets)
	    && ((page_get_data_size(page) - rec_offs_size(offsets)
		< BTR_CUR_PAGE_COMPRESS_LIMIT)
		|| (mach_read_from_4(page + FIL_PAGE_NEXT) == FIL_NULL
		    && mach_read_from_4(page + FIL_PAGE_PREV) == FIL_NULL)
		|| (page_get_n_recs(page) < 2))) {

		ulint	root_page_no = dict_index_get_page(index);

		/* The page fillfactor will drop below a predefined
		minimum value, OR the level in the B-tree contains just
		one page, OR the page will become empty: we recommend
		compression if this is not the root page. */

		no_compress_needed = page_get_page_no(page) == root_page_no;
	} else {
		no_compress_needed = true;
	}

	if (no_compress_needed) {
#ifdef UNIV_ZIP_DEBUG
		ut_a(!page_zip || page_zip_validate(page_zip, page, index));
#endif /* UNIV_ZIP_DEBUG */

		page_cur_delete_rec(pcur, index, offsets, 0);

#ifdef UNIV_ZIP_DEBUG
		ut_a(!page_zip || page_zip_validate(page_zip, page, index));
#endif /* UNIV_ZIP_DEBUG */
	}

	return(no_compress_needed);
}
<|MERGE_RESOLUTION|>--- conflicted
+++ resolved
@@ -837,12 +837,8 @@
 				goto zip_reorganize;);
 
 		if (!page_zip_compress(new_page_zip, new_page, index,
-<<<<<<< HEAD
-				       page_compression_level, mtr)) {
-=======
 				       page_zip_level, mtr)) {
 
->>>>>>> 5b38f2a7
 			ulint	ret_pos;
 #ifndef DBUG_OFF
 zip_reorganize:
