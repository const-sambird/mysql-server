--- conflicted
+++ resolved
@@ -309,7 +309,7 @@
 
 	/* When we traverse all the flush lists we don't want another
 	thread to add a dirty page to any flush list. */
-	log_flush_order_mutex_enter();
+	redo_log->flush_order_mutex_enter();
 
 	for (i = 0; i < srv_buf_pool_instances; i++) {
 		buf_pool_t*	buf_pool;
@@ -332,7 +332,7 @@
 		}
 	}
 
-	log_flush_order_mutex_exit();
+	redo_log->flush_order_mutex_exit();
 
 	/* The returned answer may be out of date: the flush_list can
 	change after the mutex has been released. */
@@ -3223,28 +3223,25 @@
 			   buf_block_get_zip_size(block),
 			   buf_block_get_page_no(block), NULL));
 
-<<<<<<< HEAD
 	mtr_memo_type_t	fix_type;
 
-	if (rw_latch == RW_S_LATCH) {
-=======
 	switch (rw_latch) {
 	case RW_S_LATCH:
->>>>>>> a836753a
-		success = rw_lock_s_lock_nowait(&(block->lock),
-						file, line);
+		success = rw_lock_s_lock_nowait(&block->lock, file, line);
+
 		fix_type = MTR_MEMO_PAGE_S_FIX;
 		break;
 	case RW_X_LATCH:
-		success = rw_lock_x_lock_func_nowait_inline(&(block->lock),
-							    file, line);
+		success = rw_lock_x_lock_func_nowait_inline(
+			&block->lock, file, line);
+
 		fix_type = MTR_MEMO_PAGE_X_FIX;
 		break;
 	default:
 		ut_error; /* RW_SX_LATCH is not implemented yet */
 	}
 
-	if (UNIV_UNLIKELY(!success)) {
+	if (!success) {
 		buf_page_mutex_enter(block);
 		buf_block_buf_fix_dec(block);
 		buf_page_mutex_exit(block);
@@ -3252,13 +3249,14 @@
 		return(FALSE);
 	}
 
-	if (UNIV_UNLIKELY(modify_clock != block->modify_clock)) {
+	if (modify_clock != block->modify_clock) {
+
 		buf_block_dbg_add_level(block, SYNC_NO_ORDER_CHECK);
 
 		if (rw_latch == RW_S_LATCH) {
-			rw_lock_s_unlock(&(block->lock));
+			rw_lock_s_unlock(&block->lock);
 		} else {
-			rw_lock_x_unlock(&(block->lock));
+			rw_lock_x_unlock(&block->lock);
 		}
 
 		buf_page_mutex_enter(block);
@@ -3280,7 +3278,7 @@
 	buf_page_mutex_enter(block);
 	ut_a(!block->page.file_page_was_freed);
 	buf_page_mutex_exit(block);
-#endif
+#endif /* defined UNIV_DEBUG_FILE_ACCESSES || defined UNIV_DEBUG */
 
 	if (!access_time) {
 		/* In the case of a first access, try to apply linear
@@ -3355,21 +3353,17 @@
 
 	ut_ad(!ibuf_inside(mtr) || mode == BUF_KEEP_OLD);
 
-<<<<<<< HEAD
 	mtr_memo_type_t	fix_type;
 
-	if (rw_latch == RW_S_LATCH) {
-=======
 	switch (rw_latch) {
 	case RW_S_LATCH:
->>>>>>> a836753a
-		success = rw_lock_s_lock_nowait(&(block->lock),
-						file, line);
+		success = rw_lock_s_lock_nowait(&block->lock, file, line);
 		fix_type = MTR_MEMO_PAGE_S_FIX;
 		break;
 	case RW_X_LATCH:
-		success = rw_lock_x_lock_func_nowait_inline(&(block->lock),
-							    file, line);
+		success = rw_lock_x_lock_func_nowait_inline(
+			&block->lock, file, line);
+
 		fix_type = MTR_MEMO_PAGE_X_FIX;
 		break;
 	default:
