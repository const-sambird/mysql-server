/*****************************************************************************

Copyright (c) 1995, 2013, Oracle and/or its affiliates. All Rights Reserved.
Copyright (c) 2008, Google Inc.

Portions of this file contain modifications contributed and copyrighted by
Google, Inc. Those modifications are gratefully acknowledged and are described
briefly in the InnoDB documentation. The contributions by Google are
incorporated with their permission, and subject to the conditions contained in
the file COPYING.Google.

This program is free software; you can redistribute it and/or modify it under
the terms of the GNU General Public License as published by the Free Software
Foundation; version 2 of the License.

This program is distributed in the hope that it will be useful, but WITHOUT
ANY WARRANTY; without even the implied warranty of MERCHANTABILITY or FITNESS
FOR A PARTICULAR PURPOSE. See the GNU General Public License for more details.

You should have received a copy of the GNU General Public License along with
this program; if not, write to the Free Software Foundation, Inc.,
51 Franklin Street, Suite 500, Boston, MA 02110-1335 USA

*****************************************************************************/

/**************************************************//**
@file buf/buf0buf.cc
The database buffer buf_pool

Created 11/5/1995 Heikki Tuuri
*******************************************************/

#include "buf0buf.h"

#ifdef UNIV_NONINL
#include "buf0buf.ic"
#endif

#ifdef UNIV_INNOCHECKSUM
#include "string.h"
#include "mach0data.h"	/* mach_read_from_4 */
#endif /* UNIV_INNOCHECKSUM */
#ifndef UNIV_INNOCHECKSUM
#include "mem0mem.h"
#include "btr0btr.h"
#include "fil0fil.h"
#ifndef UNIV_HOTBACKUP
#include "buf0buddy.h"
#include "lock0lock.h"
#include "btr0sea.h"
#include "ibuf0ibuf.h"
#include "trx0undo.h"
#include "log0log.h"
#endif /* !UNIV_HOTBACKUP */
#include "srv0srv.h"
#include "dict0dict.h"
#include "log0recv.h"
#include "srv0mon.h"
#endif /* !UNIV_INNOCHECKSUM */
#include "page0zip.h"
#include "buf0checksum.h"

/*
		IMPLEMENTATION OF THE BUFFER POOL
		=================================

Performance improvement:
------------------------
Thread scheduling in NT may be so slow that the OS wait mechanism should
not be used even in waiting for disk reads to complete.
Rather, we should put waiting query threads to the queue of
waiting jobs, and let the OS thread do something useful while the i/o
is processed. In this way we could remove most OS thread switches in
an i/o-intensive benchmark like TPC-C.

A possibility is to put a user space thread library between the database
and NT. User space thread libraries might be very fast.

SQL Server 7.0 can be configured to use 'fibers' which are lightweight
threads in NT. These should be studied.

		Buffer frames and blocks
		------------------------
Following the terminology of Gray and Reuter, we call the memory
blocks where file pages are loaded buffer frames. For each buffer
frame there is a control block, or shortly, a block, in the buffer
control array. The control info which does not need to be stored
in the file along with the file page, resides in the control block.

		Buffer pool struct
		------------------
The buffer buf_pool contains a single mutex which protects all the
control data structures of the buf_pool. The content of a buffer frame is
protected by a separate read-write lock in its control block, though.
These locks can be locked and unlocked without owning the buf_pool->mutex.
The OS events in the buf_pool struct can be waited for without owning the
buf_pool->mutex.

The buf_pool->mutex is a hot-spot in main memory, causing a lot of
memory bus traffic on multiprocessor systems when processors
alternately access the mutex. On our Pentium, the mutex is accessed
maybe every 10 microseconds. We gave up the solution to have mutexes
for each control block, for instance, because it seemed to be
complicated.

A solution to reduce mutex contention of the buf_pool->mutex is to
create a separate mutex for the page hash table. On Pentium,
accessing the hash table takes 2 microseconds, about half
of the total buf_pool->mutex hold time.

		Control blocks
		--------------

The control block contains, for instance, the bufferfix count
which is incremented when a thread wants a file page to be fixed
in a buffer frame. The bufferfix operation does not lock the
contents of the frame, however. For this purpose, the control
block contains a read-write lock.

The buffer frames have to be aligned so that the start memory
address of a frame is divisible by the universal page size, which
is a power of two.

We intend to make the buffer buf_pool size on-line reconfigurable,
that is, the buf_pool size can be changed without closing the database.
Then the database administarator may adjust it to be bigger
at night, for example. The control block array must
contain enough control blocks for the maximum buffer buf_pool size
which is used in the particular database.
If the buf_pool size is cut, we exploit the virtual memory mechanism of
the OS, and just refrain from using frames at high addresses. Then the OS
can swap them to disk.

The control blocks containing file pages are put to a hash table
according to the file address of the page.
We could speed up the access to an individual page by using
"pointer swizzling": we could replace the page references on
non-leaf index pages by direct pointers to the page, if it exists
in the buf_pool. We could make a separate hash table where we could
chain all the page references in non-leaf pages residing in the buf_pool,
using the page reference as the hash key,
and at the time of reading of a page update the pointers accordingly.
Drawbacks of this solution are added complexity and,
possibly, extra space required on non-leaf pages for memory pointers.
A simpler solution is just to speed up the hash table mechanism
in the database, using tables whose size is a power of 2.

		Lists of blocks
		---------------

There are several lists of control blocks.

The free list (buf_pool->free) contains blocks which are currently not
used.

The common LRU list contains all the blocks holding a file page
except those for which the bufferfix count is non-zero.
The pages are in the LRU list roughly in the order of the last
access to the page, so that the oldest pages are at the end of the
list. We also keep a pointer to near the end of the LRU list,
which we can use when we want to artificially age a page in the
buf_pool. This is used if we know that some page is not needed
again for some time: we insert the block right after the pointer,
causing it to be replaced sooner than would normally be the case.
Currently this aging mechanism is used for read-ahead mechanism
of pages, and it can also be used when there is a scan of a full
table which cannot fit in the memory. Putting the pages near the
end of the LRU list, we make sure that most of the buf_pool stays
in the main memory, undisturbed.

The unzip_LRU list contains a subset of the common LRU list.  The
blocks on the unzip_LRU list hold a compressed file page and the
corresponding uncompressed page frame.  A block is in unzip_LRU if and
only if the predicate buf_page_belongs_to_unzip_LRU(&block->page)
holds.  The blocks in unzip_LRU will be in same order as they are in
the common LRU list.  That is, each manipulation of the common LRU
list will result in the same manipulation of the unzip_LRU list.

The chain of modified blocks (buf_pool->flush_list) contains the blocks
holding file pages that have been modified in the memory
but not written to disk yet. The block with the oldest modification
which has not yet been written to disk is at the end of the chain.
The access to this list is protected by buf_pool->flush_list_mutex.

The chain of unmodified compressed blocks (buf_pool->zip_clean)
contains the control blocks (buf_page_t) of those compressed pages
that are not in buf_pool->flush_list and for which no uncompressed
page has been allocated in the buffer pool.  The control blocks for
uncompressed pages are accessible via buf_block_t objects that are
reachable via buf_pool->chunks[].

The chains of free memory blocks (buf_pool->zip_free[]) are used by
the buddy allocator (buf0buddy.cc) to keep track of currently unused
memory blocks of size sizeof(buf_page_t)..UNIV_PAGE_SIZE / 2.  These
blocks are inside the UNIV_PAGE_SIZE-sized memory blocks of type
BUF_BLOCK_MEMORY that the buddy allocator requests from the buffer
pool.  The buddy allocator is solely used for allocating control
blocks for compressed pages (buf_page_t) and compressed page frames.

		Loading a file page
		-------------------

First, a victim block for replacement has to be found in the
buf_pool. It is taken from the free list or searched for from the
end of the LRU-list. An exclusive lock is reserved for the frame,
the io_fix field is set in the block fixing the block in buf_pool,
and the io-operation for loading the page is queued. The io-handler thread
releases the X-lock on the frame and resets the io_fix field
when the io operation completes.

A thread may request the above operation using the function
buf_page_get(). It may then continue to request a lock on the frame.
The lock is granted when the io-handler releases the x-lock.

		Read-ahead
		----------

The read-ahead mechanism is intended to be intelligent and
isolated from the semantically higher levels of the database
index management. From the higher level we only need the
information if a file page has a natural successor or
predecessor page. On the leaf level of a B-tree index,
these are the next and previous pages in the natural
order of the pages.

Let us first explain the read-ahead mechanism when the leafs
of a B-tree are scanned in an ascending or descending order.
When a read page is the first time referenced in the buf_pool,
the buffer manager checks if it is at the border of a so-called
linear read-ahead area. The tablespace is divided into these
areas of size 64 blocks, for example. So if the page is at the
border of such an area, the read-ahead mechanism checks if
all the other blocks in the area have been accessed in an
ascending or descending order. If this is the case, the system
looks at the natural successor or predecessor of the page,
checks if that is at the border of another area, and in this case
issues read-requests for all the pages in that area. Maybe
we could relax the condition that all the pages in the area
have to be accessed: if data is deleted from a table, there may
appear holes of unused pages in the area.

A different read-ahead mechanism is used when there appears
to be a random access pattern to a file.
If a new page is referenced in the buf_pool, and several pages
of its random access area (for instance, 32 consecutive pages
in a tablespace) have recently been referenced, we may predict
that the whole area may be needed in the near future, and issue
the read requests for the whole area.
*/

#if (!(defined(UNIV_HOTBACKUP) || defined(UNIV_INNOCHECKSUM)))
/** Value in microseconds */
static const int WAIT_FOR_READ	= 100;
/** Number of attemtps made to read in a page in the buffer pool */
static const ulint BUF_PAGE_READ_MAX_RETRIES = 100;

/** The buffer pools of the database */
UNIV_INTERN buf_pool_t*	buf_pool_ptr;

#if defined UNIV_DEBUG || defined UNIV_BUF_DEBUG
static ulint	buf_dbg_counter	= 0; /*!< This is used to insert validation
					operations in execution in the
					debug version */
#endif /* UNIV_DEBUG || UNIV_BUF_DEBUG */
#ifdef UNIV_DEBUG
/** If this is set TRUE, the program prints info whenever
read-ahead or flush occurs */
UNIV_INTERN ibool		buf_debug_prints = FALSE;
#endif /* UNIV_DEBUG */

#ifdef UNIV_PFS_RWLOCK
/* Keys to register buffer block related rwlocks and mutexes with
performance schema */
UNIV_INTERN mysql_pfs_key_t	buf_block_lock_key;
# ifdef UNIV_SYNC_DEBUG
UNIV_INTERN mysql_pfs_key_t	buf_block_debug_latch_key;
# endif /* UNIV_SYNC_DEBUG */
#endif /* UNIV_PFS_RWLOCK */

#ifdef UNIV_PFS_MUTEX
UNIV_INTERN mysql_pfs_key_t	buffer_block_mutex_key;
UNIV_INTERN mysql_pfs_key_t	buf_pool_mutex_key;
UNIV_INTERN mysql_pfs_key_t	buf_pool_zip_mutex_key;
UNIV_INTERN mysql_pfs_key_t	flush_list_mutex_key;
#endif /* UNIV_PFS_MUTEX */

#if defined UNIV_PFS_MUTEX || defined UNIV_PFS_RWLOCK
# ifndef PFS_SKIP_BUFFER_MUTEX_RWLOCK

/* Buffer block mutexes and rwlocks can be registered
in one group rather than individually. If PFS_GROUP_BUFFER_SYNC
is defined, register buffer block mutex and rwlock
in one group after their initialization. */
#  define PFS_GROUP_BUFFER_SYNC

/* This define caps the number of mutexes/rwlocks can
be registered with performance schema. Developers can
modify this define if necessary. Please note, this would
be effective only if PFS_GROUP_BUFFER_SYNC is defined. */
#  define PFS_MAX_BUFFER_MUTEX_LOCK_REGISTER	ULINT_MAX

# endif /* !PFS_SKIP_BUFFER_MUTEX_RWLOCK */
#endif /* UNIV_PFS_MUTEX || UNIV_PFS_RWLOCK */

/** Macro to determine whether the read of write counter is used depending
on the io_type */
#define MONITOR_RW_COUNTER(io_type, counter)		\
	((io_type == BUF_IO_READ)			\
	 ? (counter##_READ)				\
	 : (counter##_WRITTEN))

/********************************************************************//**
Gets the smallest oldest_modification lsn for any page in the pool. Returns
zero if all modified pages have been flushed to disk.
@return oldest modification in pool, zero if none */
UNIV_INTERN
lsn_t
buf_pool_get_oldest_modification(void)
/*==================================*/
{
	ulint		i;
	buf_page_t*	bpage;
	lsn_t		lsn = 0;
	lsn_t		oldest_lsn = 0;

	/* When we traverse all the flush lists we don't want another
	thread to add a dirty page to any flush list. */
	log_flush_order_mutex_enter();

	for (i = 0; i < srv_buf_pool_instances; i++) {
		buf_pool_t*	buf_pool;

		buf_pool = buf_pool_from_array(i);

		buf_flush_list_mutex_enter(buf_pool);

		bpage = UT_LIST_GET_LAST(buf_pool->flush_list);

		if (bpage != NULL) {
			ut_ad(bpage->in_flush_list);
			lsn = bpage->oldest_modification;
		}

		buf_flush_list_mutex_exit(buf_pool);

		if (!oldest_lsn || oldest_lsn > lsn) {
			oldest_lsn = lsn;
		}
	}

	log_flush_order_mutex_exit();

	/* The returned answer may be out of date: the flush_list can
	change after the mutex has been released. */

	return(oldest_lsn);
}

/********************************************************************//**
Get total buffer pool statistics. */
UNIV_INTERN
void
buf_get_total_list_len(
/*===================*/
	ulint*		LRU_len,	/*!< out: length of all LRU lists */
	ulint*		free_len,	/*!< out: length of all free lists */
	ulint*		flush_list_len)	/*!< out: length of all flush lists */
{
	ulint		i;

	*LRU_len = 0;
	*free_len = 0;
	*flush_list_len = 0;

	for (i = 0; i < srv_buf_pool_instances; i++) {
		buf_pool_t*	buf_pool;

		buf_pool = buf_pool_from_array(i);

		*LRU_len += UT_LIST_GET_LEN(buf_pool->LRU);
		*free_len += UT_LIST_GET_LEN(buf_pool->free);
		*flush_list_len += UT_LIST_GET_LEN(buf_pool->flush_list);
	}
}

/********************************************************************//**
Get total list size in bytes from all buffer pools. */
UNIV_INTERN
void
buf_get_total_list_size_in_bytes(
/*=============================*/
	buf_pools_list_size_t*	buf_pools_list_size)	/*!< out: list sizes
							in all buffer pools */
{
	ut_ad(buf_pools_list_size);
	memset(buf_pools_list_size, 0, sizeof(*buf_pools_list_size));

	for (ulint i = 0; i < srv_buf_pool_instances; i++) {
		buf_pool_t*	buf_pool;

		buf_pool = buf_pool_from_array(i);
		/* We don't need mutex protection since this is
		for statistics purpose */
		buf_pools_list_size->LRU_bytes += buf_pool->stat.LRU_bytes;
		buf_pools_list_size->unzip_LRU_bytes +=
			UT_LIST_GET_LEN(buf_pool->unzip_LRU) * UNIV_PAGE_SIZE;
		buf_pools_list_size->flush_list_bytes +=
			buf_pool->stat.flush_list_bytes;
	}
}

/********************************************************************//**
Get total buffer pool statistics. */
UNIV_INTERN
void
buf_get_total_stat(
/*===============*/
	buf_pool_stat_t*	tot_stat)	/*!< out: buffer pool stats */
{
	ulint			i;

	memset(tot_stat, 0, sizeof(*tot_stat));

	for (i = 0; i < srv_buf_pool_instances; i++) {
		buf_pool_stat_t*buf_stat;
		buf_pool_t*	buf_pool;

		buf_pool = buf_pool_from_array(i);

		buf_stat = &buf_pool->stat;
		tot_stat->n_page_gets += buf_stat->n_page_gets;
		tot_stat->n_pages_read += buf_stat->n_pages_read;
		tot_stat->n_pages_written += buf_stat->n_pages_written;
		tot_stat->n_pages_created += buf_stat->n_pages_created;
		tot_stat->n_ra_pages_read_rnd += buf_stat->n_ra_pages_read_rnd;
		tot_stat->n_ra_pages_read += buf_stat->n_ra_pages_read;
		tot_stat->n_ra_pages_evicted += buf_stat->n_ra_pages_evicted;
		tot_stat->n_pages_made_young += buf_stat->n_pages_made_young;

		tot_stat->n_pages_not_made_young +=
			buf_stat->n_pages_not_made_young;
	}
}

/********************************************************************//**
Allocates a buffer block.
@return own: the allocated block, in state BUF_BLOCK_MEMORY */
UNIV_INTERN
buf_block_t*
buf_block_alloc(
/*============*/
	buf_pool_t*	buf_pool)	/*!< in/out: buffer pool instance,
					or NULL for round-robin selection
					of the buffer pool */
{
	buf_block_t*	block;
	ulint		index;
	static ulint	buf_pool_index;

	if (buf_pool == NULL) {
		/* We are allocating memory from any buffer pool, ensure
		we spread the grace on all buffer pool instances. */
		index = buf_pool_index++ % srv_buf_pool_instances;
		buf_pool = buf_pool_from_array(index);
	}

	block = buf_LRU_get_free_block(buf_pool);

	buf_block_set_state(block, BUF_BLOCK_MEMORY);

	return(block);
}
#endif /* !UNIV_HOTBACKUP && !UNIV_INNOCHECKSUM */

/********************************************************************//**
Checks if a page is corrupt.
@return	TRUE if corrupted */
UNIV_INTERN
ibool
buf_page_is_corrupted(
/*==================*/
	bool		check_lsn,	/*!< in: true if we need to check
					and complain about the LSN */
	const byte*	read_buf,	/*!< in: a database page */
	ulint		zip_size	/*!< in: size of compressed page;
					0 for uncompressed pages */
#ifdef UNIV_INNOCHECKSUM
	/* these variables are used only for innochecksum tool. */
	,ullint		page_no,	/*!< in: page number of
					given read_buf */
	bool		strict_check	/*!< in: true if strict-check
					option is enable */
#endif
)
{
	ulint		checksum_field1;
	ulint		checksum_field2;
	ibool		crc32_inited = FALSE;
	ib_uint32_t	crc32 = ULINT32_UNDEFINED;

	if (!zip_size
	    && memcmp(read_buf + FIL_PAGE_LSN + 4,
		      read_buf + UNIV_PAGE_SIZE
		      - FIL_PAGE_END_LSN_OLD_CHKSUM + 4, 4)) {

		/* Stored log sequence numbers at the start and the end
		of page do not match */

		return(TRUE);
	}

<<<<<<< HEAD
#if !defined(UNIV_HOTBACKUP) && !defined(UNIV_INNOCHECKSUM)
	if (recv_lsn_checks_on) {
=======
#ifndef UNIV_HOTBACKUP
	if (check_lsn && recv_lsn_checks_on) {
>>>>>>> cac76dae
		lsn_t	current_lsn;

		/* Since we are going to reset the page LSN during the import
		phase it makes no sense to spam the log with error messages. */

		if (log_peek_lsn(&current_lsn)
		    && current_lsn
		    < mach_read_from_8(read_buf + FIL_PAGE_LSN)) {
			ut_print_timestamp(stderr);

			fprintf(stderr,
				" InnoDB: Error: page %lu log sequence number"
				" " LSN_PF "\n"
				"InnoDB: is in the future! Current system "
				"log sequence number " LSN_PF ".\n"
				"InnoDB: Your database may be corrupt or "
				"you may have copied the InnoDB\n"
				"InnoDB: tablespace but not the InnoDB "
				"log files. See\n"
				"InnoDB: " REFMAN
				"forcing-innodb-recovery.html\n"
				"InnoDB: for more information.\n",
				(ulong) mach_read_from_4(
					read_buf + FIL_PAGE_OFFSET),
				(lsn_t) mach_read_from_8(
					read_buf + FIL_PAGE_LSN),
				current_lsn);
		}
	}
#endif /* !UNIV_HOTBACKUP && !UNIV_INNOCHECKSUM */

	/* Check whether the checksum fields have correct values */

	if (srv_checksum_algorithm == SRV_CHECKSUM_ALGORITHM_NONE) {
		return(FALSE);
	}

	if (zip_size) {
#ifdef UNIV_INNOCHECKSUM
		return(!page_zip_verify_checksum(read_buf, zip_size,
						page_no, strict_check));
#else
		return(!page_zip_verify_checksum(read_buf, zip_size));
#endif
	}

	checksum_field1 = mach_read_from_4(
		read_buf + FIL_PAGE_SPACE_OR_CHKSUM);

	checksum_field2 = mach_read_from_4(
		read_buf + UNIV_PAGE_SIZE - FIL_PAGE_END_LSN_OLD_CHKSUM);

	/* declare empty pages non-corrupted */
	if (checksum_field1 == 0 && checksum_field2 == 0
	    && mach_read_from_4(read_buf + FIL_PAGE_LSN) == 0) {
		/* make sure that the page is really empty */

#ifdef UNIV_INNOCHECKSUM
		ulint i;

		for (i=0; i < UNIV_PAGE_SIZE; i++) {
			if(read_buf[i] != 0)
				break;
		}
		if (i >= UNIV_PAGE_SIZE) {
			DBUG_PRINT("info",("Page::%llu is empty and "
				   "uncorrupted",page_no));

			return FALSE;
		}
#else

		ut_d(for (ulint i = 0; i < UNIV_PAGE_SIZE; i++) {
		     ut_a(read_buf[i] == 0); });

		return(FALSE);
#endif
	}

	switch ((srv_checksum_algorithm_t) srv_checksum_algorithm) {
	case SRV_CHECKSUM_ALGORITHM_STRICT_CRC32:

		crc32 = buf_calc_page_crc32(read_buf);
#ifdef UNIV_INNOCHECKSUM
		DBUG_PRINT("info", ("page::%llu; crc32 calculated = %u;"
			   "recorded checksum field1 = %lu recorded "
			   "checksum field2 =%lu",page_no, crc32,
			   checksum_field1, checksum_field2));
#endif /* UNIV_INNOCHECKSUM */

		return(checksum_field1 != crc32 || checksum_field2 != crc32);

	case SRV_CHECKSUM_ALGORITHM_STRICT_INNODB:
#ifdef UNIV_INNOCHECKSUM
		DBUG_PRINT("info", ("page::%llu; old style:calculated = "
			   "%lu; recorded checksum = %lu",
			   page_no, buf_calc_page_old_checksum(read_buf),
			   checksum_field2));

		DBUG_PRINT("info", ("page::%llu; new style: calculated = "
			   "%lu; recorded checksum  = %lu",
			   page_no, buf_calc_page_new_checksum(read_buf),
			   checksum_field1));
#endif /* UNIV_INNOCHECKSUM */

		return(checksum_field1
		       != buf_calc_page_new_checksum(read_buf)
		       || checksum_field2
		       != buf_calc_page_old_checksum(read_buf));

	case SRV_CHECKSUM_ALGORITHM_STRICT_NONE:
#ifdef UNIV_INNOCHECKSUM
		DBUG_PRINT("info", ("page::%llu; none checksum: calculated"
			   " = %lu; recorded checksum_field1 = %lu "
			   "recorded checksum_field2 = %lu",
			   page_no, BUF_NO_CHECKSUM_MAGIC,
			   checksum_field1, checksum_field2));
#endif /* UNIV_INNOCHECKSUM */

		return(checksum_field1 != BUF_NO_CHECKSUM_MAGIC
		       || checksum_field2 != BUF_NO_CHECKSUM_MAGIC);

	case SRV_CHECKSUM_ALGORITHM_CRC32:
	case SRV_CHECKSUM_ALGORITHM_INNODB:
		/* There are 3 valid formulas for
		checksum_field2 (old checksum field):

		1. Very old versions of InnoDB only stored 8 byte lsn to the
		start and the end of the page.

		2. InnoDB versions before MySQL 5.6.3 store the old formula
		checksum (buf_calc_page_old_checksum()).

		3. InnoDB versions 5.6.3 and newer with
		innodb_checksum_algorithm=strict_crc32|crc32 store CRC32. */

		/* since innodb_checksum_algorithm is not strict_* allow
		any of the algos to match for the old field */

		if (checksum_field2
		    != mach_read_from_4(read_buf + FIL_PAGE_LSN)
		    && checksum_field2 != BUF_NO_CHECKSUM_MAGIC) {

			/* The checksum does not match any of the
			fast to check. First check the selected algorithm
			for writing checksums because we assume that the
			chance of it matching is higher. */

			if (srv_checksum_algorithm
			    == SRV_CHECKSUM_ALGORITHM_CRC32) {

				crc32 = buf_calc_page_crc32(read_buf);
				crc32_inited = TRUE;

				if (checksum_field2 != crc32
				    && checksum_field2
				    != buf_calc_page_old_checksum(read_buf)) {

					return(TRUE);
				}
			} else {
				ut_ad(srv_checksum_algorithm
				     == SRV_CHECKSUM_ALGORITHM_INNODB);
#ifdef UNIV_INNOCHECKSUM
				DBUG_PRINT("info", ("page::%llu; old style"
					   ": calculated = %lu; recorded ="
					   " %lu", page_no,
					   buf_calc_page_old_checksum(read_buf),
					   checksum_field2));
#endif /* UNIV_INNOCHECKSUM */
				if (checksum_field2
				    != buf_calc_page_old_checksum(read_buf)) {

					crc32 = buf_calc_page_crc32(read_buf);
					crc32_inited = TRUE;

					if (checksum_field2 != crc32) {
#ifdef UNIV_INNOCHECKSUM
						DBUG_PRINT("info", ("Fail;"
							   "page %llu "
							   "invalid (fails"
							   " old style "
							   "checksum)",
							   page_no));
#endif /* UNIV_INNOCHECKSUM */
						return(TRUE);
					}
				}
			}
		}

		/* old field is fine, check the new field */

		/* InnoDB versions < 4.0.14 and < 4.1.1 stored the space id
		(always equal to 0), to FIL_PAGE_SPACE_OR_CHKSUM */

		if (checksum_field1 != 0
		    && checksum_field1 != BUF_NO_CHECKSUM_MAGIC) {

			/* The checksum does not match any of the
			fast to check. First check the selected algorithm
			for writing checksums because we assume that the
			chance of it matching is higher. */

			if (srv_checksum_algorithm
			    == SRV_CHECKSUM_ALGORITHM_CRC32) {

				if (!crc32_inited) {
					crc32 = buf_calc_page_crc32(read_buf);
					crc32_inited = TRUE;
				}

				if (checksum_field1 != crc32
				    && checksum_field1
				    != buf_calc_page_new_checksum(read_buf)) {

					return(TRUE);
				}
			} else {
				ut_ad(srv_checksum_algorithm
				     == SRV_CHECKSUM_ALGORITHM_INNODB);
#ifdef UNIV_INNOCHECKSUM
				DBUG_PRINT("info", ("page::%llu; new style"
					   ": calculated = %lu; crc32 = %u"
					   "; recorded = %lu",page_no,
					   buf_calc_page_new_checksum(read_buf),
					   buf_calc_page_crc32(read_buf),
					   checksum_field1));
#endif /* UNIV_INNOCHECKSUM */
				if (checksum_field1
				    != buf_calc_page_new_checksum(read_buf)) {

					if (!crc32_inited) {
						crc32 = buf_calc_page_crc32(
							read_buf);
						crc32_inited = TRUE;
					}

					if (checksum_field1 != crc32) {
#ifdef UNIV_INNOCHECKSUM
						DBUG_PRINT("info", ("Fail;"
							   " page %llu "
							   "invalid (fails"
							   " innodb and "
							   "crc32 "
							   "checksum)",
							   page_no));
#endif /* UNIV_INNOCHECKSUM */

						return(TRUE);
					}
				}
			}
		}

#ifdef UNIV_INNOCHECKSUM
		if(checksum_field1 == BUF_NO_CHECKSUM_MAGIC ||
			checksum_field2 == BUF_NO_CHECKSUM_MAGIC) {

			DBUG_PRINT("info", ("page::%llu; old style:"
				   " calculated = %lu; recorded = "
				   "%lu", page_no,
				   buf_calc_page_old_checksum(read_buf),
				   checksum_field2));

			DBUG_PRINT("info", ("page::%llu; new style: "
				   "calculated = %lu; crc32 = %u; "
				   "recorded = %lu",page_no,
				   buf_calc_page_new_checksum(read_buf),
				   buf_calc_page_crc32(read_buf),
				   checksum_field1));
		}
#endif

		/* If CRC32 is stored in at least one of the fields, then the
		other field must also be CRC32 */
		if (crc32_inited
		    && ((checksum_field1 == crc32
			 && checksum_field2 != crc32)
			|| (checksum_field1 != crc32
			    && checksum_field2 == crc32))) {
#ifdef UNIV_INNOCHECKSUM
			DBUG_PRINT("info", ("Fail; page %llu invalid "
				   "(fails crc32 checksum)\n",page_no));
#endif /* UNIV_INNOCHECKSUM */

			return(TRUE);
		}

		break;
	case SRV_CHECKSUM_ALGORITHM_NONE:
		/* should have returned FALSE earlier */
		ut_error;
	/* no default so the compiler will emit a warning if new enum
	is added and not handled here */
	}

	DBUG_EXECUTE_IF("buf_page_is_corrupt_failure", return(TRUE); );

	return(FALSE);
}

#ifndef UNIV_INNOCHECKSUM
/********************************************************************//**
Prints a page to stderr. */
UNIV_INTERN
void
buf_page_print(
/*===========*/
	const byte*	read_buf,	/*!< in: a database page */
	ulint		zip_size,	/*!< in: compressed page size, or
					0 for uncompressed pages */
	ulint		flags)		/*!< in: 0 or
					BUF_PAGE_PRINT_NO_CRASH or
					BUF_PAGE_PRINT_NO_FULL */

{
#ifndef UNIV_HOTBACKUP
	dict_index_t*	index;
#endif /* !UNIV_HOTBACKUP */
	ulint		size = zip_size;

	if (!size) {
		size = UNIV_PAGE_SIZE;
	}

	if (!(flags & BUF_PAGE_PRINT_NO_FULL)) {
		ut_print_timestamp(stderr);
		fprintf(stderr,
			" InnoDB: Page dump in ascii and hex (%lu bytes):\n",
			(ulong) size);
		ut_print_buf(stderr, read_buf, size);
		fputs("\nInnoDB: End of page dump\n", stderr);
	}

	if (zip_size) {
		/* Print compressed page. */
		ut_print_timestamp(stderr);
		fprintf(stderr,
			" InnoDB: Compressed page type (" ULINTPF "); "
			"stored checksum in field1 " ULINTPF "; "
			"calculated checksums for field1: "
			"%s " ULINTPF ", "
			"%s " ULINTPF ", "
			"%s " ULINTPF "; "
			"page LSN " LSN_PF "; "
			"page number (if stored to page already) " ULINTPF "; "
			"space id (if stored to page already) " ULINTPF "\n",
			fil_page_get_type(read_buf),
			mach_read_from_4(read_buf + FIL_PAGE_SPACE_OR_CHKSUM),
			buf_checksum_algorithm_name(
				SRV_CHECKSUM_ALGORITHM_CRC32),
			page_zip_calc_checksum(read_buf, zip_size,
				SRV_CHECKSUM_ALGORITHM_CRC32),
			buf_checksum_algorithm_name(
				SRV_CHECKSUM_ALGORITHM_INNODB),
			page_zip_calc_checksum(read_buf, zip_size,
				SRV_CHECKSUM_ALGORITHM_INNODB),
			buf_checksum_algorithm_name(
				SRV_CHECKSUM_ALGORITHM_NONE),
			page_zip_calc_checksum(read_buf, zip_size,
				SRV_CHECKSUM_ALGORITHM_NONE),
			mach_read_from_8(read_buf + FIL_PAGE_LSN),
			mach_read_from_4(read_buf + FIL_PAGE_OFFSET),
			mach_read_from_4(read_buf
					 + FIL_PAGE_ARCH_LOG_NO_OR_SPACE_ID));
	} else {
		ut_print_timestamp(stderr);
		fprintf(stderr, " InnoDB: uncompressed page, "
			"stored checksum in field1 " ULINTPF ", "
			"calculated checksums for field1: "
			"%s " UINT32PF ", "
			"%s " ULINTPF ", "
			"%s " ULINTPF ", "

			"stored checksum in field2 " ULINTPF ", "
			"calculated checksums for field2: "
			"%s " UINT32PF ", "
			"%s " ULINTPF ", "
			"%s " ULINTPF ", "

			"page LSN " ULINTPF " " ULINTPF ", "
			"low 4 bytes of LSN at page end " ULINTPF ", "
			"page number (if stored to page already) " ULINTPF ", "
			"space id (if created with >= MySQL-4.1.1 "
			"and stored already) %lu\n",
			mach_read_from_4(read_buf + FIL_PAGE_SPACE_OR_CHKSUM),
			buf_checksum_algorithm_name(SRV_CHECKSUM_ALGORITHM_CRC32),
			buf_calc_page_crc32(read_buf),
			buf_checksum_algorithm_name(SRV_CHECKSUM_ALGORITHM_INNODB),
			buf_calc_page_new_checksum(read_buf),
			buf_checksum_algorithm_name(SRV_CHECKSUM_ALGORITHM_NONE),
			BUF_NO_CHECKSUM_MAGIC,

			mach_read_from_4(read_buf + UNIV_PAGE_SIZE
					 - FIL_PAGE_END_LSN_OLD_CHKSUM),
			buf_checksum_algorithm_name(SRV_CHECKSUM_ALGORITHM_CRC32),
			buf_calc_page_crc32(read_buf),
			buf_checksum_algorithm_name(SRV_CHECKSUM_ALGORITHM_INNODB),
			buf_calc_page_old_checksum(read_buf),
			buf_checksum_algorithm_name(SRV_CHECKSUM_ALGORITHM_NONE),
			BUF_NO_CHECKSUM_MAGIC,

			mach_read_from_4(read_buf + FIL_PAGE_LSN),
			mach_read_from_4(read_buf + FIL_PAGE_LSN + 4),
			mach_read_from_4(read_buf + UNIV_PAGE_SIZE
					 - FIL_PAGE_END_LSN_OLD_CHKSUM + 4),
			mach_read_from_4(read_buf + FIL_PAGE_OFFSET),
			mach_read_from_4(read_buf
					 + FIL_PAGE_ARCH_LOG_NO_OR_SPACE_ID));
	}

#ifndef UNIV_HOTBACKUP
	if (mach_read_from_2(read_buf + TRX_UNDO_PAGE_HDR + TRX_UNDO_PAGE_TYPE)
	    == TRX_UNDO_INSERT) {
		fprintf(stderr,
			"InnoDB: Page may be an insert undo log page\n");
	} else if (mach_read_from_2(read_buf + TRX_UNDO_PAGE_HDR
				    + TRX_UNDO_PAGE_TYPE)
		   == TRX_UNDO_UPDATE) {
		fprintf(stderr,
			"InnoDB: Page may be an update undo log page\n");
	}
#endif /* !UNIV_HOTBACKUP */

	switch (fil_page_get_type(read_buf)) {
		index_id_t	index_id;
	case FIL_PAGE_INDEX:
		index_id = btr_page_get_index_id(read_buf);
		fprintf(stderr,
			"InnoDB: Page may be an index page where"
			" index id is %llu\n",
			(ullint) index_id);
#ifndef UNIV_HOTBACKUP
		index = dict_index_find_on_id_low(index_id);
		if (index) {
			fputs("InnoDB: (", stderr);
			dict_index_name_print(stderr, NULL, index);
			fputs(")\n", stderr);
		}
#endif /* !UNIV_HOTBACKUP */
		break;
	case FIL_PAGE_INODE:
		fputs("InnoDB: Page may be an 'inode' page\n", stderr);
		break;
	case FIL_PAGE_IBUF_FREE_LIST:
		fputs("InnoDB: Page may be an insert buffer free list page\n",
		      stderr);
		break;
	case FIL_PAGE_TYPE_ALLOCATED:
		fputs("InnoDB: Page may be a freshly allocated page\n",
		      stderr);
		break;
	case FIL_PAGE_IBUF_BITMAP:
		fputs("InnoDB: Page may be an insert buffer bitmap page\n",
		      stderr);
		break;
	case FIL_PAGE_TYPE_SYS:
		fputs("InnoDB: Page may be a system page\n",
		      stderr);
		break;
	case FIL_PAGE_TYPE_TRX_SYS:
		fputs("InnoDB: Page may be a transaction system page\n",
		      stderr);
		break;
	case FIL_PAGE_TYPE_FSP_HDR:
		fputs("InnoDB: Page may be a file space header page\n",
		      stderr);
		break;
	case FIL_PAGE_TYPE_XDES:
		fputs("InnoDB: Page may be an extent descriptor page\n",
		      stderr);
		break;
	case FIL_PAGE_TYPE_BLOB:
		fputs("InnoDB: Page may be a BLOB page\n",
		      stderr);
		break;
	case FIL_PAGE_TYPE_ZBLOB:
	case FIL_PAGE_TYPE_ZBLOB2:
		fputs("InnoDB: Page may be a compressed BLOB page\n",
		      stderr);
		break;
	}

	ut_ad(flags & BUF_PAGE_PRINT_NO_CRASH);
}

#ifndef UNIV_HOTBACKUP

# ifdef PFS_GROUP_BUFFER_SYNC
/********************************************************************//**
This function registers mutexes and rwlocks in buffer blocks with
performance schema. If PFS_MAX_BUFFER_MUTEX_LOCK_REGISTER is
defined to be a value less than chunk->size, then only mutexes
and rwlocks in the first PFS_MAX_BUFFER_MUTEX_LOCK_REGISTER
blocks are registered. */
static
void
pfs_register_buffer_block(
/*======================*/
	buf_chunk_t*	chunk)		/*!< in/out: chunk of buffers */
{
	ulint		i;
	ulint		num_to_register;
	buf_block_t*    block;

	block = chunk->blocks;

	num_to_register = ut_min(chunk->size,
				 PFS_MAX_BUFFER_MUTEX_LOCK_REGISTER);

	for (i = 0; i < num_to_register; i++) {
		ib_mutex_t*	mutex;
		rw_lock_t*	rwlock;

#  ifdef UNIV_PFS_MUTEX
		mutex = &block->mutex;
		ut_a(!mutex->pfs_psi);
		mutex->pfs_psi = (PSI_server)
			? PSI_server->init_mutex(buffer_block_mutex_key, mutex)
			: NULL;
#  endif /* UNIV_PFS_MUTEX */

#  ifdef UNIV_PFS_RWLOCK
		rwlock = &block->lock;
		ut_a(!rwlock->pfs_psi);
		rwlock->pfs_psi = (PSI_server)
			? PSI_server->init_rwlock(buf_block_lock_key, rwlock)
			: NULL;

#   ifdef UNIV_SYNC_DEBUG
		rwlock = &block->debug_latch;
		ut_a(!rwlock->pfs_psi);
		rwlock->pfs_psi = (PSI_server)
			? PSI_server->init_rwlock(buf_block_debug_latch_key,
						  rwlock)
			: NULL;
#   endif /* UNIV_SYNC_DEBUG */

#  endif /* UNIV_PFS_RWLOCK */
		block++;
	}
}
# endif /* PFS_GROUP_BUFFER_SYNC */

/********************************************************************//**
Initializes a buffer control block when the buf_pool is created. */
static
void
buf_block_init(
/*===========*/
	buf_pool_t*	buf_pool,	/*!< in: buffer pool instance */
	buf_block_t*	block,		/*!< in: pointer to control block */
	byte*		frame)		/*!< in: pointer to buffer frame */
{
	UNIV_MEM_DESC(frame, UNIV_PAGE_SIZE);

	block->frame = frame;

	block->page.buf_pool_index = buf_pool_index(buf_pool);
	block->page.state = BUF_BLOCK_NOT_USED;
	block->page.buf_fix_count = 0;
	block->page.io_fix = BUF_IO_NONE;

	block->modify_clock = 0;

#if defined UNIV_DEBUG_FILE_ACCESSES || defined UNIV_DEBUG
	block->page.file_page_was_freed = FALSE;
#endif /* UNIV_DEBUG_FILE_ACCESSES || UNIV_DEBUG */

	block->check_index_page_at_flush = FALSE;
	block->index = NULL;

#ifdef UNIV_DEBUG
	block->page.in_page_hash = FALSE;
	block->page.in_zip_hash = FALSE;
	block->page.in_flush_list = FALSE;
	block->page.in_free_list = FALSE;
	block->page.in_LRU_list = FALSE;
	block->in_unzip_LRU_list = FALSE;
#endif /* UNIV_DEBUG */
#if defined UNIV_AHI_DEBUG || defined UNIV_DEBUG
	block->n_pointers = 0;
#endif /* UNIV_AHI_DEBUG || UNIV_DEBUG */
	page_zip_des_init(&block->page.zip);

#if defined PFS_SKIP_BUFFER_MUTEX_RWLOCK || defined PFS_GROUP_BUFFER_SYNC
	/* If PFS_SKIP_BUFFER_MUTEX_RWLOCK is defined, skip registration
	of buffer block mutex/rwlock with performance schema. If
	PFS_GROUP_BUFFER_SYNC is defined, skip the registration
	since buffer block mutex/rwlock will be registered later in
	pfs_register_buffer_block() */

	mutex_create(PFS_NOT_INSTRUMENTED, &block->mutex, SYNC_BUF_BLOCK);
	rw_lock_create(PFS_NOT_INSTRUMENTED, &block->lock, SYNC_LEVEL_VARYING);

# ifdef UNIV_SYNC_DEBUG
	rw_lock_create(PFS_NOT_INSTRUMENTED,
		       &block->debug_latch, SYNC_NO_ORDER_CHECK);
# endif /* UNIV_SYNC_DEBUG */

#else /* PFS_SKIP_BUFFER_MUTEX_RWLOCK || PFS_GROUP_BUFFER_SYNC */
	mutex_create(buffer_block_mutex_key, &block->mutex, SYNC_BUF_BLOCK);
	rw_lock_create(buf_block_lock_key, &block->lock, SYNC_LEVEL_VARYING);

# ifdef UNIV_SYNC_DEBUG
	rw_lock_create(buf_block_debug_latch_key,
		       &block->debug_latch, SYNC_NO_ORDER_CHECK);
# endif /* UNIV_SYNC_DEBUG */
#endif /* PFS_SKIP_BUFFER_MUTEX_RWLOCK || PFS_GROUP_BUFFER_SYNC */

	ut_ad(rw_lock_validate(&(block->lock)));
}

/********************************************************************//**
Allocates a chunk of buffer frames.
@return	chunk, or NULL on failure */
static
buf_chunk_t*
buf_chunk_init(
/*===========*/
	buf_pool_t*	buf_pool,	/*!< in: buffer pool instance */
	buf_chunk_t*	chunk,		/*!< out: chunk of buffers */
	ulint		mem_size)	/*!< in: requested size in bytes */
{
	buf_block_t*	block;
	byte*		frame;
	ulint		i;

	/* Round down to a multiple of page size,
	although it already should be. */
	mem_size = ut_2pow_round(mem_size, UNIV_PAGE_SIZE);
	/* Reserve space for the block descriptors. */
	mem_size += ut_2pow_round((mem_size / UNIV_PAGE_SIZE) * (sizeof *block)
				  + (UNIV_PAGE_SIZE - 1), UNIV_PAGE_SIZE);

	chunk->mem_size = mem_size;
	chunk->mem = os_mem_alloc_large(&chunk->mem_size);

	if (UNIV_UNLIKELY(chunk->mem == NULL)) {

		return(NULL);
	}

	/* Allocate the block descriptors from
	the start of the memory block. */
	chunk->blocks = (buf_block_t*) chunk->mem;

	/* Align a pointer to the first frame.  Note that when
	os_large_page_size is smaller than UNIV_PAGE_SIZE,
	we may allocate one fewer block than requested.  When
	it is bigger, we may allocate more blocks than requested. */

	frame = (byte*) ut_align(chunk->mem, UNIV_PAGE_SIZE);
	chunk->size = chunk->mem_size / UNIV_PAGE_SIZE
		- (frame != chunk->mem);

	/* Subtract the space needed for block descriptors. */
	{
		ulint	size = chunk->size;

		while (frame < (byte*) (chunk->blocks + size)) {
			frame += UNIV_PAGE_SIZE;
			size--;
		}

		chunk->size = size;
	}

	/* Init block structs and assign frames for them. Then we
	assign the frames to the first blocks (we already mapped the
	memory above). */

	block = chunk->blocks;

	for (i = chunk->size; i--; ) {

		buf_block_init(buf_pool, block, frame);
		UNIV_MEM_INVALID(block->frame, UNIV_PAGE_SIZE);

		/* Add the block to the free list */
		UT_LIST_ADD_LAST(list, buf_pool->free, (&block->page));

		ut_d(block->page.in_free_list = TRUE);
		ut_ad(buf_pool_from_block(block) == buf_pool);

		block++;
		frame += UNIV_PAGE_SIZE;
	}

#ifdef PFS_GROUP_BUFFER_SYNC
	pfs_register_buffer_block(chunk);
#endif
	return(chunk);
}

#ifdef UNIV_DEBUG
/*********************************************************************//**
Finds a block in the given buffer chunk that points to a
given compressed page.
@return	buffer block pointing to the compressed page, or NULL */
static
buf_block_t*
buf_chunk_contains_zip(
/*===================*/
	buf_chunk_t*	chunk,	/*!< in: chunk being checked */
	const void*	data)	/*!< in: pointer to compressed page */
{
	buf_block_t*	block;
	ulint		i;

	block = chunk->blocks;

	for (i = chunk->size; i--; block++) {
		if (block->page.zip.data == data) {

			return(block);
		}
	}

	return(NULL);
}

/*********************************************************************//**
Finds a block in the buffer pool that points to a
given compressed page.
@return	buffer block pointing to the compressed page, or NULL */
UNIV_INTERN
buf_block_t*
buf_pool_contains_zip(
/*==================*/
	buf_pool_t*	buf_pool,	/*!< in: buffer pool instance */
	const void*	data)		/*!< in: pointer to compressed page */
{
	ulint		n;
	buf_chunk_t*	chunk = buf_pool->chunks;

	ut_ad(buf_pool);
	ut_ad(buf_pool_mutex_own(buf_pool));
	for (n = buf_pool->n_chunks; n--; chunk++) {

		buf_block_t* block = buf_chunk_contains_zip(chunk, data);

		if (block) {
			return(block);
		}
	}

	return(NULL);
}
#endif /* UNIV_DEBUG */

/*********************************************************************//**
Checks that all file pages in the buffer chunk are in a replaceable state.
@return	address of a non-free block, or NULL if all freed */
static
const buf_block_t*
buf_chunk_not_freed(
/*================*/
	buf_chunk_t*	chunk)	/*!< in: chunk being checked */
{
	buf_block_t*	block;
	ulint		i;

	block = chunk->blocks;

	for (i = chunk->size; i--; block++) {
		ibool	ready;

		switch (buf_block_get_state(block)) {
		case BUF_BLOCK_POOL_WATCH:
		case BUF_BLOCK_ZIP_PAGE:
		case BUF_BLOCK_ZIP_DIRTY:
			/* The uncompressed buffer pool should never
			contain compressed block descriptors. */
			ut_error;
			break;
		case BUF_BLOCK_NOT_USED:
		case BUF_BLOCK_READY_FOR_USE:
		case BUF_BLOCK_MEMORY:
		case BUF_BLOCK_REMOVE_HASH:
			/* Skip blocks that are not being used for
			file pages. */
			break;
		case BUF_BLOCK_FILE_PAGE:
			mutex_enter(&block->mutex);
			ready = buf_flush_ready_for_replace(&block->page);
			mutex_exit(&block->mutex);

			if (!ready) {

				return(block);
			}

			break;
		}
	}

	return(NULL);
}

/********************************************************************//**
Set buffer pool size variables after resizing it */
static
void
buf_pool_set_sizes(void)
/*====================*/
{
	ulint	i;
	ulint	curr_size = 0;

	buf_pool_mutex_enter_all();

	for (i = 0; i < srv_buf_pool_instances; i++) {
		buf_pool_t*	buf_pool;

		buf_pool = buf_pool_from_array(i);
		curr_size += buf_pool->curr_pool_size;
	}

	srv_buf_pool_curr_size = curr_size;
	srv_buf_pool_old_size = srv_buf_pool_size;

	buf_pool_mutex_exit_all();
}

/********************************************************************//**
Initialize a buffer pool instance.
@return DB_SUCCESS if all goes well. */
UNIV_INTERN
ulint
buf_pool_init_instance(
/*===================*/
	buf_pool_t*	buf_pool,	/*!< in: buffer pool instance */
	ulint		buf_pool_size,	/*!< in: size in bytes */
	ulint		instance_no)	/*!< in: id of the instance */
{
	ulint		i;
	buf_chunk_t*	chunk;

	/* 1. Initialize general fields
	------------------------------- */
	mutex_create(buf_pool_mutex_key,
		     &buf_pool->mutex, SYNC_BUF_POOL);
	mutex_create(buf_pool_zip_mutex_key,
		     &buf_pool->zip_mutex, SYNC_BUF_BLOCK);

	buf_pool_mutex_enter(buf_pool);

	if (buf_pool_size > 0) {
		buf_pool->n_chunks = 1;

		buf_pool->chunks = chunk =
			(buf_chunk_t*) mem_zalloc(sizeof *chunk);

		UT_LIST_INIT(buf_pool->free);

		if (!buf_chunk_init(buf_pool, chunk, buf_pool_size)) {
			mem_free(chunk);
			mem_free(buf_pool);

			buf_pool_mutex_exit(buf_pool);

			return(DB_ERROR);
		}

		buf_pool->instance_no = instance_no;
		buf_pool->old_pool_size = buf_pool_size;
		buf_pool->curr_size = chunk->size;
		buf_pool->curr_pool_size = buf_pool->curr_size * UNIV_PAGE_SIZE;

		/* Number of locks protecting page_hash must be a
		power of two */
		srv_n_page_hash_locks =
				 ut_2_power_up(srv_n_page_hash_locks);
		ut_a(srv_n_page_hash_locks != 0);
		ut_a(srv_n_page_hash_locks <= MAX_PAGE_HASH_LOCKS);

		buf_pool->page_hash = ha_create(2 * buf_pool->curr_size,
						srv_n_page_hash_locks,
						MEM_HEAP_FOR_PAGE_HASH,
						SYNC_BUF_PAGE_HASH);

		buf_pool->zip_hash = hash_create(2 * buf_pool->curr_size);

		buf_pool->last_printout_time = ut_time();
	}
	/* 2. Initialize flushing fields
	-------------------------------- */

	mutex_create(flush_list_mutex_key, &buf_pool->flush_list_mutex,
		     SYNC_BUF_FLUSH_LIST);

	for (i = BUF_FLUSH_LRU; i < BUF_FLUSH_N_TYPES; i++) {
		buf_pool->no_flush[i] = os_event_create();
	}

	buf_pool->watch = (buf_page_t*) mem_zalloc(
		sizeof(*buf_pool->watch) * BUF_POOL_WATCH_SIZE);

	/* All fields are initialized by mem_zalloc(). */

	buf_pool->try_LRU_scan = TRUE;

	buf_pool_mutex_exit(buf_pool);

	return(DB_SUCCESS);
}

/********************************************************************//**
free one buffer pool instance */
static
void
buf_pool_free_instance(
/*===================*/
	buf_pool_t*	buf_pool)	/* in,own: buffer pool instance
					to free */
{
	buf_chunk_t*	chunk;
	buf_chunk_t*	chunks;
	buf_page_t*	bpage;

	bpage = UT_LIST_GET_LAST(buf_pool->LRU);
	while (bpage != NULL) {
		buf_page_t*	prev_bpage = UT_LIST_GET_PREV(LRU, bpage);
		enum buf_page_state	state = buf_page_get_state(bpage);

		ut_ad(buf_page_in_file(bpage));
		ut_ad(bpage->in_LRU_list);

		if (state != BUF_BLOCK_FILE_PAGE) {
			/* We must not have any dirty block except
			when doing a fast shutdown. */
			ut_ad(state == BUF_BLOCK_ZIP_PAGE
			      || srv_fast_shutdown == 2);
			buf_page_free_descriptor(bpage);
		}

		bpage = prev_bpage;
	}

	mem_free(buf_pool->watch);
	buf_pool->watch = NULL;

	chunks = buf_pool->chunks;
	chunk = chunks + buf_pool->n_chunks;

	while (--chunk >= chunks) {
		os_mem_free_large(chunk->mem, chunk->mem_size);
	}

	mem_free(buf_pool->chunks);
	ha_clear(buf_pool->page_hash);
	hash_table_free(buf_pool->page_hash);
	hash_table_free(buf_pool->zip_hash);
}

/********************************************************************//**
Creates the buffer pool.
@return	DB_SUCCESS if success, DB_ERROR if not enough memory or error */
UNIV_INTERN
dberr_t
buf_pool_init(
/*==========*/
	ulint	total_size,	/*!< in: size of the total pool in bytes */
	ulint	n_instances)	/*!< in: number of instances */
{
	ulint		i;
	const ulint	size	= total_size / n_instances;

	ut_ad(n_instances > 0);
	ut_ad(n_instances <= MAX_BUFFER_POOLS);
	ut_ad(n_instances == srv_buf_pool_instances);

	buf_pool_ptr = (buf_pool_t*) mem_zalloc(
		n_instances * sizeof *buf_pool_ptr);

	for (i = 0; i < n_instances; i++) {
		buf_pool_t*	ptr	= &buf_pool_ptr[i];

		if (buf_pool_init_instance(ptr, size, i) != DB_SUCCESS) {

			/* Free all the instances created so far. */
			buf_pool_free(i);

			return(DB_ERROR);
		}
	}

	buf_pool_set_sizes();
	buf_LRU_old_ratio_update(100 * 3/ 8, FALSE);

	btr_search_sys_create(buf_pool_get_curr_size() / sizeof(void*) / 64);

	return(DB_SUCCESS);
}

/********************************************************************//**
Frees the buffer pool at shutdown.  This must not be invoked before
freeing all mutexes. */
UNIV_INTERN
void
buf_pool_free(
/*==========*/
	ulint	n_instances)	/*!< in: numbere of instances to free */
{
	ulint	i;

	for (i = 0; i < n_instances; i++) {
		buf_pool_free_instance(buf_pool_from_array(i));
	}

	mem_free(buf_pool_ptr);
	buf_pool_ptr = NULL;
}

/********************************************************************//**
Clears the adaptive hash index on all pages in the buffer pool. */
UNIV_INTERN
void
buf_pool_clear_hash_index(void)
/*===========================*/
{
	ulint	p;

#ifdef UNIV_SYNC_DEBUG
	ut_ad(rw_lock_own(&btr_search_latch, RW_LOCK_EX));
#endif /* UNIV_SYNC_DEBUG */
	ut_ad(!btr_search_enabled);

	for (p = 0; p < srv_buf_pool_instances; p++) {
		buf_pool_t*	buf_pool = buf_pool_from_array(p);
		buf_chunk_t*	chunks	= buf_pool->chunks;
		buf_chunk_t*	chunk	= chunks + buf_pool->n_chunks;

		while (--chunk >= chunks) {
			buf_block_t*	block	= chunk->blocks;
			ulint		i	= chunk->size;

			for (; i--; block++) {
				dict_index_t*	index	= block->index;

				/* We can set block->index = NULL
				when we have an x-latch on btr_search_latch;
				see the comment in buf0buf.h */

				if (!index) {
					/* Not hashed */
					continue;
				}

				block->index = NULL;
# if defined UNIV_AHI_DEBUG || defined UNIV_DEBUG
				block->n_pointers = 0;
# endif /* UNIV_AHI_DEBUG || UNIV_DEBUG */
			}
		}
	}
}

/********************************************************************//**
Relocate a buffer control block.  Relocates the block on the LRU list
and in buf_pool->page_hash.  Does not relocate bpage->list.
The caller must take care of relocating bpage->list. */
UNIV_INTERN
void
buf_relocate(
/*=========*/
	buf_page_t*	bpage,	/*!< in/out: control block being relocated;
				buf_page_get_state(bpage) must be
				BUF_BLOCK_ZIP_DIRTY or BUF_BLOCK_ZIP_PAGE */
	buf_page_t*	dpage)	/*!< in/out: destination control block */
{
	buf_page_t*	b;
	ulint		fold;
	buf_pool_t*	buf_pool = buf_pool_from_bpage(bpage);

	fold = buf_page_address_fold(bpage->space, bpage->offset);

	ut_ad(buf_pool_mutex_own(buf_pool));
	ut_ad(buf_page_hash_lock_held_x(buf_pool, bpage));
	ut_ad(mutex_own(buf_page_get_mutex(bpage)));
	ut_a(buf_page_get_io_fix(bpage) == BUF_IO_NONE);
	ut_a(bpage->buf_fix_count == 0);
	ut_ad(bpage->in_LRU_list);
	ut_ad(!bpage->in_zip_hash);
	ut_ad(bpage->in_page_hash);
	ut_ad(bpage == buf_page_hash_get_low(buf_pool,
					     bpage->space,
					     bpage->offset,
					     fold));

	ut_ad(!buf_pool_watch_is_sentinel(buf_pool, bpage));
#ifdef UNIV_DEBUG
	switch (buf_page_get_state(bpage)) {
	case BUF_BLOCK_POOL_WATCH:
	case BUF_BLOCK_NOT_USED:
	case BUF_BLOCK_READY_FOR_USE:
	case BUF_BLOCK_FILE_PAGE:
	case BUF_BLOCK_MEMORY:
	case BUF_BLOCK_REMOVE_HASH:
		ut_error;
	case BUF_BLOCK_ZIP_DIRTY:
	case BUF_BLOCK_ZIP_PAGE:
		break;
	}
#endif /* UNIV_DEBUG */

	memcpy(dpage, bpage, sizeof *dpage);

	ut_d(bpage->in_LRU_list = FALSE);
	ut_d(bpage->in_page_hash = FALSE);

	/* relocate buf_pool->LRU */
	b = UT_LIST_GET_PREV(LRU, bpage);
	UT_LIST_REMOVE(LRU, buf_pool->LRU, bpage);

	if (b) {
		UT_LIST_INSERT_AFTER(LRU, buf_pool->LRU, b, dpage);
	} else {
		UT_LIST_ADD_FIRST(LRU, buf_pool->LRU, dpage);
	}

	if (UNIV_UNLIKELY(buf_pool->LRU_old == bpage)) {
		buf_pool->LRU_old = dpage;
#ifdef UNIV_LRU_DEBUG
		/* buf_pool->LRU_old must be the first item in the LRU list
		whose "old" flag is set. */
		ut_a(buf_pool->LRU_old->old);
		ut_a(!UT_LIST_GET_PREV(LRU, buf_pool->LRU_old)
		     || !UT_LIST_GET_PREV(LRU, buf_pool->LRU_old)->old);
		ut_a(!UT_LIST_GET_NEXT(LRU, buf_pool->LRU_old)
		     || UT_LIST_GET_NEXT(LRU, buf_pool->LRU_old)->old);
	} else {
		/* Check that the "old" flag is consistent in
		the block and its neighbours. */
		buf_page_set_old(dpage, buf_page_is_old(dpage));
#endif /* UNIV_LRU_DEBUG */
	}

        ut_d(UT_LIST_VALIDATE(
		LRU, buf_page_t, buf_pool->LRU, CheckInLRUList()));

	/* relocate buf_pool->page_hash */
	HASH_DELETE(buf_page_t, hash, buf_pool->page_hash, fold, bpage);
	HASH_INSERT(buf_page_t, hash, buf_pool->page_hash, fold, dpage);
}

/********************************************************************//**
Determine if a block is a sentinel for a buffer pool watch.
@return	TRUE if a sentinel for a buffer pool watch, FALSE if not */
UNIV_INTERN
ibool
buf_pool_watch_is_sentinel(
/*=======================*/
	buf_pool_t*		buf_pool,	/*!< buffer pool instance */
	const buf_page_t*	bpage)		/*!< in: block */
{
	/* We must also own the appropriate hash lock. */
	ut_ad(buf_page_hash_lock_held_s_or_x(buf_pool, bpage));
	ut_ad(buf_page_in_file(bpage));

	if (bpage < &buf_pool->watch[0]
	    || bpage >= &buf_pool->watch[BUF_POOL_WATCH_SIZE]) {

		ut_ad(buf_page_get_state(bpage) != BUF_BLOCK_ZIP_PAGE
		      || bpage->zip.data != NULL);

		return(FALSE);
	}

	ut_ad(buf_page_get_state(bpage) == BUF_BLOCK_ZIP_PAGE);
	ut_ad(!bpage->in_zip_hash);
	ut_ad(bpage->in_page_hash);
	ut_ad(bpage->zip.data == NULL);
	ut_ad(bpage->buf_fix_count > 0);
	return(TRUE);
}

/****************************************************************//**
Add watch for the given page to be read in. Caller must have
appropriate hash_lock for the bpage. This function may release the
hash_lock and reacquire it.
@return NULL if watch set, block if the page is in the buffer pool */
UNIV_INTERN
buf_page_t*
buf_pool_watch_set(
/*===============*/
	ulint	space,	/*!< in: space id */
	ulint	offset,	/*!< in: page number */
	ulint	fold)	/*!< in: buf_page_address_fold(space, offset) */
{
	buf_page_t*	bpage;
	ulint		i;
	buf_pool_t*	buf_pool = buf_pool_get(space, offset);
	rw_lock_t*	hash_lock;

	hash_lock = buf_page_hash_lock_get(buf_pool, fold);

#ifdef UNIV_SYNC_DEBUG
	ut_ad(rw_lock_own(hash_lock, RW_LOCK_EX));
#endif /* UNIV_SYNC_DEBUG */

	bpage = buf_page_hash_get_low(buf_pool, space, offset, fold);

	if (UNIV_LIKELY_NULL(bpage)) {
page_found:
		if (!buf_pool_watch_is_sentinel(buf_pool, bpage)) {
			/* The page was loaded meanwhile. */
			return(bpage);
		}
		/* Add to an existing watch. */
		bpage->buf_fix_count++;
		return(NULL);
	}

	/* From this point this function becomes fairly heavy in terms
	of latching. We acquire the buf_pool mutex as well as all the
	hash_locks. buf_pool mutex is needed because any changes to
	the page_hash must be covered by it and hash_locks are needed
	because we don't want to read any stale information in
	buf_pool->watch[]. However, it is not in the critical code path
	as this function will be called only by the purge thread. */


	/* To obey latching order first release the hash_lock. */
	rw_lock_x_unlock(hash_lock);

	buf_pool_mutex_enter(buf_pool);
	hash_lock_x_all(buf_pool->page_hash);

	/* We have to recheck that the page
	was not loaded or a watch set by some other
	purge thread. This is because of the small
	time window between when we release the
	hash_lock to acquire buf_pool mutex above. */

	bpage = buf_page_hash_get_low(buf_pool, space, offset, fold);
	if (UNIV_LIKELY_NULL(bpage)) {
		buf_pool_mutex_exit(buf_pool);
		hash_unlock_x_all_but(buf_pool->page_hash, hash_lock);
		goto page_found;
	}

	for (i = 0; i < BUF_POOL_WATCH_SIZE; i++) {
		bpage = &buf_pool->watch[i];

		ut_ad(bpage->access_time == 0);
		ut_ad(bpage->newest_modification == 0);
		ut_ad(bpage->oldest_modification == 0);
		ut_ad(bpage->zip.data == NULL);
		ut_ad(!bpage->in_zip_hash);

		switch (bpage->state) {
		case BUF_BLOCK_POOL_WATCH:
			ut_ad(!bpage->in_page_hash);
			ut_ad(bpage->buf_fix_count == 0);

			/* bpage is pointing to buf_pool->watch[],
			which is protected by buf_pool->mutex.
			Normally, buf_page_t objects are protected by
			buf_block_t::mutex or buf_pool->zip_mutex or both. */

			bpage->state = BUF_BLOCK_ZIP_PAGE;
			bpage->space = space;
			bpage->offset = offset;
			bpage->buf_fix_count = 1;

			ut_d(bpage->in_page_hash = TRUE);
			HASH_INSERT(buf_page_t, hash, buf_pool->page_hash,
				    fold, bpage);

			buf_pool_mutex_exit(buf_pool);
			/* Once the sentinel is in the page_hash we can
			safely release all locks except just the
			relevant hash_lock */
			hash_unlock_x_all_but(buf_pool->page_hash,
						hash_lock);

			return(NULL);
		case BUF_BLOCK_ZIP_PAGE:
			ut_ad(bpage->in_page_hash);
			ut_ad(bpage->buf_fix_count > 0);
			break;
		default:
			ut_error;
		}
	}

	/* Allocation failed.  Either the maximum number of purge
	threads should never exceed BUF_POOL_WATCH_SIZE, or this code
	should be modified to return a special non-NULL value and the
	caller should purge the record directly. */
	ut_error;

	/* Fix compiler warning */
	return(NULL);
}

/****************************************************************//**
Remove the sentinel block for the watch before replacing it with a real block.
buf_page_watch_clear() or buf_page_watch_occurred() will notice that
the block has been replaced with the real block.
@return reference count, to be added to the replacement block */
static
void
buf_pool_watch_remove(
/*==================*/
	buf_pool_t*	buf_pool,	/*!< buffer pool instance */
	ulint		fold,		/*!< in: buf_page_address_fold(
					space, offset) */
	buf_page_t*	watch)		/*!< in/out: sentinel for watch */
{
#ifdef UNIV_SYNC_DEBUG
	/* We must also own the appropriate hash_bucket mutex. */
	rw_lock_t* hash_lock = buf_page_hash_lock_get(buf_pool, fold);
	ut_ad(rw_lock_own(hash_lock, RW_LOCK_EX));
#endif /* UNIV_SYNC_DEBUG */

	ut_ad(buf_pool_mutex_own(buf_pool));

	HASH_DELETE(buf_page_t, hash, buf_pool->page_hash, fold, watch);
	ut_d(watch->in_page_hash = FALSE);
	watch->buf_fix_count = 0;
	watch->state = BUF_BLOCK_POOL_WATCH;
}

/****************************************************************//**
Stop watching if the page has been read in.
buf_pool_watch_set(space,offset) must have returned NULL before. */
UNIV_INTERN
void
buf_pool_watch_unset(
/*=================*/
	ulint	space,	/*!< in: space id */
	ulint	offset)	/*!< in: page number */
{
	buf_page_t*	bpage;
	buf_pool_t*	buf_pool = buf_pool_get(space, offset);
	ulint		fold = buf_page_address_fold(space, offset);
	rw_lock_t*	hash_lock = buf_page_hash_lock_get(buf_pool,
							     fold);

	/* We only need to have buf_pool mutex in case where we end
	up calling buf_pool_watch_remove but to obey latching order
	we acquire it here before acquiring hash_lock. This should
	not cause too much grief as this function is only ever
	called from the purge thread. */
	buf_pool_mutex_enter(buf_pool);

	rw_lock_x_lock(hash_lock);

	bpage = buf_page_hash_get_low(buf_pool, space, offset, fold);
	/* The page must exist because buf_pool_watch_set()
	increments buf_fix_count. */
	ut_a(bpage);

	if (UNIV_UNLIKELY(!buf_pool_watch_is_sentinel(buf_pool, bpage))) {
		ib_mutex_t* mutex = buf_page_get_mutex(bpage);

		mutex_enter(mutex);
		ut_a(bpage->buf_fix_count > 0);
		bpage->buf_fix_count--;
		mutex_exit(mutex);
	} else {
		ut_a(bpage->buf_fix_count > 0);

		if (UNIV_LIKELY(!--bpage->buf_fix_count)) {
			buf_pool_watch_remove(buf_pool, fold, bpage);
		}
	}

	buf_pool_mutex_exit(buf_pool);
	rw_lock_x_unlock(hash_lock);
}

/****************************************************************//**
Check if the page has been read in.
This may only be called after buf_pool_watch_set(space,offset)
has returned NULL and before invoking buf_pool_watch_unset(space,offset).
@return	FALSE if the given page was not read in, TRUE if it was */
UNIV_INTERN
ibool
buf_pool_watch_occurred(
/*====================*/
	ulint	space,	/*!< in: space id */
	ulint	offset)	/*!< in: page number */
{
	ibool		ret;
	buf_page_t*	bpage;
	buf_pool_t*	buf_pool = buf_pool_get(space, offset);
	ulint		fold	= buf_page_address_fold(space, offset);
	rw_lock_t*	hash_lock = buf_page_hash_lock_get(buf_pool,
							     fold);

	rw_lock_s_lock(hash_lock);

	bpage = buf_page_hash_get_low(buf_pool, space, offset, fold);
	/* The page must exist because buf_pool_watch_set()
	increments buf_fix_count. */
	ut_a(bpage);
	ret = !buf_pool_watch_is_sentinel(buf_pool, bpage);
	rw_lock_s_unlock(hash_lock);

	return(ret);
}

/********************************************************************//**
Moves a page to the start of the buffer pool LRU list. This high-level
function can be used to prevent an important page from slipping out of
the buffer pool. */
UNIV_INTERN
void
buf_page_make_young(
/*================*/
	buf_page_t*	bpage)	/*!< in: buffer block of a file page */
{
	buf_pool_t*	buf_pool = buf_pool_from_bpage(bpage);

	buf_pool_mutex_enter(buf_pool);

	ut_a(buf_page_in_file(bpage));

	buf_LRU_make_block_young(bpage);

	buf_pool_mutex_exit(buf_pool);
}

/********************************************************************//**
Moves a page to the start of the buffer pool LRU list if it is too old.
This high-level function can be used to prevent an important page from
slipping out of the buffer pool. */
static
void
buf_page_make_young_if_needed(
/*==========================*/
	buf_page_t*	bpage)		/*!< in/out: buffer block of a
					file page */
{
#ifdef UNIV_DEBUG
	buf_pool_t*	buf_pool = buf_pool_from_bpage(bpage);
	ut_ad(!buf_pool_mutex_own(buf_pool));
#endif /* UNIV_DEBUG */
	ut_a(buf_page_in_file(bpage));

	if (buf_page_peek_if_too_old(bpage)) {
		buf_page_make_young(bpage);
	}
}

/********************************************************************//**
Resets the check_index_page_at_flush field of a page if found in the buffer
pool. */
UNIV_INTERN
void
buf_reset_check_index_page_at_flush(
/*================================*/
	ulint	space,	/*!< in: space id */
	ulint	offset)	/*!< in: page number */
{
	buf_block_t*	block;
	buf_pool_t*	buf_pool = buf_pool_get(space, offset);

	buf_pool_mutex_enter(buf_pool);

	block = (buf_block_t*) buf_page_hash_get(buf_pool, space, offset);

	if (block && buf_block_get_state(block) == BUF_BLOCK_FILE_PAGE) {
		ut_ad(!buf_pool_watch_is_sentinel(buf_pool, &block->page));
		block->check_index_page_at_flush = FALSE;
	}

	buf_pool_mutex_exit(buf_pool);
}

#if defined UNIV_DEBUG_FILE_ACCESSES || defined UNIV_DEBUG
/********************************************************************//**
Sets file_page_was_freed TRUE if the page is found in the buffer pool.
This function should be called when we free a file page and want the
debug version to check that it is not accessed any more unless
reallocated.
@return	control block if found in page hash table, otherwise NULL */
UNIV_INTERN
buf_page_t*
buf_page_set_file_page_was_freed(
/*=============================*/
	ulint	space,	/*!< in: space id */
	ulint	offset)	/*!< in: page number */
{
	buf_page_t*	bpage;
	buf_pool_t*	buf_pool = buf_pool_get(space, offset);
	rw_lock_t*	hash_lock;

	bpage = buf_page_hash_get_s_locked(buf_pool, space, offset,
					   &hash_lock);

	if (bpage) {
		ib_mutex_t*	block_mutex = buf_page_get_mutex(bpage);
		ut_ad(!buf_pool_watch_is_sentinel(buf_pool, bpage));
		mutex_enter(block_mutex);
		rw_lock_s_unlock(hash_lock);
		/* bpage->file_page_was_freed can already hold
		when this code is invoked from dict_drop_index_tree_step() */
		bpage->file_page_was_freed = TRUE;
		mutex_exit(block_mutex);
	}

	return(bpage);
}

/********************************************************************//**
Sets file_page_was_freed FALSE if the page is found in the buffer pool.
This function should be called when we free a file page and want the
debug version to check that it is not accessed any more unless
reallocated.
@return	control block if found in page hash table, otherwise NULL */
UNIV_INTERN
buf_page_t*
buf_page_reset_file_page_was_freed(
/*===============================*/
	ulint	space,	/*!< in: space id */
	ulint	offset)	/*!< in: page number */
{
	buf_page_t*	bpage;
	buf_pool_t*	buf_pool = buf_pool_get(space, offset);
	rw_lock_t*	hash_lock;

	bpage = buf_page_hash_get_s_locked(buf_pool, space, offset,
					   &hash_lock);
	if (bpage) {
		ib_mutex_t*	block_mutex = buf_page_get_mutex(bpage);
		ut_ad(!buf_pool_watch_is_sentinel(buf_pool, bpage));
		mutex_enter(block_mutex);
		rw_lock_s_unlock(hash_lock);
		bpage->file_page_was_freed = FALSE;
		mutex_exit(block_mutex);
	}

	return(bpage);
}
#endif /* UNIV_DEBUG_FILE_ACCESSES || UNIV_DEBUG */

/********************************************************************//**
Attempts to discard the uncompressed frame of a compressed page. The
caller should not be holding any mutexes when this function is called.
@return	TRUE if successful, FALSE otherwise. */
static
void
buf_block_try_discard_uncompressed(
/*===============================*/
	ulint		space,	/*!< in: space id */
	ulint		offset)	/*!< in: page number */
{
	buf_page_t*	bpage;
	buf_pool_t*	buf_pool = buf_pool_get(space, offset);

	/* Since we need to acquire buf_pool mutex to discard
	the uncompressed frame and because page_hash mutex resides
	below buf_pool mutex in sync ordering therefore we must
	first release the page_hash mutex. This means that the
	block in question can move out of page_hash. Therefore
	we need to check again if the block is still in page_hash. */
	buf_pool_mutex_enter(buf_pool);

	bpage = buf_page_hash_get(buf_pool, space, offset);

	if (bpage) {
		buf_LRU_free_page(bpage, false);
	}

	buf_pool_mutex_exit(buf_pool);
}

/********************************************************************//**
Get read access to a compressed page (usually of type
FIL_PAGE_TYPE_ZBLOB or FIL_PAGE_TYPE_ZBLOB2).
The page must be released with buf_page_release_zip().
NOTE: the page is not protected by any latch.  Mutual exclusion has to
be implemented at a higher level.  In other words, all possible
accesses to a given page through this function must be protected by
the same set of mutexes or latches.
@return	pointer to the block */
UNIV_INTERN
buf_page_t*
buf_page_get_zip(
/*=============*/
	ulint		space,	/*!< in: space id */
	ulint		zip_size,/*!< in: compressed page size */
	ulint		offset)	/*!< in: page number */
{
	buf_page_t*	bpage;
	ib_mutex_t*	block_mutex;
	rw_lock_t*	hash_lock;
	ibool		discard_attempted = FALSE;
	ibool		must_read;
	buf_pool_t*	buf_pool = buf_pool_get(space, offset);

	buf_pool->stat.n_page_gets++;

	for (;;) {
lookup:

		/* The following call will also grab the page_hash
		mutex if the page is found. */
		bpage = buf_page_hash_get_s_locked(buf_pool, space,
						offset, &hash_lock);
		if (bpage) {
			ut_ad(!buf_pool_watch_is_sentinel(buf_pool, bpage));
			break;
		}

		/* Page not in buf_pool: needs to be read from file */

		ut_ad(!hash_lock);
		buf_read_page(space, zip_size, offset);

#if defined UNIV_DEBUG || defined UNIV_BUF_DEBUG
		ut_a(++buf_dbg_counter % 5771 || buf_validate());
#endif /* UNIV_DEBUG || UNIV_BUF_DEBUG */
	}

	ut_ad(buf_page_hash_lock_held_s(buf_pool, bpage));

	if (!bpage->zip.data) {
		/* There is no compressed page. */
err_exit:
		rw_lock_s_unlock(hash_lock);
		return(NULL);
	}

	ut_ad(!buf_pool_watch_is_sentinel(buf_pool, bpage));

	switch (buf_page_get_state(bpage)) {
	case BUF_BLOCK_POOL_WATCH:
	case BUF_BLOCK_NOT_USED:
	case BUF_BLOCK_READY_FOR_USE:
	case BUF_BLOCK_MEMORY:
	case BUF_BLOCK_REMOVE_HASH:
		break;
	case BUF_BLOCK_ZIP_PAGE:
	case BUF_BLOCK_ZIP_DIRTY:
		block_mutex = &buf_pool->zip_mutex;
		mutex_enter(block_mutex);
		bpage->buf_fix_count++;
		goto got_block;
	case BUF_BLOCK_FILE_PAGE:
		/* Discard the uncompressed page frame if possible. */
		if (!discard_attempted) {
			rw_lock_s_unlock(hash_lock);
			buf_block_try_discard_uncompressed(space,
							   offset);
			discard_attempted = TRUE;
			goto lookup;
		}

		block_mutex = &((buf_block_t*) bpage)->mutex;
		mutex_enter(block_mutex);
		buf_block_buf_fix_inc((buf_block_t*) bpage,
				      __FILE__, __LINE__);
		goto got_block;
	}

	ut_error;
	goto err_exit;

got_block:
	must_read = buf_page_get_io_fix(bpage) == BUF_IO_READ;

	rw_lock_s_unlock(hash_lock);
#if defined UNIV_DEBUG_FILE_ACCESSES || defined UNIV_DEBUG
	ut_a(!bpage->file_page_was_freed);
#endif

	buf_page_set_accessed(bpage);

	mutex_exit(block_mutex);

	buf_page_make_young_if_needed(bpage);

#if defined UNIV_DEBUG || defined UNIV_BUF_DEBUG
	ut_a(++buf_dbg_counter % 5771 || buf_validate());
	ut_a(bpage->buf_fix_count > 0);
	ut_a(buf_page_in_file(bpage));
#endif /* UNIV_DEBUG || UNIV_BUF_DEBUG */

	if (must_read) {
		/* Let us wait until the read operation
		completes */

		for (;;) {
			enum buf_io_fix	io_fix;

			mutex_enter(block_mutex);
			io_fix = buf_page_get_io_fix(bpage);
			mutex_exit(block_mutex);

			if (io_fix == BUF_IO_READ) {

				os_thread_sleep(WAIT_FOR_READ);
			} else {
				break;
			}
		}
	}

#ifdef UNIV_IBUF_COUNT_DEBUG
	ut_a(ibuf_count_get(buf_page_get_space(bpage),
			    buf_page_get_page_no(bpage)) == 0);
#endif
	return(bpage);
}

/********************************************************************//**
Initialize some fields of a control block. */
UNIV_INLINE
void
buf_block_init_low(
/*===============*/
	buf_block_t*	block)	/*!< in: block to init */
{
	block->check_index_page_at_flush = FALSE;
	block->index		= NULL;

	block->n_hash_helps	= 0;
	block->n_fields		= 1;
	block->n_bytes		= 0;
	block->left_side	= TRUE;
}
#endif /* !UNIV_HOTBACKUP */

/********************************************************************//**
Decompress a block.
@return	TRUE if successful */
UNIV_INTERN
ibool
buf_zip_decompress(
/*===============*/
	buf_block_t*	block,	/*!< in/out: block */
	ibool		check)	/*!< in: TRUE=verify the page checksum */
{
	const byte*	frame = block->page.zip.data;
	ulint		size = page_zip_get_size(&block->page.zip);

	ut_ad(buf_block_get_zip_size(block));
	ut_a(buf_block_get_space(block) != 0);

	if (UNIV_UNLIKELY(check && !page_zip_verify_checksum(frame, size))) {

		ut_print_timestamp(stderr);
		fprintf(stderr,
			"  InnoDB: compressed page checksum mismatch"
			" (space %u page %u): stored: %lu, crc32: %lu "
			"innodb: %lu, none: %lu\n",
			block->page.space, block->page.offset,
			mach_read_from_4(frame + FIL_PAGE_SPACE_OR_CHKSUM),
			page_zip_calc_checksum(frame, size,
					       SRV_CHECKSUM_ALGORITHM_CRC32),
			page_zip_calc_checksum(frame, size,
					       SRV_CHECKSUM_ALGORITHM_INNODB),
			page_zip_calc_checksum(frame, size,
					       SRV_CHECKSUM_ALGORITHM_NONE));
		return(FALSE);
	}

	switch (fil_page_get_type(frame)) {
	case FIL_PAGE_INDEX:
		if (page_zip_decompress(&block->page.zip,
					block->frame, TRUE)) {
			return(TRUE);
		}

		fprintf(stderr,
			"InnoDB: unable to decompress space %lu page %lu\n",
			(ulong) block->page.space,
			(ulong) block->page.offset);
		return(FALSE);

	case FIL_PAGE_TYPE_ALLOCATED:
	case FIL_PAGE_INODE:
	case FIL_PAGE_IBUF_BITMAP:
	case FIL_PAGE_TYPE_FSP_HDR:
	case FIL_PAGE_TYPE_XDES:
	case FIL_PAGE_TYPE_ZBLOB:
	case FIL_PAGE_TYPE_ZBLOB2:
		/* Copy to uncompressed storage. */
		memcpy(block->frame, frame,
		       buf_block_get_zip_size(block));
		return(TRUE);
	}

	ut_print_timestamp(stderr);
	fprintf(stderr,
		"  InnoDB: unknown compressed page"
		" type %lu\n",
		fil_page_get_type(frame));
	return(FALSE);
}

#ifndef UNIV_HOTBACKUP
/*******************************************************************//**
Gets the block to whose frame the pointer is pointing to if found
in this buffer pool instance.
@return	pointer to block */
UNIV_INTERN
buf_block_t*
buf_block_align_instance(
/*=====================*/
 	buf_pool_t*	buf_pool,	/*!< in: buffer in which the block
					resides */
	const byte*	ptr)		/*!< in: pointer to a frame */
{
	buf_chunk_t*	chunk;
	ulint		i;

	/* TODO: protect buf_pool->chunks with a mutex (it will
	currently remain constant after buf_pool_init()) */
	for (chunk = buf_pool->chunks, i = buf_pool->n_chunks; i--; chunk++) {
		ulint	offs;

		if (UNIV_UNLIKELY(ptr < chunk->blocks->frame)) {

			continue;
		}
		/* else */

		offs = ptr - chunk->blocks->frame;

		offs >>= UNIV_PAGE_SIZE_SHIFT;

		if (UNIV_LIKELY(offs < chunk->size)) {
			buf_block_t*	block = &chunk->blocks[offs];

			/* The function buf_chunk_init() invokes
			buf_block_init() so that block[n].frame ==
			block->frame + n * UNIV_PAGE_SIZE.  Check it. */
			ut_ad(block->frame == page_align(ptr));
#ifdef UNIV_DEBUG
			/* A thread that updates these fields must
			hold buf_pool->mutex and block->mutex.  Acquire
			only the latter. */
			mutex_enter(&block->mutex);

			switch (buf_block_get_state(block)) {
			case BUF_BLOCK_POOL_WATCH:
			case BUF_BLOCK_ZIP_PAGE:
			case BUF_BLOCK_ZIP_DIRTY:
				/* These types should only be used in
				the compressed buffer pool, whose
				memory is allocated from
				buf_pool->chunks, in UNIV_PAGE_SIZE
				blocks flagged as BUF_BLOCK_MEMORY. */
				ut_error;
				break;
			case BUF_BLOCK_NOT_USED:
			case BUF_BLOCK_READY_FOR_USE:
			case BUF_BLOCK_MEMORY:
				/* Some data structures contain
				"guess" pointers to file pages.  The
				file pages may have been freed and
				reused.  Do not complain. */
				break;
			case BUF_BLOCK_REMOVE_HASH:
				/* buf_LRU_block_remove_hashed_page()
				will overwrite the FIL_PAGE_OFFSET and
				FIL_PAGE_ARCH_LOG_NO_OR_SPACE_ID with
				0xff and set the state to
				BUF_BLOCK_REMOVE_HASH. */
				ut_ad(page_get_space_id(page_align(ptr))
				      == 0xffffffff);
				ut_ad(page_get_page_no(page_align(ptr))
				      == 0xffffffff);
				break;
			case BUF_BLOCK_FILE_PAGE:
				ut_ad(block->page.space
				      == page_get_space_id(page_align(ptr)));
				ut_ad(block->page.offset
				      == page_get_page_no(page_align(ptr)));
				break;
			}

			mutex_exit(&block->mutex);
#endif /* UNIV_DEBUG */

			return(block);
		}
	}

	return(NULL);
}

/*******************************************************************//**
Gets the block to whose frame the pointer is pointing to.
@return	pointer to block, never NULL */
UNIV_INTERN
buf_block_t*
buf_block_align(
/*============*/
	const byte*	ptr)	/*!< in: pointer to a frame */
{
	ulint		i;

	for (i = 0; i < srv_buf_pool_instances; i++) {
		buf_block_t*	block;

		block = buf_block_align_instance(
			buf_pool_from_array(i), ptr);
		if (block) {
			return(block);
		}
	}

	/* The block should always be found. */
	ut_error;
	return(NULL);
}

/********************************************************************//**
Find out if a pointer belongs to a buf_block_t. It can be a pointer to
the buf_block_t itself or a member of it. This functions checks one of
the buffer pool instances.
@return	TRUE if ptr belongs to a buf_block_t struct */
static
ibool
buf_pointer_is_block_field_instance(
/*================================*/
	buf_pool_t*	buf_pool,	/*!< in: buffer pool instance */
	const void*	ptr)		/*!< in: pointer not dereferenced */
{
	const buf_chunk_t*		chunk	= buf_pool->chunks;
	const buf_chunk_t* const	echunk	= chunk + buf_pool->n_chunks;

	/* TODO: protect buf_pool->chunks with a mutex (it will
	currently remain constant after buf_pool_init()) */
	while (chunk < echunk) {
		if (ptr >= (void*) chunk->blocks
		    && ptr < (void*) (chunk->blocks + chunk->size)) {

			return(TRUE);
		}

		chunk++;
	}

	return(FALSE);
}

/********************************************************************//**
Find out if a pointer belongs to a buf_block_t. It can be a pointer to
the buf_block_t itself or a member of it
@return	TRUE if ptr belongs to a buf_block_t struct */
UNIV_INTERN
ibool
buf_pointer_is_block_field(
/*=======================*/
	const void*	ptr)	/*!< in: pointer not dereferenced */
{
	ulint	i;

	for (i = 0; i < srv_buf_pool_instances; i++) {
		ibool	found;

		found = buf_pointer_is_block_field_instance(
			buf_pool_from_array(i), ptr);
		if (found) {
			return(TRUE);
		}
	}

	return(FALSE);
}

/********************************************************************//**
Find out if a buffer block was created by buf_chunk_init().
@return	TRUE if "block" has been added to buf_pool->free by buf_chunk_init() */
static
ibool
buf_block_is_uncompressed(
/*======================*/
	buf_pool_t*		buf_pool,	/*!< in: buffer pool instance */
	const buf_block_t*	block)		/*!< in: pointer to block,
						not dereferenced */
{
	if (UNIV_UNLIKELY((((ulint) block) % sizeof *block) != 0)) {
		/* The pointer should be aligned. */
		return(FALSE);
	}

	return(buf_pointer_is_block_field_instance(buf_pool, (void*) block));
}

#if defined UNIV_DEBUG || defined UNIV_IBUF_DEBUG
/********************************************************************//**
Return true if probe is enabled.
@return true if probe enabled. */
static
bool
buf_debug_execute_is_force_flush()
/*==============================*/
{
	DBUG_EXECUTE_IF("ib_buf_force_flush", return(true); );

	/* This is used during queisce testing, we want to ensure maximum
	buffering by the change buffer. */

	if (srv_ibuf_disable_background_merge) {
		return(true);
	}

	return(false);
}
#endif /* UNIV_DEBUG || UNIV_IBUF_DEBUG */

/********************************************************************//**
This is the general function used to get access to a database page.
@return	pointer to the block or NULL */
UNIV_INTERN
buf_block_t*
buf_page_get_gen(
/*=============*/
	ulint		space,	/*!< in: space id */
	ulint		zip_size,/*!< in: compressed page size in bytes
				or 0 for uncompressed pages */
	ulint		offset,	/*!< in: page number */
	ulint		rw_latch,/*!< in: RW_S_LATCH, RW_X_LATCH, RW_NO_LATCH */
	buf_block_t*	guess,	/*!< in: guessed block or NULL */
	ulint		mode,	/*!< in: BUF_GET, BUF_GET_IF_IN_POOL,
				BUF_PEEK_IF_IN_POOL, BUF_GET_NO_LATCH, or
				BUF_GET_IF_IN_POOL_OR_WATCH */
	const char*	file,	/*!< in: file name */
	ulint		line,	/*!< in: line where called */
	mtr_t*		mtr)	/*!< in: mini-transaction */
{
	buf_block_t*	block;
	ulint		fold;
	unsigned	access_time;
	ulint		fix_type;
	ibool		must_read;
	rw_lock_t*	hash_lock;
	ib_mutex_t*	block_mutex;
	buf_page_t*	hash_bpage;
	ulint		retries = 0;
	buf_pool_t*	buf_pool = buf_pool_get(space, offset);

	ut_ad(mtr);
	ut_ad(mtr->state == MTR_ACTIVE);
	ut_ad((rw_latch == RW_S_LATCH)
	      || (rw_latch == RW_X_LATCH)
	      || (rw_latch == RW_NO_LATCH));
#ifdef UNIV_DEBUG
	switch (mode) {
	case BUF_GET_NO_LATCH:
		ut_ad(rw_latch == RW_NO_LATCH);
		break;
	case BUF_GET:
	case BUF_GET_IF_IN_POOL:
	case BUF_PEEK_IF_IN_POOL:
	case BUF_GET_IF_IN_POOL_OR_WATCH:
	case BUF_GET_POSSIBLY_FREED:
		break;
	default:
		ut_error;
	}
#endif /* UNIV_DEBUG */
	ut_ad(zip_size == fil_space_get_zip_size(space));
	ut_ad(ut_is_2pow(zip_size));
#ifndef UNIV_LOG_DEBUG
	ut_ad(!ibuf_inside(mtr)
	      || ibuf_page_low(space, zip_size, offset,
			       FALSE, file, line, NULL));
#endif
	buf_pool->stat.n_page_gets++;
	fold = buf_page_address_fold(space, offset);
	hash_lock = buf_page_hash_lock_get(buf_pool, fold);
loop:
	block = guess;

	rw_lock_s_lock(hash_lock);
	if (block) {
		/* If the guess is a compressed page descriptor that
		has been allocated by buf_page_alloc_descriptor(),
		it may have been freed by buf_relocate(). */

		if (!buf_block_is_uncompressed(buf_pool, block)
		    || offset != block->page.offset
		    || space != block->page.space
		    || buf_block_get_state(block) != BUF_BLOCK_FILE_PAGE) {

			/* Our guess was bogus or things have changed
			since. */
			block = guess = NULL;
		} else {
			ut_ad(!block->page.in_zip_hash);
		}
	}

	if (block == NULL) {
		block = (buf_block_t*) buf_page_hash_get_low(
			buf_pool, space, offset, fold);
	}

	if (!block || buf_pool_watch_is_sentinel(buf_pool, &block->page)) {
		rw_lock_s_unlock(hash_lock);
		block = NULL;
	}

	if (block == NULL) {
		/* Page not in buf_pool: needs to be read from file */

		if (mode == BUF_GET_IF_IN_POOL_OR_WATCH) {
			rw_lock_x_lock(hash_lock);
			block = (buf_block_t*) buf_pool_watch_set(
				space, offset, fold);

			if (UNIV_LIKELY_NULL(block)) {
				/* We can release hash_lock after we
				acquire block_mutex to make sure that
				no state change takes place. */
				block_mutex = buf_page_get_mutex(&block->page);
				mutex_enter(block_mutex);

				/* Now safe to release page_hash mutex */
				rw_lock_x_unlock(hash_lock);
				goto got_block;
			}

			rw_lock_x_unlock(hash_lock);
		}

		if (mode == BUF_GET_IF_IN_POOL
		    || mode == BUF_PEEK_IF_IN_POOL
		    || mode == BUF_GET_IF_IN_POOL_OR_WATCH) {
#ifdef UNIV_SYNC_DEBUG
			ut_ad(!rw_lock_own(hash_lock, RW_LOCK_EX));
			ut_ad(!rw_lock_own(hash_lock, RW_LOCK_SHARED));
#endif /* UNIV_SYNC_DEBUG */
			return(NULL);
		}

		if (buf_read_page(space, zip_size, offset)) {
			buf_read_ahead_random(space, zip_size, offset,
					      ibuf_inside(mtr));

			retries = 0;
		} else if (retries < BUF_PAGE_READ_MAX_RETRIES) {
			++retries;
			DBUG_EXECUTE_IF(
				"innodb_page_corruption_retries",
				retries = BUF_PAGE_READ_MAX_RETRIES;
			);
		} else {
			ib_logf(IB_LOG_LEVEL_FATAL,
				"Unable to read tablespace %lu page no %lu"
				" into the buffer pool after %lu attempts."
				" The most probable cause of this error may"
				" be that the table has been corrupted."
				" You can try to fix this problem by using"
				" innodb_force_recovery."
				" Please see reference manual for more"
				" details.   Aborting...",
				space, offset,
				BUF_PAGE_READ_MAX_RETRIES);
		}

#if defined UNIV_DEBUG || defined UNIV_BUF_DEBUG
		ut_a(++buf_dbg_counter % 5771 || buf_validate());
#endif /* UNIV_DEBUG || UNIV_BUF_DEBUG */
		goto loop;
	}


	/* We can release hash_lock after we acquire block_mutex to
	make sure that no state change takes place. */
	block_mutex = buf_page_get_mutex(&block->page);
	mutex_enter(block_mutex);

	/* Now safe to release page_hash mutex */
	rw_lock_s_unlock(hash_lock);

got_block:
	ut_ad(page_zip_get_size(&block->page.zip) == zip_size);
	ut_ad(mutex_own(block_mutex));

	must_read = buf_block_get_io_fix(block) == BUF_IO_READ;

	if (must_read && (mode == BUF_GET_IF_IN_POOL
			  || mode == BUF_PEEK_IF_IN_POOL)) {

		/* The page is being read to buffer pool,
		but we cannot wait around for the read to
		complete. */
null_exit:
		mutex_exit(block_mutex);

		return(NULL);
	}

	switch (buf_block_get_state(block)) {
		buf_page_t*	bpage;

	case BUF_BLOCK_FILE_PAGE:
		break;

	case BUF_BLOCK_ZIP_PAGE:
	case BUF_BLOCK_ZIP_DIRTY:
		if (mode == BUF_PEEK_IF_IN_POOL) {
			/* This mode is only used for dropping an
			adaptive hash index.  There cannot be an
			adaptive hash index for a compressed-only
			page, so do not bother decompressing the page. */
			goto null_exit;
		}

		bpage = &block->page;

		if (bpage->buf_fix_count
		    || buf_page_get_io_fix(bpage) != BUF_IO_NONE) {
			/* This condition often occurs when the buffer
			is not buffer-fixed, but I/O-fixed by
			buf_page_init_for_read(). */
			mutex_exit(block_mutex);
wait_until_unfixed:
			/* The block is buffer-fixed or I/O-fixed.
			Try again later. */
			os_thread_sleep(WAIT_FOR_READ);

			goto loop;
		}

		/* Allocate an uncompressed page. */
		mutex_exit(block_mutex);
		block = buf_LRU_get_free_block(buf_pool);
		ut_a(block);

		buf_pool_mutex_enter(buf_pool);

		/* As we have released the page_hash lock and the
		block_mutex to allocate an uncompressed page it is
		possible that page_hash might have changed. We do
		another lookup here while holding the hash_lock
		to verify that bpage is indeed still a part of
		page_hash. */
		rw_lock_x_lock(hash_lock);
		hash_bpage = buf_page_hash_get_low(buf_pool, space,
						   offset, fold);

		mutex_enter(&block->mutex);
		if (UNIV_UNLIKELY(bpage != hash_bpage)) {
			/* The buf_pool->page_hash was modified
			while buf_pool->mutex was released.
			Free the block that was allocated. */

			buf_LRU_block_free_non_file_page(block);
			buf_pool_mutex_exit(buf_pool);
			mutex_exit(&block->mutex);
			rw_lock_x_unlock(hash_lock);

			block = NULL;
			goto loop;
		}

		if (UNIV_UNLIKELY
		    (bpage->buf_fix_count
		     || buf_page_get_io_fix(bpage) != BUF_IO_NONE)) {

			rw_lock_x_unlock(hash_lock);
			/* The block was buffer-fixed or I/O-fixed
			while buf_pool->mutex was not held by this thread.
			Free the block that was allocated and try again.
			This should be extremely unlikely. */

			buf_LRU_block_free_non_file_page(block);
			buf_pool_mutex_exit(buf_pool);
			mutex_exit(&block->mutex);

			goto wait_until_unfixed;
		}

		/* Move the compressed page from bpage to block,
		and uncompress it. */

		mutex_enter(&buf_pool->zip_mutex);

		buf_relocate(bpage, &block->page);
		buf_block_init_low(block);
		block->lock_hash_val = lock_rec_hash(space, offset);

		UNIV_MEM_DESC(&block->page.zip.data,
			      page_zip_get_size(&block->page.zip));

		if (buf_page_get_state(&block->page)
		    == BUF_BLOCK_ZIP_PAGE) {
#if defined UNIV_DEBUG || defined UNIV_BUF_DEBUG
			UT_LIST_REMOVE(list, buf_pool->zip_clean,
				       &block->page);
#endif /* UNIV_DEBUG || UNIV_BUF_DEBUG */
			ut_ad(!block->page.in_flush_list);
		} else {
			/* Relocate buf_pool->flush_list. */
			buf_flush_relocate_on_flush_list(bpage,
							 &block->page);
		}

		/* Buffer-fix, I/O-fix, and X-latch the block
		for the duration of the decompression.
		Also add the block to the unzip_LRU list. */
		block->page.state = BUF_BLOCK_FILE_PAGE;

		/* Insert at the front of unzip_LRU list */
		buf_unzip_LRU_add_block(block, FALSE);

		block->page.buf_fix_count = 1;
		buf_block_set_io_fix(block, BUF_IO_READ);
		rw_lock_x_lock_inline(&block->lock, 0, file, line);

		UNIV_MEM_INVALID(bpage, sizeof *bpage);

		rw_lock_x_unlock(hash_lock);

		buf_pool->n_pend_unzip++;
		buf_pool_mutex_exit(buf_pool);

		access_time = buf_page_is_accessed(&block->page);
		mutex_exit(&block->mutex);
		mutex_exit(&buf_pool->zip_mutex);

		buf_page_free_descriptor(bpage);

		/* Decompress the page while not holding
		buf_pool->mutex or block->mutex. */

		/* Page checksum verification is already done when
		the page is read from disk. Hence page checksum
		verification is not necessary when decompressing the page. */
		ut_a(buf_zip_decompress(block, FALSE));

		if (UNIV_LIKELY(!recv_no_ibuf_operations)) {
			if (access_time) {
#ifdef UNIV_IBUF_COUNT_DEBUG
				ut_a(ibuf_count_get(space, offset) == 0);
#endif /* UNIV_IBUF_COUNT_DEBUG */
			} else {
				ibuf_merge_or_delete_for_page(
					block, space, offset, zip_size, TRUE);
			}
		}

		/* Unfix and unlatch the block. */
		buf_pool_mutex_enter(buf_pool);
		mutex_enter(&block->mutex);
		block->page.buf_fix_count--;
		buf_block_set_io_fix(block, BUF_IO_NONE);
		buf_pool->n_pend_unzip--;
		buf_pool_mutex_exit(buf_pool);
		rw_lock_x_unlock(&block->lock);

		break;

	case BUF_BLOCK_POOL_WATCH:
	case BUF_BLOCK_NOT_USED:
	case BUF_BLOCK_READY_FOR_USE:
	case BUF_BLOCK_MEMORY:
	case BUF_BLOCK_REMOVE_HASH:
		ut_error;
		break;
	}

#ifdef UNIV_SYNC_DEBUG
	ut_ad(!rw_lock_own(hash_lock, RW_LOCK_EX));
	ut_ad(!rw_lock_own(hash_lock, RW_LOCK_SHARED));
#endif /* UNIV_SYNC_DEBUG */

	ut_ad(buf_block_get_state(block) == BUF_BLOCK_FILE_PAGE);

#if UNIV_WORD_SIZE == 4
	/* On 32-bit systems, there is no padding in buf_page_t.  On
	other systems, Valgrind could complain about uninitialized pad
	bytes. */
	UNIV_MEM_ASSERT_RW(&block->page, sizeof block->page);
#endif
#if defined UNIV_DEBUG || defined UNIV_IBUF_DEBUG

	if ((mode == BUF_GET_IF_IN_POOL || mode == BUF_GET_IF_IN_POOL_OR_WATCH)
	    && (ibuf_debug || buf_debug_execute_is_force_flush())) {
		/* Try to evict the block from the buffer pool, to use the
		insert buffer (change buffer) as much as possible. */

		/* To obey the latching order, release the
		block->mutex before acquiring buf_pool->mutex. Protect
		the block from changes by temporarily buffer-fixing it
		for the time we are not holding block->mutex. */
		buf_block_buf_fix_inc(block, file, line);
		mutex_exit(&block->mutex);
		buf_pool_mutex_enter(buf_pool);
		mutex_enter(&block->mutex);
		buf_block_buf_fix_dec(block);
		mutex_exit(&block->mutex);

		/* Now we are only holding the buf_pool->mutex,
		not block->mutex or hash_lock. Blocks cannot be
		relocated or enter or exit the buf_pool while we
		are holding the buf_pool->mutex. */

		if (buf_LRU_free_page(&block->page, true)) {
			buf_pool_mutex_exit(buf_pool);
			rw_lock_x_lock(hash_lock);

			if (mode == BUF_GET_IF_IN_POOL_OR_WATCH) {
				/* Set the watch, as it would have
				been set if the page were not in the
				buffer pool in the first place. */
				block = (buf_block_t*) buf_pool_watch_set(
					space, offset, fold);
			} else {
				block = (buf_block_t*) buf_page_hash_get_low(
					buf_pool, space, offset, fold);
			}

			rw_lock_x_unlock(hash_lock);

			if (UNIV_LIKELY_NULL(block)) {
				/* Either the page has been read in or
				a watch was set on that in the window
				where we released the buf_pool::mutex
				and before we acquire the hash_lock
				above. Try again. */
				guess = block;
				goto loop;
			}

			fprintf(stderr,
				"innodb_change_buffering_debug evict %u %u\n",
				(unsigned) space, (unsigned) offset);
			return(NULL);
		}

		mutex_enter(&block->mutex);

		if (buf_flush_page_try(buf_pool, block)) {
			fprintf(stderr,
				"innodb_change_buffering_debug flush %u %u\n",
				(unsigned) space, (unsigned) offset);
			guess = block;
			goto loop;
		}

		/* Failed to evict the page; change it directly */

		buf_pool_mutex_exit(buf_pool);
	}
#endif /* UNIV_DEBUG || UNIV_IBUF_DEBUG */

	buf_block_buf_fix_inc(block, file, line);
#if defined UNIV_DEBUG_FILE_ACCESSES || defined UNIV_DEBUG
	ut_a(mode == BUF_GET_POSSIBLY_FREED
	     || !block->page.file_page_was_freed);
#endif
	/* Check if this is the first access to the page */
	access_time = buf_page_is_accessed(&block->page);

	buf_page_set_accessed(&block->page);

	mutex_exit(&block->mutex);

	if (mode != BUF_PEEK_IF_IN_POOL) {
		buf_page_make_young_if_needed(&block->page);
	}

#if defined UNIV_DEBUG || defined UNIV_BUF_DEBUG
	ut_a(++buf_dbg_counter % 5771 || buf_validate());
	ut_a(block->page.buf_fix_count > 0);
	ut_a(buf_block_get_state(block) == BUF_BLOCK_FILE_PAGE);
#endif /* UNIV_DEBUG || UNIV_BUF_DEBUG */

	switch (rw_latch) {
	case RW_NO_LATCH:
		if (must_read) {
			/* Let us wait until the read operation
			completes */

			for (;;) {
				enum buf_io_fix	io_fix;

				mutex_enter(&block->mutex);
				io_fix = buf_block_get_io_fix(block);
				mutex_exit(&block->mutex);

				if (io_fix == BUF_IO_READ) {
					/* wait by temporaly s-latch */
					rw_lock_s_lock(&(block->lock));
					rw_lock_s_unlock(&(block->lock));
				} else {
					break;
				}
			}
		}

		fix_type = MTR_MEMO_BUF_FIX;
		break;

	case RW_S_LATCH:
		rw_lock_s_lock_inline(&(block->lock), 0, file, line);

		fix_type = MTR_MEMO_PAGE_S_FIX;
		break;

	default:
		ut_ad(rw_latch == RW_X_LATCH);
		rw_lock_x_lock_inline(&(block->lock), 0, file, line);

		fix_type = MTR_MEMO_PAGE_X_FIX;
		break;
	}

	mtr_memo_push(mtr, block, fix_type);

	if (mode != BUF_PEEK_IF_IN_POOL && !access_time) {
		/* In the case of a first access, try to apply linear
		read-ahead */

		buf_read_ahead_linear(space, zip_size, offset,
				      ibuf_inside(mtr));
	}

#ifdef UNIV_IBUF_COUNT_DEBUG
	ut_a(ibuf_count_get(buf_block_get_space(block),
			    buf_block_get_page_no(block)) == 0);
#endif
#ifdef UNIV_SYNC_DEBUG
	ut_ad(!rw_lock_own(hash_lock, RW_LOCK_EX));
	ut_ad(!rw_lock_own(hash_lock, RW_LOCK_SHARED));
#endif /* UNIV_SYNC_DEBUG */
	return(block);
}

/********************************************************************//**
This is the general function used to get optimistic access to a database
page.
@return	TRUE if success */
UNIV_INTERN
ibool
buf_page_optimistic_get(
/*====================*/
	ulint		rw_latch,/*!< in: RW_S_LATCH, RW_X_LATCH */
	buf_block_t*	block,	/*!< in: guessed buffer block */
	ib_uint64_t	modify_clock,/*!< in: modify clock value */
	const char*	file,	/*!< in: file name */
	ulint		line,	/*!< in: line where called */
	mtr_t*		mtr)	/*!< in: mini-transaction */
{
	buf_pool_t*	buf_pool;
	unsigned	access_time;
	ibool		success;
	ulint		fix_type;

	ut_ad(block);
	ut_ad(mtr);
	ut_ad(mtr->state == MTR_ACTIVE);
	ut_ad((rw_latch == RW_S_LATCH) || (rw_latch == RW_X_LATCH));

	mutex_enter(&block->mutex);

	if (UNIV_UNLIKELY(buf_block_get_state(block) != BUF_BLOCK_FILE_PAGE)) {

		mutex_exit(&block->mutex);

		return(FALSE);
	}

	buf_block_buf_fix_inc(block, file, line);

	access_time = buf_page_is_accessed(&block->page);

	buf_page_set_accessed(&block->page);

	mutex_exit(&block->mutex);

	buf_page_make_young_if_needed(&block->page);

	ut_ad(!ibuf_inside(mtr)
	      || ibuf_page(buf_block_get_space(block),
			   buf_block_get_zip_size(block),
			   buf_block_get_page_no(block), NULL));

	if (rw_latch == RW_S_LATCH) {
		success = rw_lock_s_lock_nowait(&(block->lock),
						file, line);
		fix_type = MTR_MEMO_PAGE_S_FIX;
	} else {
		success = rw_lock_x_lock_func_nowait_inline(&(block->lock),
							    file, line);
		fix_type = MTR_MEMO_PAGE_X_FIX;
	}

	if (UNIV_UNLIKELY(!success)) {
		mutex_enter(&block->mutex);
		buf_block_buf_fix_dec(block);
		mutex_exit(&block->mutex);

		return(FALSE);
	}

	if (UNIV_UNLIKELY(modify_clock != block->modify_clock)) {
		buf_block_dbg_add_level(block, SYNC_NO_ORDER_CHECK);

		if (rw_latch == RW_S_LATCH) {
			rw_lock_s_unlock(&(block->lock));
		} else {
			rw_lock_x_unlock(&(block->lock));
		}

		mutex_enter(&block->mutex);
		buf_block_buf_fix_dec(block);
		mutex_exit(&block->mutex);

		return(FALSE);
	}

	mtr_memo_push(mtr, block, fix_type);

#if defined UNIV_DEBUG || defined UNIV_BUF_DEBUG
	ut_a(++buf_dbg_counter % 5771 || buf_validate());
	ut_a(block->page.buf_fix_count > 0);
	ut_a(buf_block_get_state(block) == BUF_BLOCK_FILE_PAGE);
#endif /* UNIV_DEBUG || UNIV_BUF_DEBUG */

#if defined UNIV_DEBUG_FILE_ACCESSES || defined UNIV_DEBUG
	mutex_enter(&block->mutex);
	ut_a(!block->page.file_page_was_freed);
	mutex_exit(&block->mutex);
#endif

	if (!access_time) {
		/* In the case of a first access, try to apply linear
		read-ahead */

		buf_read_ahead_linear(buf_block_get_space(block),
				      buf_block_get_zip_size(block),
				      buf_block_get_page_no(block),
				      ibuf_inside(mtr));
	}

#ifdef UNIV_IBUF_COUNT_DEBUG
	ut_a(ibuf_count_get(buf_block_get_space(block),
			    buf_block_get_page_no(block)) == 0);
#endif
	buf_pool = buf_pool_from_block(block);
	buf_pool->stat.n_page_gets++;

	return(TRUE);
}

/********************************************************************//**
This is used to get access to a known database page, when no waiting can be
done. For example, if a search in an adaptive hash index leads us to this
frame.
@return	TRUE if success */
UNIV_INTERN
ibool
buf_page_get_known_nowait(
/*======================*/
	ulint		rw_latch,/*!< in: RW_S_LATCH, RW_X_LATCH */
	buf_block_t*	block,	/*!< in: the known page */
	ulint		mode,	/*!< in: BUF_MAKE_YOUNG or BUF_KEEP_OLD */
	const char*	file,	/*!< in: file name */
	ulint		line,	/*!< in: line where called */
	mtr_t*		mtr)	/*!< in: mini-transaction */
{
	buf_pool_t*	buf_pool;
	ibool		success;
	ulint		fix_type;

	ut_ad(mtr);
	ut_ad(mtr->state == MTR_ACTIVE);
	ut_ad((rw_latch == RW_S_LATCH) || (rw_latch == RW_X_LATCH));

	mutex_enter(&block->mutex);

	if (buf_block_get_state(block) == BUF_BLOCK_REMOVE_HASH) {
		/* Another thread is just freeing the block from the LRU list
		of the buffer pool: do not try to access this page; this
		attempt to access the page can only come through the hash
		index because when the buffer block state is ..._REMOVE_HASH,
		we have already removed it from the page address hash table
		of the buffer pool. */

		mutex_exit(&block->mutex);

		return(FALSE);
	}

	ut_a(buf_block_get_state(block) == BUF_BLOCK_FILE_PAGE);

	buf_block_buf_fix_inc(block, file, line);

	buf_page_set_accessed(&block->page);

	mutex_exit(&block->mutex);

	buf_pool = buf_pool_from_block(block);

	if (mode == BUF_MAKE_YOUNG) {
		buf_page_make_young_if_needed(&block->page);
	}

	ut_ad(!ibuf_inside(mtr) || mode == BUF_KEEP_OLD);

	if (rw_latch == RW_S_LATCH) {
		success = rw_lock_s_lock_nowait(&(block->lock),
						file, line);
		fix_type = MTR_MEMO_PAGE_S_FIX;
	} else {
		success = rw_lock_x_lock_func_nowait_inline(&(block->lock),
							    file, line);
		fix_type = MTR_MEMO_PAGE_X_FIX;
	}

	if (!success) {
		mutex_enter(&block->mutex);
		buf_block_buf_fix_dec(block);
		mutex_exit(&block->mutex);

		return(FALSE);
	}

	mtr_memo_push(mtr, block, fix_type);

#if defined UNIV_DEBUG || defined UNIV_BUF_DEBUG
	ut_a(++buf_dbg_counter % 5771 || buf_validate());
	ut_a(block->page.buf_fix_count > 0);
	ut_a(buf_block_get_state(block) == BUF_BLOCK_FILE_PAGE);
#endif /* UNIV_DEBUG || UNIV_BUF_DEBUG */
#if defined UNIV_DEBUG_FILE_ACCESSES || defined UNIV_DEBUG
	if (mode != BUF_KEEP_OLD) {
		/* If mode == BUF_KEEP_OLD, we are executing an I/O
		completion routine.  Avoid a bogus assertion failure
		when ibuf_merge_or_delete_for_page() is processing a
		page that was just freed due to DROP INDEX, or
		deleting a record from SYS_INDEXES. This check will be
		skipped in recv_recover_page() as well. */

		mutex_enter(&block->mutex);
		ut_a(!block->page.file_page_was_freed);
		mutex_exit(&block->mutex);
	}
#endif

#ifdef UNIV_IBUF_COUNT_DEBUG
	ut_a((mode == BUF_KEEP_OLD)
	     || (ibuf_count_get(buf_block_get_space(block),
				buf_block_get_page_no(block)) == 0));
#endif
	buf_pool->stat.n_page_gets++;

	return(TRUE);
}

/*******************************************************************//**
Given a tablespace id and page number tries to get that page. If the
page is not in the buffer pool it is not loaded and NULL is returned.
Suitable for using when holding the lock_sys_t::mutex.
@return	pointer to a page or NULL */
UNIV_INTERN
const buf_block_t*
buf_page_try_get_func(
/*==================*/
	ulint		space_id,/*!< in: tablespace id */
	ulint		page_no,/*!< in: page number */
	const char*	file,	/*!< in: file name */
	ulint		line,	/*!< in: line where called */
	mtr_t*		mtr)	/*!< in: mini-transaction */
{
	buf_block_t*	block;
	ibool		success;
	ulint		fix_type;
	buf_pool_t*	buf_pool = buf_pool_get(space_id, page_no);
	rw_lock_t*	hash_lock;

	ut_ad(mtr);
	ut_ad(mtr->state == MTR_ACTIVE);

	block = buf_block_hash_get_s_locked(buf_pool, space_id,
					    page_no, &hash_lock);

	if (!block || buf_block_get_state(block) != BUF_BLOCK_FILE_PAGE) {
		if (block) {
			rw_lock_s_unlock(hash_lock);
		}
		return(NULL);
	}

	ut_ad(!buf_pool_watch_is_sentinel(buf_pool, &block->page));

	mutex_enter(&block->mutex);
	rw_lock_s_unlock(hash_lock);

#if defined UNIV_DEBUG || defined UNIV_BUF_DEBUG
	ut_a(buf_block_get_state(block) == BUF_BLOCK_FILE_PAGE);
	ut_a(buf_block_get_space(block) == space_id);
	ut_a(buf_block_get_page_no(block) == page_no);
#endif /* UNIV_DEBUG || UNIV_BUF_DEBUG */

	buf_block_buf_fix_inc(block, file, line);
	mutex_exit(&block->mutex);

	fix_type = MTR_MEMO_PAGE_S_FIX;
	success = rw_lock_s_lock_nowait(&block->lock, file, line);

	if (!success) {
		/* Let us try to get an X-latch. If the current thread
		is holding an X-latch on the page, we cannot get an
		S-latch. */

		fix_type = MTR_MEMO_PAGE_X_FIX;
		success = rw_lock_x_lock_func_nowait_inline(&block->lock,
							    file, line);
	}

	if (!success) {
		mutex_enter(&block->mutex);
		buf_block_buf_fix_dec(block);
		mutex_exit(&block->mutex);

		return(NULL);
	}

	mtr_memo_push(mtr, block, fix_type);
#if defined UNIV_DEBUG || defined UNIV_BUF_DEBUG
	ut_a(++buf_dbg_counter % 5771 || buf_validate());
	ut_a(block->page.buf_fix_count > 0);
	ut_a(buf_block_get_state(block) == BUF_BLOCK_FILE_PAGE);
#endif /* UNIV_DEBUG || UNIV_BUF_DEBUG */
#if defined UNIV_DEBUG_FILE_ACCESSES || defined UNIV_DEBUG
	mutex_enter(&block->mutex);
	ut_a(!block->page.file_page_was_freed);
	mutex_exit(&block->mutex);
#endif /* UNIV_DEBUG_FILE_ACCESSES || UNIV_DEBUG */
	buf_block_dbg_add_level(block, SYNC_NO_ORDER_CHECK);

	buf_pool->stat.n_page_gets++;

#ifdef UNIV_IBUF_COUNT_DEBUG
	ut_a(ibuf_count_get(buf_block_get_space(block),
			    buf_block_get_page_no(block)) == 0);
#endif

	return(block);
}

/********************************************************************//**
Initialize some fields of a control block. */
UNIV_INLINE
void
buf_page_init_low(
/*==============*/
	buf_page_t*	bpage)	/*!< in: block to init */
{
	bpage->flush_type = BUF_FLUSH_LRU;
	bpage->io_fix = BUF_IO_NONE;
	bpage->buf_fix_count = 0;
	bpage->freed_page_clock = 0;
	bpage->access_time = 0;
	bpage->newest_modification = 0;
	bpage->oldest_modification = 0;
	HASH_INVALIDATE(bpage, hash);
#if defined UNIV_DEBUG_FILE_ACCESSES || defined UNIV_DEBUG
	bpage->file_page_was_freed = FALSE;
#endif /* UNIV_DEBUG_FILE_ACCESSES || UNIV_DEBUG */
}

/********************************************************************//**
Inits a page to the buffer buf_pool. */
static __attribute__((nonnull))
void
buf_page_init(
/*==========*/
	buf_pool_t*	buf_pool,/*!< in/out: buffer pool */
	ulint		space,	/*!< in: space id */
	ulint		offset,	/*!< in: offset of the page within space
				in units of a page */
	ulint		fold,	/*!< in: buf_page_address_fold(space,offset) */
	ulint		zip_size,/*!< in: compressed page size, or 0 */
	buf_block_t*	block)	/*!< in/out: block to init */
{
	buf_page_t*	hash_page;

	ut_ad(buf_pool == buf_pool_get(space, offset));
	ut_ad(buf_pool_mutex_own(buf_pool));

	ut_ad(mutex_own(&(block->mutex)));
	ut_a(buf_block_get_state(block) != BUF_BLOCK_FILE_PAGE);

#ifdef UNIV_SYNC_DEBUG
	ut_ad(rw_lock_own(buf_page_hash_lock_get(buf_pool, fold),
			  RW_LOCK_EX));
#endif /* UNIV_SYNC_DEBUG */

	/* Set the state of the block */
	buf_block_set_file_page(block, space, offset);

#ifdef UNIV_DEBUG_VALGRIND
	if (!space) {
		/* Silence valid Valgrind warnings about uninitialized
		data being written to data files.  There are some unused
		bytes on some pages that InnoDB does not initialize. */
		UNIV_MEM_VALID(block->frame, UNIV_PAGE_SIZE);
	}
#endif /* UNIV_DEBUG_VALGRIND */

	buf_block_init_low(block);

	block->lock_hash_val = lock_rec_hash(space, offset);

	buf_page_init_low(&block->page);

	/* Insert into the hash table of file pages */

	hash_page = buf_page_hash_get_low(buf_pool, space, offset, fold);

	if (UNIV_LIKELY(!hash_page)) {
	} else if (buf_pool_watch_is_sentinel(buf_pool, hash_page)) {
		/* Preserve the reference count. */
		ulint	buf_fix_count = hash_page->buf_fix_count;

		ut_a(buf_fix_count > 0);
		block->page.buf_fix_count += buf_fix_count;
		buf_pool_watch_remove(buf_pool, fold, hash_page);
	} else {
		fprintf(stderr,
			"InnoDB: Error: page %lu %lu already found"
			" in the hash table: %p, %p\n",
			(ulong) space,
			(ulong) offset,
			(const void*) hash_page, (const void*) block);
#if defined UNIV_DEBUG || defined UNIV_BUF_DEBUG
		mutex_exit(&block->mutex);
		buf_pool_mutex_exit(buf_pool);
		buf_print();
		buf_LRU_print();
		buf_validate();
		buf_LRU_validate();
#endif /* UNIV_DEBUG || UNIV_BUF_DEBUG */
		ut_error;
	}

	ut_ad(!block->page.in_zip_hash);
	ut_ad(!block->page.in_page_hash);
	ut_d(block->page.in_page_hash = TRUE);
	HASH_INSERT(buf_page_t, hash, buf_pool->page_hash,
		    fold, &block->page);
	if (zip_size) {
		page_zip_set_size(&block->page.zip, zip_size);
	}
}

/********************************************************************//**
Function which inits a page for read to the buffer buf_pool. If the page is
(1) already in buf_pool, or
(2) if we specify to read only ibuf pages and the page is not an ibuf page, or
(3) if the space is deleted or being deleted,
then this function does nothing.
Sets the io_fix flag to BUF_IO_READ and sets a non-recursive exclusive lock
on the buffer frame. The io-handler must take care that the flag is cleared
and the lock released later.
@return	pointer to the block or NULL */
UNIV_INTERN
buf_page_t*
buf_page_init_for_read(
/*===================*/
	dberr_t*	err,	/*!< out: DB_SUCCESS or DB_TABLESPACE_DELETED */
	ulint		mode,	/*!< in: BUF_READ_IBUF_PAGES_ONLY, ... */
	ulint		space,	/*!< in: space id */
	ulint		zip_size,/*!< in: compressed page size, or 0 */
	ibool		unzip,	/*!< in: TRUE=request uncompressed page */
	ib_int64_t	tablespace_version,
				/*!< in: prevents reading from a wrong
				version of the tablespace in case we have done
				DISCARD + IMPORT */
	ulint		offset)	/*!< in: page number */
{
	buf_block_t*	block;
	buf_page_t*	bpage	= NULL;
	buf_page_t*	watch_page;
	rw_lock_t*	hash_lock;
	mtr_t		mtr;
	ulint		fold;
	ibool		lru	= FALSE;
	void*		data;
	buf_pool_t*	buf_pool = buf_pool_get(space, offset);

	ut_ad(buf_pool);

	*err = DB_SUCCESS;

	if (mode == BUF_READ_IBUF_PAGES_ONLY) {
		/* It is a read-ahead within an ibuf routine */

		ut_ad(!ibuf_bitmap_page(zip_size, offset));

		ibuf_mtr_start(&mtr);

		if (!recv_no_ibuf_operations
		    && !ibuf_page(space, zip_size, offset, &mtr)) {

			ibuf_mtr_commit(&mtr);

			return(NULL);
		}
	} else {
		ut_ad(mode == BUF_READ_ANY_PAGE);
	}

	if (zip_size && !unzip && !recv_recovery_is_on()) {
		block = NULL;
	} else {
		block = buf_LRU_get_free_block(buf_pool);
		ut_ad(block);
		ut_ad(buf_pool_from_block(block) == buf_pool);
	}

	fold = buf_page_address_fold(space, offset);
	hash_lock = buf_page_hash_lock_get(buf_pool, fold);

	buf_pool_mutex_enter(buf_pool);
	rw_lock_x_lock(hash_lock);

	watch_page = buf_page_hash_get_low(buf_pool, space, offset, fold);
	if (watch_page && !buf_pool_watch_is_sentinel(buf_pool, watch_page)) {
		/* The page is already in the buffer pool. */
		watch_page = NULL;
err_exit:
		rw_lock_x_unlock(hash_lock);
		if (block) {
			mutex_enter(&block->mutex);
			buf_LRU_block_free_non_file_page(block);
			mutex_exit(&block->mutex);
		}

		bpage = NULL;
		goto func_exit;
	}

	if (fil_tablespace_deleted_or_being_deleted_in_mem(
		    space, tablespace_version)) {
		/* The page belongs to a space which has been
		deleted or is being deleted. */
		*err = DB_TABLESPACE_DELETED;

		goto err_exit;
	}

	if (block) {
		bpage = &block->page;

		mutex_enter(&block->mutex);

		ut_ad(buf_pool_from_bpage(bpage) == buf_pool);

		buf_page_init(buf_pool, space, offset, fold, zip_size, block);
		rw_lock_x_unlock(hash_lock);

		/* The block must be put to the LRU list, to the old blocks */
		buf_LRU_add_block(bpage, TRUE/* to old blocks */);

		/* We set a pass-type x-lock on the frame because then
		the same thread which called for the read operation
		(and is running now at this point of code) can wait
		for the read to complete by waiting for the x-lock on
		the frame; if the x-lock were recursive, the same
		thread would illegally get the x-lock before the page
		read is completed.  The x-lock is cleared by the
		io-handler thread. */

		rw_lock_x_lock_gen(&block->lock, BUF_IO_READ);
		buf_page_set_io_fix(bpage, BUF_IO_READ);

		if (zip_size) {
			/* buf_pool->mutex may be released and
			reacquired by buf_buddy_alloc().  Thus, we
			must release block->mutex in order not to
			break the latching order in the reacquisition
			of buf_pool->mutex.  We also must defer this
			operation until after the block descriptor has
			been added to buf_pool->LRU and
			buf_pool->page_hash. */
			mutex_exit(&block->mutex);
			data = buf_buddy_alloc(buf_pool, zip_size, &lru);
			mutex_enter(&block->mutex);
			block->page.zip.data = (page_zip_t*) data;

			/* To maintain the invariant
			block->in_unzip_LRU_list
			== buf_page_belongs_to_unzip_LRU(&block->page)
			we have to add this block to unzip_LRU
			after block->page.zip.data is set. */
			ut_ad(buf_page_belongs_to_unzip_LRU(&block->page));
			buf_unzip_LRU_add_block(block, TRUE);
		}

		mutex_exit(&block->mutex);
	} else {
		rw_lock_x_unlock(hash_lock);

		/* The compressed page must be allocated before the
		control block (bpage), in order to avoid the
		invocation of buf_buddy_relocate_block() on
		uninitialized data. */
		data = buf_buddy_alloc(buf_pool, zip_size, &lru);

		rw_lock_x_lock(hash_lock);

		/* If buf_buddy_alloc() allocated storage from the LRU list,
		it released and reacquired buf_pool->mutex.  Thus, we must
		check the page_hash again, as it may have been modified. */
		if (UNIV_UNLIKELY(lru)) {

			watch_page = buf_page_hash_get_low(
				buf_pool, space, offset, fold);

			if (UNIV_UNLIKELY(watch_page
			    && !buf_pool_watch_is_sentinel(buf_pool,
							   watch_page))) {

				/* The block was added by some other thread. */
				rw_lock_x_unlock(hash_lock);
				watch_page = NULL;
				buf_buddy_free(buf_pool, data, zip_size);

				bpage = NULL;
				goto func_exit;
			}
		}

		bpage = buf_page_alloc_descriptor();

		/* Initialize the buf_pool pointer. */
		bpage->buf_pool_index = buf_pool_index(buf_pool);

		page_zip_des_init(&bpage->zip);
		page_zip_set_size(&bpage->zip, zip_size);
		bpage->zip.data = (page_zip_t*) data;

		mutex_enter(&buf_pool->zip_mutex);
		UNIV_MEM_DESC(bpage->zip.data,
			      page_zip_get_size(&bpage->zip));

		buf_page_init_low(bpage);

		bpage->state	= BUF_BLOCK_ZIP_PAGE;
		bpage->space	= space;
		bpage->offset	= offset;

#ifdef UNIV_DEBUG
		bpage->in_page_hash = FALSE;
		bpage->in_zip_hash = FALSE;
		bpage->in_flush_list = FALSE;
		bpage->in_free_list = FALSE;
		bpage->in_LRU_list = FALSE;
#endif /* UNIV_DEBUG */

		ut_d(bpage->in_page_hash = TRUE);

		if (UNIV_LIKELY_NULL(watch_page)) {

			/* Preserve the reference count. */
			ulint	buf_fix_count = watch_page->buf_fix_count;
			ut_a(buf_fix_count > 0);
			bpage->buf_fix_count += buf_fix_count;
			ut_ad(buf_pool_watch_is_sentinel(buf_pool, watch_page));
			buf_pool_watch_remove(buf_pool, fold, watch_page);
		}

		HASH_INSERT(buf_page_t, hash, buf_pool->page_hash, fold,
			    bpage);

		rw_lock_x_unlock(hash_lock);

		/* The block must be put to the LRU list, to the old blocks.
		The zip_size is already set into the page zip */
		buf_LRU_add_block(bpage, TRUE/* to old blocks */);
#if defined UNIV_DEBUG || defined UNIV_BUF_DEBUG
		buf_LRU_insert_zip_clean(bpage);
#endif /* UNIV_DEBUG || UNIV_BUF_DEBUG */

		buf_page_set_io_fix(bpage, BUF_IO_READ);

		mutex_exit(&buf_pool->zip_mutex);
	}

	buf_pool->n_pend_reads++;
func_exit:
	buf_pool_mutex_exit(buf_pool);

	if (mode == BUF_READ_IBUF_PAGES_ONLY) {

		ibuf_mtr_commit(&mtr);
	}


#ifdef UNIV_SYNC_DEBUG
	ut_ad(!rw_lock_own(hash_lock, RW_LOCK_EX));
	ut_ad(!rw_lock_own(hash_lock, RW_LOCK_SHARED));
#endif /* UNIV_SYNC_DEBUG */

	ut_ad(!bpage || buf_page_in_file(bpage));
	return(bpage);
}

/********************************************************************//**
Initializes a page to the buffer buf_pool. The page is usually not read
from a file even if it cannot be found in the buffer buf_pool. This is one
of the functions which perform to a block a state transition NOT_USED =>
FILE_PAGE (the other is buf_page_get_gen).
@return	pointer to the block, page bufferfixed */
UNIV_INTERN
buf_block_t*
buf_page_create(
/*============*/
	ulint	space,	/*!< in: space id */
	ulint	offset,	/*!< in: offset of the page within space in units of
			a page */
	ulint	zip_size,/*!< in: compressed page size, or 0 */
	mtr_t*	mtr)	/*!< in: mini-transaction handle */
{
	buf_frame_t*	frame;
	buf_block_t*	block;
	ulint		fold;
	buf_block_t*	free_block	= NULL;
	buf_pool_t*	buf_pool	= buf_pool_get(space, offset);
	rw_lock_t*	hash_lock;

	ut_ad(mtr);
	ut_ad(mtr->state == MTR_ACTIVE);
	ut_ad(space || !zip_size);

	free_block = buf_LRU_get_free_block(buf_pool);

	fold = buf_page_address_fold(space, offset);
	hash_lock = buf_page_hash_lock_get(buf_pool, fold);

	buf_pool_mutex_enter(buf_pool);
	rw_lock_x_lock(hash_lock);

	block = (buf_block_t*) buf_page_hash_get_low(
		buf_pool, space, offset, fold);

	if (block
	    && buf_page_in_file(&block->page)
	    && !buf_pool_watch_is_sentinel(buf_pool, &block->page)) {
#ifdef UNIV_IBUF_COUNT_DEBUG
		ut_a(ibuf_count_get(space, offset) == 0);
#endif
#if defined UNIV_DEBUG_FILE_ACCESSES || defined UNIV_DEBUG
		block->page.file_page_was_freed = FALSE;
#endif /* UNIV_DEBUG_FILE_ACCESSES || UNIV_DEBUG */

		/* Page can be found in buf_pool */
		buf_pool_mutex_exit(buf_pool);
		rw_lock_x_unlock(hash_lock);

		buf_block_free(free_block);

		return(buf_page_get_with_no_latch(space, zip_size,
						  offset, mtr));
	}

	/* If we get here, the page was not in buf_pool: init it there */

#ifdef UNIV_DEBUG
	if (buf_debug_prints) {
		fprintf(stderr, "Creating space %lu page %lu to buffer\n",
			(ulong) space, (ulong) offset);
	}
#endif /* UNIV_DEBUG */

	block = free_block;

	mutex_enter(&block->mutex);

	buf_page_init(buf_pool, space, offset, fold, zip_size, block);

	rw_lock_x_unlock(hash_lock);

	/* The block must be put to the LRU list */
	buf_LRU_add_block(&block->page, FALSE);

	buf_block_buf_fix_inc(block, __FILE__, __LINE__);
	buf_pool->stat.n_pages_created++;

	if (zip_size) {
		void*	data;
		ibool	lru;

		/* Prevent race conditions during buf_buddy_alloc(),
		which may release and reacquire buf_pool->mutex,
		by IO-fixing and X-latching the block. */

		buf_page_set_io_fix(&block->page, BUF_IO_READ);
		rw_lock_x_lock(&block->lock);

		mutex_exit(&block->mutex);
		/* buf_pool->mutex may be released and reacquired by
		buf_buddy_alloc().  Thus, we must release block->mutex
		in order not to break the latching order in
		the reacquisition of buf_pool->mutex.  We also must
		defer this operation until after the block descriptor
		has been added to buf_pool->LRU and buf_pool->page_hash. */
		data = buf_buddy_alloc(buf_pool, zip_size, &lru);
		mutex_enter(&block->mutex);
		block->page.zip.data = (page_zip_t*) data;

		/* To maintain the invariant
		block->in_unzip_LRU_list
		== buf_page_belongs_to_unzip_LRU(&block->page)
		we have to add this block to unzip_LRU after
		block->page.zip.data is set. */
		ut_ad(buf_page_belongs_to_unzip_LRU(&block->page));
		buf_unzip_LRU_add_block(block, FALSE);

		buf_page_set_io_fix(&block->page, BUF_IO_NONE);
		rw_lock_x_unlock(&block->lock);
	}

	buf_pool_mutex_exit(buf_pool);

	mtr_memo_push(mtr, block, MTR_MEMO_BUF_FIX);

	buf_page_set_accessed(&block->page);

	mutex_exit(&block->mutex);

	/* Delete possible entries for the page from the insert buffer:
	such can exist if the page belonged to an index which was dropped */
	ibuf_merge_or_delete_for_page(NULL, space, offset, zip_size, TRUE);

	frame = block->frame;

	memset(frame + FIL_PAGE_PREV, 0xff, 4);
	memset(frame + FIL_PAGE_NEXT, 0xff, 4);
	mach_write_to_2(frame + FIL_PAGE_TYPE, FIL_PAGE_TYPE_ALLOCATED);

	/* Reset to zero the file flush lsn field in the page; if the first
	page of an ibdata file is 'created' in this function into the buffer
	pool then we lose the original contents of the file flush lsn stamp.
	Then InnoDB could in a crash recovery print a big, false, corruption
	warning if the stamp contains an lsn bigger than the ib_logfile lsn. */

	memset(frame + FIL_PAGE_FILE_FLUSH_LSN, 0, 8);

#if defined UNIV_DEBUG || defined UNIV_BUF_DEBUG
	ut_a(++buf_dbg_counter % 5771 || buf_validate());
#endif /* UNIV_DEBUG || UNIV_BUF_DEBUG */
#ifdef UNIV_IBUF_COUNT_DEBUG
	ut_a(ibuf_count_get(buf_block_get_space(block),
			    buf_block_get_page_no(block)) == 0);
#endif
	return(block);
}

/********************************************************************//**
Monitor the buffer page read/write activity, and increment corresponding
counter value if MONITOR_MODULE_BUF_PAGE (module_buf_page) module is
enabled. */
static
void
buf_page_monitor(
/*=============*/
	const buf_page_t*	bpage,	/*!< in: pointer to the block */
	enum buf_io_fix		io_type)/*!< in: io_fix types */
{
	const byte*	frame;
	monitor_id_t	counter;

	/* If the counter module is not turned on, just return */
	if (!MONITOR_IS_ON(MONITOR_MODULE_BUF_PAGE)) {
		return;
	}

	ut_a(io_type == BUF_IO_READ || io_type == BUF_IO_WRITE);

	frame = bpage->zip.data
		? bpage->zip.data
		: ((buf_block_t*) bpage)->frame;

	switch (fil_page_get_type(frame)) {
		ulint	level;

	case FIL_PAGE_INDEX:
		level = btr_page_get_level_low(frame);

		/* Check if it is an index page for insert buffer */
		if (btr_page_get_index_id(frame)
		    == (index_id_t)(DICT_IBUF_ID_MIN + IBUF_SPACE_ID)) {
			if (level == 0) {
				counter = MONITOR_RW_COUNTER(
					io_type, MONITOR_INDEX_IBUF_LEAF_PAGE);
			} else {
				counter = MONITOR_RW_COUNTER(
					io_type,
					MONITOR_INDEX_IBUF_NON_LEAF_PAGE);
			}
		} else {
			if (level == 0) {
				counter = MONITOR_RW_COUNTER(
					io_type, MONITOR_INDEX_LEAF_PAGE);
			} else {
				counter = MONITOR_RW_COUNTER(
					io_type, MONITOR_INDEX_NON_LEAF_PAGE);
			}
		}
		break;

        case FIL_PAGE_UNDO_LOG:
		counter = MONITOR_RW_COUNTER(io_type, MONITOR_UNDO_LOG_PAGE);
		break;

        case FIL_PAGE_INODE:
		counter = MONITOR_RW_COUNTER(io_type, MONITOR_INODE_PAGE);
		break;

        case FIL_PAGE_IBUF_FREE_LIST:
		counter = MONITOR_RW_COUNTER(io_type,
					     MONITOR_IBUF_FREELIST_PAGE);
		break;

        case FIL_PAGE_IBUF_BITMAP:
		counter = MONITOR_RW_COUNTER(io_type,
					     MONITOR_IBUF_BITMAP_PAGE);
		break;

        case FIL_PAGE_TYPE_SYS:
		counter = MONITOR_RW_COUNTER(io_type, MONITOR_SYSTEM_PAGE);
		break;

        case FIL_PAGE_TYPE_TRX_SYS:
		counter = MONITOR_RW_COUNTER(io_type, MONITOR_TRX_SYSTEM_PAGE);
		break;

        case FIL_PAGE_TYPE_FSP_HDR:
		counter = MONITOR_RW_COUNTER(io_type, MONITOR_FSP_HDR_PAGE);
		break;

        case FIL_PAGE_TYPE_XDES:
		counter = MONITOR_RW_COUNTER(io_type, MONITOR_XDES_PAGE);
		break;

        case FIL_PAGE_TYPE_BLOB:
		counter = MONITOR_RW_COUNTER(io_type, MONITOR_BLOB_PAGE);
		break;

        case FIL_PAGE_TYPE_ZBLOB:
		counter = MONITOR_RW_COUNTER(io_type, MONITOR_ZBLOB_PAGE);
		break;

        case FIL_PAGE_TYPE_ZBLOB2:
		counter = MONITOR_RW_COUNTER(io_type, MONITOR_ZBLOB2_PAGE);
		break;

	default:
		counter = MONITOR_RW_COUNTER(io_type, MONITOR_OTHER_PAGE);
	}

	MONITOR_INC_NOCHECK(counter);
}

/********************************************************************//**
Mark a table with the specified space pointed by bpage->space corrupted.
Also remove the bpage from LRU list.
@return TRUE if successful */
static
ibool
buf_mark_space_corrupt(
/*===================*/
	buf_page_t*	bpage)	/*!< in: pointer to the block in question */
{
	buf_pool_t*	buf_pool = buf_pool_from_bpage(bpage);
	const ibool	uncompressed = (buf_page_get_state(bpage)
					== BUF_BLOCK_FILE_PAGE);
	ulint		space = bpage->space;
	ibool		ret = TRUE;

	/* First unfix and release lock on the bpage */
	buf_pool_mutex_enter(buf_pool);
	mutex_enter(buf_page_get_mutex(bpage));
	ut_ad(buf_page_get_io_fix(bpage) == BUF_IO_READ);
	ut_ad(bpage->buf_fix_count == 0);

	/* Set BUF_IO_NONE before we remove the block from LRU list */
	buf_page_set_io_fix(bpage, BUF_IO_NONE);

	if (uncompressed) {
		rw_lock_x_unlock_gen(
			&((buf_block_t*) bpage)->lock,
			BUF_IO_READ);
	}

	mutex_exit(buf_page_get_mutex(bpage));

	/* Find the table with specified space id, and mark it corrupted */
	if (dict_set_corrupted_by_space(space)) {
		buf_LRU_free_one_page(bpage);
	} else {
		ret = FALSE;
	}

	ut_ad(buf_pool->n_pend_reads > 0);
	buf_pool->n_pend_reads--;

	buf_pool_mutex_exit(buf_pool);

	return(ret);
}

/********************************************************************//**
Completes an asynchronous read or write request of a file page to or from
the buffer pool.
@return true if successful */
UNIV_INTERN
bool
buf_page_io_complete(
/*=================*/
	buf_page_t*	bpage)	/*!< in: pointer to the block in question */
{
	enum buf_io_fix	io_type;
	buf_pool_t*	buf_pool = buf_pool_from_bpage(bpage);
	const ibool	uncompressed = (buf_page_get_state(bpage)
					== BUF_BLOCK_FILE_PAGE);

	ut_a(buf_page_in_file(bpage));

	/* We do not need protect io_fix here by mutex to read
	it because this is the only function where we can change the value
	from BUF_IO_READ or BUF_IO_WRITE to some other value, and our code
	ensures that this is the only thread that handles the i/o for this
	block. */

	io_type = buf_page_get_io_fix(bpage);
	ut_ad(io_type == BUF_IO_READ || io_type == BUF_IO_WRITE);

	if (io_type == BUF_IO_READ) {
		ulint	read_page_no;
		ulint	read_space_id;
		byte*	frame;

		if (buf_page_get_zip_size(bpage)) {
			frame = bpage->zip.data;
			buf_pool->n_pend_unzip++;
			if (uncompressed
			    && !buf_zip_decompress((buf_block_t*) bpage,
						   FALSE)) {

				buf_pool->n_pend_unzip--;
				goto corrupt;
			}
			buf_pool->n_pend_unzip--;
		} else {
			ut_a(uncompressed);
			frame = ((buf_block_t*) bpage)->frame;
		}

		/* If this page is not uninitialized and not in the
		doublewrite buffer, then the page number and space id
		should be the same as in block. */
		read_page_no = mach_read_from_4(frame + FIL_PAGE_OFFSET);
		read_space_id = mach_read_from_4(
			frame + FIL_PAGE_ARCH_LOG_NO_OR_SPACE_ID);

		if (bpage->space == TRX_SYS_SPACE
		    && buf_dblwr_page_inside(bpage->offset)) {

			ut_print_timestamp(stderr);
			fprintf(stderr,
				"  InnoDB: Error: reading page %lu\n"
				"InnoDB: which is in the"
				" doublewrite buffer!\n",
				(ulong) bpage->offset);
		} else if (!read_space_id && !read_page_no) {
			/* This is likely an uninitialized page. */
		} else if ((bpage->space
			    && bpage->space != read_space_id)
			   || bpage->offset != read_page_no) {
			/* We did not compare space_id to read_space_id
			if bpage->space == 0, because the field on the
			page may contain garbage in MySQL < 4.1.1,
			which only supported bpage->space == 0. */

			ut_print_timestamp(stderr);
			fprintf(stderr,
				"  InnoDB: Error: space id and page n:o"
				" stored in the page\n"
				"InnoDB: read in are %lu:%lu,"
				" should be %lu:%lu!\n",
				(ulong) read_space_id, (ulong) read_page_no,
				(ulong) bpage->space,
				(ulong) bpage->offset);
		}

		/* From version 3.23.38 up we store the page checksum
		to the 4 first bytes of the page end lsn field */

		if (buf_page_is_corrupted(true, frame,
					  buf_page_get_zip_size(bpage))) {

			/* Not a real corruption if it was triggered by
			error injection */
			DBUG_EXECUTE_IF("buf_page_is_corrupt_failure",
				if (bpage->space > TRX_SYS_SPACE
				    && buf_mark_space_corrupt(bpage)) {
					ib_logf(IB_LOG_LEVEL_INFO,
						"Simulated page corruption");
					return(true);
				}
				goto page_not_corrupt;
				;);
corrupt:
			fprintf(stderr,
				"InnoDB: Database page corruption on disk"
				" or a failed\n"
				"InnoDB: file read of page %lu.\n"
				"InnoDB: You may have to recover"
				" from a backup.\n",
				(ulong) bpage->offset);
			buf_page_print(frame, buf_page_get_zip_size(bpage),
				       BUF_PAGE_PRINT_NO_CRASH);
			fprintf(stderr,
				"InnoDB: Database page corruption on disk"
				" or a failed\n"
				"InnoDB: file read of page %lu.\n"
				"InnoDB: You may have to recover"
				" from a backup.\n",
				(ulong) bpage->offset);
			fputs("InnoDB: It is also possible that"
			      " your operating\n"
			      "InnoDB: system has corrupted its"
			      " own file cache\n"
			      "InnoDB: and rebooting your computer"
			      " removes the\n"
			      "InnoDB: error.\n"
			      "InnoDB: If the corrupt page is an index page\n"
			      "InnoDB: you can also try to"
			      " fix the corruption\n"
			      "InnoDB: by dumping, dropping,"
			      " and reimporting\n"
			      "InnoDB: the corrupt table."
			      " You can use CHECK\n"
			      "InnoDB: TABLE to scan your"
			      " table for corruption.\n"
			      "InnoDB: See also "
			      REFMAN "forcing-innodb-recovery.html\n"
			      "InnoDB: about forcing recovery.\n", stderr);

			if (srv_force_recovery < SRV_FORCE_IGNORE_CORRUPT) {
				/* If page space id is larger than TRX_SYS_SPACE
				(0), we will attempt to mark the corresponding
				table as corrupted instead of crashing server */
				if (bpage->space > TRX_SYS_SPACE
				    && buf_mark_space_corrupt(bpage)) {
					return(false);
				} else {
					ib_logf(IB_LOG_LEVEL_FATAL,
						"Aborting because of a"
						" corrupt database page.");
				}
			}
		}

		DBUG_EXECUTE_IF("buf_page_is_corrupt_failure",
				page_not_corrupt:  bpage = bpage; );

		if (recv_recovery_is_on()) {
			/* Pages must be uncompressed for crash recovery. */
			ut_a(uncompressed);
			recv_recover_page(TRUE, (buf_block_t*) bpage);
		}

		if (uncompressed && !recv_no_ibuf_operations) {
			ibuf_merge_or_delete_for_page(
				(buf_block_t*) bpage, bpage->space,
				bpage->offset, buf_page_get_zip_size(bpage),
				TRUE);
		}
	}

	buf_pool_mutex_enter(buf_pool);
	mutex_enter(buf_page_get_mutex(bpage));

#ifdef UNIV_IBUF_COUNT_DEBUG
	if (io_type == BUF_IO_WRITE || uncompressed) {
		/* For BUF_IO_READ of compressed-only blocks, the
		buffered operations will be merged by buf_page_get_gen()
		after the block has been uncompressed. */
		ut_a(ibuf_count_get(bpage->space, bpage->offset) == 0);
	}
#endif
	/* Because this thread which does the unlocking is not the same that
	did the locking, we use a pass value != 0 in unlock, which simply
	removes the newest lock debug record, without checking the thread
	id. */

	buf_page_set_io_fix(bpage, BUF_IO_NONE);

	switch (io_type) {
	case BUF_IO_READ:
		/* NOTE that the call to ibuf may have moved the ownership of
		the x-latch to this OS thread: do not let this confuse you in
		debugging! */

		ut_ad(buf_pool->n_pend_reads > 0);
		buf_pool->n_pend_reads--;
		buf_pool->stat.n_pages_read++;

		if (uncompressed) {
			rw_lock_x_unlock_gen(&((buf_block_t*) bpage)->lock,
					     BUF_IO_READ);
		}

		break;

	case BUF_IO_WRITE:
		/* Write means a flush operation: call the completion
		routine in the flush system */

		buf_flush_write_complete(bpage);

		if (uncompressed) {
			rw_lock_s_unlock_gen(&((buf_block_t*) bpage)->lock,
					     BUF_IO_WRITE);
		}

		buf_pool->stat.n_pages_written++;

		break;

	default:
		ut_error;
	}

	buf_page_monitor(bpage, io_type);

#ifdef UNIV_DEBUG
	if (buf_debug_prints) {
		fprintf(stderr, "Has %s page space %lu page no %lu\n",
			io_type == BUF_IO_READ ? "read" : "written",
			(ulong) buf_page_get_space(bpage),
			(ulong) buf_page_get_page_no(bpage));
	}
#endif /* UNIV_DEBUG */

	mutex_exit(buf_page_get_mutex(bpage));
	buf_pool_mutex_exit(buf_pool);

	return(true);
}

/*********************************************************************//**
Asserts that all file pages in the buffer are in a replaceable state.
@return	TRUE */
static
ibool
buf_all_freed_instance(
/*===================*/
	buf_pool_t*	buf_pool)	/*!< in: buffer pool instancce */
{
	ulint		i;
	buf_chunk_t*	chunk;

	ut_ad(buf_pool);

	buf_pool_mutex_enter(buf_pool);

	chunk = buf_pool->chunks;

	for (i = buf_pool->n_chunks; i--; chunk++) {

		const buf_block_t* block = buf_chunk_not_freed(chunk);

		if (UNIV_LIKELY_NULL(block)) {
			ib_logf(IB_LOG_LEVEL_FATAL,
				"Page %lu %lu still fixed or dirty",
				(ulong) block->page.space,
				(ulong) block->page.offset);
		}
	}

	buf_pool_mutex_exit(buf_pool);

	return(TRUE);
}

/*********************************************************************//**
Invalidates file pages in one buffer pool instance */
static
void
buf_pool_invalidate_instance(
/*=========================*/
	buf_pool_t*	buf_pool)	/*!< in: buffer pool instance */
{
	ulint		i;

	buf_pool_mutex_enter(buf_pool);

	for (i = BUF_FLUSH_LRU; i < BUF_FLUSH_N_TYPES; i++) {

		/* As this function is called during startup and
		during redo application phase during recovery, InnoDB
		is single threaded (apart from IO helper threads) at
		this stage. No new write batch can be in intialization
		stage at this point. */
		ut_ad(buf_pool->init_flush[i] == FALSE);

		/* However, it is possible that a write batch that has
		been posted earlier is still not complete. For buffer
		pool invalidation to proceed we must ensure there is NO
		write activity happening. */
		if (buf_pool->n_flush[i] > 0) {
			buf_flush_t	type = static_cast<buf_flush_t>(i);

			buf_pool_mutex_exit(buf_pool);
			buf_flush_wait_batch_end(buf_pool, type);
			buf_pool_mutex_enter(buf_pool);
		}
	}

	buf_pool_mutex_exit(buf_pool);

	ut_ad(buf_all_freed_instance(buf_pool));

	buf_pool_mutex_enter(buf_pool);

	while (buf_LRU_scan_and_free_block(buf_pool, TRUE)) {
	}

	ut_ad(UT_LIST_GET_LEN(buf_pool->LRU) == 0);
	ut_ad(UT_LIST_GET_LEN(buf_pool->unzip_LRU) == 0);

	buf_pool->freed_page_clock = 0;
	buf_pool->LRU_old = NULL;
	buf_pool->LRU_old_len = 0;

	memset(&buf_pool->stat, 0x00, sizeof(buf_pool->stat));
	buf_refresh_io_stats(buf_pool);

	buf_pool_mutex_exit(buf_pool);
}

/*********************************************************************//**
Invalidates the file pages in the buffer pool when an archive recovery is
completed. All the file pages buffered must be in a replaceable state when
this function is called: not latched and not modified. */
UNIV_INTERN
void
buf_pool_invalidate(void)
/*=====================*/
{
	ulint   i;

	for (i = 0; i < srv_buf_pool_instances; i++) {
		buf_pool_invalidate_instance(buf_pool_from_array(i));
	}
}

#if defined UNIV_DEBUG || defined UNIV_BUF_DEBUG
/*********************************************************************//**
Validates data in one buffer pool instance
@return	TRUE */
static
ibool
buf_pool_validate_instance(
/*=======================*/
	buf_pool_t*	buf_pool)	/*!< in: buffer pool instance */
{
	buf_page_t*	b;
	buf_chunk_t*	chunk;
	ulint		i;
	ulint		n_lru_flush	= 0;
	ulint		n_page_flush	= 0;
	ulint		n_list_flush	= 0;
	ulint		n_lru		= 0;
	ulint		n_flush		= 0;
	ulint		n_free		= 0;
	ulint		n_zip		= 0;
	ulint		fold		= 0;
	ulint		space		= 0;
	ulint		offset		= 0;

	ut_ad(buf_pool);

	buf_pool_mutex_enter(buf_pool);
	hash_lock_x_all(buf_pool->page_hash);

	chunk = buf_pool->chunks;

	/* Check the uncompressed blocks. */

	for (i = buf_pool->n_chunks; i--; chunk++) {

		ulint		j;
		buf_block_t*	block = chunk->blocks;

		for (j = chunk->size; j--; block++) {

			mutex_enter(&block->mutex);

			switch (buf_block_get_state(block)) {
			case BUF_BLOCK_POOL_WATCH:
			case BUF_BLOCK_ZIP_PAGE:
			case BUF_BLOCK_ZIP_DIRTY:
				/* These should only occur on
				zip_clean, zip_free[], or flush_list. */
				ut_error;
				break;

			case BUF_BLOCK_FILE_PAGE:
				space = buf_block_get_space(block);
				offset = buf_block_get_page_no(block);
				fold = buf_page_address_fold(space, offset);
				ut_a(buf_page_hash_get_low(buf_pool,
							   space,
							   offset,
							   fold)
				     == &block->page);

#ifdef UNIV_IBUF_COUNT_DEBUG
				ut_a(buf_page_get_io_fix(&block->page)
				     == BUF_IO_READ
				     || !ibuf_count_get(buf_block_get_space(
								block),
							buf_block_get_page_no(
								block)));
#endif
				switch (buf_page_get_io_fix(&block->page)) {
				case BUF_IO_NONE:
					break;

				case BUF_IO_WRITE:
					switch (buf_page_get_flush_type(
							&block->page)) {
					case BUF_FLUSH_LRU:
						n_lru_flush++;
						goto assert_s_latched;
					case BUF_FLUSH_SINGLE_PAGE:
						n_page_flush++;
assert_s_latched:
						ut_a(rw_lock_is_locked(
							     &block->lock,
								     RW_LOCK_SHARED));
						break;
					case BUF_FLUSH_LIST:
						n_list_flush++;
						break;
					default:
						ut_error;
					}

					break;

				case BUF_IO_READ:

					ut_a(rw_lock_is_locked(&block->lock,
							       RW_LOCK_EX));
					break;

				case BUF_IO_PIN:
					break;
				}

				n_lru++;
				break;

			case BUF_BLOCK_NOT_USED:
				n_free++;
				break;

			case BUF_BLOCK_READY_FOR_USE:
			case BUF_BLOCK_MEMORY:
			case BUF_BLOCK_REMOVE_HASH:
				/* do nothing */
				break;
			}

			mutex_exit(&block->mutex);
		}
	}

	mutex_enter(&buf_pool->zip_mutex);

	/* Check clean compressed-only blocks. */

	for (b = UT_LIST_GET_FIRST(buf_pool->zip_clean); b;
	     b = UT_LIST_GET_NEXT(list, b)) {
		ut_a(buf_page_get_state(b) == BUF_BLOCK_ZIP_PAGE);
		switch (buf_page_get_io_fix(b)) {
		case BUF_IO_NONE:
		case BUF_IO_PIN:
			/* All clean blocks should be I/O-unfixed. */
			break;
		case BUF_IO_READ:
			/* In buf_LRU_free_page(), we temporarily set
			b->io_fix = BUF_IO_READ for a newly allocated
			control block in order to prevent
			buf_page_get_gen() from decompressing the block. */
			break;
		default:
			ut_error;
			break;
		}

		/* It is OK to read oldest_modification here because
		we have acquired buf_pool->zip_mutex above which acts
		as the 'block->mutex' for these bpages. */
		ut_a(!b->oldest_modification);
		fold = buf_page_address_fold(b->space, b->offset);
		ut_a(buf_page_hash_get_low(buf_pool, b->space, b->offset,
					   fold) == b);
		n_lru++;
		n_zip++;
	}

	/* Check dirty blocks. */

	buf_flush_list_mutex_enter(buf_pool);
	for (b = UT_LIST_GET_FIRST(buf_pool->flush_list); b;
	     b = UT_LIST_GET_NEXT(list, b)) {
		ut_ad(b->in_flush_list);
		ut_a(b->oldest_modification);
		n_flush++;

		switch (buf_page_get_state(b)) {
		case BUF_BLOCK_ZIP_DIRTY:
			n_lru++;
			n_zip++;
			switch (buf_page_get_io_fix(b)) {
			case BUF_IO_NONE:
			case BUF_IO_READ:
			case BUF_IO_PIN:
				break;
			case BUF_IO_WRITE:
				switch (buf_page_get_flush_type(b)) {
				case BUF_FLUSH_LRU:
					n_lru_flush++;
					break;
				case BUF_FLUSH_SINGLE_PAGE:
					n_page_flush++;
					break;
				case BUF_FLUSH_LIST:
					n_list_flush++;
					break;
				default:
					ut_error;
				}
				break;
			}
			break;
		case BUF_BLOCK_FILE_PAGE:
			/* uncompressed page */
			break;
		case BUF_BLOCK_POOL_WATCH:
		case BUF_BLOCK_ZIP_PAGE:
		case BUF_BLOCK_NOT_USED:
		case BUF_BLOCK_READY_FOR_USE:
		case BUF_BLOCK_MEMORY:
		case BUF_BLOCK_REMOVE_HASH:
			ut_error;
			break;
		}
		fold = buf_page_address_fold(b->space, b->offset);
		ut_a(buf_page_hash_get_low(buf_pool, b->space, b->offset,
					   fold) == b);
	}

	ut_a(UT_LIST_GET_LEN(buf_pool->flush_list) == n_flush);

	hash_unlock_x_all(buf_pool->page_hash);
	buf_flush_list_mutex_exit(buf_pool);

	mutex_exit(&buf_pool->zip_mutex);

	if (n_lru + n_free > buf_pool->curr_size + n_zip) {
		ib_logf(IB_LOG_LEVEL_FATAL,
			"n_LRU %lu, n_free %lu, pool %lu zip %lu"
			" Aborting...",
			(ulong) n_lru, (ulong) n_free,
			(ulong) buf_pool->curr_size, (ulong) n_zip);
	}

	ut_a(UT_LIST_GET_LEN(buf_pool->LRU) == n_lru);
	if (UT_LIST_GET_LEN(buf_pool->free) != n_free) {
		ib_logf(IB_LOG_LEVEL_FATAL,
			"Free list len %lu, free blocks %lu  Aborting...",
			(ulong) UT_LIST_GET_LEN(buf_pool->free),
			(ulong) n_free);
	}

	ut_a(buf_pool->n_flush[BUF_FLUSH_LIST] == n_list_flush);
	ut_a(buf_pool->n_flush[BUF_FLUSH_LRU] == n_lru_flush);
	ut_a(buf_pool->n_flush[BUF_FLUSH_SINGLE_PAGE] == n_page_flush);

	buf_pool_mutex_exit(buf_pool);

	ut_a(buf_LRU_validate());
	ut_a(buf_flush_validate(buf_pool));

	return(TRUE);
}

/*********************************************************************//**
Validates the buffer buf_pool data structure.
@return	TRUE */
UNIV_INTERN
ibool
buf_validate(void)
/*==============*/
{
	ulint	i;

	for (i = 0; i < srv_buf_pool_instances; i++) {
		buf_pool_t*	buf_pool;

		buf_pool = buf_pool_from_array(i);

		buf_pool_validate_instance(buf_pool);
	}
	return(TRUE);
}

#endif /* UNIV_DEBUG || UNIV_BUF_DEBUG */

#if defined UNIV_DEBUG_PRINT || defined UNIV_DEBUG || defined UNIV_BUF_DEBUG
/*********************************************************************//**
Prints info of the buffer buf_pool data structure for one instance. */
static
void
buf_print_instance(
/*===============*/
	buf_pool_t*	buf_pool)
{
	index_id_t*	index_ids;
	ulint*		counts;
	ulint		size;
	ulint		i;
	ulint		j;
	index_id_t	id;
	ulint		n_found;
	buf_chunk_t*	chunk;
	dict_index_t*	index;

	ut_ad(buf_pool);

	size = buf_pool->curr_size;

	index_ids = static_cast<index_id_t*>(
		mem_alloc(size * sizeof *index_ids));

	counts = static_cast<ulint*>(mem_alloc(sizeof(ulint) * size));

	buf_pool_mutex_enter(buf_pool);
	buf_flush_list_mutex_enter(buf_pool);

	fprintf(stderr,
		"buf_pool size %lu\n"
		"database pages %lu\n"
		"free pages %lu\n"
		"modified database pages %lu\n"
		"n pending decompressions %lu\n"
		"n pending reads %lu\n"
		"n pending flush LRU %lu list %lu single page %lu\n"
		"pages made young %lu, not young %lu\n"
		"pages read %lu, created %lu, written %lu\n",
		(ulong) size,
		(ulong) UT_LIST_GET_LEN(buf_pool->LRU),
		(ulong) UT_LIST_GET_LEN(buf_pool->free),
		(ulong) UT_LIST_GET_LEN(buf_pool->flush_list),
		(ulong) buf_pool->n_pend_unzip,
		(ulong) buf_pool->n_pend_reads,
		(ulong) buf_pool->n_flush[BUF_FLUSH_LRU],
		(ulong) buf_pool->n_flush[BUF_FLUSH_LIST],
		(ulong) buf_pool->n_flush[BUF_FLUSH_SINGLE_PAGE],
		(ulong) buf_pool->stat.n_pages_made_young,
		(ulong) buf_pool->stat.n_pages_not_made_young,
		(ulong) buf_pool->stat.n_pages_read,
		(ulong) buf_pool->stat.n_pages_created,
		(ulong) buf_pool->stat.n_pages_written);

	buf_flush_list_mutex_exit(buf_pool);

	/* Count the number of blocks belonging to each index in the buffer */

	n_found = 0;

	chunk = buf_pool->chunks;

	for (i = buf_pool->n_chunks; i--; chunk++) {
		buf_block_t*	block		= chunk->blocks;
		ulint		n_blocks	= chunk->size;

		for (; n_blocks--; block++) {
			const buf_frame_t* frame = block->frame;

			if (fil_page_get_type(frame) == FIL_PAGE_INDEX) {

				id = btr_page_get_index_id(frame);

				/* Look for the id in the index_ids array */
				j = 0;

				while (j < n_found) {

					if (index_ids[j] == id) {
						counts[j]++;

						break;
					}
					j++;
				}

				if (j == n_found) {
					n_found++;
					index_ids[j] = id;
					counts[j] = 1;
				}
			}
		}
	}

	buf_pool_mutex_exit(buf_pool);

	for (i = 0; i < n_found; i++) {
		index = dict_index_get_if_in_cache(index_ids[i]);

		fprintf(stderr,
			"Block count for index %llu in buffer is about %lu",
			(ullint) index_ids[i],
			(ulong) counts[i]);

		if (index) {
			putc(' ', stderr);
			dict_index_name_print(stderr, NULL, index);
		}

		putc('\n', stderr);
	}

	mem_free(index_ids);
	mem_free(counts);

	ut_a(buf_pool_validate_instance(buf_pool));
}

/*********************************************************************//**
Prints info of the buffer buf_pool data structure. */
UNIV_INTERN
void
buf_print(void)
/*===========*/
{
	ulint   i;

	for (i = 0; i < srv_buf_pool_instances; i++) {
		buf_pool_t*	buf_pool;

		buf_pool = buf_pool_from_array(i);
		buf_print_instance(buf_pool);
	}
}
#endif /* UNIV_DEBUG_PRINT || UNIV_DEBUG || UNIV_BUF_DEBUG */

#ifdef UNIV_DEBUG
/*********************************************************************//**
Returns the number of latched pages in the buffer pool.
@return	number of latched pages */
UNIV_INTERN
ulint
buf_get_latched_pages_number_instance(
/*==================================*/
	buf_pool_t*	buf_pool)	/*!< in: buffer pool instance */
{
	buf_page_t*	b;
	ulint		i;
	buf_chunk_t*	chunk;
	ulint		fixed_pages_number = 0;

	buf_pool_mutex_enter(buf_pool);

	chunk = buf_pool->chunks;

	for (i = buf_pool->n_chunks; i--; chunk++) {
		buf_block_t*	block;
		ulint		j;

		block = chunk->blocks;

		for (j = chunk->size; j--; block++) {
			if (buf_block_get_state(block)
			    != BUF_BLOCK_FILE_PAGE) {

				continue;
			}

			mutex_enter(&block->mutex);

			if (block->page.buf_fix_count != 0
			    || buf_page_get_io_fix(&block->page)
			    != BUF_IO_NONE) {
				fixed_pages_number++;
			}

			mutex_exit(&block->mutex);
		}
	}

	mutex_enter(&buf_pool->zip_mutex);

	/* Traverse the lists of clean and dirty compressed-only blocks. */

	for (b = UT_LIST_GET_FIRST(buf_pool->zip_clean); b;
	     b = UT_LIST_GET_NEXT(list, b)) {
		ut_a(buf_page_get_state(b) == BUF_BLOCK_ZIP_PAGE);
		ut_a(buf_page_get_io_fix(b) != BUF_IO_WRITE);

		if (b->buf_fix_count != 0
		    || buf_page_get_io_fix(b) != BUF_IO_NONE) {
			fixed_pages_number++;
		}
	}

	buf_flush_list_mutex_enter(buf_pool);
	for (b = UT_LIST_GET_FIRST(buf_pool->flush_list); b;
	     b = UT_LIST_GET_NEXT(list, b)) {
		ut_ad(b->in_flush_list);

		switch (buf_page_get_state(b)) {
		case BUF_BLOCK_ZIP_DIRTY:
			if (b->buf_fix_count != 0
			    || buf_page_get_io_fix(b) != BUF_IO_NONE) {
				fixed_pages_number++;
			}
			break;
		case BUF_BLOCK_FILE_PAGE:
			/* uncompressed page */
			break;
		case BUF_BLOCK_POOL_WATCH:
		case BUF_BLOCK_ZIP_PAGE:
		case BUF_BLOCK_NOT_USED:
		case BUF_BLOCK_READY_FOR_USE:
		case BUF_BLOCK_MEMORY:
		case BUF_BLOCK_REMOVE_HASH:
			ut_error;
			break;
		}
	}

	buf_flush_list_mutex_exit(buf_pool);
	mutex_exit(&buf_pool->zip_mutex);
	buf_pool_mutex_exit(buf_pool);

	return(fixed_pages_number);
}

/*********************************************************************//**
Returns the number of latched pages in all the buffer pools.
@return	number of latched pages */
UNIV_INTERN
ulint
buf_get_latched_pages_number(void)
/*==============================*/
{
	ulint	i;
	ulint	total_latched_pages = 0;

	for (i = 0; i < srv_buf_pool_instances; i++) {
		buf_pool_t*	buf_pool;

		buf_pool = buf_pool_from_array(i);

		total_latched_pages += buf_get_latched_pages_number_instance(
			buf_pool);
	}

	return(total_latched_pages);
}

#endif /* UNIV_DEBUG */

/*********************************************************************//**
Returns the number of pending buf pool read ios.
@return	number of pending read I/O operations */
UNIV_INTERN
ulint
buf_get_n_pending_read_ios(void)
/*============================*/
{
	ulint	i;
	ulint	pend_ios = 0;

	for (i = 0; i < srv_buf_pool_instances; i++) {
		pend_ios += buf_pool_from_array(i)->n_pend_reads;
	}

	return(pend_ios);
}

/*********************************************************************//**
Returns the ratio in percents of modified pages in the buffer pool /
database pages in the buffer pool.
@return	modified page percentage ratio */
UNIV_INTERN
ulint
buf_get_modified_ratio_pct(void)
/*============================*/
{
	ulint		ratio;
	ulint		lru_len = 0;
	ulint		free_len = 0;
	ulint		flush_list_len = 0;

	buf_get_total_list_len(&lru_len, &free_len, &flush_list_len);

	ratio = (100 * flush_list_len) / (1 + lru_len + free_len);

	/* 1 + is there to avoid division by zero */

	return(ratio);
}

/*******************************************************************//**
Aggregates a pool stats information with the total buffer pool stats  */
static
void
buf_stats_aggregate_pool_info(
/*==========================*/
	buf_pool_info_t*	total_info,	/*!< in/out: the buffer pool
						info to store aggregated
						result */
	const buf_pool_info_t*	pool_info)	/*!< in: individual buffer pool
						stats info */
{
	ut_a(total_info && pool_info);

	/* Nothing to copy if total_info is the same as pool_info */
	if (total_info == pool_info) {
		return;
	}

	total_info->pool_size += pool_info->pool_size;
	total_info->lru_len += pool_info->lru_len;
	total_info->old_lru_len += pool_info->old_lru_len;
	total_info->free_list_len += pool_info->free_list_len;
	total_info->flush_list_len += pool_info->flush_list_len;
	total_info->n_pend_unzip += pool_info->n_pend_unzip;
	total_info->n_pend_reads += pool_info->n_pend_reads;
	total_info->n_pending_flush_lru += pool_info->n_pending_flush_lru;
	total_info->n_pending_flush_list += pool_info->n_pending_flush_list;
	total_info->n_pages_made_young += pool_info->n_pages_made_young;
	total_info->n_pages_not_made_young += pool_info->n_pages_not_made_young;
	total_info->n_pages_read += pool_info->n_pages_read;
	total_info->n_pages_created += pool_info->n_pages_created;
	total_info->n_pages_written += pool_info->n_pages_written;
	total_info->n_page_gets += pool_info->n_page_gets;
	total_info->n_ra_pages_read_rnd += pool_info->n_ra_pages_read_rnd;
	total_info->n_ra_pages_read += pool_info->n_ra_pages_read;
	total_info->n_ra_pages_evicted += pool_info->n_ra_pages_evicted;
	total_info->page_made_young_rate += pool_info->page_made_young_rate;
	total_info->page_not_made_young_rate +=
		pool_info->page_not_made_young_rate;
	total_info->pages_read_rate += pool_info->pages_read_rate;
	total_info->pages_created_rate += pool_info->pages_created_rate;
	total_info->pages_written_rate += pool_info->pages_written_rate;
	total_info->n_page_get_delta += pool_info->n_page_get_delta;
	total_info->page_read_delta += pool_info->page_read_delta;
	total_info->young_making_delta += pool_info->young_making_delta;
	total_info->not_young_making_delta += pool_info->not_young_making_delta;
	total_info->pages_readahead_rnd_rate += pool_info->pages_readahead_rnd_rate;
	total_info->pages_readahead_rate += pool_info->pages_readahead_rate;
	total_info->pages_evicted_rate += pool_info->pages_evicted_rate;
	total_info->unzip_lru_len += pool_info->unzip_lru_len;
	total_info->io_sum += pool_info->io_sum;
	total_info->io_cur += pool_info->io_cur;
	total_info->unzip_sum += pool_info->unzip_sum;
	total_info->unzip_cur += pool_info->unzip_cur;
}
/*******************************************************************//**
Collect buffer pool stats information for a buffer pool. Also
record aggregated stats if there are more than one buffer pool
in the server */
UNIV_INTERN
void
buf_stats_get_pool_info(
/*====================*/
	buf_pool_t*		buf_pool,	/*!< in: buffer pool */
	ulint			pool_id,	/*!< in: buffer pool ID */
	buf_pool_info_t*	all_pool_info)	/*!< in/out: buffer pool info
						to fill */
{
	buf_pool_info_t*        pool_info;
	time_t			current_time;
	double			time_elapsed;

	/* Find appropriate pool_info to store stats for this buffer pool */
	pool_info = &all_pool_info[pool_id];

	buf_pool_mutex_enter(buf_pool);
	buf_flush_list_mutex_enter(buf_pool);

	pool_info->pool_unique_id = pool_id;

	pool_info->pool_size = buf_pool->curr_size;

	pool_info->lru_len = UT_LIST_GET_LEN(buf_pool->LRU);

	pool_info->old_lru_len = buf_pool->LRU_old_len;

	pool_info->free_list_len = UT_LIST_GET_LEN(buf_pool->free);

	pool_info->flush_list_len = UT_LIST_GET_LEN(buf_pool->flush_list);

	pool_info->n_pend_unzip = UT_LIST_GET_LEN(buf_pool->unzip_LRU);

	pool_info->n_pend_reads = buf_pool->n_pend_reads;

	pool_info->n_pending_flush_lru =
		 (buf_pool->n_flush[BUF_FLUSH_LRU]
		  + buf_pool->init_flush[BUF_FLUSH_LRU]);

	pool_info->n_pending_flush_list =
		 (buf_pool->n_flush[BUF_FLUSH_LIST]
		  + buf_pool->init_flush[BUF_FLUSH_LIST]);

	pool_info->n_pending_flush_single_page =
		 (buf_pool->n_flush[BUF_FLUSH_SINGLE_PAGE]
		  + buf_pool->init_flush[BUF_FLUSH_SINGLE_PAGE]);

	buf_flush_list_mutex_exit(buf_pool);

	current_time = time(NULL);
	time_elapsed = 0.001 + difftime(current_time,
					buf_pool->last_printout_time);

	pool_info->n_pages_made_young = buf_pool->stat.n_pages_made_young;

	pool_info->n_pages_not_made_young =
		buf_pool->stat.n_pages_not_made_young;

	pool_info->n_pages_read = buf_pool->stat.n_pages_read;

	pool_info->n_pages_created = buf_pool->stat.n_pages_created;

	pool_info->n_pages_written = buf_pool->stat.n_pages_written;

	pool_info->n_page_gets = buf_pool->stat.n_page_gets;

	pool_info->n_ra_pages_read_rnd = buf_pool->stat.n_ra_pages_read_rnd;
	pool_info->n_ra_pages_read = buf_pool->stat.n_ra_pages_read;

	pool_info->n_ra_pages_evicted = buf_pool->stat.n_ra_pages_evicted;

	pool_info->page_made_young_rate =
		 (buf_pool->stat.n_pages_made_young
		  - buf_pool->old_stat.n_pages_made_young) / time_elapsed;

	pool_info->page_not_made_young_rate =
		 (buf_pool->stat.n_pages_not_made_young
		  - buf_pool->old_stat.n_pages_not_made_young) / time_elapsed;

	pool_info->pages_read_rate =
		(buf_pool->stat.n_pages_read
		  - buf_pool->old_stat.n_pages_read) / time_elapsed;

	pool_info->pages_created_rate =
		(buf_pool->stat.n_pages_created
		 - buf_pool->old_stat.n_pages_created) / time_elapsed;

	pool_info->pages_written_rate =
		(buf_pool->stat.n_pages_written
		 - buf_pool->old_stat.n_pages_written) / time_elapsed;

	pool_info->n_page_get_delta = buf_pool->stat.n_page_gets
				      - buf_pool->old_stat.n_page_gets;

	if (pool_info->n_page_get_delta) {
		pool_info->page_read_delta = buf_pool->stat.n_pages_read
					     - buf_pool->old_stat.n_pages_read;

		pool_info->young_making_delta =
			buf_pool->stat.n_pages_made_young
			- buf_pool->old_stat.n_pages_made_young;

		pool_info->not_young_making_delta =
			buf_pool->stat.n_pages_not_made_young
			- buf_pool->old_stat.n_pages_not_made_young;
	}
	pool_info->pages_readahead_rnd_rate =
		 (buf_pool->stat.n_ra_pages_read_rnd
		  - buf_pool->old_stat.n_ra_pages_read_rnd) / time_elapsed;


	pool_info->pages_readahead_rate =
		 (buf_pool->stat.n_ra_pages_read
		  - buf_pool->old_stat.n_ra_pages_read) / time_elapsed;

	pool_info->pages_evicted_rate =
		(buf_pool->stat.n_ra_pages_evicted
		 - buf_pool->old_stat.n_ra_pages_evicted) / time_elapsed;

	pool_info->unzip_lru_len = UT_LIST_GET_LEN(buf_pool->unzip_LRU);

	pool_info->io_sum = buf_LRU_stat_sum.io;

	pool_info->io_cur = buf_LRU_stat_cur.io;

	pool_info->unzip_sum = buf_LRU_stat_sum.unzip;

	pool_info->unzip_cur = buf_LRU_stat_cur.unzip;

	buf_refresh_io_stats(buf_pool);
	buf_pool_mutex_exit(buf_pool);
}

/*********************************************************************//**
Prints info of the buffer i/o. */
UNIV_INTERN
void
buf_print_io_instance(
/*==================*/
	buf_pool_info_t*pool_info,	/*!< in: buffer pool info */
	FILE*		file)		/*!< in/out: buffer where to print */
{
	ut_ad(pool_info);

	fprintf(file,
		"Buffer pool size   %lu\n"
		"Free buffers       %lu\n"
		"Database pages     %lu\n"
		"Old database pages %lu\n"
		"Modified db pages  %lu\n"
		"Pending reads %lu\n"
		"Pending writes: LRU %lu, flush list %lu, single page %lu\n",
		pool_info->pool_size,
		pool_info->free_list_len,
		pool_info->lru_len,
		pool_info->old_lru_len,
		pool_info->flush_list_len,
		pool_info->n_pend_reads,
		pool_info->n_pending_flush_lru,
		pool_info->n_pending_flush_list,
		pool_info->n_pending_flush_single_page);

	fprintf(file,
		"Pages made young %lu, not young %lu\n"
		"%.2f youngs/s, %.2f non-youngs/s\n"
		"Pages read %lu, created %lu, written %lu\n"
		"%.2f reads/s, %.2f creates/s, %.2f writes/s\n",
		pool_info->n_pages_made_young,
		pool_info->n_pages_not_made_young,
		pool_info->page_made_young_rate,
		pool_info->page_not_made_young_rate,
		pool_info->n_pages_read,
		pool_info->n_pages_created,
		pool_info->n_pages_written,
		pool_info->pages_read_rate,
		pool_info->pages_created_rate,
		pool_info->pages_written_rate);

	if (pool_info->n_page_get_delta) {
		fprintf(file,
			"Buffer pool hit rate %lu / 1000,"
			" young-making rate %lu / 1000 not %lu / 1000\n",
			(ulong) (1000 - (1000 * pool_info->page_read_delta
					 / pool_info->n_page_get_delta)),
			(ulong) (1000 * pool_info->young_making_delta
				 / pool_info->n_page_get_delta),
			(ulong) (1000 * pool_info->not_young_making_delta
				 / pool_info->n_page_get_delta));
	} else {
		fputs("No buffer pool page gets since the last printout\n",
		      file);
	}

	/* Statistics about read ahead algorithm */
	fprintf(file, "Pages read ahead %.2f/s,"
		" evicted without access %.2f/s,"
		" Random read ahead %.2f/s\n",

		pool_info->pages_readahead_rate,
		pool_info->pages_evicted_rate,
		pool_info->pages_readahead_rnd_rate);

	/* Print some values to help us with visualizing what is
	happening with LRU eviction. */
	fprintf(file,
		"LRU len: %lu, unzip_LRU len: %lu\n"
		"I/O sum[%lu]:cur[%lu], unzip sum[%lu]:cur[%lu]\n",
		pool_info->lru_len, pool_info->unzip_lru_len,
		pool_info->io_sum, pool_info->io_cur,
		pool_info->unzip_sum, pool_info->unzip_cur);
}

/*********************************************************************//**
Prints info of the buffer i/o. */
UNIV_INTERN
void
buf_print_io(
/*=========*/
	FILE*	file)	/*!< in/out: buffer where to print */
{
	ulint			i;
	buf_pool_info_t*	pool_info;
	buf_pool_info_t*	pool_info_total;

	/* If srv_buf_pool_instances is greater than 1, allocate
	one extra buf_pool_info_t, the last one stores
	aggregated/total values from all pools */
	if (srv_buf_pool_instances > 1) {
		pool_info = (buf_pool_info_t*) mem_zalloc((
			srv_buf_pool_instances + 1) * sizeof *pool_info);

		pool_info_total = &pool_info[srv_buf_pool_instances];
	} else {
		ut_a(srv_buf_pool_instances == 1);

		pool_info_total = pool_info =
			static_cast<buf_pool_info_t*>(
				mem_zalloc(sizeof *pool_info));
	}

	for (i = 0; i < srv_buf_pool_instances; i++) {
		buf_pool_t*	buf_pool;

		buf_pool = buf_pool_from_array(i);

		/* Fetch individual buffer pool info and calculate
		aggregated stats along the way */
		buf_stats_get_pool_info(buf_pool, i, pool_info);

		/* If we have more than one buffer pool, store
		the aggregated stats  */
		if (srv_buf_pool_instances > 1) {
			buf_stats_aggregate_pool_info(pool_info_total,
						      &pool_info[i]);
		}
	}

	/* Print the aggreate buffer pool info */
	buf_print_io_instance(pool_info_total, file);

	/* If there are more than one buffer pool, print each individual pool
	info */
	if (srv_buf_pool_instances > 1) {
		fputs("----------------------\n"
		"INDIVIDUAL BUFFER POOL INFO\n"
		"----------------------\n", file);

		for (i = 0; i < srv_buf_pool_instances; i++) {
			fprintf(file, "---BUFFER POOL %lu\n", i);
			buf_print_io_instance(&pool_info[i], file);
		}
	}

	mem_free(pool_info);
}

/**********************************************************************//**
Refreshes the statistics used to print per-second averages. */
UNIV_INTERN
void
buf_refresh_io_stats(
/*=================*/
	buf_pool_t*	buf_pool)	/*!< in: buffer pool instance */
{
	buf_pool->last_printout_time = ut_time();
	buf_pool->old_stat = buf_pool->stat;
}

/**********************************************************************//**
Refreshes the statistics used to print per-second averages. */
UNIV_INTERN
void
buf_refresh_io_stats_all(void)
/*==========================*/
{
	for (ulint i = 0; i < srv_buf_pool_instances; i++) {
		buf_pool_t*	buf_pool;

		buf_pool = buf_pool_from_array(i);

		buf_refresh_io_stats(buf_pool);
	}
}

/**********************************************************************//**
Check if all pages in all buffer pools are in a replacable state.
@return FALSE if not */
UNIV_INTERN
ibool
buf_all_freed(void)
/*===============*/
{
	for (ulint i = 0; i < srv_buf_pool_instances; i++) {
		buf_pool_t*	buf_pool;

		buf_pool = buf_pool_from_array(i);

		if (!buf_all_freed_instance(buf_pool)) {
			return(FALSE);
		}
	}

	return(TRUE);
}

/*********************************************************************//**
Checks that there currently are no pending i/o-operations for the buffer
pool.
@return	number of pending i/o */
UNIV_INTERN
ulint
buf_pool_check_no_pending_io(void)
/*==============================*/
{
	ulint		i;
	ulint		pending_io = 0;

	buf_pool_mutex_enter_all();

	for (i = 0; i < srv_buf_pool_instances; i++) {
		const buf_pool_t*	buf_pool;

		buf_pool = buf_pool_from_array(i);

		pending_io += buf_pool->n_pend_reads
			      + buf_pool->n_flush[BUF_FLUSH_LRU]
			      + buf_pool->n_flush[BUF_FLUSH_SINGLE_PAGE]
			      + buf_pool->n_flush[BUF_FLUSH_LIST];

	}

	buf_pool_mutex_exit_all();

	return(pending_io);
}

#if 0
Code currently not used
/*********************************************************************//**
Gets the current length of the free list of buffer blocks.
@return	length of the free list */
UNIV_INTERN
ulint
buf_get_free_list_len(void)
/*=======================*/
{
	ulint	len;

	buf_pool_mutex_enter(buf_pool);

	len = UT_LIST_GET_LEN(buf_pool->free);

	buf_pool_mutex_exit(buf_pool);

	return(len);
}
#endif

#else /* !UNIV_HOTBACKUP */
/********************************************************************//**
Inits a page to the buffer buf_pool, for use in ibbackup --restore. */
UNIV_INTERN
void
buf_page_init_for_backup_restore(
/*=============================*/
	ulint		space,	/*!< in: space id */
	ulint		offset,	/*!< in: offset of the page within space
				in units of a page */
	ulint		zip_size,/*!< in: compressed page size in bytes
				or 0 for uncompressed pages */
	buf_block_t*	block)	/*!< in: block to init */
{
	block->page.state	= BUF_BLOCK_FILE_PAGE;
	block->page.space	= space;
	block->page.offset	= offset;

	page_zip_des_init(&block->page.zip);

	/* We assume that block->page.data has been allocated
	with zip_size == UNIV_PAGE_SIZE. */
	ut_ad(zip_size <= UNIV_ZIP_SIZE_MAX);
	ut_ad(ut_is_2pow(zip_size));
	page_zip_set_size(&block->page.zip, zip_size);
	if (zip_size) {
		block->page.zip.data = block->frame + UNIV_PAGE_SIZE;
	}
}
#endif /* !UNIV_HOTBACKUP */
#endif /* !UNIV_INNOCHECKSUM */<|MERGE_RESOLUTION|>--- conflicted
+++ resolved
@@ -509,13 +509,8 @@
 		return(TRUE);
 	}
 
-<<<<<<< HEAD
 #if !defined(UNIV_HOTBACKUP) && !defined(UNIV_INNOCHECKSUM)
-	if (recv_lsn_checks_on) {
-=======
-#ifndef UNIV_HOTBACKUP
 	if (check_lsn && recv_lsn_checks_on) {
->>>>>>> cac76dae
 		lsn_t	current_lsn;
 
 		/* Since we are going to reset the page LSN during the import
