--- conflicted
+++ resolved
@@ -2041,14 +2041,8 @@
 #ifdef UNIV_DEBUG
 	ut_ad(lock_mutex_own());
 	ut_ad(caller_owns_trx_mutex == trx_mutex_own(trx));
-<<<<<<< HEAD
-	ut_ad(dict_index_is_clust(index) || !dict_index_is_online_ddl(index));
-
-=======
 	ut_ad(dict_index_is_clust(index)
 	      || dict_index_get_online_status(index) != ONLINE_INDEX_CREATION);
-#ifdef UNIV_DEBUG
->>>>>>> ef538b93
 	switch (type_mode & LOCK_MODE_MASK) {
 	case LOCK_X:
 	case LOCK_S:
