/*****************************************************************************

Copyright (c) 2016, 2021, Oracle and/or its affiliates.

This program is free software; you can redistribute it and/or modify it under
the terms of the GNU General Public License, version 2.0, as published by the
Free Software Foundation.

This program is also distributed with certain software (including but not
limited to OpenSSL) that is licensed under separate terms, as designated in a
particular file or component or in included license documentation. The authors
of MySQL hereby grant you an additional permission to link the program and
your derivative works with the separately licensed software that they have
included with MySQL.

This program is distributed in the hope that it will be useful, but WITHOUT
ANY WARRANTY; without even the implied warranty of MERCHANTABILITY or FITNESS
FOR A PARTICULAR PURPOSE. See the GNU General Public License, version 2.0,
for more details.

You should have received a copy of the GNU General Public License along with
this program; if not, write to the Free Software Foundation, Inc.,
51 Franklin St, Fifth Floor, Boston, MA 02110-1301  USA

*****************************************************************************/

#include "zlob0first.h"
#include "trx0trx.h"
#include "zlob0index.h"
#include "zlob0read.h"

namespace lob {

/** Given the page size, what is the number of index entries the first page
can contain. */
ulint z_first_page_t::get_n_index_entries() const {
  ut_ad(m_index != nullptr);

  const page_size_t page_size(dict_table_page_size(m_index->table));

  ulint len = page_size.physical();
  switch (len) {
    case KB16:
      /* For a page size of 16KB, there are 100 index entries in
      the first page of the zlob. */
      return (100);
    case 8192:
      /* 8KB. */
      return (80);
    case 4096:
      /* 4KB. */
      return (40);
    case 2048:
      return (20);
    case 1024:
      return (5);
    default:
      ut_error;
  }
}

/** Given the page size, what is the number of frag entries the first page
can contain. */
ulint z_first_page_t::get_n_frag_entries() const {
  ut_ad(m_index != nullptr);

  DBUG_EXECUTE_IF("innodb_zlob_first_use_only_1_frag_entries", return (1););

  const page_size_t page_size(dict_table_page_size(m_index->table));
  ulint len = page_size.physical();
  switch (len) {
    case KB16:
      /* For a page size of 16KB, there are 200 frag entries in
      the first page of the zlob. */
      return (200);
    case 8192:
      return (100);
    case 4096:
      return (40);
    case 2048:
      return (20);
    case 1024:
      return (5);
    default:
      ut_error;
  }
}

buf_block_t *z_first_page_t::alloc(bool bulk) {
  ut_ad(m_block == nullptr);

  page_no_t hint = FIL_NULL;
  m_block = alloc_lob_page(m_index, m_mtr, hint, bulk);

  if (m_block == nullptr) {
    return (nullptr);
  }

  init();

  ut_ad(m_block->get_page_type() == FIL_PAGE_TYPE_ZLOB_FIRST);
  return (m_block);
}

/** Print the index entries. */
std::ostream &z_first_page_t::print_index_entries(std::ostream &out) const {
  flst_base_node_t *flst = index_list();
  fil_addr_t node_loc = flst_get_first(flst, m_mtr);

  space_id_t space = dict_index_get_space(m_index);
  const page_size_t page_size = dict_table_page_size(m_index->table);

  out << "Index Entries: " << flst_bnode_t(flst, m_mtr) << std::endl;

  while (!fil_addr_is_null(node_loc)) {
    flst_node_t *node =
        fut_get_ptr(space, page_size, node_loc, RW_X_LATCH, m_mtr);
    z_index_entry_t entry(node, m_mtr, m_index);
    out << entry << std::endl;

    flst_base_node_t *vers = entry.get_versions_list();
    fil_addr_t ver_loc = flst_get_first(vers, m_mtr);

    uint32_t depth = 0;
    while (!fil_addr_is_null(ver_loc)) {
      depth++;

      for (uint32_t i = 0; i < depth; ++i) {
        out << "+";
      }
      flst_node_t *ver_node = addr2ptr_x(ver_loc);
      z_index_entry_t vers_entry(ver_node, m_mtr, m_index);
      out << vers_entry << std::endl;
      ver_loc = vers_entry.get_next();
    }

    node_loc = entry.get_next();
  }

  return (out);
}

/** Print the frag entries. */
std::ostream &z_first_page_t::print_frag_entries(std::ostream &out) const {
  flst_base_node_t *flst = frag_list();
  fil_addr_t node_loc = flst_get_first(flst, m_mtr);
  space_id_t space = dict_index_get_space(m_index);
  const page_size_t page_size = dict_table_page_size(m_index->table);

  out << "Frag Entries: " << flst_bnode_t(flst, m_mtr) << std::endl;

  while (!fil_addr_is_null(node_loc)) {
    flst_node_t *node =
        fut_get_ptr(space, page_size, node_loc, RW_X_LATCH, m_mtr);
    z_frag_entry_t entry(node, m_mtr);
    out << entry << std::endl;
    node_loc = entry.get_next();
  }

  return (out);
}

/** Allocate one index entry.  If there is no free index entry, allocate
an index page (a page full of z_index_entry_t objects) and service the
request.
@return the allocated index entry. */
z_index_entry_t z_first_page_t::alloc_index_entry(bool bulk) {
  flst_base_node_t *free_lst = free_list();
  fil_addr_t first_loc = flst_get_first(free_lst, m_mtr);

  if (fil_addr_is_null(first_loc)) {
    z_index_page_t page(m_mtr, m_index);
    page.alloc(*this, bulk);
    first_loc = flst_get_first(free_lst, m_mtr);
  }

  if (fil_addr_is_null(first_loc)) {
    return (z_index_entry_t());
  }

  flst_node_t *first_ptr = addr2ptr_x(first_loc);
  z_index_entry_t entry(first_ptr, m_mtr);
  entry.remove(free_lst);

  return (entry);
}

/** Allocate one frag page entry.  If there is no free frag entry, allocate
an frag node page (a page full of z_frag_entry_t objects) and service the
request.
@return the allocated frag entry. */
z_frag_entry_t z_first_page_t::alloc_frag_entry(bool bulk) {
  flst_base_node_t *free_lst = free_frag_list();
  flst_base_node_t *used_lst = frag_list();

  fil_addr_t first_loc = flst_get_first(free_lst, m_mtr);

  if (fil_addr_is_null(first_loc)) {
    z_frag_node_page_t page(m_mtr, m_index);
    page.alloc(*this, bulk);
    first_loc = flst_get_first(free_lst, m_mtr);
  }

  if (fil_addr_is_null(first_loc)) {
    return (z_frag_entry_t());
  }

  flst_node_t *first_ptr = addr2ptr_x(first_loc);
  z_frag_entry_t entry(first_ptr, m_mtr);
  entry.remove(free_lst);
  entry.push_front(used_lst);
  return (entry);
}

frag_id_t z_first_page_t::alloc_fragment(bool bulk, ulint len,
                                         z_frag_page_t &frag_page,
                                         z_frag_entry_t &entry) {
  ut_ad(m_mtr != nullptr);

  frag_id_t frag_id = FRAG_ID_NULL;

  frag_page.set_mtr(m_mtr);
  frag_page.set_index(m_index);
  frag_page.set_block_null();

  const page_no_t first_page_no = get_page_no();

  /* Make sure that there will be some extra space for page directory
  entry and meta data.  Adding a margin to provide for this.  This is
  for exact fit. */
  const ulint look_size = len + frag_node_t::header_size();

  ut_ad(look_size <= z_frag_page_t::max_payload(m_index));

  flst_base_node_t *frag_lst = frag_list();

  /* Iterate through the list of frag entries in the page. */
  fil_addr_t loc = flst_get_first(frag_lst, m_mtr);

  while (!fil_addr_is_null(loc)) {
    flst_node_t *node = addr2ptr_x(loc);
    entry.reset(node);

    ulint big_free = entry.get_big_free_len();

    if (big_free >= look_size) {
      /* Double check if the information in the index
      entry matches with the fragment page. If not, update
      the index entry. */
      frag_page.load_x(entry.get_page_no());

      const ulint big_free_len_1 = frag_page.get_big_free_len();
      const ulint big_free_len_2 = entry.get_big_free_len();

      if (big_free_len_1 == big_free_len_2) {
        frag_id = frag_page.alloc_fragment(len, entry);
        if (frag_id != FRAG_ID_NULL) {
          break;
        }
      } else {
        entry.update(frag_page);

        /* Check again */
        big_free = entry.get_big_free_len();

        if (big_free >= look_size) {
          frag_id = frag_page.alloc_fragment(len, entry);
          if (frag_id != FRAG_ID_NULL) {
            break;
          }
        }
      }
    }

    loc = flst_get_next_addr(node, m_mtr);
    entry.reset(nullptr);
  }

  if (frag_id != FRAG_ID_NULL) {
    return (frag_id);
  }

  if (fil_addr_is_null(loc)) {
    /* Need to allocate a new fragment page. */
    buf_block_t *tmp_block = frag_page.alloc(*this, first_page_no + 1, bulk);

    if (tmp_block == nullptr) {
      return (FRAG_ID_NULL);
    }

    entry = alloc_frag_entry(bulk);

    if (entry.is_null()) {
      return (FRAG_ID_NULL);
    }

    entry.set_page_no(frag_page.get_page_no());
    frag_page.set_frag_entry(entry.get_self_addr());

    /* Update the index entry with new space information. */
    entry.update(frag_page);
  }

#ifdef UNIV_DEBUG
  /* Adding more checks to ensure that an alloc fragment doesn't fail
  for the selected fragment page. */
  fil_addr_t addr1 = frag_page.get_frag_entry();
  fil_addr_t addr2 = entry.get_self_addr();
  ut_ad(addr1.is_equal(addr2));

  const ulint big_free_len_1 = frag_page.get_big_free_len();
  const ulint big_free_len_2 = entry.get_big_free_len();
  ut_ad(big_free_len_1 == big_free_len_2);

  ut_ad(big_free_len_1 >= look_size);
  ut_ad(big_free_len_1 > len);
#endif /* UNIV_DEBUG */

  frag_id = frag_page.alloc_fragment(len, entry);

  ut_ad(frag_id != FRAG_ID_NULL);

  return (frag_id);
}

/** Print the page. */
std::ostream &z_first_page_t::print(std::ostream &out) const {
  print_index_entries(out);
  print_frag_entries(out);
  return (out);
}

/** Free all the z_frag_page_t pages. All the z_frag_page_t pages are
singly linked to each other.  The head of the list is maintained in the
first page. */
size_t z_first_page_t::free_all_frag_node_pages() {
  size_t n_pages_freed = 0;
  mtr_t local_mtr;
  mtr_start(&local_mtr);
  local_mtr.set_log_mode(m_mtr->get_log_mode());

  load_x(&local_mtr);

  while (true) {
    page_no_t page_no = get_frag_node_page_no();
    if (page_no == FIL_NULL) {
      break;
    }

    z_frag_node_page_t frag_node_page(&local_mtr, m_index);
    frag_node_page.load_x(page_no);
    page_no_t next_page = frag_node_page.get_next_page_no();

    /* Make all changes to the first page using local_mtr. */
    set_frag_node_page_no(next_page, &local_mtr);
    frag_node_page.dealloc();
    n_pages_freed++;

    ut_ad(!local_mtr.conflicts_with(m_mtr));
    restart_mtr(&local_mtr);
  }
  ut_ad(!local_mtr.conflicts_with(m_mtr));
  mtr_commit(&local_mtr);

  return (n_pages_freed);
}

/** Free all the index pages. */
size_t z_first_page_t::free_all_index_pages() {
  size_t n_pages_freed = 0;
  mtr_t local_mtr;
  mtr_start(&local_mtr);
  local_mtr.set_log_mode(m_mtr->get_log_mode());

  load_x(&local_mtr);
  while (true) {
    page_no_t page_no = get_index_page_no();
    if (page_no == FIL_NULL) {
      break;
    }
    z_index_page_t index_page(&local_mtr, m_index);
    index_page.load_x(page_no);
    page_no_t next_page = index_page.get_next_page_no();

    /* Make all changes to the first page using local_mtr. */
    set_index_page_no(next_page, &local_mtr);

    index_page.dealloc();
    n_pages_freed++;
    ut_ad(!local_mtr.conflicts_with(m_mtr));
    restart_mtr(&local_mtr);
  }
  ut_ad(!local_mtr.conflicts_with(m_mtr));
  mtr_commit(&local_mtr);
  return (n_pages_freed);
}

ulint z_first_page_t::size_of_index_entries() const {
  return (z_index_entry_t::SIZE * get_n_index_entries());
}

void z_first_page_t::init_index_entries() {
  flst_base_node_t *flst = free_list();
  ulint n = get_n_index_entries();
  for (ulint i = 0; i < n; ++i) {
    flst_node_t *ptr = frame() + OFFSET_INDEX_BEGIN;
    ptr += (i * z_index_entry_t::SIZE);
    z_index_entry_t entry(ptr, m_mtr);
    entry.init();
    entry.push_back(flst);
  }
}

void z_first_page_t::load_entry_s(fil_addr_t &addr, z_index_entry_t &entry) {
  entry.load_s(addr);
}

void z_first_page_t::load_entry_x(fil_addr_t &addr, z_index_entry_t &entry) {
  entry.load_x(addr);
}

/** Deallocate the first page of a compressed LOB. */
void z_first_page_t::dealloc() {
  ut_ad(m_mtr != nullptr);
  btr_page_free_low(m_index, m_block, ULINT_UNDEFINED, m_mtr);
  m_block = nullptr;
}

buf_block_t *z_first_page_t::load_x(const page_id_t &page_id,
                                    const page_size_t &page_size) {
  m_block =
      buf_page_get(page_id, page_size, RW_X_LATCH, UT_LOCATION_HERE, m_mtr);

#ifdef UNIV_DEBUG
  /* Dump the page into the log file, if the page type is not matching
  one of the first page types. */
  page_type_t page_type = get_page_type();

  switch (page_type) {
    case FIL_PAGE_TYPE_ZBLOB:
    case FIL_PAGE_TYPE_ZLOB_FIRST:
      /* Valid first page type for compressed LOB.*/
      break;
    default:
      ut_print_buf(std::cout, m_block->frame, page_size.physical());
      ut_error;
  }
#endif /* UNIV_DEBUG */

  return (m_block);
}

/** Increment the LOB version by 1. */
uint32_t z_first_page_t::incr_lob_version() {
  ut_ad(m_mtr != nullptr);

  const uint32_t cur = get_lob_version();
  const uint32_t val = cur + 1;
  mlog_write_ulint(frame() + OFFSET_LOB_VERSION, val, MLOG_4BYTES, m_mtr);

  return (val);
}

/** When the bit is set, the LOB is not partially updatable anymore.
Enable the bit.
@param[in]	trx	the current transaction.*/
void z_first_page_t::mark_cannot_be_partially_updated(trx_t *trx) {
  const trx_id_t trxid = (trx == nullptr) ? 0 : trx->id;
  const undo_no_t undo_no = (trx == nullptr) ? 0 : (trx->undo_no - 1);

#ifdef LOB_DEBUG
  std::cout << "thread=" << std::this_thread::get_id()
            << ", ZLOB first page=" << get_page_id()
            << ", mark_cannot_be_partially_updated()" << std::endl;
#endif /* LOB_DEBUG */

  uint8_t flags = get_flags();
  flags |= 0x01;
  mlog_write_ulint(frame() + OFFSET_FLAGS, flags, MLOG_1BYTE, m_mtr);

  set_last_trx_id(trxid);
  set_last_trx_undo_no(undo_no);
}

size_t z_first_page_t::free_all_data_pages() {
  size_t n_pages_freed = 0;
  mtr_t local_mtr;
  mtr_start(&local_mtr);
  local_mtr.set_log_mode(m_mtr->get_log_mode());
  load_x(&local_mtr);

  flst_base_node_t *flst = index_list();
  fil_addr_t node_loc = flst_get_first(flst, &local_mtr);

  z_index_entry_t cur_entry(&local_mtr, m_index);

  while (!fil_addr_is_null(node_loc)) {
    flst_node_t *node = addr2ptr_x(node_loc, &local_mtr);
    cur_entry.reset(node);
    n_pages_freed += cur_entry.free_data_pages(&local_mtr);

    flst_base_node_t *vers = cur_entry.get_versions_list();
    fil_addr_t ver_loc = flst_get_first(vers, &local_mtr);

    while (!fil_addr_is_null(ver_loc)) {
      flst_node_t *ver_node = addr2ptr_x(ver_loc, &local_mtr);
      z_index_entry_t vers_entry(ver_node, &local_mtr, m_index);
      n_pages_freed += vers_entry.free_data_pages(&local_mtr);
      ver_loc = vers_entry.get_next();

      ut_ad(!local_mtr.conflicts_with(m_mtr));
      restart_mtr(&local_mtr);
      node = addr2ptr_x(node_loc, &local_mtr);
      cur_entry.reset(node);
    }

    node_loc = cur_entry.get_next();
    cur_entry.reset(nullptr);
    ut_ad(!local_mtr.conflicts_with(m_mtr));
    restart_mtr(&local_mtr);
  }
  ut_ad(!local_mtr.conflicts_with(m_mtr));
  mtr_commit(&local_mtr);

  return (n_pages_freed);
}

#ifdef UNIV_DEBUG
bool z_first_page_t::validate_low() {
  mtr_t local_mtr;
  mtr_start(&local_mtr);
  local_mtr.set_log_mode(m_mtr->get_log_mode());
  load_x(&local_mtr);

  ut_ad(get_page_type() == FIL_PAGE_TYPE_ZLOB_FIRST);

  flst_base_node_t *flst = index_list();
  fil_addr_t node_loc = flst_get_first(flst, &local_mtr);

  z_index_entry_t cur_entry(&local_mtr, m_index);

  while (!fil_addr_is_null(node_loc)) {
    flst_node_t *node = addr2ptr_x(node_loc, &local_mtr);
    cur_entry.reset(node);

    ut_ad(z_validate_strm(m_index, cur_entry, &local_mtr));

    flst_base_node_t *vers = cur_entry.get_versions_list();
    fil_addr_t ver_loc = flst_get_first(vers, &local_mtr);

    while (!fil_addr_is_null(ver_loc)) {
      flst_node_t *ver_node = addr2ptr_x(ver_loc, &local_mtr);
      z_index_entry_t vers_entry(ver_node, &local_mtr, m_index);
      ut_ad(z_validate_strm(m_index, vers_entry, &local_mtr));
      ver_loc = vers_entry.get_next();
      restart_mtr(&local_mtr);
      node = addr2ptr_x(node_loc, &local_mtr);
      cur_entry.reset(node);
    }

    node_loc = cur_entry.get_next();
    cur_entry.reset(nullptr);

    restart_mtr(&local_mtr);
  }

  mtr_commit(&local_mtr);
  return (true);
}
#endif /* UNIV_DEBUG */

void z_first_page_t::import(trx_id_t trx_id) {
  set_trx_id_no_redo(trx_id);
  set_last_trx_id_no_redo(trx_id);

  ulint n = get_n_index_entries();
  for (ulint i = 0; i < n; ++i) {
    flst_node_t *ptr = frame() + OFFSET_INDEX_BEGIN;
    ptr += (i * z_index_entry_t::SIZE);
    z_index_entry_t entry(ptr);
    entry.set_trx_id_no_redo(trx_id);
    entry.set_trx_id_modifier_no_redo(trx_id);
  }
}

size_t z_first_page_t::free_all_frag_pages_old() {
  size_t n_pages_freed = 0;
  mtr_t local_mtr;
  mtr_start(&local_mtr);
  local_mtr.set_log_mode(m_mtr->get_log_mode());
  load_x(&local_mtr);

  /* There is no list of fragment pages maintained.  We have to identify the
<<<<<<< HEAD
   list of fragment pages from the following two lists. */
=======
  list of fragment pages from the following two lists. */
>>>>>>> 85f9abf9
  flst_base_node_t *frag_lst = frag_list();
  flst_base_node_t *free_frag_lst = free_frag_list();

  std::vector<flst_base_node_t *> two_list = {frag_lst, free_frag_lst};

  for (auto cur_lst : two_list) {
    while (flst_get_len(cur_lst) > 0) {
      fil_addr_t loc = flst_get_first(cur_lst, &local_mtr);
      flst_node_t *node = addr2ptr_x(loc, &local_mtr);
      z_frag_entry_t entry(node, &local_mtr);
      page_no_t frag_page_no = entry.get_page_no();
      loc = entry.get_next();
      entry.remove(cur_lst);

      if (frag_page_no == FIL_NULL) {
        continue;
      }

      /* Multiple entries can point to the same fragment page.  So scan through
<<<<<<< HEAD
       the list and remove all entries pointing to the same fragment page. */
=======
      the list and remove all entries pointing to the same fragment page. */
>>>>>>> 85f9abf9
      while (!fil_addr_is_null(loc)) {
        node = addr2ptr_x(loc, &local_mtr);
        z_frag_entry_t entry2(node, &local_mtr);

        loc = entry2.get_next();
        if (frag_page_no == entry2.get_page_no()) {
          entry2.set_page_no(FIL_NULL);
          entry2.remove(cur_lst);
        }
      }

      /* Free the fragment page. */
      entry.free_frag_page(&local_mtr, m_index);
      n_pages_freed++;
      ut_ad(!local_mtr.conflicts_with(m_mtr));
      restart_mtr(&local_mtr);
    }
  }

  ut_ad(!local_mtr.conflicts_with(m_mtr));
  mtr_commit(&local_mtr);
  return (n_pages_freed);
}

size_t z_first_page_t::free_all_frag_pages() {
  size_t n_pages_freed = 0;
  if (get_frag_page_no() == 0) {
    n_pages_freed = free_all_frag_pages_old();
  } else {
    n_pages_freed = free_all_frag_pages_new();
  }
  return (n_pages_freed);
}

size_t z_first_page_t::free_all_frag_pages_new() {
  size_t n_pages_freed = 0;
  mtr_t local_mtr;
  mtr_start(&local_mtr);
  local_mtr.set_log_mode(m_mtr->get_log_mode());
  load_x(&local_mtr);

  while (true) {
    page_no_t page_no = get_frag_page_no(&local_mtr);
    if (page_no == FIL_NULL) {
      break;
    }
    z_frag_page_t frag_page(&local_mtr, m_index);
    frag_page.load_x(page_no);
    page_no_t next_page = frag_page.get_next_page_no();
    set_frag_page_no(&local_mtr, next_page);
    frag_page.dealloc();
    n_pages_freed++;
    ut_ad(!local_mtr.conflicts_with(m_mtr));
    restart_mtr(&local_mtr);
  }
  ut_ad(!local_mtr.conflicts_with(m_mtr));
  mtr_commit(&local_mtr);
  return (n_pages_freed);
}

size_t z_first_page_t::destroy() {
  size_t n_pages_freed = make_empty();
  dealloc();
  n_pages_freed++;
  return (n_pages_freed);
}

size_t z_first_page_t::make_empty() {
  size_t n_pages_freed = 0;
  n_pages_freed += free_all_data_pages();
  n_pages_freed += free_all_frag_pages();
  n_pages_freed += free_all_frag_node_pages();
  n_pages_freed += free_all_index_pages();
  flst_base_node_t *flst = free_list();
  flst_init(flst, m_mtr);
  flst_base_node_t *ilst = index_list();
  flst_init(ilst, m_mtr);
  flst_base_node_t *free_frag_lst = free_frag_list();
  flst_init(free_frag_lst, m_mtr);
  flst_base_node_t *frag_lst = frag_list();
  flst_init(frag_lst, m_mtr);
  return (n_pages_freed);
}

#ifdef UNIV_DEBUG
bool z_first_page_t::verify_frag_page_no() {
  mtr_t local_mtr;
  mtr_start(&local_mtr);
  page_no_t page_no = get_frag_page_no();

  /* If the page_no is 0, then FIL_PAGE_PREV is not used to store the list of
<<<<<<< HEAD
   fragment pages.  So modifying it is not allowed and hence verification is
   not needed. */
=======
  fragment pages.  So modifying it is not allowed and hence verification is
  not needed. */
>>>>>>> 85f9abf9
  ut_ad(page_no != 0);

  if (page_no == FIL_NULL) {
    return (true);
  }

  z_frag_page_t frag_page(&local_mtr, m_index);
  frag_page.load_x(page_no);
  page_type_t ptype = frag_page.get_page_type();
  mtr_commit(&local_mtr);

  ut_ad(ptype == FIL_PAGE_TYPE_ZLOB_FRAG);
  return (ptype == FIL_PAGE_TYPE_ZLOB_FRAG);
}
#endif /* UNIV_DEBUG */

} /* namespace lob */<|MERGE_RESOLUTION|>--- conflicted
+++ resolved
@@ -591,11 +591,7 @@
   load_x(&local_mtr);
 
   /* There is no list of fragment pages maintained.  We have to identify the
-<<<<<<< HEAD
-   list of fragment pages from the following two lists. */
-=======
   list of fragment pages from the following two lists. */
->>>>>>> 85f9abf9
   flst_base_node_t *frag_lst = frag_list();
   flst_base_node_t *free_frag_lst = free_frag_list();
 
@@ -615,11 +611,7 @@
       }
 
       /* Multiple entries can point to the same fragment page.  So scan through
-<<<<<<< HEAD
-       the list and remove all entries pointing to the same fragment page. */
-=======
       the list and remove all entries pointing to the same fragment page. */
->>>>>>> 85f9abf9
       while (!fil_addr_is_null(loc)) {
         node = addr2ptr_x(loc, &local_mtr);
         z_frag_entry_t entry2(node, &local_mtr);
@@ -711,13 +703,8 @@
   page_no_t page_no = get_frag_page_no();
 
   /* If the page_no is 0, then FIL_PAGE_PREV is not used to store the list of
-<<<<<<< HEAD
-   fragment pages.  So modifying it is not allowed and hence verification is
-   not needed. */
-=======
   fragment pages.  So modifying it is not allowed and hence verification is
   not needed. */
->>>>>>> 85f9abf9
   ut_ad(page_no != 0);
 
   if (page_no == FIL_NULL) {
