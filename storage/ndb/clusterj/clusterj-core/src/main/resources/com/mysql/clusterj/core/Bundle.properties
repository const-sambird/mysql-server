# Copyright (c) 2010, 2016, Oracle and/or its affiliates. All rights reserved.
#
# This program is free software; you can redistribute it and/or modify
# it under the terms of the GNU General Public License as published by
# the Free Software Foundation; version 2 of the License.
#
# This program is distributed in the hope that it will be useful,
# but WITHOUT ANY WARRANTY; without even the implied warranty of
# MERCHANTABILITY or FITNESS FOR A PARTICULAR PURPOSE.  See the
# GNU General Public License for more details.
#
# You should have received a copy of the GNU General Public License
# along with this program; if not, write to the Free Software
# Foundation, Inc., 51 Franklin St, Fifth Floor, Boston, MA  02110-1301  USA

ERR_NotImplemented:Not implemented.
ERR_No_Persistence_Capable_Annotation:Class {0} has no @PersistenceCapable annotation.
ERR_No_TableAnnotation:Class {0} has no table specified in the @PersistenceCapable annotation.
ERR_NullProperty:Property {0} must not be null.
ERR_Connecting:Error getting connection to cluster with properties {0}:\n
ERR_Create_Ndb:Failed to create Ndb for Session.
ERR_Get_NdbFilter:Failure getting NdbFilter.
ERR_Get_NdbTable:Failure getting NdbTable for class {0}, table {1}. \
Verify that the table is defined with ENGINE=NDB.
ERR_NumericFormat:Property {0} with value {1} must be numeric.
ERR_Unmatched_Methods:Unmatched method(s) {0}, {1}.
ERR_Not_A_Member:The property {0} is not a member of {1}.
ERR_No_Field_Number:Unable to find field number for {0} in class {1}.
ERR_Composite_Key_Parameter:Composite primary keys require Object[] parameter.
ERR_Create_Instance:Failed to create instance for {0}.
ERR_Set_Method_Parameters:Set method must have exactly one parameter. {0} has {1} parameters.
ERR_Method_Name:Method {0} is not a get or a set method
ERR_Unmatched_Method:Unmatched method {0}. Methods getXXX and setXXX must \
be matched; the parameter of the setXXX method must match the return type \
of the matching getXXX method.
ERR_Get_Constructor:Cannot get Constructor for class 
ERR_Annotate_Set_Method:Property {0}: Cannot annotate set methods with {1}.
ERR_Primary_Field_Type:For class {0}, primary key column {1}: field type {2} is not supported.
ERR_Primary_Column_Type:For class {0}, primary key column {1}: column type {2} is not supported.
ERR_Primary_Field_Missing:For class {0}, there is no field mapped to the primary key column.
ERR_Field_Construction:Error in metadata initialization for {0}:\n{1}
ERR_Value_Delegate:For field {0} column {1} valueDelegate {2}, error executing {3}.
ERR_Filter_Value:Error performing filter operation for field {0} column {1} \
valueDelegate {2}, value {3}.
ERR_Parameter_Undefined:Parameter named {0} is not defined for this query.
ERR_Parameter_Not_Bound:Parameter {0} is not bound. All parameters must be bound \
before executing or explaining a query.
ERR_Parameter_Null:Parameter name must not be null.
ERR_Parameter_Cannot_Be_Null:Parameter for {0} must not be null for {1}.
ERR_Parameter_Wrong_Type:Parameter {0} is of the wrong type {1}. It should be {2}.
ERR_Exception_On_Method:Exception on method {0}.
ERR_Only_Parameters:Operation {0} is implemented only for parameters.
ERR_Operation_Not_Supported:Operation {0} is not supported for {1}.
ERR_Unsupported_Field_Type:Unsupported field type {0} for {1}.
ERR_Index_Scan:Error executing getIndexScanOperation on table {0} using index {1}.
ERR_Unique_Index_Delete:Error executing getUniqueIndexDeleteOperation on table {0} using index {1}.
ERR_Table_Scan:Error executing getTableScanOperation on table {0}.
ERR_Select:Error executing getSelectOperation on table {0}.
ERR_Unique_Index:Error executing getUniqueIndexOperation on table {0} using index {1}.
ERR_Insert:Error executing getInsertOperation on table {0}.
ERR_Update:Error executing getUpdateOperation on table {0}.
ERR_Write:Error executing getWriteOperation on table {0}.
ERR_Delete_All:Error deleting all on table {0}.
ERR_Delete:Error getting delete operation on table {0}.
ERR_Update:Error getting update operation on table {0}.
ERR_Unique_Index_Update:Error getting unique index operation on table {0} using index {1}.
ERR_Illegal_Scan_Type:Illegal scan type {0}.
ERR_Session_Closed:The session has been closed; no operations can be performed.
ERR_Create_Query:Parameter to CreateQuery must be ClusterJ DomainObject.
ERR_Ndb_Start:Error starting NdbTransaction.
ERR_Ndb_Commit:Error committing NdbTransaction.
ERR_Next_Result_Illegal:Error: nextResult() returned an illegal value: {0}
ERR_Transaction_Must_Not_Be_Active_For_Method:A transaction must not be active \
for method {0}.
ERR_Transaction_Must_Be_Active_For_Method:A transaction must be active \
for method {0}.
ERR_Transaction_Must_Be_Active:A transaction must be active.
ERR_Transaction_Must_Not_Be_Active:A transaction must not be active.
ERR_Transaction_Execute:An error occurred while executing a transaction \
for method {0}.
ERR_Transaction_Rollback_Only:This transaction has been marked for rollback, \
and has been rolled back.
ERR_Transaction_Auto_Start:The method startAutoTransaction should have been \
called before {0} but was not called.
ERR_Transaction_Auto_End:The method endAutoTransaction should have been \
called before {0} but was not called.
ERR_Index_Annotation_Columns:For class {0}, field {0} the Index annotation \
must not include the columns attribute.
ERR_Index_Mismatch:For class {0}, index {1}, column {2} has no corresponding field.
ERR_Duplicate_Index:For class {0}, index {1} is duplicated.
ERR_Duplicate_Column:For class {0}, index {1}, column {2} is duplicated.
ERR_No_Column:For field {0}, table {1} does not define column {2}.
ERR_Wrong_Domain_Object:For operation {0}, domain objects must be identical.
ERR_Implementation_Should_Not_Occur:Error in implementation. Please file \
an issue.
ERR_Exception_On_Query:Exception executing query.
ERR_Null_Value_Exception:For class {0}, field {1} is specified as \
NullValue.EXCEPTION and the value of the field is null.
ERR_Convert_String_To_Value:Don't know how to convert {0} to {1}. \
If you have any ideas, please file an issue.
ERR_Parameter_Type:The parameter must be of type {0} but is of type {1}.
ERR_Multiple_Parameter_Usage:Parameters can only be used in multiple places \
if they have the same type in each place. The parameter {0} has different types ({1} and {2}).
ERR_Get_Ndb_Index:Error getting NdbIndex for table: {0}, index: {1}.
ERR_No_Object_Found:No object found from class {0} with key {1}.
ERR_Invalid_Index_For_Type:For class {0}, field {1}, column {2}, index {3}, type {4}: \
hash indexes on float and double; and indexes on lob types are not supported.
ERR_Field_Not_Valid:The field {1} in class {0} cannot be persistent:\n
ERR_Key_Must_Be_An_Object_Array:Key must be an Object[] with {0} dimensions.
ERR_Key_Must_Not_Be_Null:Key must not be null, class {0} field {1}.
ERR_Incorrect_Key_Type:Incorrect key type for {0}: {1} should be {2}.
ERR_Set_Value:Error on setValue, handler {0}.
ERR_Session_Must_Not_Be_Null:Session must not be null.
ERR_Key_Parts_Must_Not_Be_Null_Or_Zero_Length:Key parts must not be null or zero length \
for table {0}.
ERR_Set_Partition_Key_After_Enlistment:A transaction must not be enlisted when calling \
setPartitionKey for table {0}.
ERR_Set_Partition_Key_Twice:You must not call setPartitionKey twice for table {0}.
ERR_Null_Values_Can_Only_Be_Filtered_Equal:Null query parameters \
are only valid with equal comparisons. Query predicate for {0} {1} with {2} \
cannot have a null parameter.
ERR_Query_Where_Must_Not_Be_Null:Query where must not be null.
ERR_Cannot_Set_Coordinated_Transaction_Id_After_Transaction_Begin:\
Cannot set coordinated transaction after transaction begin.
ERR_Dynamic_Object_Instantiation:InstantiationException: \
The dynamic class {0} must be static, public, and have a public constructor.
ERR_Dynamic_Object_Illegal_Access:IllegalAccessException: \
The dynamic class {0} must be static, public, and have a public constructor.
ERR_Dynamic_Object_Null_Table_Name:The method {0}.tableName() must return a non-null table name \
or the class must be annotated with @PersistenceCapable with a non-null table attribute.
ERR_Session_Factory_Closed:The session factory cannot be used after it is closed.
ERR_Node_Ids_Format:The nodeids property {0} is invalid. Valid nodeids are integers separated \
by white space, commas, or semicolons.
ERR_Node_Ids_Must_Match_Connection_Pool_Size:The nodeids property ''{0}'' does not match the connection \
pool size ''{1}''. If both are specified, the number of node ids must match the connection pool size.
ERR_Session_Factory_Impl_Failed_To_Complete_Transaction:SessionFactoryImpl failed to complete transaction.
ERR_Too_Many_In_For_Index:For index ''{0}'', only one column per index can use the ''in'' operator in queries.
ERR_Wrong_Parameter_Type_For_In:For field ''{0}'', the parameter for query operator ''in'' must be \
either an array of Object types or a List.
ERR_Parameter_Too_Big_For_In:For field ''{0}'', the parameter of length {1} for query operator ''in'' \
is too big; it must contain fewer than 4097 items.
MSG_Removing_Schema:Removing schema {0} after failure to initialize domain type handler for class {1}.
ERR_Invalid_Limits:The limits {0}, {1} are invalid: the first parameter must be greater than or equal to zero; \
the second parameter must be greater than or equal to zero; and limits cannot be applied to delete.
ERR_Cannot_Use_Ordering_With_Table_Scan:There is no index containing the ordering fields.
ERR_Invalid_Ordering:The ordering specified {0} is not valid.
ERR_Ordering_Field_Does_Not_Exist:The ordering field(s) {0} do not exist in the domain type.
ERR_Byte_Buffer_Pool_Sizes_Format:The ByteBuffer pool sizes property {0} is invalid. Valid value is a list of \
integers separated by white space, commas, or semicolons.
ERR_Release_Parameter:Parameter of session.release must be a domain object T, an Iterable<T>, or an array T[].
ERR_Cannot_Access_Object_After_Release:Cannot access object after release has been called.
<<<<<<< HEAD
ERR_Session_Counts_Wrong_Creating_Factory:Session counts are wrong creating factory: {0}.
=======
ERR_Session_Counts_Wrong_Creating_Factory:Session counts are wrong creating factory: {0}.
ERR_Multiple_Column_Name:Column name for interface {0}, field {1} can only be specified once: choose {2} or {3}.
>>>>>>> d46ae293
<|MERGE_RESOLUTION|>--- conflicted
+++ resolved
@@ -149,9 +149,5 @@
 integers separated by white space, commas, or semicolons.
 ERR_Release_Parameter:Parameter of session.release must be a domain object T, an Iterable<T>, or an array T[].
 ERR_Cannot_Access_Object_After_Release:Cannot access object after release has been called.
-<<<<<<< HEAD
 ERR_Session_Counts_Wrong_Creating_Factory:Session counts are wrong creating factory: {0}.
-=======
-ERR_Session_Counts_Wrong_Creating_Factory:Session counts are wrong creating factory: {0}.
-ERR_Multiple_Column_Name:Column name for interface {0}, field {1} can only be specified once: choose {2} or {3}.
->>>>>>> d46ae293
+ERR_Multiple_Column_Name:Column name for interface {0}, field {1} can only be specified once: choose {2} or {3}.