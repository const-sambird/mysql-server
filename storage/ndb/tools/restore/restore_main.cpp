--- conflicted
+++ resolved
@@ -1268,11 +1268,7 @@
   {
     if(_restore_data || _print_data)
     {
-<<<<<<< HEAD
-      //if want to promote attributes, compability check is done firstly
-=======
       // Check table compatibility
->>>>>>> ffb53524
       for (i=0; i < metaData.getNoOfTables(); i++){
         if (checkSysTable(metaData, i) &&
             checkDbAndTableName(metaData[i]))
