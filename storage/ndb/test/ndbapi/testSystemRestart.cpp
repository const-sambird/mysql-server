--- conflicted
+++ resolved
@@ -1220,48 +1220,6 @@
   return result;
 }
 
-<<<<<<< HEAD
-int 
-runBug29167(NDBT_Context* ctx, NDBT_Step* step)
-{
-  int result = NDBT_OK;
-  NdbRestarter restarter;
-  Ndb* pNdb = GETNDB(step);
-  const Uint32 nodeCount = restarter.getNumDbNodes();
-
-  if (nodeCount < 2)
-    return NDBT_OK;
-
-  int filter[] = { 15, NDB_MGM_EVENT_CATEGORY_CHECKPOINT, 0 };
-  NdbLogEventHandle handle = 
-    ndb_mgm_create_logevent_handle(restarter.handle, filter);
-
-  struct ndb_logevent event;
-  int master = restarter.getMasterNodeId();
-  do {
-    int node1 = restarter.getRandomNodeOtherNodeGroup(master, rand());
-    int node2 = restarter.getRandomNodeSameNodeGroup(node1, rand());
-    
-    int val2[] = { DumpStateOrd::CmvmiSetRestartOnErrorInsert, 1 };    
-    restarter.dumpStateAllNodes(val2, 2);
-    int dump[] = { DumpStateOrd::DihSetTimeBetweenGcp, 30000 };
-    restarter.dumpStateAllNodes(dump, 2);
-    
-    while(ndb_logevent_get_next(handle, &event, 0) >= 0 &&
-          event.type != NDB_LE_GlobalCheckpointCompleted);
-    
-    CHECK(restarter.insertErrorInAllNodes(932) == 0);
-    
-    CHECK(restarter.insertErrorInNode(node1, 7183) == 0);
-    CHECK(restarter.insertErrorInNode(node2, 7183) == 0);
-
-    CHECK(restarter.waitClusterNoStart() == 0);
-    restarter.startAll();
-    CHECK(restarter.waitClusterStarted() == 0);  
-  } while(false);
-  
-  return result;
-=======
 int
 runStopper(NDBT_Context* ctx, NDBT_Step* step)
 {
@@ -1284,7 +1242,6 @@
   restarter.restartAll(false, true, true);
   ctx->setProperty("StopAbort", Uint32(0));
   goto loop;
->>>>>>> 40c83d32
 }
 
 int runSR_DD_1(NDBT_Context* ctx, NDBT_Step* step)
@@ -1467,6 +1424,201 @@
   
   ndbout << "runSR_DD_2 finished" << endl;  
   ctx->stopTest();  
+  return result;
+}
+
+int 
+runBug29167(NDBT_Context* ctx, NDBT_Step* step)
+{
+  int result = NDBT_OK;
+  NdbRestarter restarter;
+  Ndb* pNdb = GETNDB(step);
+  const Uint32 nodeCount = restarter.getNumDbNodes();
+
+  if (nodeCount < 2)
+    return NDBT_OK;
+
+  int filter[] = { 15, NDB_MGM_EVENT_CATEGORY_CHECKPOINT, 0 };
+  NdbLogEventHandle handle = 
+    ndb_mgm_create_logevent_handle(restarter.handle, filter);
+
+  struct ndb_logevent event;
+  int master = restarter.getMasterNodeId();
+  do {
+    int node1 = restarter.getRandomNodeOtherNodeGroup(master, rand());
+    int node2 = restarter.getRandomNodeSameNodeGroup(node1, rand());
+    
+    int val2[] = { DumpStateOrd::CmvmiSetRestartOnErrorInsert, 1 };    
+    restarter.dumpStateAllNodes(val2, 2);
+    int dump[] = { DumpStateOrd::DihSetTimeBetweenGcp, 30000 };
+    restarter.dumpStateAllNodes(dump, 2);
+    
+    while(ndb_logevent_get_next(handle, &event, 0) >= 0 &&
+          event.type != NDB_LE_GlobalCheckpointCompleted);
+    
+    CHECK(restarter.insertErrorInAllNodes(932) == 0);
+    
+    CHECK(restarter.insertErrorInNode(node1, 7183) == 0);
+    CHECK(restarter.insertErrorInNode(node2, 7183) == 0);
+
+    CHECK(restarter.waitClusterNoStart() == 0);
+    restarter.startAll();
+    CHECK(restarter.waitClusterStarted() == 0);  
+  } while(false);
+  
+  return result;
+}
+
+int runSR_DD_1(NDBT_Context* ctx, NDBT_Step* step)
+{
+  Ndb* pNdb = GETNDB(step);
+  int result = NDBT_OK;
+  Uint32 loops = ctx->getNumLoops();
+  int count;
+  NdbRestarter restarter;
+  NdbBackup backup(GETNDB(step)->getNodeId()+1);
+  bool lcploop = ctx->getProperty("LCP", (unsigned)0);
+
+  Uint32 i = 1;
+  Uint32 backupId;
+
+  int val[] = { DumpStateOrd::CmvmiSetRestartOnErrorInsert, 1 };
+  int lcp = DumpStateOrd::DihMinTimeBetweenLCP;
+
+  int startFrom = 0;
+
+  HugoTransactions hugoTrans(*ctx->getTab());
+  while(i<=loops && result != NDBT_FAILED)
+  {
+
+    if (lcploop)
+    {
+      CHECK(restarter.dumpStateAllNodes(&lcp, 1) == 0);
+    }
+
+    int nodeId = restarter.getDbNodeId(rand() % restarter.getNumDbNodes());
+    //CHECK(restarter.dumpStateAllNodes(&val, 1) == 0);
+    
+    ndbout << "Loop " << i << "/"<< loops <<" started" << endl;
+    ndbout << "Loading records..." << startFrom << endl;
+    CHECK(hugoTrans.loadTable(pNdb, startFrom) == 0);
+
+    ndbout << "Making " << nodeId << " crash" << endl;
+    int kill[] = { 9999, 1000, 3000 };
+    CHECK(restarter.dumpStateOneNode(nodeId, val, 2) == 0);
+    CHECK(restarter.dumpStateOneNode(nodeId, kill, 3) == 0);
+
+    Uint64 end = NdbTick_CurrentMillisecond() + 4000;
+    Uint32 row = startFrom;
+    do {
+      ndbout << "Loading from " << row << " to " << row + 1000 << endl;
+      if (hugoTrans.loadTableStartFrom(pNdb, row, 1000) != 0)
+	break;
+      row += 1000;
+    } while (NdbTick_CurrentMillisecond() < end);
+
+    ndbout << "Waiting for " << nodeId << " to restart" << endl;
+    CHECK(restarter.waitNodesNoStart(&nodeId, 1) == 0);
+    
+    ndbout << "Restarting cluster" << endl;
+    CHECK(restarter.restartAll(false, true, true) == 0);
+    CHECK(restarter.waitClusterNoStart() == 0);
+    CHECK(restarter.startAll() == 0);
+    CHECK(restarter.waitClusterStarted() == 0);
+    
+    ndbout << "Starting backup..." << flush;
+    CHECK(backup.start(backupId) == 0);
+    ndbout << "done" << endl;
+
+    int cnt = 0;
+    CHECK(hugoTrans.selectCount(pNdb, 0, &cnt) == 0);
+    ndbout << "Found " << cnt << " records..." << endl;
+    ndbout << "Clearing..." << endl;    
+    CHECK(hugoTrans.clearTable(pNdb,
+                               NdbScanOperation::SF_TupScan, cnt) == 0);
+    
+    if (cnt > startFrom)
+    {
+      startFrom = cnt;
+    }
+    startFrom += 1000;
+    i++;
+  }
+  
+  ndbout << "runSR_DD_1 finished" << endl;  
+  
+  return result;
+}
+
+int runSR_DD_2(NDBT_Context* ctx, NDBT_Step* step)
+{
+  Ndb* pNdb = GETNDB(step);
+  int result = NDBT_OK;
+  Uint32 loops = ctx->getNumLoops();
+  Uint32 rows = ctx->getNumRecords();
+  int count;
+  NdbRestarter restarter;
+  NdbBackup backup(GETNDB(step)->getNodeId()+1);
+  bool lcploop = ctx->getProperty("LCP", (unsigned)0);
+
+  Uint32 i = 1;
+  Uint32 backupId;
+
+  int val[] = { DumpStateOrd::CmvmiSetRestartOnErrorInsert, 1 };
+  int lcp = DumpStateOrd::DihMinTimeBetweenLCP;
+
+  int startFrom = 0;
+
+  HugoTransactions hugoTrans(*ctx->getTab());
+  while(i<=loops && result != NDBT_FAILED)
+  {
+
+    if (lcploop)
+    {
+      CHECK(restarter.dumpStateAllNodes(&lcp, 1) == 0);
+    }
+
+    int nodeId = restarter.getDbNodeId(rand() % restarter.getNumDbNodes());
+    
+    ndbout << "Making " << nodeId << " crash" << endl;
+    int kill[] = { 9999, 3000, 10000 };
+    CHECK(restarter.dumpStateOneNode(nodeId, val, 2) == 0);
+    CHECK(restarter.dumpStateOneNode(nodeId, kill, 3) == 0);
+
+    Uint64 end = NdbTick_CurrentMillisecond() + 11000;
+    Uint32 row = startFrom;
+    do {
+      if (hugoTrans.loadTable(pNdb, rows) != 0)
+	break;
+      
+      if (hugoTrans.clearTable(pNdb, NdbScanOperation::SF_TupScan, rows) != 0)
+	break;
+    } while (NdbTick_CurrentMillisecond() < end);
+    
+    ndbout << "Waiting for " << nodeId << " to restart" << endl;
+    CHECK(restarter.waitNodesNoStart(&nodeId, 1) == 0);
+    
+    ndbout << "Restarting cluster" << endl;
+    CHECK(restarter.restartAll(false, true, true) == 0);
+    CHECK(restarter.waitClusterNoStart() == 0);
+    CHECK(restarter.startAll() == 0);
+    CHECK(restarter.waitClusterStarted() == 0);
+    
+    ndbout << "Starting backup..." << flush;
+    CHECK(backup.start(backupId) == 0);
+    ndbout << "done" << endl;
+
+    int cnt = 0;
+    CHECK(hugoTrans.selectCount(pNdb, 0, &cnt) == 0);
+    ndbout << "Found " << cnt << " records..." << endl;
+    ndbout << "Clearing..." << endl;    
+    CHECK(hugoTrans.clearTable(pNdb,
+                               NdbScanOperation::SF_TupScan, cnt) == 0);
+    i++;
+  }
+  
+  ndbout << "runSR_DD_2 finished" << endl;  
+  
   return result;
 }
 
