# Copyright (c) 2015, 2018, Oracle and/or its affiliates. All rights reserved.
#
# This program is free software; you can redistribute it and/or modify
# it under the terms of the GNU General Public License as published by
# the Free Software Foundation; version 2 of the License.
#
# This program is distributed in the hope that it will be useful,
# but WITHOUT ANY WARRANTY; without even the implied warranty of
# MERCHANTABILITY or FITNESS FOR A PARTICULAR PURPOSE.  See the
# GNU General Public License for more details.
#
# You should have received a copy of the GNU General Public License
# along with this program; if not, write to the Free Software
# Foundation, Inc., 51 Franklin St, Fifth Floor, Boston, MA 02110-1301  USA
#
# GENERATED FILE
#
cmd: test_event
args: -n createDropEvent_NF T1
max-time: 1200

cmd: test_event
args: -n Apiv2-check_event_received_after_restart T1
max-time: 300

cmd: test_event
args: -n Apiv2-check_drop_event_op_after_restart T1
max-time: 300

cmd: test_event
args: -n SubscribeUnsubscribe -l1000 T1
max-time: 180

cmd: test_event
args: -n SubscribeUnsubscribeWithLoad -l1000 T1
max-time: 180

cmd: testFK
args: -n DropTableWithFKDuringRestart T1
max-time : 300

cmd: testNdbApi
args: -n GetNdbIndexOperationTest I3
max-time : 180

cmd: testNdbApi
args: -n GetNdbIndexOperationBatchTest I3
max-time : 180

cmd: testNdbApi
args: -n GetNdbIndexOperationParallelDroppingTest I3
max-time : 300

cmd: testNodeRestart
args: -n ArbitrationWithApiNodeFailure T1

cmd: testSystemRestart
args: -n StaleNodeTakeoverDuringSR T1
max-time : 300

cmd: testFK
args: -n AbortWithSlowChildScans T1
max-time : 180

cmd: testNodeRestart
args: -n RestoreOlderLCP T1

cmd: testNdbApi
args: -n CheckTransId T1
max-time : 180

cmd: testNdbApi
args: -n CheckTransIdMt T1
max-time : 180

cmd: testNdbApi
args: -n OldApiScanFinalise T1
max-time : 180

cmd: testRedo
args: -n CheckNextRedoFileOpened T1
max-time: 1440

cmd: atrt-testBackup
args: -n ConsistencyUnderLoad T1
max-time: 360

cmd: atrt-testBackup
args: -n ConsistencyUnderLoadStallGCP T1
<<<<<<< HEAD
max-time: 360

=======
max-time: 1200
>>>>>>> 1e71d657
<|MERGE_RESOLUTION|>--- conflicted
+++ resolved
@@ -87,9 +87,5 @@
 
 cmd: atrt-testBackup
 args: -n ConsistencyUnderLoadStallGCP T1
-<<<<<<< HEAD
-max-time: 360
+max-time: 1200
 
-=======
-max-time: 1200
->>>>>>> 1e71d657
