/*
   Copyright (C) 2003 MySQL AB
    All rights reserved. Use is subject to license terms.

   This program is free software; you can redistribute it and/or modify
   it under the terms of the GNU General Public License as published by
   the Free Software Foundation; version 2 of the License.

   This program is distributed in the hope that it will be useful,
   but WITHOUT ANY WARRANTY; without even the implied warranty of
   MERCHANTABILITY or FITNESS FOR A PARTICULAR PURPOSE.  See the
   GNU General Public License for more details.

   You should have received a copy of the GNU General Public License
   along with this program; if not, write to the Free Software
   Foundation, Inc., 51 Franklin St, Fifth Floor, Boston, MA 02110-1301  USA
*/


#include <ndb_global.h>

#include "API.hpp"

#include <signaldata/TcCommit.hpp>
#include <signaldata/TcKeyFailConf.hpp>
#include <signaldata/TcKeyConf.hpp>
#include <signaldata/TestOrd.hpp>
#include <signaldata/CreateIndx.hpp>
#include <signaldata/DropIndx.hpp>
#include <signaldata/TcIndx.hpp>
#include <signaldata/TransIdAI.hpp>
#include <signaldata/ScanFrag.hpp>
#include <signaldata/ScanTab.hpp>
#include <signaldata/SumaImpl.hpp>

#include <ndb_limits.h>
#include <NdbOut.hpp>
#include <NdbTick.h>

#include <EventLogger.hpp>

/******************************************************************************
 * int init( int aNrOfCon, int aNrOfOp );
 *
 * Return Value:   Return 0 : init was successful.
 *                Return -1: In all other case.  
 * Parameters:	aNrOfCon : Number of connections offered to the application.
 *		aNrOfOp : Number of operations offered to the application.
 * Remark:		Create pointers and idle list Synchronous.
 ****************************************************************************/ 
int
Ndb::init(int aMaxNoOfTransactions)
{
  DBUG_ENTER("Ndb::init");

  int i;
  int aNrOfCon;
  int aNrOfOp;
  int tMaxNoOfTransactions;
  NdbApiSignal* tSignal[16];	// Initiate free list of 16 signal objects
  if (theInitState != NotInitialised) {
    switch(theInitState){
    case InitConfigError:
      theError.code = 4117;
      break;
    default:
      theError.code = 4104;
      break;
    }
    DBUG_RETURN(-1);
  }//if
  theInitState = StartingInit;
  TransporterFacade * theFacade =  theImpl->m_transporter_facade;
  theEventBuffer->m_mutex = theFacade->theMutexPtr;

  const int tBlockNo = theImpl->open(theFacade);

  if ( tBlockNo == -1 ) {
    theError.code = 4105;
    DBUG_RETURN(-1); // no more free blocknumbers
  }//if
  
  theNdbBlockNumber = tBlockNo;

  /* Init cached min node version */
  theFacade->lock_mutex();
  theCachedMinDbNodeVersion = theFacade->getMinDbNodeVersion();
  theFacade->unlock_mutex();
  
  theDictionary->setTransporter(this, theFacade);
  
  aNrOfCon = theImpl->theNoOfDBnodes;
  aNrOfOp = 2*theImpl->theNoOfDBnodes;
  
  // Create connection object in a linked list 
  if((createConIdleList(aNrOfCon)) == -1){
    theError.code = 4000;
    goto error_handler;
  }
  
  // Create operations in a linked list
  if((createOpIdleList(aNrOfOp)) == -1){       
    theError.code = 4000;
    goto error_handler;
  }
  

  tMaxNoOfTransactions = aMaxNoOfTransactions;
  theMaxNoOfTransactions = tMaxNoOfTransactions;
  theRemainingStartTransactions= tMaxNoOfTransactions;  
  thePreparedTransactionsArray = new NdbTransaction* [tMaxNoOfTransactions];
  theSentTransactionsArray = new NdbTransaction* [tMaxNoOfTransactions];
  theCompletedTransactionsArray = new NdbTransaction* [tMaxNoOfTransactions];
  
  if ((thePreparedTransactionsArray == NULL) ||
      (theSentTransactionsArray == NULL) ||
      (theCompletedTransactionsArray == NULL)) {
    goto error_handler;
  }//if
  
  for (i = 0; i < tMaxNoOfTransactions; i++) {
    thePreparedTransactionsArray[i] = NULL;
    theSentTransactionsArray[i] = NULL;
    theCompletedTransactionsArray[i] = NULL;
  }//for     
  for (i = 0; i < 16; i++){
    tSignal[i] = getSignal();
    if(tSignal[i] == NULL) {
      theError.code = 4000;
      goto error_handler;
    }
  }
  for (i = 0; i < 16; i++)
    releaseSignal(tSignal[i]);
  theInitState = Initialised; 
  DBUG_RETURN(0);
  
error_handler:
  ndbout << "error_handler" << endl;
  releaseTransactionArrays();
  delete theDictionary;
  theImpl->close();
  DBUG_RETURN(-1);
}

void
Ndb::releaseTransactionArrays()
{
  DBUG_ENTER("Ndb::releaseTransactionArrays");
  if (thePreparedTransactionsArray != NULL) {
    delete [] thePreparedTransactionsArray;
  }//if
  if (theSentTransactionsArray != NULL) {
    delete [] theSentTransactionsArray;
  }//if
  if (theCompletedTransactionsArray != NULL) {
    delete [] theCompletedTransactionsArray;
  }//if
  DBUG_VOID_RETURN;
}//Ndb::releaseTransactionArrays()

void
NdbImpl::trp_deliver_signal(const NdbApiSignal * aSignal,
                            const LinearSectionPtr ptr[3])
{
  m_ndb.handleReceivedSignal(aSignal, ptr);
}

void Ndb::connected(Uint32 ref)
{
// cluster connect, a_node == own reference
  theMyRef= ref;
  Uint32 tmpTheNode= refToNode(ref);
  Uint64 tBlockNo= refToBlock(ref);
  if (theNdbBlockNumber >= 0){
    assert(theMyRef == numberToRef(theNdbBlockNumber, tmpTheNode));
  }
  
  TransporterFacade * theFacade =  theImpl->m_transporter_facade;
  int i, n= 0;
  for (i = 1; i < MAX_NDB_NODES; i++){
    if (theFacade->getIsDbNode(i)){
      theImpl->theDBnodes[n] = i;
      n++;
    }
  }
  theImpl->theNoOfDBnodes = n;
  
  theFirstTransId += ((Uint64)tBlockNo << 52)+
    ((Uint64)tmpTheNode << 40);
  //      assert(0);
  DBUG_PRINT("info",("connected with ref=%x, id=%d, no_db_nodes=%d, first_trans_id: 0x%lx",
		     theMyRef,
		     tmpTheNode,
		     theImpl->theNoOfDBnodes,
		     (long) theFirstTransId));
  theCommitAckSignal = new NdbApiSignal(theMyRef);

  theDictionary->m_receiver.m_reference= theMyRef;
  theNode= tmpTheNode; // flag that Ndb object is initialized
}

void Ndb::report_node_connected(Uint32 nodeId)
{
  if (theEventBuffer)
  {
    // node connected
    // eventOperations in the ndb object should be notified
    theEventBuffer->report_node_connected(nodeId);
  }
}

void
NdbImpl::trp_node_status(Uint32 a_node, Uint32 _event)
{
  DBUG_ENTER("Ndb::statusMessage");
  NS_Event event = (NS_Event)_event;
  DBUG_PRINT("info", ("a_node: %u  event: %u",
                      a_node, _event));
  Ndb* tNdb = (Ndb*)&m_ndb;
  switch(event){
  case NS_CONNECTED:
    // cluster connect, a_node == own reference
    tNdb->connected(a_node);
    break;
  case NS_NODE_ALIVE:
    tNdb->report_node_connected(a_node);
    break;
  case NS_NODE_FAILED:
    tNdb->report_node_failure(a_node);
    break;
  case NS_NODE_NF_COMPLETE:
    tNdb->report_node_failure_completed(a_node);
    break;
  }//if
  NdbDictInterface::execNodeStatus(&tNdb->theDictionary->m_receiver,
				   a_node, event);
  DBUG_VOID_RETURN;
}

void
Ndb::report_node_failure(Uint32 node_id)
{
  /**
   * We can only set the state here since this object can execute 
   * simultaneously. 
   * 
   * This method is only called by ClusterMgr (via lots of methods)
   */

  theImpl->the_release_ind[node_id] = 1;
  // must come after
  theImpl->the_release_ind[0] = 1;
  theImpl->theWaiter.nodeFail(node_id);
  return;
}//Ndb::report_node_failure()


void
Ndb::report_node_failure_completed(Uint32 node_id)
{
  if (theEventBuffer)
  {
    // node failed
    // eventOperations in the ndb object should be notified
    theEventBuffer->report_node_failure_completed(node_id);
  }
  
  abortTransactionsAfterNodeFailure(node_id);

}//Ndb::report_node_failure_completed()

/***************************************************************************
void abortTransactionsAfterNodeFailure();

Remark:   Abort all transactions in theSentTransactionsArray after connection 
          to one node has failed
****************************************************************************/
void	
Ndb::abortTransactionsAfterNodeFailure(Uint16 aNodeId)
{  
  Uint32 tNoSentTransactions = theNoOfSentTransactions;
  for (int i = tNoSentTransactions - 1; i >= 0; i--) {
    NdbTransaction* localCon = theSentTransactionsArray[i];
    if (localCon->getConnectedNodeId() == aNodeId) {
      const NdbTransaction::SendStatusType sendStatus = localCon->theSendStatus;
      if (sendStatus == NdbTransaction::sendTC_OP || 
	  sendStatus == NdbTransaction::sendTC_COMMIT) {
        /*
        A transaction was interrupted in the prepare phase by a node
        failure. Since the transaction was not found in the phase
        after the node failure it cannot have been committed and
        we report a normal node failure abort.
        */
	localCon->setOperationErrorCodeAbort(4010);
        localCon->theCompletionStatus = NdbTransaction::CompletedFailure;
      } else if (sendStatus == NdbTransaction::sendTC_ROLLBACK) {
        /*
        We aimed for abort and abort we got even if it was by a node
        failure. We will thus report it as a success.
        */
        localCon->theCompletionStatus = NdbTransaction::CompletedSuccess;
      } else {
#ifdef VM_TRACE
        printState("abortTransactionsAfterNodeFailure %lx", (long)this);
        abort();
#endif
      }
      /*
      All transactions arriving here have no connection to the kernel
      intact since the node was failing and they were aborted. Thus we
      set commit state to Aborted and set state to release on close.
      */
      localCon->theReturnStatus = NdbTransaction::ReturnFailure;
      localCon->theCommitStatus = NdbTransaction::Aborted;
      localCon->theReleaseOnClose = true;
      completedTransaction(localCon);
    }
    else if(localCon->report_node_failure(aNodeId))
    {
      completedTransaction(localCon);
    }
  }//for
  return;
}//Ndb::abortTransactionsAfterNodeFailure()

/****************************************************************************
void handleReceivedSignal(NdbApiSignal* aSignal);

Parameters:     aSignal: The signal object.
Remark:         Send all operations belonging to this connection. 
*****************************************************************************/
void	
Ndb::handleReceivedSignal(const NdbApiSignal* aSignal,
			  const LinearSectionPtr ptr[3])
{
  NdbOperation* tOp;
  NdbIndexOperation* tIndexOp;
  NdbTransaction* tCon;
  int tReturnCode = -1;
  const Uint32* tDataPtr = aSignal->getDataPtr();
  const Uint32 tWaitState = theImpl->theWaiter.get_state();
  const Uint32 tSignalNumber = aSignal->readSignalNumber();
  const Uint32 tFirstData = *tDataPtr;
  const Uint32 tLen = aSignal->getLength();
  Uint32 tNewState = tWaitState;
  void * tFirstDataPtr;
  NdbWaiter *t_waiter = &theImpl->theWaiter;

  /* Update cached Min Db node version */
  theCachedMinDbNodeVersion = theImpl->m_transporter_facade->getMinDbNodeVersion();

  /*
    In order to support 64 bit processes in the application we need to use
    id's rather than a direct pointer to the object used. It is also a good
    idea that one cannot corrupt the application code by sending a corrupt
    memory pointer.
    
    All signals received by the API requires the first data word to be such
    an id to the receiving object.
  */

  switch (tSignalNumber){
  case GSN_TCKEYCONF:
    {
      const TcKeyConf * const keyConf = (TcKeyConf *)tDataPtr;
      if (tFirstData != RNIL)
      {
        tFirstDataPtr = int2void(tFirstData);
        if (tFirstDataPtr == 0) goto InvalidSignal;
        tCon = void2con(tFirstDataPtr);
      }
      else
      {
        tCon = lookupTransactionFromOperation(keyConf);
      }
      const BlockReference aTCRef = aSignal->theSendersBlockRef;

      if ((tCon->checkMagicNumber() == 0) &&
          (tCon->theSendStatus == NdbTransaction::sendTC_OP)) {
        tReturnCode = tCon->receiveTCKEYCONF(keyConf, tLen);
        if (tReturnCode != -1) {
          completedTransaction(tCon);
        }//if

	if(TcKeyConf::getMarkerFlag(keyConf->confInfo)){
	  NdbTransaction::sendTC_COMMIT_ACK(theImpl->m_transporter_facade,
                                            theCommitAckSignal,
                                            keyConf->transId1, 
                                            keyConf->transId2,
                                            aTCRef);
	}
      
	return;
      }//if
      goto InvalidSignal;
      
      return;
    }
  case GSN_TRANSID_AI:{
    tFirstDataPtr = int2void(tFirstData);
    if (tFirstDataPtr){
      NdbReceiver* const tRec = void2rec(tFirstDataPtr);
      if(!tRec->checkMagicNumber()){
	return;
      }
      tCon = tRec->getTransaction();
      if((tCon!=NULL) &&
	 tCon->checkState_TransId(((const TransIdAI*)tDataPtr)->transId)){
	Uint32 com;
	if(aSignal->m_noOfSections > 0){
	  if(tRec->getType()==NdbReceiver::NDB_QUERY_OPERATION){
	    com = tRec->m_query_operation_impl
              ->execTRANSID_AI(ptr[0].p, ptr[0].sz);
	  }else{
	    com = tRec->execTRANSID_AI(ptr[0].p, ptr[0].sz);
	  }
	} else {
	  assert(tRec->getType()!=NdbReceiver::NDB_QUERY_OPERATION);
	  com = tRec->execTRANSID_AI(tDataPtr + TransIdAI::HeaderLength, 
				     tLen - TransIdAI::HeaderLength);
	}

	if(com == 0)
	  return;

	switch(tRec->getType()){
	case NdbReceiver::NDB_OPERATION:
	case NdbReceiver::NDB_INDEX_OPERATION:
	  if(tCon->OpCompleteSuccess() != -1){ //More completions pending?
	    completedTransaction(tCon);
	  }
	  return;
	case NdbReceiver::NDB_SCANRECEIVER:
	  tCon->theScanningOp->receiver_delivered(tRec);
	  theImpl->theWaiter.m_state = (((WaitSignalType) tWaitState) == WAIT_SCAN ? 
					(Uint32) NO_WAIT : tWaitState);
	  break;
        case NdbReceiver::NDB_QUERY_OPERATION:
          // Handled differently whether it is a scan or lookup
          if (tRec->m_query_operation_impl->getQueryDef().isScanQuery()) {
	    theImpl->theWaiter.m_state = (((WaitSignalType) tWaitState) == WAIT_SCAN ? 
                                          (Uint32) NO_WAIT : tWaitState);
            break;
          } else {
            if (tCon->OpCompleteSuccess() != -1) { //More completions pending?
              completedTransaction(tCon);
            }
            return;
          }
	default:
	  goto InvalidSignal;
	}
<<<<<<< HEAD
=======
	return;
      case NdbReceiver::NDB_SCANRECEIVER:
	tCon->theScanningOp->receiver_delivered(tRec);
        tNewState = (((WaitSignalType) tWaitState) == WAIT_SCAN ? 
                     (Uint32) NO_WAIT : tWaitState);
>>>>>>> 95792290
	break;
      } else {
	/**
	 * This is ok as transaction can have been aborted before TRANSID_AI
	 * arrives (if TUP on  other node than TC)
	 */
	return;
      }
    } else{ // if((tFirstDataPtr)
      return;
    }
  }
  case GSN_TCKEY_FAILCONF:
    {
      tFirstDataPtr = int2void(tFirstData);
      const TcKeyFailConf * failConf = (TcKeyFailConf *)tDataPtr;
      const BlockReference aTCRef = aSignal->theSendersBlockRef;
      if (tFirstDataPtr != 0){
	tOp = void2rec_op(tFirstDataPtr);
	
	if (tOp->checkMagicNumber(false) == 0) {
	  tCon = tOp->theNdbCon;
	  if (tCon != NULL) {
	    if ((tCon->theSendStatus == NdbTransaction::sendTC_OP) ||
		(tCon->theSendStatus == NdbTransaction::sendTC_COMMIT)) {
	      tReturnCode = tCon->receiveTCKEY_FAILCONF(failConf);
	      if (tReturnCode != -1) {
		completedTransaction(tCon);
	      }//if
	    }//if
	  }
	}
      } else {
#ifdef VM_TRACE
	ndbout_c("Recevied TCKEY_FAILCONF wo/ operation");
#endif
      }
      if(tFirstData & 1){
	NdbTransaction::sendTC_COMMIT_ACK(theImpl->m_transporter_facade,
                                          theCommitAckSignal,
                                          failConf->transId1, 
                                          failConf->transId2,
                                          aTCRef);
      }
      return;
    }
  case GSN_TCKEY_FAILREF:
    {
      tFirstDataPtr = int2void(tFirstData);
      if(tFirstDataPtr != 0){
	tOp = void2rec_op(tFirstDataPtr);
	if (tOp->checkMagicNumber(false) == 0) {
	  tCon = tOp->theNdbCon;
	  if (tCon != NULL) {
	    if ((tCon->theSendStatus == NdbTransaction::sendTC_OP) ||
		(tCon->theSendStatus == NdbTransaction::sendTC_ROLLBACK)) {
	      tReturnCode = tCon->receiveTCKEY_FAILREF(aSignal);
	      if (tReturnCode != -1) {
		completedTransaction(tCon);
		return;
	      }//if
	    }//if
	  }//if
	}//if
      }
#ifdef VM_TRACE
      ndbout_c("Recevied TCKEY_FAILREF wo/ operation");
#endif
      return;
      return;
    }
  case GSN_TCKEYREF:
    {
      tFirstDataPtr = int2void(tFirstData);
      if (tFirstDataPtr == 0) goto InvalidSignal;

      const NdbReceiver* const receiver = void2rec(tFirstDataPtr);
      if(!receiver->checkMagicNumber()){
        goto InvalidSignal; 
      }
      tCon = receiver->getTransaction();
      if (tCon != NULL) {
        if (tCon->theSendStatus == NdbTransaction::sendTC_OP) {
          if (receiver->getType()==NdbReceiver::NDB_QUERY_OPERATION) {
            if (receiver->m_query_operation_impl->execTCKEYREF(aSignal) &&
               tCon->OpCompleteFailure() != -1) {
              completedTransaction(tCon);
              return;
            }
          } else {
            tOp = void2rec_op(tFirstDataPtr);
            /* NB! NdbOperation::checkMagicNumber() returns 0 if it *is* 
             * an NdbOperation.*/
            assert(tOp->checkMagicNumber()==0); 
            tReturnCode = tOp->receiveTCKEYREF(aSignal);
            if (tReturnCode != -1) {
              completedTransaction(tCon);
              return;
            }//if
          }//if
          break;
        }//if
      }//if (tCon != NULL)
      goto InvalidSignal;
      return;
    } 
  case GSN_TC_COMMITCONF:
    {
      tFirstDataPtr = int2void(tFirstData);
      if (tFirstDataPtr == 0) goto InvalidSignal;

      const TcCommitConf * const commitConf = (TcCommitConf *)tDataPtr;
      const BlockReference aTCRef = aSignal->theSendersBlockRef;
      
      tCon = void2con(tFirstDataPtr);
      if ((tCon->checkMagicNumber() == 0) &&
	  (tCon->theSendStatus == NdbTransaction::sendTC_COMMIT)) {
	tReturnCode = tCon->receiveTC_COMMITCONF(commitConf, tLen);
	if (tReturnCode != -1) {
	  completedTransaction(tCon);
	}//if

	if(tFirstData & 1){
	  NdbTransaction::sendTC_COMMIT_ACK(theImpl->m_transporter_facade,
                                            theCommitAckSignal,
                                            commitConf->transId1, 
                                            commitConf->transId2,
                                            aTCRef);
	}
	return;
      }
      goto InvalidSignal;
      return;
    }

  case GSN_TC_COMMITREF:
    {
      tFirstDataPtr = int2void(tFirstData);
      if (tFirstDataPtr == 0) goto InvalidSignal;

      tCon = void2con(tFirstDataPtr);
      if ((tCon->checkMagicNumber() == 0) &&
	  (tCon->theSendStatus == NdbTransaction::sendTC_COMMIT)) {
	tReturnCode = tCon->receiveTC_COMMITREF(aSignal);
	if (tReturnCode != -1) {
	  completedTransaction(tCon);
	}//if
      }//if
      return;
    }
  case GSN_TCROLLBACKCONF:
    {
      tFirstDataPtr = int2void(tFirstData);
      if (tFirstDataPtr == 0) goto InvalidSignal;

      tCon = void2con(tFirstDataPtr);
      if ((tCon->checkMagicNumber() == 0) &&
	  (tCon->theSendStatus == NdbTransaction::sendTC_ROLLBACK)) {
	tReturnCode = tCon->receiveTCROLLBACKCONF(aSignal);
	if (tReturnCode != -1) {
	  completedTransaction(tCon);
	}//if
      }//if
      return;
    }
  case GSN_TCROLLBACKREF:
    {
      tFirstDataPtr = int2void(tFirstData);
      if (tFirstDataPtr == 0) goto InvalidSignal;

      tCon = void2con(tFirstDataPtr);
      if ((tCon->checkMagicNumber() == 0) &&
	  (tCon->theSendStatus == NdbTransaction::sendTC_ROLLBACK)) {
	tReturnCode = tCon->receiveTCROLLBACKREF(aSignal);
	if (tReturnCode != -1) {
	  completedTransaction(tCon);
	}//if
      }//if
      return;
    }
  case GSN_TCROLLBACKREP:
    {
      tFirstDataPtr = int2void(tFirstData);
      if (tFirstDataPtr == 0) goto InvalidSignal;

      tCon = void2con(tFirstDataPtr);
      if (tCon->checkMagicNumber() == 0) {
	tReturnCode = tCon->receiveTCROLLBACKREP(aSignal);
	if (tReturnCode != -1) {
	  completedTransaction(tCon);
	}//if
      }//if
      return;
    }
  case GSN_TCSEIZECONF:
    {
      tFirstDataPtr = int2void(tFirstData);
      if (tFirstDataPtr == 0) goto InvalidSignal;

      if (tWaitState != WAIT_TC_SEIZE) {
	goto InvalidSignal;
      }//if
      tCon = void2con(tFirstDataPtr);
      if (tCon->checkMagicNumber() != 0) {
	goto InvalidSignal;
      }//if
      tReturnCode = tCon->receiveTCSEIZECONF(aSignal);
      if (tReturnCode != -1) {
        tNewState = NO_WAIT;
      } else {
	goto InvalidSignal;
      }//if
      break;
    }
  case GSN_TCSEIZEREF:
    {
      tFirstDataPtr = int2void(tFirstData);
      if (tFirstDataPtr == 0) goto InvalidSignal;

      if (tWaitState != WAIT_TC_SEIZE) {
	return;
      }//if
      tCon = void2con(tFirstDataPtr);
      if (tCon->checkMagicNumber() != 0) {
	return;
      }//if
      tReturnCode = tCon->receiveTCSEIZEREF(aSignal);
      if (tReturnCode != -1) {
        tNewState = NO_WAIT;
      } else {
        return;
      }//if
      break;
    }
  case GSN_TCRELEASECONF:
    {
      tFirstDataPtr = int2void(tFirstData);
      if (tFirstDataPtr == 0) goto InvalidSignal;

      if (tWaitState != WAIT_TC_RELEASE) {
	goto InvalidSignal;
      }//if
      tCon = void2con(tFirstDataPtr);
      if (tCon->checkMagicNumber() != 0) {
	goto InvalidSignal;
      }//if
      tReturnCode = tCon->receiveTCRELEASECONF(aSignal);
      if (tReturnCode != -1) {
        tNewState = NO_WAIT;
      }//if
      break;
    } 
  case GSN_TCRELEASEREF:
    {
      tFirstDataPtr = int2void(tFirstData);
      if (tFirstDataPtr == 0) goto InvalidSignal;

      if (tWaitState != WAIT_TC_RELEASE) {
	goto InvalidSignal;
      }//if
      tCon = void2con(tFirstDataPtr);
      if (tCon->checkMagicNumber() != 0) {
	goto InvalidSignal;
      }//if
      tReturnCode = tCon->receiveTCRELEASEREF(aSignal);
      if (tReturnCode != -1) {
        tNewState = NO_WAIT;
      }//if
      break;
    }
      
  case GSN_GET_TABINFOREF:
  case GSN_GET_TABINFO_CONF:
  case GSN_CREATE_TABLE_REF:
  case GSN_CREATE_TABLE_CONF:
  case GSN_DROP_TABLE_CONF:
  case GSN_DROP_TABLE_REF:
  case GSN_ALTER_TABLE_CONF:
  case GSN_ALTER_TABLE_REF:
  case GSN_CREATE_INDX_CONF:
  case GSN_CREATE_INDX_REF:
  case GSN_DROP_INDX_CONF:
  case GSN_DROP_INDX_REF:
  case GSN_CREATE_EVNT_CONF:
  case GSN_CREATE_EVNT_REF:
  case GSN_DROP_EVNT_CONF:
  case GSN_DROP_EVNT_REF:
  case GSN_LIST_TABLES_CONF:
  case GSN_CREATE_FILE_REF:
  case GSN_CREATE_FILE_CONF:
  case GSN_CREATE_FILEGROUP_REF:
  case GSN_CREATE_FILEGROUP_CONF:
  case GSN_DROP_FILE_REF:
  case GSN_DROP_FILE_CONF:
  case GSN_DROP_FILEGROUP_REF:
  case GSN_DROP_FILEGROUP_CONF:
  case GSN_SCHEMA_TRANS_BEGIN_CONF:
  case GSN_SCHEMA_TRANS_BEGIN_REF:
  case GSN_SCHEMA_TRANS_END_CONF:
  case GSN_SCHEMA_TRANS_END_REF:
  case GSN_SCHEMA_TRANS_END_REP:
  case GSN_WAIT_GCP_CONF:
  case GSN_WAIT_GCP_REF:
  case GSN_CREATE_HASH_MAP_REF:
  case GSN_CREATE_HASH_MAP_CONF:
    NdbDictInterface::execSignal(&theDictionary->m_receiver,
				 aSignal, ptr);
    return;
    
  case GSN_SUB_REMOVE_CONF:
  case GSN_SUB_REMOVE_REF:
    return; // ignore these signals
  case GSN_SUB_START_CONF:
  case GSN_SUB_START_REF:
  case GSN_SUB_STOP_CONF:
  case GSN_SUB_STOP_REF:
    NdbDictInterface::execSignal(&theDictionary->m_receiver,
				 aSignal, ptr);
    return;
  case GSN_SUB_GCP_COMPLETE_REP:
  {
    const SubGcpCompleteRep * const rep=
      CAST_CONSTPTR(SubGcpCompleteRep, aSignal->getDataPtr());
    theEventBuffer->execSUB_GCP_COMPLETE_REP(rep, tLen);
    return;
  }
  case GSN_SUB_TABLE_DATA:
  {
    const SubTableData * const sdata=
      CAST_CONSTPTR(SubTableData, aSignal->getDataPtr());
    const Uint32 oid = sdata->senderData;
    NdbEventOperationImpl *op= (NdbEventOperationImpl*)int2void(oid);

    if (unlikely(op == 0 || op->m_magic_number != NDB_EVENT_OP_MAGIC_NUMBER))
    {
      g_eventLogger->error("dropped GSN_SUB_TABLE_DATA due to wrong magic "
                           "number");
      return ;
    }

    // Accumulate DIC_TAB_INFO for TE_ALTER events
    if (SubTableData::getOperation(sdata->requestInfo) == 
	NdbDictionary::Event::_TE_ALTER &&
        !op->execSUB_TABLE_DATA(aSignal, ptr))
      return;
    
    LinearSectionPtr copy[3];
    for (int i = 0; i<aSignal->m_noOfSections; i++)
    {
      copy[i] = ptr[i];
    }
    for (int i = aSignal->m_noOfSections; i < 3; i++)
    {
      copy[i].p = NULL;
      copy[i].sz = 0;
    }
    DBUG_PRINT("info",("oid=senderData: %d, gci{hi/lo}: %d/%d, operation: %d, "
		       "tableId: %d",
		       sdata->senderData, sdata->gci_hi, sdata->gci_lo,
		       SubTableData::getOperation(sdata->requestInfo),
		       sdata->tableId));

    theEventBuffer->insertDataL(op, sdata, tLen, copy);
    return;
  }
  case GSN_SCAN_TABCONF:
    {
      tFirstDataPtr = int2void(tFirstData);
      assert(tFirstDataPtr);
      assert(void2con(tFirstDataPtr));
      assert(void2con(tFirstDataPtr)->checkMagicNumber() == 0);
      if(tFirstDataPtr && 
	 (tCon = void2con(tFirstDataPtr)) && (tCon->checkMagicNumber() == 0)){
	
	if(aSignal->m_noOfSections > 0){
	  tReturnCode = tCon->receiveSCAN_TABCONF(aSignal, 
						  ptr[0].p, ptr[0].sz);
	} else {
	  tReturnCode = 
	    tCon->receiveSCAN_TABCONF(aSignal, 
				      tDataPtr + ScanTabConf::SignalLength, 
				      tLen - ScanTabConf::SignalLength);
	}
<<<<<<< HEAD
	if (tReturnCode > 0 && tWaitState == WAIT_SCAN)
	  theImpl->theWaiter.m_state = NO_WAIT;
=======
	if (tReturnCode != -1 && tWaitState == WAIT_SCAN)
          tNewState = NO_WAIT;
>>>>>>> 95792290
	break;
      } else {
	goto InvalidSignal;
      }
    }
  case GSN_SCAN_TABREF:
    {
      tFirstDataPtr = int2void(tFirstData);
      if (tFirstDataPtr == 0) goto InvalidSignal;
      
      tCon = void2con(tFirstDataPtr);
      
      assert(tFirstDataPtr != 0 && 
	     void2con(tFirstDataPtr)->checkMagicNumber() == 0);
      
      if (tCon->checkMagicNumber() == 0){
	tReturnCode = tCon->receiveSCAN_TABREF(aSignal);
	if (tReturnCode != -1 && tWaitState == WAIT_SCAN){
          tNewState = NO_WAIT;
	}
	break;
      }
      goto InvalidSignal;
    }
  case GSN_KEYINFO20: {
    tFirstDataPtr = int2void(tFirstData);
    NdbReceiver* tRec;
    if (tFirstDataPtr && (tRec = void2rec(tFirstDataPtr)) &&
	tRec->checkMagicNumber() && (tCon = tRec->getTransaction()) &&
	tCon->checkState_TransId(&((const KeyInfo20*)tDataPtr)->transId1)){
      
      Uint32 len = ((const KeyInfo20*)tDataPtr)->keyLen;
      Uint32 info = ((const KeyInfo20*)tDataPtr)->scanInfo_Node;
      int com = -1;
      if(aSignal->m_noOfSections > 0 && len == ptr[0].sz){
	com = tRec->execKEYINFO20(info, ptr[0].p, len);
      } else if(len == tLen - KeyInfo20::HeaderLength){
	com = tRec->execKEYINFO20(info, tDataPtr+KeyInfo20::HeaderLength, len);
      }
      
      switch(com){
      case 1:
	tCon->theScanningOp->receiver_delivered(tRec);
        tNewState = (((WaitSignalType) tWaitState) == WAIT_SCAN ? 
                     (Uint32) NO_WAIT : tWaitState);
	break;
      case 0:
	break;
      case -1:
	goto InvalidSignal;
      }
      break;
    } else {
      /**
       * This is ok as transaction can have been aborted before KEYINFO20
       * arrives (if TUP on  other node than TC)
       */
      return;
    }
  }
  case GSN_TCINDXCONF:{
    tFirstDataPtr = int2void(tFirstData);
    if (tFirstDataPtr == 0) goto InvalidSignal;

    const TcIndxConf * const indxConf = (TcIndxConf *)tDataPtr;
    const BlockReference aTCRef = aSignal->theSendersBlockRef;
    tCon = void2con(tFirstDataPtr);
    if ((tCon->checkMagicNumber() == 0) &&
	(tCon->theSendStatus == NdbTransaction::sendTC_OP)) {
      tReturnCode = tCon->receiveTCINDXCONF(indxConf, tLen);
      if (tReturnCode != -1) { 
	completedTransaction(tCon);
      }//if
    }//if
    
    if(TcIndxConf::getMarkerFlag(indxConf->confInfo)){
      NdbTransaction::sendTC_COMMIT_ACK(theImpl->m_transporter_facade,
                                        theCommitAckSignal,
                                        indxConf->transId1, 
                                        indxConf->transId2,
                                        aTCRef);
    }
    return;
  }
  case GSN_TCINDXREF:{
    tFirstDataPtr = int2void(tFirstData);
    if (tFirstDataPtr == 0) goto InvalidSignal;

    tIndexOp = void2rec_iop(tFirstDataPtr);
    if (tIndexOp->checkMagicNumber() == 0) {
      tCon = tIndexOp->theNdbCon;
      if (tCon != NULL) {
	if (tCon->theSendStatus == NdbTransaction::sendTC_OP) {
	  tReturnCode = tIndexOp->receiveTCINDXREF(aSignal);
	  if (tReturnCode != -1) {
	    completedTransaction(tCon);
	  }//if
	  return;
	}//if
      }//if
    }//if
    goto InvalidSignal;
    return;
  } 
  case GSN_API_REGCONF:{
    return; // Ignore
  }
  case GSN_TAKE_OVERTCCONF:
    abortTransactionsAfterNodeFailure(tFirstData); // theData[0]
    break;
  default:
    tFirstDataPtr = NULL;
    goto InvalidSignal;
  }//swich

  if (tNewState != tWaitState)
  {
    /*
      If our waiter object is the owner of the "poll rights", then we
      can simply return, we will return from this routine to the
      place where external_poll was called. From there it will move
      the "poll ownership" to a new thread if available.

      If our waiter object doesn't own the "poll rights", then we must
      signal the thread from where this waiter object called
      its conditional wait. This will wake up this thread so that it
      can continue its work.
    */
    t_waiter->signal(tNewState);
  }

  return;


InvalidSignal:
#ifdef VM_TRACE
  ndbout_c("Ndbif: Error Ndb::handleReceivedSignal "
	   "(tFirstDataPtr=%p, GSN=%d, theImpl->theWaiter.m_state=%d)"
	   " sender = (Block: %d Node: %d)",
           tFirstDataPtr,
	   tSignalNumber,
	   tWaitState,
	   refToBlock(aSignal->theSendersBlockRef),
	   refToNode(aSignal->theSendersBlockRef));
#endif
#ifdef NDB_NO_DROPPED_SIGNAL
  abort();
#endif
  
  return;
}//Ndb::handleReceivedSignal()


/*****************************************************************************
void completedTransaction(NdbTransaction* aCon);

Remark:   One transaction has been completed.
          Remove it from send array and put it into the completed
          transaction array. Finally check if it is time to wake
          up a poller.
******************************************************************************/
void	
Ndb::completedTransaction(NdbTransaction* aCon)
{
  Uint32 tTransArrayIndex = aCon->theTransArrayIndex;
  Uint32 tNoSentTransactions = theNoOfSentTransactions;
  Uint32 tNoCompletedTransactions = theNoOfCompletedTransactions;
  if ((tNoSentTransactions > 0) && (aCon->theListState == NdbTransaction::InSendList) &&
      (tTransArrayIndex < tNoSentTransactions)) {
    NdbTransaction* tMoveCon = theSentTransactionsArray[tNoSentTransactions - 1];

    theCompletedTransactionsArray[tNoCompletedTransactions] = aCon;
    aCon->theTransArrayIndex = tNoCompletedTransactions;
    if (tMoveCon != aCon) {
      tMoveCon->theTransArrayIndex = tTransArrayIndex;
      theSentTransactionsArray[tTransArrayIndex] = tMoveCon;
    }//if
    theSentTransactionsArray[tNoSentTransactions - 1] = NULL;
    theNoOfCompletedTransactions = tNoCompletedTransactions + 1;

    theNoOfSentTransactions = tNoSentTransactions - 1;
    aCon->theListState = NdbTransaction::InCompletedList;
    aCon->handleExecuteCompletion();
    if ((theMinNoOfEventsToWakeUp != 0) &&
        (theNoOfCompletedTransactions >= theMinNoOfEventsToWakeUp)) {
      theMinNoOfEventsToWakeUp = 0;
      theImpl->theWaiter.signal(NO_WAIT);
      return;
    }//if
  } else {
    ndbout << "theNoOfSentTransactions = " << (int) theNoOfSentTransactions;
    ndbout << " theListState = " << (int) aCon->theListState;
    ndbout << " theTransArrayIndex = " << aCon->theTransArrayIndex;
    ndbout << endl << flush;
#ifdef VM_TRACE
    printState("completedTransaction abort");
    abort();
#endif
  }//if
}//Ndb::completedTransaction()

/*****************************************************************************
void reportCallback(NdbTransaction** aCopyArray, Uint32 aNoOfCompletedTrans);

Remark:   Call the callback methods of the completed transactions.
******************************************************************************/
void	
Ndb::reportCallback(NdbTransaction** aCopyArray, Uint32 aNoOfCompletedTrans)
{
  Uint32         i;
  if (aNoOfCompletedTrans > 0) {
    for (i = 0; i < aNoOfCompletedTrans; i++) {
      void* anyObject = aCopyArray[i]->theCallbackObject;
      NdbAsynchCallback aCallback = aCopyArray[i]->theCallbackFunction;
      int tResult = 0;
      if (aCallback != NULL) {
        if (aCopyArray[i]->theReturnStatus == NdbTransaction::ReturnFailure) {
          tResult = -1;
        }//if
        (*aCallback)(tResult, aCopyArray[i], anyObject);
      }//if
    }//for
  }//if
}//Ndb::reportCallback()

/*****************************************************************************
Uint32 pollCompleted(NdbTransaction** aCopyArray);

Remark:   Transfer the data from the completed transaction to a local array.
          This support is used by a number of the poll-methods.
******************************************************************************/
Uint32	
Ndb::pollCompleted(NdbTransaction** aCopyArray)
{
  check_send_timeout();
  Uint32         i;
  Uint32 tNoCompletedTransactions = theNoOfCompletedTransactions;
  if (tNoCompletedTransactions > 0) {
    for (i = 0; i < tNoCompletedTransactions; i++) {
      aCopyArray[i] = theCompletedTransactionsArray[i];
      if (aCopyArray[i]->theListState != NdbTransaction::InCompletedList) {
        ndbout << "pollCompleted error ";
        ndbout << (int) aCopyArray[i]->theListState << endl;
	abort();
      }//if
      theCompletedTransactionsArray[i] = NULL;
      aCopyArray[i]->theListState = NdbTransaction::NotInList;
    }//for
  }//if
  theNoOfCompletedTransactions = 0;
  return tNoCompletedTransactions;
}//Ndb::pollCompleted()

void
Ndb::check_send_timeout()
{
  Uint32 timeout = theImpl->get_ndbapi_config_parameters().m_waitfor_timeout;
  NDB_TICKS current_time = NdbTick_CurrentMillisecond();
  assert(current_time >= the_last_check_time);
  if (current_time - the_last_check_time > 1000) {
    the_last_check_time = current_time;
    Uint32 no_of_sent = theNoOfSentTransactions;
    for (Uint32 i = 0; i < no_of_sent; i++) {
      NdbTransaction* a_con = theSentTransactionsArray[i];
      if ((current_time - a_con->theStartTransTime) > timeout)
      {
#ifdef VM_TRACE
        a_con->printState();
	Uint32 t1 = (Uint32) a_con->theTransactionId;
	Uint32 t2 = a_con->theTransactionId >> 32;
	ndbout_c("4012 [%.8x %.8x]", t1, t2);
	//abort();
#endif
        a_con->theReleaseOnClose = true;
	a_con->theError.code = 4012;
        a_con->setOperationErrorCodeAbort(4012);
	a_con->theCommitStatus = NdbTransaction::NeedAbort;
        a_con->theCompletionStatus = NdbTransaction::CompletedFailure;
        a_con->handleExecuteCompletion();
        remove_sent_list(i);
        insert_completed_list(a_con);
        no_of_sent--;
        i--;
      }//if
    }//for
  }//if
}

void
Ndb::remove_sent_list(Uint32 list_index)
{
  Uint32 last_index = theNoOfSentTransactions - 1;
  if (list_index < last_index) {
    NdbTransaction* t_con = theSentTransactionsArray[last_index];
    theSentTransactionsArray[list_index] = t_con;
  }//if
  theNoOfSentTransactions = last_index;
  theSentTransactionsArray[last_index] = 0;
}

Uint32
Ndb::insert_completed_list(NdbTransaction* a_con)
{
  Uint32 no_of_comp = theNoOfCompletedTransactions;
  theCompletedTransactionsArray[no_of_comp] = a_con;
  theNoOfCompletedTransactions = no_of_comp + 1;
  a_con->theListState = NdbTransaction::InCompletedList;
  a_con->theTransArrayIndex = no_of_comp;
  return no_of_comp;
}

Uint32
Ndb::insert_sent_list(NdbTransaction* a_con)
{
  Uint32 no_of_sent = theNoOfSentTransactions;
  theSentTransactionsArray[no_of_sent] = a_con;
  theNoOfSentTransactions = no_of_sent + 1;
  a_con->theListState = NdbTransaction::InSendList;
  a_con->theTransArrayIndex = no_of_sent;
  return no_of_sent;
}

/*****************************************************************************
void sendPrepTrans(int forceSend);

Remark: Send a batch of transactions prepared for sending to the NDB kernel.  
******************************************************************************/
void
Ndb::sendPrepTrans(int forceSend)
{
  // Always called when holding mutex on TransporterFacade
  /*
     We will send a list of transactions to the NDB kernel. Before
     sending we check the following.
     1) Node connected to is still alive
        Checked by both checking node status and node sequence
     2) Send buffer can handle the size of messages we are planning to send
        So far this is just a fake check but will soon be a real check
     When the connected node has failed we abort the transaction without
     responding anymore to the node since the kernel will clean up
     automatically.
     When sendBuffer cannot handle anymore messages then we will also abort
     transaction but by communicating to the kernel since it is still alive
     and we keep a small space for messages like that.
  */
  Uint32 i;
  TransporterFacade* tp = theImpl->m_transporter_facade;
  theCachedMinDbNodeVersion = theImpl->m_transporter_facade->getMinDbNodeVersion();
  Uint32 no_of_prep_trans = theNoOfPreparedTransactions;
  for (i = 0; i < no_of_prep_trans; i++) {
    NdbTransaction * a_con = thePreparedTransactionsArray[i];
    thePreparedTransactionsArray[i] = NULL;
    Uint32 node_id = a_con->getConnectedNodeId();
    if ((tp->getNodeSequence(node_id) == a_con->theNodeSequence) &&
        (tp->get_node_alive(node_id) || tp->get_node_stopping(node_id)))
    {
      /*
      We will send if
      1) Node is alive and sequences are correct OR
      2) Node is stopping and we only want to commit or abort
      In a graceful stop situation we want to ensure quick aborts
      of all transactions and commits and thus we allow aborts and
      commits to continue but not normal operations.
      */
      if (tp->check_send_size(node_id, a_con->get_send_size())) {
        if (a_con->doSend() == 0) {
          NDB_TICKS current_time = NdbTick_CurrentMillisecond();
          a_con->theStartTransTime = current_time;
          continue;
        } else {
          /*
          Although all precautions we did not manage to send the operations
          Must have been a dropped connection on the transporter side.
          We don't expect to be able to continue using this connection so
          we will treat it as a node failure.
          */
          TRACE_DEBUG("Send problem even after checking node status");
        }//if
      } else {
        /*
        The send buffer is currently full or at least close to. We will
        not allow a send to continue. We will set the connection so that
        it is indicated that we need to abort the transaction. If we were
        trying to commit or abort and got a send buffer we will not try
        again and will thus set the state to Aborted to avoid a more or
        less eternal loop of tries.
        */
        if (a_con->theSendStatus == NdbTransaction::sendOperations) {
          a_con->setOperationErrorCodeAbort(4021);
          a_con->theCommitStatus = NdbTransaction::NeedAbort;
          TRACE_DEBUG("Send buffer full and sendOperations");
        } else {
          a_con->setOperationErrorCodeAbort(4026);
          a_con->theCommitStatus = NdbTransaction::Aborted;
          TRACE_DEBUG("Send buffer full, set state to Aborted");
        }//if
      }//if
    } else {
#ifdef VM_TRACE
      a_con->printState();
#endif
      /*
        The node is hard dead and we cannot continue. We will also release
        the connection to the free pool.
      */
      TRACE_DEBUG("The node was stone dead, inform about abort");
      a_con->setOperationErrorCodeAbort(4025);
      a_con->theReleaseOnClose = true;
      a_con->theTransactionIsStarted = false;
      a_con->theCommitStatus = NdbTransaction::Aborted;
    }//if
    a_con->theReturnStatus = NdbTransaction::ReturnFailure;
    a_con->theCompletionStatus = NdbTransaction::CompletedFailure;
    a_con->handleExecuteCompletion();
    insert_completed_list(a_con);
  }//for
  theNoOfPreparedTransactions = 0;
  if (forceSend == 0) {
     tp->checkForceSend(theNdbBlockNumber);
  } else if (forceSend == 1) {
     tp->forceSend(theNdbBlockNumber);
  }//if
  return;
}//Ndb::sendPrepTrans()

/*****************************************************************************
void waitCompletedTransactions(int aMilliSecondsToWait, int noOfEventsToWaitFor);

Remark:   First send all prepared operations and then check if there are any
          transactions already completed. Do not wait for not completed
          transactions.
******************************************************************************/
void	
Ndb::waitCompletedTransactions(int aMilliSecondsToWait, 
			       int noOfEventsToWaitFor,
                               PollGuard *poll_guard)
{
  theImpl->theWaiter.set_node(0);
  theImpl->theWaiter.set_state(WAIT_TRANS);

  /**
   * theImpl->theWaiter.set_node(0)
   * To ensure no messup with synchronous node fail handling
   * (see ReportFailure)
   */
  int waitTime = aMilliSecondsToWait;
  NDB_TICKS currTime = NdbTick_CurrentMillisecond();
  NDB_TICKS maxTime = currTime + (NDB_TICKS)waitTime;
  theMinNoOfEventsToWakeUp = noOfEventsToWaitFor;
  const int maxsleep = aMilliSecondsToWait > 10 ? 10 : aMilliSecondsToWait;
  do {
    poll_guard->wait_for_input(maxsleep);
    if (theNoOfCompletedTransactions >= (Uint32)noOfEventsToWaitFor) {
      break;
    }//if
    theMinNoOfEventsToWakeUp = noOfEventsToWaitFor;
    waitTime = (int)(maxTime - NdbTick_CurrentMillisecond());
  } while (waitTime > 0);
}//Ndb::waitCompletedTransactions()

/*****************************************************************************
void sendPreparedTransactions(int forceSend = 0);

Remark:   First send all prepared operations and then check if there are any
          transactions already completed. Do not wait for not completed
          transactions.
******************************************************************************/
void	
Ndb::sendPreparedTransactions(int forceSend)
{
  theImpl->m_transporter_facade->lock_mutex();
  sendPrepTrans(forceSend);
  theImpl->m_transporter_facade->unlock_mutex();
  return;
}//Ndb::sendPreparedTransactions()

/*****************************************************************************
int sendPollNdb(int aMillisecondNumber, int minNoOfEventsToWakeup = 1, int forceSend = 0);

Remark:   First send all prepared operations and then check if there are any
          transactions already completed. Wait for not completed
          transactions until the specified number have completed or until the
          timeout has occured. Timeout zero means no waiting time.
******************************************************************************/
int	
Ndb::sendPollNdb(int aMillisecondNumber, int minNoOfEventsToWakeup, int forceSend)
{
  /*
    The PollGuard has an implicit call of unlock_and_signal through the
    ~PollGuard method. This method is called implicitly by the compiler
    in all places where the object is out of context due to a return,
    break, continue or simply end of statement block
  */
  PollGuard pg(* theImpl);
  sendPrepTrans(forceSend);
  return poll_trans(aMillisecondNumber, minNoOfEventsToWakeup, &pg);
}

int
Ndb::poll_trans(int aMillisecondNumber, int minNoOfEventsToWakeup,
                PollGuard *pg)
{
  NdbTransaction* tConArray[1024];
  Uint32         tNoCompletedTransactions;
  if ((minNoOfEventsToWakeup <= 0) ||
      ((Uint32)minNoOfEventsToWakeup > theNoOfSentTransactions)) {
    minNoOfEventsToWakeup = theNoOfSentTransactions;
  }//if
  if ((theNoOfCompletedTransactions < (Uint32)minNoOfEventsToWakeup) &&
      (aMillisecondNumber > 0)) {
    waitCompletedTransactions(aMillisecondNumber, minNoOfEventsToWakeup, pg);
    tNoCompletedTransactions = pollCompleted(tConArray);
  } else {
    tNoCompletedTransactions = pollCompleted(tConArray);
  }//if
  theMinNoOfEventsToWakeUp = 0; // no more wakup
  pg->unlock_and_signal();
  reportCallback(tConArray, tNoCompletedTransactions);
  return tNoCompletedTransactions;
}

/*****************************************************************************
int pollNdb(int aMillisecondNumber, int minNoOfEventsToWakeup);

Remark:   Check if there are any transactions already completed. Wait for not
          completed transactions until the specified number have completed or
          until the timeout has occured. Timeout zero means no waiting time.
******************************************************************************/
int	
Ndb::pollNdb(int aMillisecondNumber, int minNoOfEventsToWakeup)
{
  /*
    The PollGuard has an implicit call of unlock_and_signal through the
    ~PollGuard method. This method is called implicitly by the compiler
    in all places where the object is out of context due to a return,
    break, continue or simply end of statement block
  */
  PollGuard pg(* theImpl);
  return poll_trans(aMillisecondNumber, minNoOfEventsToWakeup, &pg);
}

int
Ndb::sendRecSignal(Uint16 node_id,
		   Uint32 aWaitState,
		   NdbApiSignal* aSignal,
                   Uint32 conn_seq,
                   Uint32 *ret_conn_seq)
{
  /*
  In most situations 0 is returned.
  In error cases we have 5 different cases
  -1: Send ok, time out in waiting for reply
  -2: Node has failed
  -3: Send buffer not full, send failed yet
  -4: Send buffer full
  -5: Node is currently stopping
  */

  int return_code;
  Uint32 read_conn_seq;
  TransporterFacade* tp = theImpl->m_transporter_facade;
  Uint32 send_size = 1; // Always sends one signal only
  // Protected area
  /*
    The PollGuard has an implicit call of unlock_and_signal through the
    ~PollGuard method. This method is called implicitly by the compiler
    in all places where the object is out of context due to a return,
    break, continue or simply end of statement block
  */
  PollGuard poll_guard(* theImpl);
  read_conn_seq= tp->getNodeSequence(node_id);
  if (ret_conn_seq)
    *ret_conn_seq= read_conn_seq;
  if ((tp->get_node_alive(node_id)) &&
      ((read_conn_seq == conn_seq) ||
       (conn_seq == 0))) {
    if (tp->check_send_size(node_id, send_size)) {
      return_code = tp->sendSignal(aSignal, node_id);
      if (return_code != -1) {
        return poll_guard.wait_n_unlock(WAITFOR_RESPONSE_TIMEOUT,node_id,
                                         aWaitState, false);
      } else {
	return_code = -3;
      }
    } else {
      return_code = -4;
    }//if
  } else {
    if ((tp->get_node_stopping(node_id)) &&
        ((read_conn_seq == conn_seq) ||
         (conn_seq == 0))) {
      return_code = -5;
    } else {
      return_code = -2;
    }//if
  }//if
  return return_code;
  // End of protected area
}//Ndb::sendRecSignal()

void
NdbTransaction::sendTC_COMMIT_ACK(TransporterFacade *tp,
                                  NdbApiSignal * aSignal,
                                  Uint32 transId1, Uint32 transId2, 
                                  Uint32 aTCRef){
#ifdef MARKER_TRACE
  ndbout_c("Sending TC_COMMIT_ACK(0x%.8x, 0x%.8x) to -> %d",
	   transId1,
	   transId2,
	   refToNode(aTCRef));
#endif  
  aSignal->theTrace                = TestOrd::TraceAPI;
  aSignal->theReceiversBlockNumber = DBTC;
  aSignal->theVerId_signalNumber   = GSN_TC_COMMIT_ACK;
  aSignal->theLength               = 2;

  Uint32 * dataPtr = aSignal->getDataPtrSend();
  dataPtr[0] = transId1;
  dataPtr[1] = transId2;
  tp->sendSignalUnCond(aSignal, refToNode(aTCRef), 1);
}

int
NdbImpl::send_event_report(bool has_lock,
                           Uint32 *data, Uint32 length)
{
  NdbApiSignal aSignal(m_ndb.theMyRef);
  TransporterFacade *tp = m_transporter_facade;
  aSignal.theTrace                = TestOrd::TraceAPI;
  aSignal.theReceiversBlockNumber = CMVMI;
  aSignal.theVerId_signalNumber   = GSN_EVENT_REP;
  aSignal.theLength               = length;
  memcpy((char *)aSignal.getDataPtrSend(), (char *)data, length*4);


  int ret = 0;
  if (!has_lock)
  {
    tp->lock_mutex();
  }
  Uint32 tNode;
  Ndb_cluster_connection_node_iter node_iter;
  m_ndb_cluster_connection.init_get_next_node(node_iter);
  while ((tNode= m_ndb_cluster_connection.get_next_node(node_iter)))
  {
    if(tp->get_node_alive(tNode))
    {
      tp->sendSignal(&aSignal, tNode);
      goto done;
    }
  }
  
  ret = 1;
done:
  if (!has_lock)
  {
    tp->unlock_mutex();
  }
  return ret;
}

NdbTransaction*
Ndb::lookupTransactionFromOperation(const TcKeyConf * conf)
{
  assert(TcKeyConf::getNoOfOperations(conf->confInfo) > 0);
  Uint32 opPtr = conf->operations[0].apiOperationPtr;
  void * voidptr = int2void(opPtr);
  if (voidptr)
  {
    NdbReceiver* rec = void2rec(voidptr);
    if (rec)
    {
      return rec->getTransaction();
    }
  }
  return 0;
}<|MERGE_RESOLUTION|>--- conflicted
+++ resolved
@@ -433,14 +433,14 @@
 	  return;
 	case NdbReceiver::NDB_SCANRECEIVER:
 	  tCon->theScanningOp->receiver_delivered(tRec);
-	  theImpl->theWaiter.m_state = (((WaitSignalType) tWaitState) == WAIT_SCAN ? 
-					(Uint32) NO_WAIT : tWaitState);
+          tNewState = (((WaitSignalType) tWaitState) == WAIT_SCAN ? 
+                     (Uint32) NO_WAIT : tWaitState);
 	  break;
         case NdbReceiver::NDB_QUERY_OPERATION:
           // Handled differently whether it is a scan or lookup
           if (tRec->m_query_operation_impl->getQueryDef().isScanQuery()) {
-	    theImpl->theWaiter.m_state = (((WaitSignalType) tWaitState) == WAIT_SCAN ? 
-                                          (Uint32) NO_WAIT : tWaitState);
+            tNewState = (((WaitSignalType) tWaitState) == WAIT_SCAN ? 
+                       (Uint32) NO_WAIT : tWaitState);
             break;
           } else {
             if (tCon->OpCompleteSuccess() != -1) { //More completions pending?
@@ -451,14 +451,6 @@
 	default:
 	  goto InvalidSignal;
 	}
-<<<<<<< HEAD
-=======
-	return;
-      case NdbReceiver::NDB_SCANRECEIVER:
-	tCon->theScanningOp->receiver_delivered(tRec);
-        tNewState = (((WaitSignalType) tWaitState) == WAIT_SCAN ? 
-                     (Uint32) NO_WAIT : tWaitState);
->>>>>>> 95792290
 	break;
       } else {
 	/**
@@ -842,13 +834,8 @@
 				      tDataPtr + ScanTabConf::SignalLength, 
 				      tLen - ScanTabConf::SignalLength);
 	}
-<<<<<<< HEAD
-	if (tReturnCode > 0 && tWaitState == WAIT_SCAN)
-	  theImpl->theWaiter.m_state = NO_WAIT;
-=======
 	if (tReturnCode != -1 && tWaitState == WAIT_SCAN)
           tNewState = NO_WAIT;
->>>>>>> 95792290
 	break;
       } else {
 	goto InvalidSignal;
