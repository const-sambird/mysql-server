--- conflicted
+++ resolved
@@ -1947,13 +1947,8 @@
         "main,ldm,recv,rep", /* Execution threads with default count > 0 only */
         "main,rep={count=0},recv,ldm", /* 0 rep allowed */
         "main={count=0},rep={count=0},recv,ldm", /* 0 rep and 0 main allowed */
-<<<<<<< HEAD
-        "main={count=0},rep={count=0},recv,ldm={count=0}", /* 0 rep and 0 main and 0 ldm allowed */
+        "main={count=0},rep={count=0},recv,ldm={count=0}", /* 0 rep, 0 main and 0 ldm allowed */
         nullptr
-=======
-        "main={count=0},rep={count=0},recv,ldm={count=0}", /* 0 rep, 0 main and 0 ldm allowed */
-        0
->>>>>>> 76d1e447
       };
 
     const char * fail [] =
@@ -1989,13 +1984,9 @@
           /* thread_prio out of range */
         "idxbld={ spintime=12 }",
         "rep={count=1},main={count=0},recv,ldm", /* rep count=1 requires main count=1 */
-<<<<<<< HEAD
-        nullptr
-=======
         "main={count=2}", /* too many main threads*/
         "recv={count=0}", /* too few recv threads*/
-        0
->>>>>>> 76d1e447
+        nullptr
       };
 
     for (Uint32 i = 0; ok[i]; i++)
