--- conflicted
+++ resolved
@@ -264,7 +264,6 @@
   }
 }
 
-<<<<<<< HEAD
 // GSN_DEFINE_BACKUP_REQ
 
 void
@@ -550,7 +549,7 @@
   sendSignal(workerRef(ss.m_worker), GSN_ABORT_BACKUP_ORD,
                       signal, AbortBackupOrd::SignalLength, JBB);
 }
-=======
+
 void
 BackupProxy::execNODE_START_REP(Signal *signal)
 {
@@ -559,6 +558,5 @@
                signal->getLength(), JBB);
 }
 
->>>>>>> 11eda366
 
 BLOCK_FUNCTIONS(BackupProxy)