/*
<<<<<<< HEAD
   Copyright (c) 2003, 2019, Oracle and/or its affiliates. All rights reserved.
=======
   Copyright (c) 2003, 2020, Oracle and/or its affiliates. All rights reserved.
>>>>>>> 92b920a6

   This program is free software; you can redistribute it and/or modify
   it under the terms of the GNU General Public License, version 2.0,
   as published by the Free Software Foundation.

   This program is also distributed with certain software (including
   but not limited to OpenSSL) that is licensed under separate terms,
   as designated in a particular file or component or in included license
   documentation.  The authors of MySQL hereby grant you an additional
   permission to link the program and your derivative works with the
   separately licensed software that they have included with MySQL.

   This program is distributed in the hope that it will be useful,
   but WITHOUT ANY WARRANTY; without even the implied warranty of
   MERCHANTABILITY or FITNESS FOR A PARTICULAR PURPOSE.  See the
   GNU General Public License, version 2.0, for more details.

   You should have received a copy of the GNU General Public License
   along with this program; if not, write to the Free Software
   Foundation, Inc., 51 Franklin St, Fifth Floor, Boston, MA 02110-1301  USA
*/


#define DBDIH_C
#include "Dbdih.hpp"
#include <ndb_limits.h>

#define JAM_FILE_ID 355


#define DEBUG(x) { ndbout << "DIH::" << x << endl; }

void Dbdih::initData() 
{
  cpageFileSize = ZPAGEREC;

  // Records with constant sizes
  createReplicaRecord = (CreateReplicaRecord*)
    allocRecord("CreateReplicaRecord", sizeof(CreateReplicaRecord),
                 ZCREATE_REPLICA_FILE_SIZE);

  nodeGroupRecord = (NodeGroupRecord*)
    allocRecord("NodeGroupRecord",
                sizeof(NodeGroupRecord),
                MAX_NDB_NODE_GROUPS);

  nodeRecord = (NodeRecord*)
    allocRecord("NodeRecord", sizeof(NodeRecord), MAX_NDB_NODES);

  Uint32 i;
  for(i = 0; i<MAX_NDB_NODES; i++){
    new (&nodeRecord[i]) NodeRecord();
  }
  Uint32 max_takeover_threads = MAX(MAX_NDB_NODES,
                                    ZMAX_TAKE_OVER_THREADS);
  c_takeOverPool.setSize(max_takeover_threads);
  {
    Ptr<TakeOverRecord> ptr;
    while (c_masterActiveTakeOverList.seizeFirst(ptr))
    {
      new (ptr.p) TakeOverRecord;
    }
    while (c_masterActiveTakeOverList.first(ptr))
    {
      releaseTakeOver(ptr, true, true);
    }
  }
  
  waitGCPProxyPool.setSize(ZPROXY_FILE_SIZE);
  waitGCPMasterPool.setSize(ZPROXY_MASTER_FILE_SIZE);

  c_dictLockSlavePool.setSize(1); // assert single usage
  c_dictLockSlavePtrI_nodeRestart = RNIL;

  cgcpOrderBlocked = 0;
  c_lcpState.ctcCounter = 0;
  c_lcpState.m_lcp_trylock_timeout = 0;
  cwaitLcpSr       = false;
  c_blockCommit    = false;
  c_blockCommitNo  = 1;
  cntrlblockref    = RNIL;
  c_set_initial_start_flag = FALSE;
  c_sr_wait_to = false;
  c_2pass_inr = false;
  c_handled_master_take_over_copy_gci = 0;
  c_start_node_lcp_req_outstanding = false;

  c_lcpTabDefWritesControl.init(MAX_CONCURRENT_LCP_TAB_DEF_FLUSHES);
<<<<<<< HEAD
  for (Uint32 i = 0; i < MAX_NDB_NODES; i++)
  {
    m_node_redo_alert_state[i] = RedoStateRep::NO_REDO_ALERT;
  }
  m_global_redo_alert_state = RedoStateRep::NO_REDO_ALERT;
  m_master_lcp_req_lcp_already_completed = false;
=======

  c_shutdownReqNodes.clear();
>>>>>>> 92b920a6
}//Dbdih::initData()

void Dbdih::initRecords()
{
  // Records with dynamic sizes

  connectRecord = (ConnectRecord*)allocRecord("ConnectRecord",
                                              sizeof(ConnectRecord), 
                                              cconnectFileSize);

  fileRecord = (FileRecord*)allocRecord("FileRecord",
                                        sizeof(FileRecord),
                                        cfileFileSize);

  fragmentstore = (Fragmentstore*)allocRecord("Fragmentstore",
                                              sizeof(Fragmentstore),
                                              cfragstoreFileSize);

  pageRecord = (PageRecord*)allocRecord("PageRecord",
                                  sizeof(PageRecord), 
                                  cpageFileSize);

  c_replicaRecordPool.setSize(creplicaFileSize);

  tabRecord = (TabRecord*)allocRecord("TabRecord",
                                              sizeof(TabRecord), 
                                              ctabFileSize);

  // Initialize BAT for interface to file system
  NewVARIABLE* bat = allocateBat(22);
  bat[1].WA = &pageRecord->word[0];
  bat[1].nrr = cpageFileSize;
  bat[1].ClusterSize = sizeof(PageRecord);
  bat[1].bits.q = 11;
  bat[1].bits.v = 5;
  bat[20].WA = &sysfileData[0];
  bat[20].nrr = 1;
  bat[20].ClusterSize = sizeof(sysfileData);
  bat[20].bits.q = 7;
  bat[20].bits.v = 5;
  bat[21].WA = &sysfileDataToFile[0];
  bat[21].nrr = 1;
  bat[21].ClusterSize = sizeof(sysfileDataToFile);
  bat[21].bits.q = 7;
  bat[21].bits.v = 5;
}//Dbdih::initRecords()

Dbdih::Dbdih(Block_context& ctx):
  SimulatedBlock(DBDIH, ctx),
  c_queued_lcp_frag_rep(c_replicaRecordPool),
  c_activeTakeOverList(c_takeOverPool),
  c_queued_for_start_takeover_list(c_takeOverPool),
  c_queued_for_commit_takeover_list(c_takeOverPool),
  c_active_copy_threads_list(c_takeOverPool),
  c_completed_copy_threads_list(c_takeOverPool),
  c_masterActiveTakeOverList(c_takeOverPool),
  c_waitGCPProxyList(waitGCPProxyPool),
  c_waitGCPMasterList(waitGCPMasterPool),
  c_waitEpochMasterList(waitGCPMasterPool)
{
  BLOCK_CONSTRUCTOR(Dbdih);

  c_mainTakeOverPtr.i = RNIL;
  c_mainTakeOverPtr.p = 0;
  c_activeThreadTakeOverPtr.i = RNIL;
  c_activeThreadTakeOverPtr.p = 0;

  /* Node Recovery Status Module signals */
  addRecSignal(GSN_ALLOC_NODEID_REP, &Dbdih::execALLOC_NODEID_REP);
  addRecSignal(GSN_INCL_NODE_HB_PROTOCOL_REP,
               &Dbdih::execINCL_NODE_HB_PROTOCOL_REP);
  addRecSignal(GSN_NDBCNTR_START_WAIT_REP,
               &Dbdih::execNDBCNTR_START_WAIT_REP);
  addRecSignal(GSN_NDBCNTR_STARTED_REP,
               &Dbdih::execNDBCNTR_STARTED_REP);
  addRecSignal(GSN_SUMA_HANDOVER_COMPLETE_REP,
               &Dbdih::execSUMA_HANDOVER_COMPLETE_REP);
  addRecSignal(GSN_END_TOREP, &Dbdih::execEND_TOREP);
  addRecSignal(GSN_LOCAL_RECOVERY_COMP_REP,
               &Dbdih::execLOCAL_RECOVERY_COMP_REP);
  addRecSignal(GSN_DBINFO_SCANREQ, &Dbdih::execDBINFO_SCANREQ);
  /* End Node Recovery Status Module signals */

  /* LCP Pause module */
  addRecSignal(GSN_PAUSE_LCP_REQ, &Dbdih::execPAUSE_LCP_REQ);
  addRecSignal(GSN_PAUSE_LCP_CONF, &Dbdih::execPAUSE_LCP_CONF);
  addRecSignal(GSN_FLUSH_LCP_REP_REQ, &Dbdih::execFLUSH_LCP_REP_REQ);
  addRecSignal(GSN_FLUSH_LCP_REP_CONF, &Dbdih::execFLUSH_LCP_REP_CONF);
  /* End LCP Pause module */

  addRecSignal(GSN_DUMP_STATE_ORD, &Dbdih::execDUMP_STATE_ORD);
  addRecSignal(GSN_NDB_TAMPER, &Dbdih::execNDB_TAMPER, true);
  addRecSignal(GSN_DEBUG_SIG, &Dbdih::execDEBUG_SIG);
  addRecSignal(GSN_MASTER_GCPREQ, &Dbdih::execMASTER_GCPREQ);
  addRecSignal(GSN_MASTER_GCPREF, &Dbdih::execMASTER_GCPREF);
  addRecSignal(GSN_MASTER_GCPCONF, &Dbdih::execMASTER_GCPCONF);
  addRecSignal(GSN_EMPTY_LCP_CONF, &Dbdih::execEMPTY_LCP_CONF);
  addRecSignal(GSN_EMPTY_LCP_REP, &Dbdih::execEMPTY_LCP_REP);

  addRecSignal(GSN_MASTER_LCPREQ, &Dbdih::execMASTER_LCPREQ);
  addRecSignal(GSN_MASTER_LCPREF, &Dbdih::execMASTER_LCPREF);
  addRecSignal(GSN_MASTER_LCPCONF, &Dbdih::execMASTER_LCPCONF);
  addRecSignal(GSN_NF_COMPLETEREP, &Dbdih::execNF_COMPLETEREP);
  addRecSignal(GSN_START_PERMREQ, &Dbdih::execSTART_PERMREQ);
  addRecSignal(GSN_START_PERMCONF, &Dbdih::execSTART_PERMCONF);
  addRecSignal(GSN_START_PERMREF, &Dbdih::execSTART_PERMREF);
  addRecSignal(GSN_INCL_NODEREQ, &Dbdih::execINCL_NODEREQ);
  addRecSignal(GSN_INCL_NODECONF, &Dbdih::execINCL_NODECONF);

  addRecSignal(GSN_START_TOREQ, &Dbdih::execSTART_TOREQ);
  addRecSignal(GSN_START_TOREF, &Dbdih::execSTART_TOREQ);
  addRecSignal(GSN_START_TOCONF, &Dbdih::execSTART_TOCONF);

  addRecSignal(GSN_UPDATE_TOREQ, &Dbdih::execUPDATE_TOREQ);
  addRecSignal(GSN_UPDATE_TOREF, &Dbdih::execUPDATE_TOREF);
  addRecSignal(GSN_UPDATE_TOCONF, &Dbdih::execUPDATE_TOCONF);

  addRecSignal(GSN_END_TOREQ, &Dbdih::execEND_TOREQ);
  addRecSignal(GSN_END_TOREF, &Dbdih::execEND_TOREF);
  addRecSignal(GSN_END_TOCONF, &Dbdih::execEND_TOCONF);

  addRecSignal(GSN_START_MEREQ, &Dbdih::execSTART_MEREQ);
  addRecSignal(GSN_START_MECONF, &Dbdih::execSTART_MECONF);
  addRecSignal(GSN_START_MEREF, &Dbdih::execSTART_MEREF);
  addRecSignal(GSN_START_COPYREQ, &Dbdih::execSTART_COPYREQ);
  addRecSignal(GSN_START_COPYCONF, &Dbdih::execSTART_COPYCONF);
  addRecSignal(GSN_START_COPYREF, &Dbdih::execSTART_COPYREF);
  addRecSignal(GSN_UPDATE_FRAG_STATEREQ,
                 &Dbdih::execUPDATE_FRAG_STATEREQ);
  addRecSignal(GSN_UPDATE_FRAG_STATECONF,
                 &Dbdih::execUPDATE_FRAG_STATECONF);
  addRecSignal(GSN_DIVERIFYREQ, &Dbdih::execDIVERIFYREQ);
  addRecSignal(GSN_GCP_SAVEREQ, &Dbdih::execGCP_SAVEREQ);
  addRecSignal(GSN_GCP_SAVEREF, &Dbdih::execGCP_SAVEREF);
  addRecSignal(GSN_GCP_SAVECONF, &Dbdih::execGCP_SAVECONF);
  addRecSignal(GSN_GCP_PREPARECONF, &Dbdih::execGCP_PREPARECONF);
  addRecSignal(GSN_GCP_PREPARE, &Dbdih::execGCP_PREPARE);
  addRecSignal(GSN_GCP_NODEFINISH, &Dbdih::execGCP_NODEFINISH);
  addRecSignal(GSN_GCP_COMMIT, &Dbdih::execGCP_COMMIT);
  addRecSignal(GSN_SUB_GCP_COMPLETE_REP, &Dbdih::execSUB_GCP_COMPLETE_REP);
  addRecSignal(GSN_SUB_GCP_COMPLETE_ACK, &Dbdih::execSUB_GCP_COMPLETE_ACK);
  addRecSignal(GSN_DIHNDBTAMPER, &Dbdih::execDIHNDBTAMPER);
  addRecSignal(GSN_CONTINUEB, &Dbdih::execCONTINUEB);
  addRecSignal(GSN_COPY_GCIREQ, &Dbdih::execCOPY_GCIREQ);
  addRecSignal(GSN_COPY_GCICONF, &Dbdih::execCOPY_GCICONF);
  addRecSignal(GSN_COPY_TABREQ, &Dbdih::execCOPY_TABREQ);
  addRecSignal(GSN_COPY_TABCONF, &Dbdih::execCOPY_TABCONF);
  addRecSignal(GSN_CHECK_LCP_IDLE_ORD, &Dbdih::execCHECK_LCP_IDLE_ORD);
  addRecSignal(GSN_TCGETOPSIZECONF, &Dbdih::execTCGETOPSIZECONF);
  addRecSignal(GSN_TC_CLOPSIZECONF, &Dbdih::execTC_CLOPSIZECONF);

  addRecSignal(GSN_LCP_COMPLETE_REP, &Dbdih::execLCP_COMPLETE_REP);
  addRecSignal(GSN_LCP_FRAG_REP, &Dbdih::execLCP_FRAG_REP);
  addRecSignal(GSN_START_LCP_REQ, &Dbdih::execSTART_LCP_REQ);
  addRecSignal(GSN_START_LCP_CONF, &Dbdih::execSTART_LCP_CONF);
  addRecSignal(GSN_START_NODE_LCP_CONF, &Dbdih::execSTART_NODE_LCP_CONF);
  
  addRecSignal(GSN_READ_CONFIG_REQ, &Dbdih::execREAD_CONFIG_REQ, true);
  addRecSignal(GSN_UNBLO_DICTCONF, &Dbdih::execUNBLO_DICTCONF);
  addRecSignal(GSN_COPY_ACTIVECONF, &Dbdih::execCOPY_ACTIVECONF);
  addRecSignal(GSN_TAB_COMMITREQ, &Dbdih::execTAB_COMMITREQ);
  addRecSignal(GSN_NODE_FAILREP, &Dbdih::execNODE_FAILREP);
  addRecSignal(GSN_COPY_FRAGCONF, &Dbdih::execCOPY_FRAGCONF);
  addRecSignal(GSN_COPY_FRAGREF, &Dbdih::execCOPY_FRAGREF);
  addRecSignal(GSN_DIADDTABREQ, &Dbdih::execDIADDTABREQ);
  addRecSignal(GSN_DIGETNODESREQ, &Dbdih::execDIGETNODESREQ);
  addRecSignal(GSN_STTOR, &Dbdih::execSTTOR);
  addRecSignal(GSN_DIH_SCAN_TAB_REQ, &Dbdih::execDIH_SCAN_TAB_REQ);
  addRecSignal(GSN_DIH_SCAN_TAB_COMPLETE_REP,
               &Dbdih::execDIH_SCAN_TAB_COMPLETE_REP);
  addRecSignal(GSN_GCP_TCFINISHED, &Dbdih::execGCP_TCFINISHED);
  addRecSignal(GSN_READ_NODESCONF, &Dbdih::execREAD_NODESCONF);
  addRecSignal(GSN_NDB_STTOR, &Dbdih::execNDB_STTOR);
  addRecSignal(GSN_DICTSTARTCONF, &Dbdih::execDICTSTARTCONF);
  addRecSignal(GSN_NDB_STARTREQ, &Dbdih::execNDB_STARTREQ);
  addRecSignal(GSN_GETGCIREQ, &Dbdih::execGETGCIREQ);
  addRecSignal(GSN_GET_LATEST_GCI_REQ, &Dbdih::execGET_LATEST_GCI_REQ);
  addRecSignal(GSN_SET_LATEST_LCP_ID, &Dbdih::execSET_LATEST_LCP_ID);
  addRecSignal(GSN_DIH_RESTARTREQ, &Dbdih::execDIH_RESTARTREQ);
  addRecSignal(GSN_START_RECCONF, &Dbdih::execSTART_RECCONF);
  addRecSignal(GSN_START_FRAGCONF, &Dbdih::execSTART_FRAGCONF);
  addRecSignal(GSN_ADD_FRAGCONF, &Dbdih::execADD_FRAGCONF);
  addRecSignal(GSN_ADD_FRAGREF, &Dbdih::execADD_FRAGREF);
  addRecSignal(GSN_DROP_FRAG_REF, &Dbdih::execDROP_FRAG_REF);
  addRecSignal(GSN_DROP_FRAG_CONF, &Dbdih::execDROP_FRAG_CONF);
  addRecSignal(GSN_FSOPENCONF, &Dbdih::execFSOPENCONF);
  addRecSignal(GSN_FSOPENREF, &Dbdih::execFSOPENREF, true);
  addRecSignal(GSN_FSCLOSECONF, &Dbdih::execFSCLOSECONF);
  addRecSignal(GSN_FSCLOSEREF, &Dbdih::execFSCLOSEREF, true);
  addRecSignal(GSN_FSREADCONF, &Dbdih::execFSREADCONF);
  addRecSignal(GSN_FSREADREF, &Dbdih::execFSREADREF, true);
  addRecSignal(GSN_FSWRITECONF, &Dbdih::execFSWRITECONF);
  addRecSignal(GSN_FSWRITEREF, &Dbdih::execFSWRITEREF, true);

  addRecSignal(GSN_START_INFOREQ, 
               &Dbdih::execSTART_INFOREQ);
  addRecSignal(GSN_START_INFOREF, 
               &Dbdih::execSTART_INFOREF);
  addRecSignal(GSN_START_INFOCONF, 
               &Dbdih::execSTART_INFOCONF);

  addRecSignal(GSN_CHECKNODEGROUPSREQ, &Dbdih::execCHECKNODEGROUPSREQ);

  addRecSignal(GSN_CHECK_NODE_RESTARTREQ,
               &Dbdih::execCHECK_NODE_RESTARTREQ);

  addRecSignal(GSN_BLOCK_COMMIT_ORD,
	       &Dbdih::execBLOCK_COMMIT_ORD);
  addRecSignal(GSN_UNBLOCK_COMMIT_ORD,
	       &Dbdih::execUNBLOCK_COMMIT_ORD);
  
  addRecSignal(GSN_DIH_SWITCH_REPLICA_REQ,
	       &Dbdih::execDIH_SWITCH_REPLICA_REQ);
  
  addRecSignal(GSN_DIH_SWITCH_REPLICA_REF,
	       &Dbdih::execDIH_SWITCH_REPLICA_REF);
  
  addRecSignal(GSN_DIH_SWITCH_REPLICA_CONF,
	       &Dbdih::execDIH_SWITCH_REPLICA_CONF);

  addRecSignal(GSN_STOP_PERM_REQ, &Dbdih::execSTOP_PERM_REQ);
  addRecSignal(GSN_STOP_PERM_REF, &Dbdih::execSTOP_PERM_REF);
  addRecSignal(GSN_STOP_PERM_CONF, &Dbdih::execSTOP_PERM_CONF);

  addRecSignal(GSN_STOP_ME_REQ, &Dbdih::execSTOP_ME_REQ);
  addRecSignal(GSN_STOP_ME_REF, &Dbdih::execSTOP_ME_REF);
  addRecSignal(GSN_STOP_ME_CONF, &Dbdih::execSTOP_ME_CONF);

  addRecSignal(GSN_WAIT_GCP_REQ, &Dbdih::execWAIT_GCP_REQ);
  addRecSignal(GSN_WAIT_GCP_REF, &Dbdih::execWAIT_GCP_REF);
  addRecSignal(GSN_WAIT_GCP_CONF, &Dbdih::execWAIT_GCP_CONF);

  addRecSignal(GSN_REDO_STATE_REP, &Dbdih::execREDO_STATE_REP);

  addRecSignal(GSN_PREP_DROP_TAB_REQ, &Dbdih::execPREP_DROP_TAB_REQ);
  addRecSignal(GSN_DROP_TAB_REQ, &Dbdih::execDROP_TAB_REQ);

  addRecSignal(GSN_ALTER_TAB_REQ, &Dbdih::execALTER_TAB_REQ);

  addRecSignal(GSN_CREATE_FRAGMENTATION_REQ, 
	       &Dbdih::execCREATE_FRAGMENTATION_REQ);

  addRecSignal(GSN_DICT_LOCK_CONF, &Dbdih::execDICT_LOCK_CONF);
  addRecSignal(GSN_DICT_LOCK_REF, &Dbdih::execDICT_LOCK_REF);
  addRecSignal(GSN_NODE_START_REP, &Dbdih::execNODE_START_REP, true);
  
  addRecSignal(GSN_START_FRAGREF,
	       &Dbdih::execSTART_FRAGREF);

  addRecSignal(GSN_PREPARE_COPY_FRAG_REF,
	       &Dbdih::execPREPARE_COPY_FRAG_REF);
  addRecSignal(GSN_PREPARE_COPY_FRAG_CONF,
	       &Dbdih::execPREPARE_COPY_FRAG_CONF);

  addRecSignal(GSN_UPGRADE_PROTOCOL_ORD,
	       &Dbdih::execUPGRADE_PROTOCOL_ORD);

  addRecSignal(GSN_CREATE_NODEGROUP_IMPL_REQ,
               &Dbdih::execCREATE_NODEGROUP_IMPL_REQ);

  addRecSignal(GSN_DROP_NODEGROUP_IMPL_REQ,
               &Dbdih::execDROP_NODEGROUP_IMPL_REQ);


  addRecSignal(GSN_DIH_GET_TABINFO_REQ,
               &Dbdih::execDIH_GET_TABINFO_REQ);
#if 0
  addRecSignal(GSN_DIH_GET_TABINFO_REF,
               &Dbdih::execDIH_GET_TABINFO_REF);
  addRecSignal(GSN_DIH_GET_TABINFO_CONF,
               &Dbdih::execDIH_GET_TABINFO_CONF);
#endif

  connectRecord = 0;
  fileRecord = 0;
  fragmentstore = 0;
  pageRecord = 0;
  tabRecord = 0;
  createReplicaRecord = 0;
  nodeGroupRecord = 0;
  nodeRecord = 0;
  c_nextNodeGroup = 0;
  memset(c_next_replica_node, 0, sizeof(c_next_replica_node));
  c_fragments_per_node_ = 0;
  memset(c_node_groups, 0, sizeof(c_node_groups));
  if (globalData.ndbMtTcThreads == 0)
  {
    c_diverify_queue_cnt = 1;
  }
  else
  {
    c_diverify_queue_cnt = globalData.ndbMtTcThreads;
  }
}//Dbdih::Dbdih()

Dbdih::~Dbdih()
{
  deallocRecord((void **)&connectRecord, "ConnectRecord",
                sizeof(ConnectRecord), 
                cconnectFileSize);
  
  deallocRecord((void **)&fileRecord, "FileRecord",
                sizeof(FileRecord),
                cfileFileSize);
  
  deallocRecord((void **)&fragmentstore, "Fragmentstore",
                sizeof(Fragmentstore),
                cfragstoreFileSize);

  deallocRecord((void **)&pageRecord, "PageRecord",
                sizeof(PageRecord), 
                cpageFileSize);
  
  deallocRecord((void **)&tabRecord, "TabRecord",
                sizeof(TabRecord), 
                ctabFileSize);

  // Records with constant sizes
  deallocRecord((void **)&createReplicaRecord, 
                "CreateReplicaRecord", sizeof(CreateReplicaRecord),
                ZCREATE_REPLICA_FILE_SIZE);
  
  deallocRecord((void **)&nodeGroupRecord, "NodeGroupRecord", 
                sizeof(NodeGroupRecord), MAX_NDB_NODE_GROUPS);
  
  deallocRecord((void **)&nodeRecord, "NodeRecord", 
                sizeof(NodeRecord), MAX_NDB_NODES);
}//Dbdih::~Dbdih()

BLOCK_FUNCTIONS(Dbdih)


<|MERGE_RESOLUTION|>--- conflicted
+++ resolved
@@ -1,9 +1,5 @@
 /*
-<<<<<<< HEAD
-   Copyright (c) 2003, 2019, Oracle and/or its affiliates. All rights reserved.
-=======
    Copyright (c) 2003, 2020, Oracle and/or its affiliates. All rights reserved.
->>>>>>> 92b920a6
 
    This program is free software; you can redistribute it and/or modify
    it under the terms of the GNU General Public License, version 2.0,
@@ -92,17 +88,14 @@
   c_start_node_lcp_req_outstanding = false;
 
   c_lcpTabDefWritesControl.init(MAX_CONCURRENT_LCP_TAB_DEF_FLUSHES);
-<<<<<<< HEAD
   for (Uint32 i = 0; i < MAX_NDB_NODES; i++)
   {
     m_node_redo_alert_state[i] = RedoStateRep::NO_REDO_ALERT;
   }
   m_global_redo_alert_state = RedoStateRep::NO_REDO_ALERT;
   m_master_lcp_req_lcp_already_completed = false;
-=======
-
+  
   c_shutdownReqNodes.clear();
->>>>>>> 92b920a6
 }//Dbdih::initData()
 
 void Dbdih::initRecords()
