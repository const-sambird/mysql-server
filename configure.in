--- conflicted
+++ resolved
@@ -7,11 +7,7 @@
 AC_CANONICAL_SYSTEM
 # The Docs Makefile.am parses this line!
 # remember to also change ndb version below and update version.c in ndb
-<<<<<<< HEAD
-AM_INIT_AUTOMAKE(mysql, 5.0.36)
-=======
-AM_INIT_AUTOMAKE(mysql, 5.0.35)
->>>>>>> cda57d8f
+AM_INIT_AUTOMAKE(mysql, 5.0.37)
 AM_CONFIG_HEADER(config.h)
 
 PROTOCOL_VERSION=10
@@ -27,11 +23,7 @@
 # ndb version
 NDB_VERSION_MAJOR=5
 NDB_VERSION_MINOR=0
-<<<<<<< HEAD
-NDB_VERSION_BUILD=36
-=======
-NDB_VERSION_BUILD=35
->>>>>>> cda57d8f
+NDB_VERSION_BUILD=37
 NDB_VERSION_STATUS=""
 
 # Set all version vars based on $VERSION. How do we do this more elegant ?
@@ -2558,13 +2550,7 @@
 
 if test "$THREAD_SAFE_CLIENT" != "no"
 then
-<<<<<<< HEAD
-  sql_client_dirs="strings regex mysys dbug extra libmysql client"
-else
-  sql_client_dirs="strings regex mysys dbug extra libmysql libmysql_r client"
-=======
   sql_client_dirs="libmysql_r $sql_client_dirs"
->>>>>>> cda57d8f
   linked_client_targets="$linked_client_targets linked_libmysql_r_sources"
   AC_CONFIG_FILES(libmysql_r/Makefile)
   AC_DEFINE([THREAD_SAFE_CLIENT], [1], [Should be client be thread safe])
