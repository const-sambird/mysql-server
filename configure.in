dnl -*- ksh -*-
dnl Process this file with autoconf to produce a configure script.

AC_PREREQ(2.50)dnl		Minimum Autoconf version required.

AC_INIT(sql/mysqld.cc)
AC_CANONICAL_SYSTEM
# Don't forget to also update the NDB lines below.
AM_INIT_AUTOMAKE(mysql, 5.0.8-beta)
AM_CONFIG_HEADER(config.h)

PROTOCOL_VERSION=10
DOT_FRM_VERSION=6
# See the libtool docs for information on how to do shared lib versions.
SHARED_LIB_VERSION=14:0:0

# ndb version
NDB_VERSION_MAJOR=5
NDB_VERSION_MINOR=0
NDB_VERSION_BUILD=8
NDB_VERSION_STATUS="beta"

# Set all version vars based on $VERSION. How do we do this more elegant ?
# Remember that regexps needs to quote [ and ] since this is run through m4
MYSQL_NO_DASH_VERSION=`echo $VERSION | sed -e "s|[[a-z]]*-.*$||"`
MYSQL_BASE_VERSION=`echo $MYSQL_NO_DASH_VERSION | sed -e "s|\.[[^.]]*$||"`
MYSQL_VERSION_ID=`echo $MYSQL_NO_DASH_VERSION. | sed -e 's/[[^0-9.]]//g; s/\./  /g; s/ \([[0-9]]\) / 0\\1 /g; s/ //g'`

# The port should be constant for a LONG time
MYSQL_TCP_PORT_DEFAULT=3306
MYSQL_UNIX_ADDR_DEFAULT="/tmp/mysql.sock"

dnl Include m4 
sinclude(config/ac-macros/alloca.m4)
sinclude(config/ac-macros/check_cpu.m4)
sinclude(config/ac-macros/character_sets.m4)
sinclude(config/ac-macros/compiler_flag.m4)
sinclude(config/ac-macros/ha_archive.m4)
sinclude(config/ac-macros/ha_berkeley.m4)
sinclude(config/ac-macros/ha_blackhole.m4)
sinclude(config/ac-macros/ha_example.m4)
sinclude(config/ac-macros/ha_federated.m4)
sinclude(config/ac-macros/ha_innodb.m4)
sinclude(config/ac-macros/ha_ndbcluster.m4)
sinclude(config/ac-macros/ha_tina.m4)
sinclude(config/ac-macros/large_file.m4)
sinclude(config/ac-macros/misc.m4)
sinclude(config/ac-macros/openssl.m4)
sinclude(config/ac-macros/readline.m4)
sinclude(config/ac-macros/yassl.m4)
sinclude(config/ac-macros/zlib.m4)

# Remember to add a directory sql/share/LANGUAGE
AVAILABLE_LANGUAGES="\
czech danish dutch english estonian french german greek hungarian \
italian japanese korean norwegian norwegian-ny polish portuguese \
romanian russian serbian slovak spanish swedish ukrainian"

#####
#####

AC_SUBST(MYSQL_NO_DASH_VERSION)
AC_SUBST(MYSQL_BASE_VERSION)
AC_SUBST(MYSQL_VERSION_ID)
AC_SUBST(PROTOCOL_VERSION)
AC_DEFINE_UNQUOTED([PROTOCOL_VERSION], [$PROTOCOL_VERSION],
                   [mysql client protocol version])
AC_SUBST(DOT_FRM_VERSION)
AC_DEFINE_UNQUOTED([DOT_FRM_VERSION], [$DOT_FRM_VERSION],
                   [Version of .frm files])
AC_SUBST(SHARED_LIB_VERSION)
AC_SUBST(AVAILABLE_LANGUAGES)
AC_SUBST(AVAILABLE_LANGUAGES_ERRORS)

AC_SUBST([NDB_VERSION_MAJOR])
AC_SUBST([NDB_VERSION_MINOR])
AC_SUBST([NDB_VERSION_BUILD])
AC_SUBST([NDB_VERSION_STATUS])
AC_DEFINE_UNQUOTED([NDB_VERSION_MAJOR], [$NDB_VERSION_MAJOR],
                   [NDB major version])
AC_DEFINE_UNQUOTED([NDB_VERSION_MINOR], [$NDB_VERSION_MINOR],
                   [NDB minor version])
AC_DEFINE_UNQUOTED([NDB_VERSION_BUILD], [$NDB_VERSION_BUILD],
                   [NDB build version])
AC_DEFINE_UNQUOTED([NDB_VERSION_STATUS], ["$NDB_VERSION_STATUS"],
                   [NDB status version])


# Canonicalize the configuration name.
SYSTEM_TYPE="$host_vendor-$host_os"
MACHINE_TYPE="$host_cpu"
AC_SUBST(SYSTEM_TYPE)
AC_DEFINE_UNQUOTED([SYSTEM_TYPE], ["$SYSTEM_TYPE"],
                   [Name of system, eg solaris])
AC_SUBST(MACHINE_TYPE)
AC_DEFINE_UNQUOTED([MACHINE_TYPE], ["$MACHINE_TYPE"],
                   [Machine type name, eg sun10])

# Detect intel x86 like processor
BASE_MACHINE_TYPE=$MACHINE_TYPE
case $MACHINE_TYPE in
  i?86) BASE_MACHINE_TYPE=i386 ;;
esac

# Save some variables and the command line options for mysqlbug
SAVE_ASFLAGS="$ASFLAGS"
SAVE_CFLAGS="$CFLAGS"
SAVE_CXXFLAGS="$CXXFLAGS"
SAVE_LDFLAGS="$LDFLAGS"
SAVE_CXXLDFLAGS="$CXXLDFLAGS"
CONF_COMMAND="$0 $ac_configure_args"
AC_SUBST(CONF_COMMAND)
AC_SUBST(SAVE_ASFLAGS)
AC_SUBST(SAVE_CFLAGS)
AC_SUBST(SAVE_CXXFLAGS)
AC_SUBST(SAVE_LDFLAGS)
AC_SUBST(SAVE_CXXLDFLAGS)
AC_SUBST(CXXLDFLAGS)

#AC_ARG_PROGRAM			# Automaticly invoked by AM_INIT_AUTOMAKE

AM_SANITY_CHECK
# This is needed is SUBDIRS is set
AC_PROG_MAKE_SET

##############################################################################
# The below section needs to be done before AC_PROG_CC
##############################################################################

# Hack for OS X/Darwin and Metrowerks CodeWarrior
AC_ARG_WITH(darwin-mwcc,
[  --with-darwin-mwcc      Use Metrowerks CodeWarrior wrappers on OS X/Darwin],[
  builddir=`pwd`
  ccwrapper="$builddir/support-files/MacOSX/mwcc-wrapper"
  arwrapper="$builddir/support-files/MacOSX/mwar-wrapper"
  CC="$ccwrapper"
  CXX="$ccwrapper"
  LD="$ccwrapper"
  AR="$arwrapper"
  RANLIB=:
  export CC CXX LD AR RANLIB
  AC_SUBST(AR)
  AC_SUBST(RANLIB)
  with_darwin_mwcc=yes
])

AM_CONDITIONAL(DARWIN_MWCC, test x$with_darwin_mwcc = xyes)

if test "x${CFLAGS-}" = x ; then
  cflags_is_set=no
else
  cflags_is_set=yes
fi

if test "x${CPPFLAGS-}" = x ; then
  cppflags_is_set=no
else
  cppflags_is_set=yes
fi

if test "x${LDFLAGS-}" = x ; then
  ldflags_is_set=no
else
  ldflags_is_set=yes
fi

################ End of section to be done before AC_PROG_CC #################

# The following hack should ensure that configure doesn't add optimizing
# or debugging flags to CFLAGS or CXXFLAGS
# C_EXTRA_FLAGS are flags that are automaticly added to both
# CFLAGS and CXXFLAGS
CFLAGS="$CFLAGS $C_EXTRA_FLAGS "
CXXFLAGS="$CXXFLAGS $C_EXTRA_FLAGS "

dnl Checks for programs.
AC_PROG_AWK
AC_PROG_CC
AC_PROG_CXX
AC_PROG_CPP

# Print version of CC and CXX compiler (if they support --version)
case $SYSTEM_TYPE in
  *netware*)
CC_VERSION=`$CC -version | grep -i version`
    ;;
  *)
CC_VERSION=`$CC --version | sed 1q`
    ;;
esac
if test $? -eq "0"
then
  AC_MSG_CHECKING("C Compiler version");
  AC_MSG_RESULT("$CC $CC_VERSION")
else
CC_VERSION=""
fi
case $SYSTEM_TYPE in
  *netware*)
CXX_VERSION=`$CXX -version | grep -i version`
    ;;
  *)
CXX_VERSION=`$CXX --version | sed 1q`
    ;;
esac
if test $? -eq "0"
then
  AC_MSG_CHECKING("C++ compiler version");
  AC_MSG_RESULT("$CXX $CXX_VERSION")
else
CXX_VERSION=""
fi
AC_SUBST(CXX_VERSION)
AC_SUBST(CC_VERSION)

# Fix for sgi gcc / sgiCC which tries to emulate gcc
if test "$CC" = "sgicc"
then
  ac_cv_prog_gcc="no"
fi
if test "$CXX" = "sgi++"
then
  GXX="no"
fi

if test "$ac_cv_prog_gcc" = "yes"
then
  AS="$CC -c"
  AC_SUBST(AS)
else
  AC_PATH_PROG(AS, as, as)
fi
# Still need ranlib for readline; local static use only so no libtool.
AC_PROG_RANLIB
# We use libtool
#AC_LIBTOOL_WIN32_DLL
AC_PROG_LIBTOOL

# Ensure that we have --preserve-dup-deps defines, otherwise we get link
# problems of 'mysql' with CXX=g++
LIBTOOL="$LIBTOOL --preserve-dup-deps"
AC_SUBST(LIBTOOL)dnl

#AC_LIBTOOL_DLOPEN AC_LIBTOOL_WIN32_DLL AC_DISABLE_FAST_INSTALL AC_DISABLE_SHARED AC_DISABLE_STATIC

# AC_PROG_INSTALL
AC_PROG_INSTALL
test -z "$INSTALL_SCRIPT" && INSTALL_SCRIPT='${INSTALL_PROGRAM}'

# Not critical since the generated file is distributed
AC_PROG_YACC
AC_CHECK_PROG(PDFMANUAL, pdftex, manual.pdf)
AC_CHECK_PROG(DVIS,      tex,    manual.dvi)

AC_MSG_CHECKING("return type of sprintf")

#check the return type of sprintf
case $SYSTEM_TYPE in
  *netware*)
    AC_DEFINE(SPRINTF_RETURNS_INT, [1]) AC_MSG_RESULT("int")
    ;;
  *)
AC_TRY_RUN([
  int main()
    {
      char* s = "hello";
      char buf[6];
      if((int)sprintf(buf, s) == strlen(s))
	return 0;
      
      return -1;
     }
   ],
   [AC_DEFINE(SPRINTF_RETURNS_INT, [1], [POSIX sprintf])
   AC_MSG_RESULT("int")],
   [AC_TRY_RUN([
 int main()
   {
     char* s = "hello";
     char buf[6];
     if((char*)sprintf(buf,s) == buf + strlen(s))
       return 0;
     return -1;
   }           ],
               [AC_DEFINE(SPRINTF_RETURNS_PTR, [1], [Broken sprintf])
                AC_MSG_RESULT("ptr")],
               [AC_DEFINE(SPRINTF_RETURNS_GARBAGE, [1], [Broken sprintf])
                AC_MSG_RESULT("garbage")])
   ])
    ;;
esac

AC_PATH_PROG(uname_prog, uname, no)

# We should go through this and put all the explictly system dependent
# stuff in one place
AC_MSG_CHECKING(operating system)
AC_CACHE_VAL(mysql_cv_sys_os,
[
if test "$uname_prog" != "no"; then
  mysql_cv_sys_os="`uname`"
else
  mysql_cv_sys_os="Not Solaris"
fi
])
AC_MSG_RESULT($mysql_cv_sys_os)

# This should be rewritten to use $target_os
case "$target_os" in
  sco3.2v5*) 
     CFLAGS="$CFLAGS -DSCO"
     CXXFLAGS="$CXXFLAGS -DSCO"
     LD='$(CC) $(CFLAGS)'
     case "$CFLAGS" in
       *-belf*) 
         AC_SYS_COMPILER_FLAG(-belf,sco_belf_option,CFLAGS,[],[
         case "$LDFLAGS" in
           *-belf*) ;;
           *) AC_MSG_WARN([Adding -belf option to ldflags.])
              LDFLAGS="$LDFLAGS -belf"
           ;;
         esac
         ])
       ;;
       *)
         AC_SYS_COMPILER_FLAG(-belf,sco_belf_option,CFLAGS,[],[
         case "$LDFLAGS" in
           *-belf*) ;;
           *)
	     AC_MSG_WARN([Adding -belf option to ldflags.])
             LDFLAGS="$LDFLAGS -belf"
           ;;
         esac
         ])
       ;;
     esac
  ;;
  sysv5UnixWare*) 
    if test "$GCC" != "yes"; then
      # We are using built-in inline function
      CFLAGS="$CFLAGS -Kalloca"
    fi
    CXXFLAGS="$CXXFLAGS -DNO_CPLUSPLUS_ALLOCA"
  ;;
  sysv5OpenUNIX8*) 
    if test "$GCC" != "yes"; then
      # We are using built-in inline function
      CFLAGS="$CFLAGS -Kalloca"
    fi
    CXXFLAGS="$CXXFLAGS -DNO_CPLUSPLUS_ALLOCA"
  ;;
esac
AC_SUBST(CC)
AC_SUBST(CFLAGS)
AC_SUBST(CXX)
AC_SUBST(CXXFLAGS)
AC_SUBST(LD)
AC_SUBST(INSTALL_SCRIPT)

export CC CXX CFLAGS LD LDFLAGS AR

if test "$GCC" = "yes"
then
  # mysqld requires -fno-implicit-templates.
  # Disable exceptions as they seams to create problems with gcc and threads.
  # mysqld doesn't use run-time-type-checking, so we disable it.
  CXXFLAGS="$CXXFLAGS -fno-implicit-templates -fno-exceptions -fno-rtti"
fi

# Avoid bug in fcntl on some versions of linux
AC_MSG_CHECKING("if we should use 'skip-locking' as default for $target_os")
# Any variation of Linux
if expr "$target_os" : "[[Ll]]inux.*" > /dev/null
then
  MYSQLD_DEFAULT_SWITCHES="--skip-locking"
  TARGET_LINUX="true"
  AC_MSG_RESULT("yes")
  AC_DEFINE([TARGET_OS_LINUX], [1], [Whether we build for Linux])
else
  MYSQLD_DEFAULT_SWITCHES=""
  TARGET_LINUX="false"
  AC_MSG_RESULT("no")
fi
AC_SUBST(MYSQLD_DEFAULT_SWITCHES)
AC_SUBST(TARGET_LINUX)

dnl Find paths to some shell programs
AC_PATH_PROG(LN, ln, ln)
# This must be able to take a -f flag like normal unix ln.
AC_PATH_PROG(LN_CP_F, ln, ln)
if ! ( expr "$SYSTEM_TYPE" : ".*netware.*" > /dev/null ); then
# If ln -f does not exists use -s (AFS systems)
if test -n "$LN_CP_F"; then
  LN_CP_F="$LN_CP_F -s"
fi
fi

AC_PATH_PROG(MV, mv, mv)
AC_PATH_PROG(RM, rm, rm)
AC_PATH_PROG(CP, cp, cp)
AC_PATH_PROG(SED, sed, sed)
AC_PATH_PROG(CMP, cmp, cmp)
AC_PATH_PROG(CHMOD, chmod, chmod)
AC_PATH_PROG(HOSTNAME, hostname, hostname)
# Check for a GNU tar named 'gtar', or 'gnutar' (MacOS X) and
# fall back to 'tar' otherwise and hope that it's a GNU tar as well
AC_CHECK_PROGS(TAR, gnutar gtar tar)

dnl We use a path for perl so the script startup works
dnl We make sure to use perl, not perl5, in hopes that the RPMs will
dnl not depend on the perl5 binary being installed (probably a bug in RPM)
AC_PATH_PROG(PERL, perl, no)
if test "$PERL" != "no" && $PERL -e 'require 5' > /dev/null 2>&1
then
  PERL5=$PERL
else
  AC_PATH_PROG(PERL5, perl5, no)
  if test "$PERL5" != no
  then
    PERL=$PERL5
    ac_cv_path_PERL=$ac_cv_path_PERL5
  fi
fi

AC_SUBST(HOSTNAME)
AC_SUBST(PERL)
AC_SUBST(PERL5)

# for build ndb docs

AC_PATH_PROG(DOXYGEN, doxygen, no)
AC_PATH_PROG(PDFLATEX, pdflatex, no)
AC_PATH_PROG(MAKEINDEX, makeindex, no)
AC_SUBST(DOXYGEN)
AC_SUBST(PDFLATEX)
AC_SUBST(MAKEINDEX)

# Lock for PS
AC_PATH_PROG(PS, ps, ps)
AC_MSG_CHECKING("how to check if pid exists")
PS=$ac_cv_path_PS
# Linux style
if $PS p $$ 2> /dev/null | grep $0 > /dev/null
then
<<<<<<< HEAD
  FIND_PROC="$PS p \$\$PID | grep \$\$MYSQLD > /dev/null"
# Solaris
elif $PS -fp $$ 2> /dev/null | grep $0 > /dev/null
then
  FIND_PROC="$PS -p \$\$PID | grep \$\$MYSQLD > /dev/null"
# BSD style
elif $PS -uaxww 2> /dev/null | grep $0 > /dev/null
then
  FIND_PROC="$PS -uaxww | grep \$\$MYSQLD | grep \" \$\$PID \" > /dev/null"
# SysV style
elif $PS -ef 2> /dev/null | grep $0 > /dev/null
then
  FIND_PROC="$PS -ef | grep \$\$MYSQLD | grep \" \$\$PID \" > /dev/null"
# Do anybody use this?
elif $PS $$ 2> /dev/null | grep $0 > /dev/null
then
  FIND_PROC="$PS \$\$PID | grep \$\$MYSQLD > /dev/null"
else
  case $SYSTEM_TYPE in
    *freebsd*)
      FIND_PROC="$PS p \$\$PID | grep \$\$MYSQLD > /dev/null"
      ;;
    *darwin*)
      FIND_PROC="$PS -uaxww | grep \$\$MYSQLD | grep \" \$\$PID \" > /dev/null"
      ;;
    *cygwin*)
      FIND_PROC="$PS -e | grep \$\$MYSQLD | grep \" \$\$PID \" > /dev/null"
=======
  FIND_PROC="$PS p \$\$PID | grep -v grep | grep mysqld > /dev/null"
# Solaris
elif $PS -fp $$ 2> /dev/null | grep $0 > /dev/null
then
  FIND_PROC="$PS -p \$\$PID | grep -v grep | grep mysqld > /dev/null"
# BSD style
elif $PS -uaxww 2> /dev/null | grep $0 > /dev/null
then
  FIND_PROC="$PS -uaxww | grep -v grep | grep mysqld | grep \" \$\$PID \" > /dev/null"
# SysV style
elif $PS -ef 2> /dev/null | grep $0 > /dev/null
then
  FIND_PROC="$PS -ef | grep -v grep | grep mysqld | grep \" \$\$PID \" > /dev/null"
# Do anybody use this?
elif $PS $$ 2> /dev/null | grep $0 > /dev/null
then
  FIND_PROC="$PS \$\$PID | grep -v grep | grep mysqld > /dev/null"
else
  case $SYSTEM_TYPE in
    *freebsd*)
      FIND_PROC="$PS p \$\$PID | grep -v grep | grep mysqld > /dev/null"
      ;;
    *darwin*)
      FIND_PROC="$PS -uaxww | grep -v grep | grep mysqld | grep \" \$\$PID \" > /dev/null"
      ;;
    *cygwin*)
      FIND_PROC="$PS -e | grep -v grep | grep mysqld | grep \" \$\$PID \" > /dev/null"
>>>>>>> 21f46b39
      ;;
    *netware*)
      FIND_PROC=
      ;;
    *)
      AC_MSG_ERROR([Could not find the right ps switches. Which OS is this ?. See the Installation chapter in the Reference Manual.])
  esac
fi
AC_SUBST(FIND_PROC)
AC_MSG_RESULT("$FIND_PROC")

# Check if a pid is valid
AC_PATH_PROG(KILL, kill, kill)
AC_MSG_CHECKING("for kill switches")
if $ac_cv_path_KILL -0 $$
then
  CHECK_PID="$ac_cv_path_KILL -0 \$\$PID > /dev/null 2> /dev/null"
elif kill -s 0 $$
then
  CHECK_PID="$ac_cv_path_KILL -s 0 \$\$PID > /dev/null 2> /dev/null"
else
  AC_MSG_WARN([kill -0 to check for pid seems to fail])
    CHECK_PID="$ac_cv_path_KILL -s SIGCONT \$\$PID > /dev/null 2> /dev/null"
fi
AC_SUBST(CHECK_PID)
AC_MSG_RESULT("$CHECK_PID")

# We need an ANSI C compiler
AM_PROG_CC_STDC

# We need an assembler, too
AM_PROG_AS

if test "$am_cv_prog_cc_stdc" = "no"
then
  AC_MSG_ERROR([MySQL requires an ANSI C compiler (and a C++ compiler). Try gcc. See the Installation chapter in the Reference Manual.])
fi

NOINST_LDFLAGS=

static_nss=""
STATIC_NSS_FLAGS=""
OTHER_LIBC_LIB=""
AC_ARG_WITH(other-libc,
 [  --with-other-libc=DIR   Link against libc and other standard libraries 
                          installed in the specified non-standard location 
                          overriding default. Originally added to be able to
                          link against glibc 2.2 without making the user 
                          upgrade the standard libc installation.],
 [
   other_libc_include="$withval/include"
   other_libc_lib="$withval/lib"
   with_other_libc="yes"
   enable_shared="no"
   all_is_static="yes"
   CFLAGS="$CFLAGS -I$other_libc_include"
   # There seems to be a feature in gcc that treats system and libc headers
   # silently when they violatate ANSI C++ standard, but it is strict otherwise
   # since gcc cannot now recognize that our headers are libc, we work around
   # by telling it to be permissive. Note that this option only works with
   # new versions of gcc (2.95.x and above)
   CXXFLAGS="$CXXFLAGS -fpermissive -I$other_libc_include"
   if test -f "$other_libc_lib/libnss_files.a"
   then
     # libc has been compiled with --enable-static-nss
     # we need special flags, but we will have to add those later
     STATIC_NSS_FLAGS="-lc -lnss_files -lnss_dns -lresolv"
     STATIC_NSS_FLAGS="$STATIC_NSS_FLAGS $STATIC_NSS_FLAGS"
     OTHER_LIBC_LIB="-static -L$other_libc_lib"
     static_nss=1
   else
     # this is a dirty hack. We if we detect static nss glibc in the special
     # location, we do not re-direct the linker to get libraries from there
     # during check. The reason is that if we did, we would have to find a
     # way to append the special static nss flags to LIBS every time we do
     # any check - this is definitely feasible, but not worthwhile the risk
     # of breaking other things. So for our purposes it would be sufficient
     # to assume that whoever is using static NSS knows what he is doing and
     # has sensible libraries in the regular location
     LDFLAGS="$LDFLAGS -static -L$other_libc_lib "
   fi
   
   # When linking against custom libc installed separately, we want to force
   # all binary builds to be static, including the build done by configure
   # itself to test for system features.
   with_mysqld_ldflags="-all-static"
   with_client_ldflags="-all-static"
   NOINST_LDFLAGS="-all-static"
 ],
 [
  other_libc_include=
  other_libc_lib=
  with_other_libc="no"
 ]
)
AC_SUBST(NOINST_LDFLAGS)

#
# Check if we are using Linux and a glibc compiled with static nss
# (this is true on the MySQL build machines to avoid NSS problems)
#

if test "$TARGET_LINUX" = "true" -a "$static_nss" = ""
then
  tmp=`nm /usr/lib/libc.a  | grep _nss_files_getaliasent_r`
  if test -n "$tmp"
  then
     STATIC_NSS_FLAGS="-lc -lnss_files -lnss_dns -lresolv"
     STATIC_NSS_FLAGS="$STATIC_NSS_FLAGS $STATIC_NSS_FLAGS"
     static_nss=1
  fi
fi


AC_ARG_WITH(server-suffix,
    [  --with-server-suffix    Append value to the version string.],
    [ MYSQL_SERVER_SUFFIX=`echo "$withval" | sed -e  's/^\(...................................\)..*$/\1/'` ],
    [ MYSQL_SERVER_SUFFIX= ]
    )
AC_SUBST(MYSQL_SERVER_SUFFIX)

# Set flags if we want to force to use pthreads
AC_ARG_WITH(pthread,
    [  --with-pthread          Force use of pthread library.],
    [ with_pthread=$withval ],
    [ with_pthread=no ]
    )

# Force use of thread libs LIBS
AC_ARG_WITH(named-thread-libs,
    [  --with-named-thread-libs=ARG
                          Use specified thread libraries instead of 
                          those automatically found by configure.],
    [ with_named_thread=$withval ],
    [ with_named_thread=no ]
    )

# Force use of a curses libs
AC_ARG_WITH(named-curses-libs,
    [  --with-named-curses-libs=ARG
                          Use specified curses libraries instead of 
                          those automatically found by configure.],
    [ with_named_curses=$withval ],
    [ with_named_curses=no ]
    )

# Make thread safe client
AC_ARG_ENABLE(thread-safe-client,
    [  --enable-thread-safe-client   
                          Compile the client with threads.],
    [ THREAD_SAFE_CLIENT=$enableval ],
    [ THREAD_SAFE_CLIENT=no ]
    )

# compile with strings functions in assembler
AC_ARG_ENABLE(assembler,
    [  --enable-assembler      Use assembler versions of some string 
                          functions if available.],
    [ ENABLE_ASSEMBLER=$enableval ],
    [ ENABLE_ASSEMBLER=no ]
    )

AC_MSG_CHECKING(if we should use assembler functions)
# For now we only support assembler on i386 and sparc systems
AM_CONDITIONAL(ASSEMBLER_x86, test "$ENABLE_ASSEMBLER" = "yes" -a "$BASE_MACHINE_TYPE" = "i386")
AM_CONDITIONAL(ASSEMBLER_sparc32, test "$ENABLE_ASSEMBLER" = "yes" -a "$BASE_MACHINE_TYPE" = "sparc")
AM_CONDITIONAL(ASSEMBLER_sparc64, test "$ENABLE_ASSEMBLER" = "yes" -a "$BASE_MACHINE_TYPE" = "sparcv9")
AM_CONDITIONAL(ASSEMBLER, test "$ASSEMBLER_x86_TRUE" = "" -o "$ASSEMBLER_sparc32_TRUE" = "")

if test "$ASSEMBLER_TRUE" = ""
then
  AC_MSG_RESULT([yes])
else
  AC_MSG_RESULT([no])
fi


# Use this to set the place used for unix socket used to local communication.
AC_ARG_WITH(unix-socket-path,
    [  --with-unix-socket-path=SOCKET
                          Where to put the unix-domain socket.  SOCKET must be 
                          an absolute file name.],
    [ MYSQL_UNIX_ADDR=$withval ],
    [ MYSQL_UNIX_ADDR=$MYSQL_UNIX_ADDR_DEFAULT ]
    )
AC_SUBST(MYSQL_UNIX_ADDR)

AC_ARG_WITH(tcp-port,
    [  --with-tcp-port=port-number
                          Which port to use for MySQL services (default 3306)],
    [ MYSQL_TCP_PORT=$withval ],
    [ MYSQL_TCP_PORT=$MYSQL_TCP_PORT_DEFAULT ]
    )
AC_SUBST(MYSQL_TCP_PORT)
# We might want to document the assigned port in the manual.
AC_SUBST(MYSQL_TCP_PORT_DEFAULT)

# Use this to set the place used for unix socket used to local communication.
AC_ARG_WITH(mysqld-user,
    [  --with-mysqld-user=username   
                          What user the mysqld daemon shall be run as.],
    [ MYSQLD_USER=$withval ],
    [ MYSQLD_USER=mysql ]
    )
AC_SUBST(MYSQLD_USER)

# If we should allow LOAD DATA LOCAL
AC_MSG_CHECKING(If we should should enable LOAD DATA LOCAL by default)
AC_ARG_ENABLE(local-infile,
    [  --enable-local-infile   Enable LOAD DATA LOCAL INFILE (default: disabled)],
    [ ENABLED_LOCAL_INFILE=$enableval ],
    [ ENABLED_LOCAL_INFILE=no ]
    )
if test "$ENABLED_LOCAL_INFILE" = "yes"
then
  AC_MSG_RESULT([yes])
  AC_DEFINE([ENABLED_LOCAL_INFILE], [1],
            [If LOAD DATA LOCAL INFILE should be enabled by default])
else
  AC_MSG_RESULT([no])
fi

MYSQL_SYS_LARGEFILE

# Types that must be checked AFTER large file support is checked
AC_TYPE_SIZE_T

#--------------------------------------------------------------------
# Check for system header files
#--------------------------------------------------------------------

AC_HEADER_DIRENT
AC_HEADER_STDC
AC_HEADER_SYS_WAIT
AC_CHECK_HEADERS(fcntl.h float.h floatingpoint.h ieeefp.h limits.h \
 memory.h pwd.h select.h \
 stdlib.h stddef.h \
 strings.h string.h synch.h sys/mman.h sys/socket.h netinet/in.h arpa/inet.h \
 sys/timeb.h sys/types.h sys/un.h sys/vadvise.h sys/wait.h term.h \
 unistd.h utime.h sys/utime.h termio.h termios.h sched.h crypt.h alloca.h \
 sys/ioctl.h malloc.h sys/malloc.h sys/ipc.h sys/shm.h linux/config.h \
 sys/resource.h sys/param.h)

#--------------------------------------------------------------------
# Check for system libraries. Adds the library to $LIBS
# and defines HAVE_LIBM etc
#--------------------------------------------------------------------

AC_CHECK_LIB(m, floor, [], AC_CHECK_LIB(m, __infinity))

AC_CHECK_LIB(nsl_r, gethostbyname_r, [],
  AC_CHECK_LIB(nsl, gethostbyname_r))
AC_CHECK_FUNC(gethostbyname_r)

AC_CHECK_FUNC(setsockopt, , AC_CHECK_LIB(socket, setsockopt))
AC_CHECK_FUNC(yp_get_default_domain, ,
  AC_CHECK_LIB(nsl, yp_get_default_domain))
AC_CHECK_FUNC(p2open, , AC_CHECK_LIB(gen, p2open))
# This may get things to compile even if bind-8 is installed
AC_CHECK_FUNC(bind, , AC_CHECK_LIB(bind, bind))
# For crypt() on Linux
AC_CHECK_LIB(crypt, crypt)
AC_CHECK_FUNC(crypt, AC_DEFINE([HAVE_CRYPT], [1], [crypt])) 

# For sem_xxx functions on Solaris 2.6
AC_CHECK_FUNC(sem_init, , AC_CHECK_LIB(posix4, sem_init))
MYSQL_CHECK_ZLIB_WITH_COMPRESS

# For large pages support
if test "$TARGET_LINUX" = "true"
then
  # For SHM_HUGETLB on Linux
  AC_CHECK_DECLS(SHM_HUGETLB, 
      AC_DEFINE([HAVE_LARGE_PAGES], [1], 
                [Define if you have large pages support])
      AC_DEFINE([HUGETLB_USE_PROC_MEMINFO], [1],
                [Define if /proc/meminfo shows the huge page size (Linux only)])
      , ,
      [
#include <sys/shm.h>
      ]
  )
fi

#--------------------------------------------------------------------
# Check for TCP wrapper support
#--------------------------------------------------------------------

AC_ARG_WITH(libwrap,
[  --with-libwrap[=DIR]      Compile in libwrap (tcp_wrappers) support],[
  case "$with_libwrap" in
  no) : ;;
  yes|*)
    _cppflags=${CPPFLAGS}
    _ldflags=${LDFLAGS}

    if test "$with_libwrap" != "yes"; then
      CPPFLAGS="${CPPFLAGS} -I$with_libwrap/include"
      LDFLAGS="${LDFLAGS} -L$with_libwrap/lib"
    fi

    _libs=${LIBS}
    AC_CHECK_HEADER(tcpd.h,
      LIBS="-lwrap $LIBS"
      AC_MSG_CHECKING(for TCP wrappers library -lwrap)
      AC_TRY_LINK([#include <tcpd.h>
int allow_severity = 0;
int deny_severity  = 0;

struct request_info *req;
],[hosts_access (req)],
        AC_MSG_RESULT(yes)
        AC_DEFINE([LIBWRAP], [1], [Define if you have -lwrap])
        AC_DEFINE([HAVE_LIBWRAP], [1], [Define if have -lwrap])
	if test "$with_libwrap" != "yes"; then
	    WRAPLIBS="-L${with_libwrap}/lib"
	fi
	WRAPLIBS="${WRAPLIBS} -lwrap",
        AC_MSG_RESULT(no)
        CPPFLAGS=${_cppflags} LDFLAGS=${_ldflags}),
      CPPFLAGS=${_cppflags} LDFLAGS=${_ldflags})
    LDFLAGS=${_ldflags} LIBS=${_libs}
    ;;
  esac
])
AC_SUBST(WRAPLIBS)

if test "$TARGET_LINUX" = "true"; then
  AC_MSG_CHECKING([for atomic operations])

  atom_ops=
  AC_TRY_RUN([
#include <asm/atomic.h>
int main()
{
  atomic_t v;

  atomic_set(&v, 23);
  atomic_add(5, &v);
  return atomic_read(&v) == 28 ? 0 : -1;
}
  ],
  [AC_DEFINE([HAVE_ATOMIC_ADD], [1],
             [atomic_add() from <asm/atomic.h> (Linux only)])
   atom_ops="${atom_ops}atomic_add "],
  )
  AC_TRY_RUN([
#include <asm/atomic.h>
int main()
{
  atomic_t v;

  atomic_set(&v, 23);
  atomic_sub(5, &v);
  return atomic_read(&v) == 18 ? 0 : -1;
}
  ],
  [AC_DEFINE([HAVE_ATOMIC_SUB], [1],
             [atomic_sub() from <asm/atomic.h> (Linux only)])
   atom_ops="${atom_ops}atomic_sub "],
  )

  if test -z "$atom_ops"; then atom_ops="no"; fi
  AC_MSG_RESULT($atom_ops)

  AC_ARG_WITH(pstack,
    [  --with-pstack           Use the pstack backtrace library],
    [ USE_PSTACK=$withval ],
    [ USE_PSTACK=no ])
  pstack_libs=
  pstack_dirs=
  if test "$USE_PSTACK" = yes -a "$TARGET_LINUX" = "true" -a "$BASE_MACHINE_TYPE" = "i386"
  then
    have_libiberty= have_libbfd=
    my_save_LIBS="$LIBS"
dnl I have no idea if this is a good test - can not find docs for libiberty  
    AC_CHECK_LIB([iberty], [fdmatch],
      [have_libiberty=yes
       AC_CHECK_LIB([bfd], [bfd_openr], [have_libbfd=yes], , [-liberty])])
    LIBS="$my_save_LIBS"

    if test x"$have_libiberty" = xyes -a x"$have_libbfd" = xyes
    then
      pstack_dirs='$(top_srcdir)'/pstack
      pstack_libs="../pstack/libpstack.a -lbfd -liberty"
      # We must link staticly when using pstack
      with_mysqld_ldflags="-all-static"
      AC_SUBST([pstack_dirs])
      AC_SUBST([pstack_libs])
      AC_DEFINE([USE_PSTACK], [1], [the pstack backtrace library])
dnl This check isn't needed, but might be nice to give some feedback....
dnl    AC_CHECK_HEADER(libiberty.h,
dnl      have_libiberty_h=yes,
dnl      have_libiberty_h=no)
    else
      USE_PSTACK="no"
    fi
  else
    USE_PSTACK="no"
  fi
fi
AM_CONDITIONAL(COMPILE_PSTACK, test "$USE_PSTACK" = "yes")
AC_MSG_CHECKING([if we should use pstack])
AC_MSG_RESULT([$USE_PSTACK])

# Check for gtty if termio.h doesn't exists
if test "$ac_cv_header_termio_h" = "no" -a "$ac_cv_header_termios_h" = "no"
then
  AC_CHECK_FUNC(gtty, , AC_CHECK_LIB(compat, gtty))
fi

# We make a special variable for non-threaded version of LIBS to avoid
# including thread libs into non-threaded version of MySQL client library.
# Later in this script LIBS will be augmented with a threads library.
NON_THREADED_LIBS="$LIBS"

AC_MSG_CHECKING([for int8])
case $SYSTEM_TYPE in
  *netware)
    AC_MSG_RESULT([no])
    ;;
  *)
AC_TRY_RUN([
#ifdef HAVE_STDLIB_H
#include <stdlib.h>
#endif

#ifdef HAVE_STDDEF_H
#include <stddef.h>
#endif

#ifdef HAVE_SYS_TYPES_H
#include <sys/types.h>
#endif

int main()
{
  int8 i;
  return 0;
}
],
[AC_DEFINE([HAVE_INT_8_16_32], [1],
           [whether int8, int16 and int32 types exist])
AC_MSG_RESULT([yes])],
[AC_MSG_RESULT([no])]
)
    ;;
esac

#
# Some system specific hacks
#

MAX_C_OPTIMIZE="-O3"
MAX_CXX_OPTIMIZE="-O3"

ndb_cxxflags_fix=
case $SYSTEM_TYPE-$MACHINE_TYPE-$ac_cv_prog_gcc in
# workaround for Sun Forte/x86 see BUG#4681
  *solaris*-i?86-no)
    CFLAGS="$CFLAGS -DBIG_TABLES"
    CXXFLAGS="$CXXFLAGS -DBIG_TABLES"
    ;;
  *) ;;
esac
case $SYSTEM_TYPE-$ac_cv_prog_gcc in
# workaround for Sun Forte compile problem for ndb
  *solaris*-no)
    ndb_cxxflags_fix="$ndb_cxxflags_fix -instances=static"
    ;;
  *) ;;
esac


case $SYSTEM_TYPE in
  *solaris2.7*)
    # Solaris 2.7 has a broken /usr/include/widec.h
    # Make a fixed copy in ./include
    AC_MSG_WARN([Fixing broken include files for $SYSTEM_TYPE])
    echo "  - Creating local copy of widec.h"
    if test ! -d include
    then
      mkdir ./include
    fi
    builddir=`pwd`
    sed -e "s|^#if[ 	]*!defined(lint) && !defined(__lint)|#if !defined\(lint\) \&\& !defined\(__lint\) \&\& !defined\(getwc\)|" < /usr/include/widec.h > include/widec.h
    CFLAGS="$CFLAGS -DHAVE_CURSES_H -I$builddir/include -DHAVE_RWLOCK_T"
    CXXFLAGS="$CXXFLAGS -DHAVE_CURSES_H -I$builddir/include -DHAVE_RWLOCK_T"
    ;;
  *solaris2.8*)
    # Solaris 2.8 has a broken /usr/include/widec.h
    # Make a fixed copy in ./include
    AC_MSG_WARN([Fixing broken include files for $SYSTEM_TYPE])
    echo "  - Creating local copy of widec.h"
    if test ! -d include
    then
      mkdir ./include
    fi
    builddir=`pwd`
    sed -e "s|^#if[ 	]*!defined(__lint)|#if !defined\(__lint\) \&\& !defined\(getwc\)|" < /usr/include/widec.h > include/widec.h
    CFLAGS="$CFLAGS -DHAVE_CURSES_H -I$builddir/include -DHAVE_RWLOCK_T"
    CXXFLAGS="$CXXFLAGS -DHAVE_CURSES_H -I$builddir/include -DHAVE_RWLOCK_T"
    ;;
  *solaris2.5.1*)
    AC_MSG_WARN([Enabling getpass() workaround for Solaris 2.5.1])
    CFLAGS="$CFLAGS -DHAVE_BROKEN_GETPASS -DSOLARIS -DHAVE_RWLOCK_T";
    CXXFLAGS="$CXXFLAGS -DHAVE_RWLOCK_T -DSOLARIS"
    ;;
  *solaris*)
    CFLAGS="$CFLAGS -DHAVE_RWLOCK_T"
    CXXFLAGS="$CXXFLAGS -DHAVE_RWLOCK_T"
    ;;
  *SunOS*)
    AC_MSG_WARN([Enabling getpass() workaround for SunOS])
    CFLAGS="$CFLAGS -DHAVE_BROKEN_GETPASS -DSOLARIS";
    ;;
  *hpux10.20*)
    AC_MSG_WARN([Enabling workarounds for hpux 10.20])
    CFLAGS="$CFLAGS -DHAVE_BROKEN_SNPRINTF -DSIGNALS_DONT_BREAK_READ -DDO_NOT_REMOVE_THREAD_WRAPPERS -DHPUX10 -DSIGNAL_WITH_VIO_CLOSE -DHAVE_BROKEN_PTHREAD_COND_TIMEDWAIT -DHAVE_POSIX1003_4a_MUTEX"
    CXXFLAGS="$CXXFLAGS -DHAVE_BROKEN_SNPRINTF -D_INCLUDE_LONGLONG -DSIGNALS_DONT_BREAK_READ -DDO_NOT_REMOVE_THREAD_WRAPPERS -DHPUX10 -DSIGNAL_WITH_VIO_CLOSE -DHAVE_BROKEN_PTHREAD_COND_TIMEDWAIT -DHAVE_POSIX1003_4a_MUTEX"
    if test "$with_named_thread" = "no"
    then 
      AC_MSG_WARN([Using --with-named-thread=-lpthread])
      with_named_thread="-lcma"
    fi
    ;;
  *hpux11.*)
    AC_MSG_WARN([Enabling workarounds for hpux 11])
    CFLAGS="$CFLAGS -DHPUX11  -DSNPRINTF_RETURN_TRUNC -DHAVE_BROKEN_PREAD -DDONT_USE_FINITE -DHAVE_BROKEN_GETPASS -DNO_FCNTL_NONBLOCK -DDO_NOT_REMOVE_THREAD_WRAPPERS -DHAVE_BROKEN_PTHREAD_COND_TIMEDWAIT"
    CXXFLAGS="$CXXFLAGS -DHPUX11  -DSNPRINTF_RETURN_TRUNC -DHAVE_BROKEN_PREAD -DDONT_USE_FINITE -D_INCLUDE_LONGLONG -DNO_FCNTL_NONBLOCK -DDO_NOT_REMOVE_THREAD_WRAPPERS -DHAVE_BROKEN_PTHREAD_COND_TIMEDWAIT"
    if test "$with_named_thread" = "no"
    then 
      AC_MSG_WARN([Using --with-named-thread=-lpthread])
      with_named_thread="-lpthread"
    fi
    # Fixes for HPUX 11.0 compiler
    if test "$ac_cv_prog_gcc" = "no"
    then
      CFLAGS="$CFLAGS -DHAVE_BROKEN_INLINE"
# set working flags first in line, letting override it (i. e. for debug):
      CXXFLAGS="+O2 $CXXFLAGS"
      MAX_C_OPTIMIZE=""
      MAX_CXX_OPTIMIZE=""
      ndb_cxxflags_fix="$ndb_cxxflags_fix -Aa"
    fi
    ;;
  *rhapsody*)
    if test "$ac_cv_prog_gcc" = "yes"
    then
      CPPFLAGS="$CPPFLAGS -traditional-cpp "
      CFLAGS="-DHAVE_CTHREADS_WRAPPER -DDO_NOT_REMOVE_THREAD_WRAPPERS"
      CXXFLAGS="-DHAVE_CTHREADS_WRAPPER"
      if test $with_named_curses = "no"
      then
	with_named_curses=""
      fi
    fi
    ;;
  *darwin5*)
    if test "$ac_cv_prog_gcc" = "yes"
    then
      FLAGS="-traditional-cpp -DHAVE_DARWIN_THREADS -D_P1003_1B_VISIBLE -DSIGNAL_WITH_VIO_CLOSE -DSIGNALS_DONT_BREAK_READ -DHAVE_BROKEN_REALPATH"
      CFLAGS="$CFLAGS $FLAGS"
      CXXFLAGS="$CXXFLAGS $FLAGS"
      MAX_C_OPTIMIZE="-O"
      with_named_curses=""
    fi
    ;;
  *darwin6*)
    if test "$ac_cv_prog_gcc" = "yes"
    then
      FLAGS="-DHAVE_DARWIN_THREADS -D_P1003_1B_VISIBLE -DSIGNAL_WITH_VIO_CLOSE -DSIGNALS_DONT_BREAK_READ -DHAVE_BROKEN_REALPATH"
      CFLAGS="$CFLAGS $FLAGS"
      CXXFLAGS="$CXXFLAGS $FLAGS"
      MAX_C_OPTIMIZE="-O"
    fi
    ;;
  *darwin[[7-8]]*)
    # don't forget to escape [] like above
    if test "$ac_cv_prog_gcc" = "yes"
    then
      FLAGS="-DHAVE_DARWIN_THREADS -D_P1003_1B_VISIBLE -DSIGNAL_WITH_VIO_CLOSE -DSIGNALS_DONT_BREAK_READ -DIGNORE_SIGHUP_SIGQUIT"
      CFLAGS="$CFLAGS $FLAGS"
      CXXFLAGS="$CXXFLAGS $FLAGS"
      MAX_C_OPTIMIZE="-O"
    fi
    ;;
  *freebsd*)
    AC_MSG_WARN([Adding fix for interrupted reads])
    OSVERSION=`sysctl -a | grep osreldate | awk '{ print $2 }'`
    if test "$OSVERSION" -gt "480100" && \
       test "$OSVERSION" -lt "500000" || \
       test "$OSVERSION" -gt "500109"
    then
       CXXFLAGS="$CXXFLAGS -DMYSQLD_NET_RETRY_COUNT=1000000"
    else
       CFLAGS="$CFLAGS -DHAVE_BROKEN_REALPATH"
       CXXFLAGS="$CXXFLAGS -DMYSQLD_NET_RETRY_COUNT=1000000 -DHAVE_BROKEN_REALPATH"
    fi
    ;;
  *netbsd*)
    AC_MSG_WARN([Adding flag -Dunix])
    CFLAGS="$CFLAGS -Dunix"
    CXXFLAGS="$CXXFLAGS -Dunix"
    OVERRIDE_MT_LD_ADD="\$(top_srcdir)/mit-pthreads/obj/libpthread.a"
    ;;
  *bsdi*)
    AC_MSG_WARN([Adding fix for BSDI])
    CFLAGS="$CFLAGS -D__BSD__ -DHAVE_BROKEN_REALPATH"
    AC_DEFINE_UNQUOTED([SOCKOPT_OPTLEN_TYPE], [size_t],
                       [Last argument to get/setsockopt])
    ;;
   *sgi-irix6*)
    if test "$with_named_thread" = "no"
    then 
      AC_MSG_WARN([Using --with-named-thread=-lpthread])
      with_named_thread="-lpthread"
    fi
    CXXFLAGS="$CXXFLAGS -D_BOOL"
    ;;
    *aix4.3*)
      AC_MSG_WARN([Adding defines for AIX])
      CFLAGS="$CFLAGS -Wa,-many -DUNDEF_HAVE_INITGROUPS -DSIGNALS_DONT_BREAK_READ"
      CXXFLAGS="$CXXFLAGS -Wa,-many -DUNDEF_HAVE_INITGROUPS -DSIGNALS_DONT_BREAK_READ"
    ;;
dnl Is this the right match for DEC OSF on alpha?
    *dec-osf*)
      if test "$ac_cv_prog_gcc" = "yes" && test "$host_cpu" = "alpha"
      then
	  AC_MSG_WARN([Adding defines for DEC OSF on alpha])
	  CFLAGS="$CFLAGS -mieee"
	  CXXFLAGS="$CXXFLAGS -mieee"
      fi
      AC_MSG_WARN([Adding defines for OSF1])
      # gethostbyname_r is deprecated and doesn't work ok on OSF1
      CFLAGS="$CFLAGS -DUNDEF_HAVE_GETHOSTBYNAME_R -DSNPRINTF_RETURN_TRUNC"
      CXXFLAGS="$CXXFLAGS -DUNDEF_HAVE_GETHOSTBYNAME_R -DSNPRINTF_RETURN_TRUNC"
      # fix to handle include of <stdint.h> correctly on OSF1 with cxx compiler
      CXXFLAGS="$CXXFLAGS -I/usr/include/cxx -I/usr/include/cxx_cname -I/usr/include -I/usr/include.dtk"
    ;;
  *netware*)
    # No need for curses library so set it to null
    with_named_curses=""

    # No thread library - in LibC
    with_named_thread=""
    
    #
    # Edit Makefile.in files.
    #
    echo -n "configuring Makefile.in files for NetWare... "
    for file in sql/Makefile.in libmysql/Makefile.in libmysql_r/Makefile.in sql/share/Makefile.in strings/Makefile.in client/Makefile.in
    do
    # echo "#### $file ####"
      filedir="`dirname $file`"
      filebase="`basename $file`"
      filesed=$filedir/$filebase.sed
      #
      # Backup and always use original file
      #
      if test -f $file.bk
      then
        cp -fp $file.bk $file
      else
        cp -fp $file $file.bk
      fi
      case $file in
        sql/Makefile.in)
          # Use gen_lex_hash.linux instead of gen_lex_hash
          # Add library dependencies to mysqld_DEPENDENCIES
          lib_DEPENDENCIES="\$(bdb_libs_with_path) \$(innodb_libs) \$(ndbcluster_libs) \$(pstack_libs) \$(innodb_system_libs) \$(openssl_libs)"
          cat > $filesed << EOF
s,\(^.*\$(MAKE) gen_lex_hash\)\$(EXEEXT),#\1,
s,\(\./gen_lex_hash\)\$(EXEEXT),\1.linux,
s%\(mysqld_DEPENDENCIES = \) %\1$lib_DEPENDENCIES %
EOF
          ;;
        sql/share/Makefile.in)
          cat > $filesed << EOF
s,\(extra/comp_err\),\1.linux,
EOF
          ;;
        libmysql/Makefile.in)
          cat > $filesed << EOF
s,\(\./conf_to_src\)\( \$(top_srcdir)\),\1.linux\2,
s,\(: conf_to_src\),\1.linux,
EOF
          ;;
        libmysql_r/Makefile.in)
          cat > $filesed << EOF
s,\(\./conf_to_src\)\( \$(top_srcdir)\),\1.linux\2,
s,\(: conf_to_src\),\1.linux,
EOF
          ;;
        strings/Makefile.in)
          cat > $filesed << EOF
s,\(\./conf_to_src\)\( \$(top_srcdir)\),\1.linux\2,
s,\(: conf_to_src\),\1.linux,
EOF
          ;;
        client/Makefile.in)
          #
          cat > $filesed << EOF
s,libmysqlclient.la,.libs/libmysqlclient.a,
EOF
          ;;
      esac
      if `sed -f $filesed $file > $file.nw`;\
      then
        mv -f $file.nw $file
        rm -f $filesed
      else
        exit 1
      fi
      # wait for file system changes to complete
      sleep 1
    done
    echo "done"

    #
    # Make sure the following files are writable.
    #
    # When the files are retrieved from some source code control systems they are read-only.
    #
    echo -n "making sure specific build files are writable... "
    for file in \
        Docs/mysql.info \
        Docs/INSTALL-BINARY \
        INSTALL-SOURCE \
        COPYING
    do
      if test -e $file; then
        chmod +w $file
      fi
    done
    echo "done"

    ;;
esac


#---START: Used in for client configure
# Check if we threads are in libc or if we should use
# -lpthread, -lpthreads or mit-pthreads
# We have to check libc last because else it fails on Solaris 2.6

with_posix_threads="no"
# Search thread lib on Linux
if test "$with_named_thread" = "no"
then
    AC_MSG_CHECKING("Linux threads")
    if test "$TARGET_LINUX" = "true"
    then
        AC_MSG_RESULT("starting")
        # use getconf to check glibc contents
        AC_MSG_CHECKING("getconf GNU_LIBPTHREAD_VERSION")
        case `getconf GNU_LIBPTHREAD_VERSION | tr abcdefghijklmnopqrstuvwxyz ABCDEFGHIJKLMNOPQRSTUVWXYZ` in
        NPTL* )
                AC_MSG_RESULT("NPTL")
                AC_DEFINE([HAVE_NPTL], [1], [NPTL threads implementation])
                with_named_thread="-lpthread"
                ;;
        LINUXTHREADS* )
                AC_MSG_RESULT("Linuxthreads")
                AC_DEFINE([HAVE_LINUXTHREADS], [1], 
                      [Whether we are using Xavier Leroy's LinuxThreads])
                with_named_thread="-lpthread"
                ;;
        * )
                AC_MSG_RESULT("unknown")
                ;;
        esac
        if test "$with_named_thread" = "no"
        then
          # old method, check headers
          # Look for LinuxThreads.
          AC_MSG_CHECKING("LinuxThreads in header file comment")
          res=`grep Linuxthreads /usr/include/pthread.h 2>/dev/null | wc -l`
          if test "$res" -gt 0
          then
            AC_MSG_RESULT("Found")
            AC_DEFINE([HAVE_LINUXTHREADS], [1],
                  [Whether we are using Xavier Leroy's LinuxThreads])
            # Linux 2.0 sanity check
            AC_TRY_COMPILE([#include <sched.h>], [int a = sched_get_priority_min(1);], ,
                  AC_MSG_ERROR([Syntax error in sched.h. Change _P to __P in the /usr/include/sched.h file. See the Installation chapter in the Reference Manual]))
            # RedHat 5.0 does not work with dynamic linking of this. -static also
            # gives a speed increase in linux so it does not hurt on other systems.
            with_named_thread="-lpthread"
          else
            AC_MSG_RESULT("Not found")
            # If this is a linux machine we should barf
            AC_MSG_ERROR([This is a Linux system without a working getconf, 
and Linuxthreads was not found. Please install it (or a new glibc) and try again.  
See the Installation chapter in the Reference Manual for more information.])
          fi
        else
            AC_MSG_RESULT("no need to check headers")
        fi
        
        AC_MSG_CHECKING("for pthread_create in -lpthread");
        ac_save_LIBS="$LIBS"
        LIBS="$LIBS -lpthread"
        AC_TRY_LINK( [#include <pthread.h>],
              [ (void) pthread_create((pthread_t*) 0,(pthread_attr_t*) 0, 0, 0); ],
              AC_MSG_RESULT("yes"),
              [ AC_MSG_RESULT("no")
                AC_MSG_ERROR([
This is a Linux system claiming to support threads, either Linuxthreads or NPTL, but linking a test program failed.  
Please install one of these (or a new glibc) and try again.  
See the Installation chapter in the Reference Manual for more information.]) ]
              )
        LIBS="$ac_save_LIBS"
    else
        AC_MSG_RESULT("no")
    fi  # "$TARGET_LINUX" 
fi  # "$with_named_thread" = "no" -a "$with_mit_threads" = "no"


# Hack for DEC-UNIX (OSF1 -> Tru64)
if test "$with_named_thread" = "no" -a "$with_mit_threads" = "no"
then
    AC_MSG_CHECKING("DEC threads post OSF/1 3.2")
    if test -f /usr/shlib/libpthread.so -a -f /usr/lib/libmach.a -a -f /usr/ccs/lib/cmplrs/cc/libexc.a
    then
      with_named_thread="-lpthread -lmach -lexc"
      CFLAGS="$CFLAGS -D_REENTRANT"
      CXXFLAGS="$CXXFLAGS -D_REENTRANT"
      AC_DEFINE(HAVE_DEC_THREADS, [1], [Whether we are using DEC threads])
      AC_MSG_RESULT("yes")
    else
      AC_MSG_RESULT("no")
    fi  # DEC threads
fi  # "$with_named_thread" = "no" -a "$with_mit_threads" = "no"


dnl This is needed because -lsocket has to come after the thread
dnl library on SCO.
AC_DEFUN([MYSQL_REMOVE_SOCKET_FROM_LIBS_HACK], [
  LIBS=`echo " $LIBS " | sed -e 's/ -lsocket / /g'`
])
# Hack for SCO UNIX
if test "$with_named_thread" = "no"
then
  AC_MSG_CHECKING("SCO threads")
  if expr "$SYSTEM_TYPE" : ".*sco.*" > /dev/null
  then
    if test -f /usr/lib/libgthreads.a -o -f /usr/lib/libgthreads.so
    then
      MYSQL_REMOVE_SOCKET_FROM_LIBS_HACK
      with_named_thread="-lgthreads -lsocket -lgthreads"
      # sched.h conflicts with fsu-threads
      touch ./include/sched.h
      touch ./include/semaphore.h

      # We must have gcc
      if expr "$CC" : ".*gcc.*"
      then
	AC_MSG_RESULT("yes")
      else
	AC_MSG_ERROR([On SCO UNIX MySQL must be compiled with gcc. See the Installation chapter in the Reference Manual.]);
      fi
      AC_MSG_RESULT("yes")
    elif test -f /usr/local/lib/libpthread.a -o -f /usr/local/lib/libpthread.so
    then
      MYSQL_REMOVE_SOCKET_FROM_LIBS_HACK
      with_named_thread="-lpthread -lsocket"
      # sched.h conflicts with fsu-threads
      # touch ./include/sched.h

      AC_MSG_CHECKING("for gcc")
      # We must have gcc
      if expr "$CC" : ".*gcc.*"
      then
	AC_MSG_RESULT("yes")
      else
	AC_MSG_ERROR([On SCO UNIX MySQL must be compiled with gcc. See the Installation chapter in the Reference Manual.]);
      fi
      AC_MSG_RESULT("yes")
    # Hack for SCO UnixWare 7.1.x
    #
    elif test "$with_named_thread" = "no"
    then
      AC_MSG_RESULT("no")
      AC_MSG_CHECKING("SCO UnixWare 7.1.x native threads")
      if expr "$SYSTEM_TYPE" : ".*sco.*" > /dev/null
      then
        if test -f /usr/lib/libthread.so -o -f /usr/lib/libthreadT.so
        then
	  MYSQL_REMOVE_SOCKET_FROM_LIBS_HACK
          if expr "$CC" : ".*gcc.*"
          then
            with_named_thread="-pthread -lsocket -lnsl"
          else
            with_named_thread="-Kthread -lsocket -lnsl"
          fi
          if expr "$SYSTEM_TYPE" : ".*unixware7.0.0" > /dev/null
          then
            AC_DEFINE(HAVE_UNIXWARE7_THREADS, [1])
          else
            AC_DEFINE(HAVE_UNIXWARE7_POSIX, [1])
          fi
          AC_MSG_RESULT("yes")
          # We must have cc
          AC_MSG_CHECKING("for gcc")
          if expr "$CC" : ".*gcc.*"
          then
	    CC="$CC -pthread -DUNIXWARE_7 -DHAVE_BROKEN_RWLOCK"
	    CXX="$CXX -pthread -DUNIXWARE_7 -DHAVE_BROKEN_RWLOCK"
          else
	    CC="$CC -Kthread -DUNIXWARE_7 -DHAVE_BROKEN_RWLOCK"
	    CXX="$CXX -Kthread -DUNIXWARE_7 -DHAVE_BROKEN_RWLOCK"
          fi
        else
          AC_MSG_ERROR([configure: error: Can't find thread libs on SCO UnixWare7. See the Installation chapter in the Reference Manual.]) 
        fi
      else
        AC_MSG_RESULT("no")
      fi
    else
      AC_MSG_ERROR([On SCO UNIX MySQL requires that the FSUThreads package is installed. See the Installation chapter in the Reference Manual.])
    fi
  else
    AC_MSG_RESULT("no")
  fi
fi
# Hack for SCO UnixWare7
#
if test "$with_named_thread" = "no"
then
  AC_MSG_CHECKING("SCO UnixWare7 native threads")
  if expr "$SYSTEM_TYPE" : ".*UnixWare*" > /dev/null
  then
    if test -f /usr/lib/libthread.so -o -f /usr/lib/libthreadT.so
    then
      MYSQL_REMOVE_SOCKET_FROM_LIBS_HACK
      if expr "$CC" : ".*gcc.*"
        then
          with_named_thread="-pthread -lsocket -lnsl"
      else
        with_named_thread="-Kthread -lsocket -lnsl"
      fi
      if expr "$SYSTEM_TYPE" : ".*unixware7.0.0" > /dev/null
      then
        AC_DEFINE(HAVE_UNIXWARE7_THREADS, [1])
      else
        AC_DEFINE(HAVE_UNIXWARE7_POSIX, [1])
      fi
      # We must have cc
      AC_MSG_CHECKING("for gcc")
      if expr "$CC" : ".*gcc.*"
      then
	CC="$CC -pthread -DUNIXWARE_7 -DHAVE_BROKEN_RWLOCK"
	CXX="$CXX -pthread -DUNIXWARE_7 -DHAVE_BROKEN_RWLOCK"
      else
	CC="$CC -Kthread -DUNIXWARE_7 -DHAVE_BROKEN_RWLOCK"
	CXX="$CXX -Kthread -DUNIXWARE_7 -DHAVE_BROKEN_RWLOCK"
      fi
      AC_MSG_RESULT("yes")
    else
      AC_MSG_ERROR([configure: error: Can't find thread libs on SCO UnixWare7. See the Installation chapter in the Reference Manual.]) 
    fi
  else
    AC_MSG_RESULT("no")
  fi
fi

# Hack for Caldera OpenUNIX8
#
if test "$with_named_thread" = "no"
then
  AC_MSG_CHECKING("OpenUNIX8 native threads")
  if expr "$SYSTEM_TYPE" : ".*OpenUNIX*" > /dev/null
  then
    if test -f /usr/lib/libthread.so -o -f /usr/lib/libthreadT.so
    then
      MYSQL_REMOVE_SOCKET_FROM_LIBS_HACK
      if expr "$CC" : ".*gcc.*"
      then
          with_named_thread="-pthread -lsocket -lnsl"
      else
        with_named_thread="-Kthread -lsocket -lnsl"
      fi
      if expr "$SYSTEM_TYPE" : ".*unixware7.0.0" > /dev/null
      then
        AC_DEFINE([HAVE_UNIXWARE7_THREADS], [1],
                  [UNIXWARE7 threads are not posix])
      else
        AC_DEFINE([HAVE_UNIXWARE7_POSIX], [1],
                  [new UNIXWARE7 threads that are not yet posix])
      fi
      # We must have cc
      AC_MSG_CHECKING("for gcc")
      if expr "$CC" : ".*gcc.*"
      then
	CC="$CC -pthread -DUNIXWARE_7 -DHAVE_BROKEN_RWLOCK"
	CXX="$CXX -pthread -DUNIXWARE_7 -DHAVE_BROKEN_RWLOCK"
      else
 	CC="$CC -Kthread -DUNIXWARE_7 -DHAVE_BROKEN_RWLOCK"
 	CXX="$CXX -Kthread -DUNIXWARE_7 -DHAVE_BROKEN_RWLOCK"
      fi
      AC_MSG_RESULT("yes")
    else
      AC_MSG_ERROR([configure: error: Can't find thread libs on Caldera OpenUNIX 8. See the Installation chapter in the Reference Manual.]) 
    fi
  else
    AC_MSG_RESULT("no")
  fi
fi

# Hack for Siemens UNIX
if test "$with_named_thread" = "no"
then
  AC_MSG_CHECKING("Siemens threads")
  if test -f /usr/lib/libxnet.so -a "$SYSTEM_TYPE" = "sni-sysv4"
  then
    LIBS="-lxnet $LIBS"
    NON_THREADED_LIBS="-lxnet $NON_THREADED_LIBS"
    with_named_thread="-Kthread $LDFLAGS -lxnet"
    LD_FLAGS=""
    CFLAGS="-Kthread $CFLAGS"
    CXXFLAGS="-Kthread $CXXFLAGS"
    AC_MSG_RESULT("yes")
  else
    AC_MSG_RESULT("no")
  fi
fi

# Use library named -lpthread
if test "$with_named_thread" = "no" -a "$with_pthread" = "yes"
then
    with_named_thread="-lpthread"
fi

#---END:

# Hack for Solaris >= 2.5
# We want both the new and the old interface
 
if test "$with_named_thread" = "no"
then
  AC_MSG_CHECKING("Solaris threads")
  if test -f /usr/lib/libpthread.so -a -f /usr/lib/libthread.so
  then
    with_named_thread="-lpthread -lthread"
    AC_MSG_RESULT("yes")
  else
    AC_MSG_RESULT("no")
  fi
fi

# Should we use named pthread library ?
AC_MSG_CHECKING("named thread libs:")
if test "$with_named_thread" != "no"
then
  LIBS="$with_named_thread $LIBS $with_named_thread"
  with_posix_threads="yes"
  AC_MSG_RESULT("$with_named_thread")
else
  AC_MSG_RESULT("no")
  # pthread_create is in standard libraries (As in BSDI 3.0)
  AC_MSG_CHECKING("for pthread_create in -libc");
  AC_TRY_LINK(
  [#include <pthread.h>],
  [ (void) pthread_create((pthread_t*) 0,(pthread_attr_t*) 0, 0, 0); ],
  with_posix_threads=yes, with_posix_threads=no)
  AC_MSG_RESULT("$with_posix_threads")
  if test "$with_posix_threads" = "no"
  then
    AC_MSG_CHECKING("for pthread_create in -lpthread");
    ac_save_LIBS="$LIBS"
    LIBS="$LIBS -lpthread"
    AC_TRY_LINK(
    [#include <pthread.h>],
    [ (void) pthread_create((pthread_t*) 0,(pthread_attr_t*) 0, 0, 0); ],
    with_posix_threads=yes, with_posix_threads=no)
    AC_MSG_RESULT("$with_posix_threads")
    if test "$with_posix_threads" = "no"
    then
      LIBS=" $ac_save_LIBS -lpthreads"
      AC_MSG_CHECKING("for pthread_create in -lpthreads");
      AC_TRY_LINK(
      [#include <pthread.h>],
      [ pthread_create((pthread_t*) 0,(pthread_attr_t*) 0, 0, 0); ],
      with_posix_threads=yes, with_posix_threads=no)
      AC_MSG_RESULT("$with_posix_threads")
      if test "$with_posix_threads" = "no"
      then
        # This is for FreeBSD
        LIBS="$ac_save_LIBS -pthread"
        AC_MSG_CHECKING("for pthread_create in -pthread");
        AC_TRY_LINK(
        [#include <pthread.h>],
        [ pthread_create((pthread_t*) 0,(pthread_attr_t*) 0, 0, 0); ],
        with_posix_threads=yes, with_posix_threads=no)
        AC_MSG_RESULT("$with_posix_threads")
      fi
    fi
  fi
fi

#---START: Used in for client configure
# Must be checked after, because strtok_r may be in -lpthread
# On AIX strtok_r is in libc_r

my_save_LIBS="$LIBS"
AC_CHECK_LIB(pthread,strtok_r)
LIBS="$my_save_LIBS"
if test "$ac_cv_lib_pthread_strtok_r" = "no"
then
  AC_CHECK_LIB(c_r,strtok_r)
  case "$with_osf32_threads---$target_os" in
    # Don't keep -lc_r in LIBS; -pthread handles it magically
    yes---* | *---freebsd* | *---hpux*) LIBS="$my_save_LIBS" ;;

  esac
  AC_CHECK_FUNCS(strtok_r pthread_init)
else
  AC_CHECK_FUNCS(strtok_r)
fi
#---END:

# Check for dlopen, needed for user definable functions
# This must be checked after threads on AIX
# We only need this for mysqld, not for the clients.

my_save_LIBS="$LIBS"
LIBS=""
AC_CHECK_LIB(dl,dlopen)
LIBDL=$LIBS
LIBS="$my_save_LIBS"
AC_SUBST(LIBDL)

# System characteristics
case $SYSTEM_TYPE in
  *netware*) ;;
  *)
AC_SYS_RESTARTABLE_SYSCALLS
    ;;
esac

# Build optimized or debug version ?
# First check for gcc and g++
if test "$ac_cv_prog_gcc" = "yes"
then
  DEBUG_CFLAGS="-g"
  DEBUG_OPTIMIZE_CC="-O"
  OPTIMIZE_CFLAGS="$MAX_C_OPTIMIZE"
else
  DEBUG_CFLAGS="-g"
  DEBUG_OPTIMIZE_CC=""
  OPTIMIZE_CFLAGS="-O"
fi
if test "$ac_cv_prog_cxx_g" = "yes"
then
  DEBUG_CXXFLAGS="-g"
  DEBUG_OPTIMIZE_CXX="-O"
  OPTIMIZE_CXXFLAGS="$MAX_CXX_OPTIMIZE"
else
  DEBUG_CXXFLAGS="-g"
  DEBUG_OPTIMIZE_CXX=""
  OPTIMIZE_CXXFLAGS="-O"
fi

if expr "$SYSTEM_TYPE" : ".*netware.*" > /dev/null; then
  DEBUG_CFLAGS="-g -DDEBUG -sym internal,codeview4"
  DEBUG_CXXFLAGS="-g -DDEBUG -sym internal,codeview4"
  DEBUG_OPTIMIZE_CC="-DDEBUG"
  DEBUG_OPTIMIZE_CXX="-DDEBUG"
  OPTIMIZE_CFLAGS="-O3 -DNDEBUG"
  OPTIMIZE_CXXFLAGS="-O3 -DNDEBUG"
fi

AC_ARG_WITH(debug,
    [  --without-debug         Build a production version without debugging code],
    [with_debug=$withval],
    [with_debug=no])
if test "$with_debug" = "yes"
then
  # Medium debug.
  CFLAGS="$DEBUG_CFLAGS $DEBUG_OPTIMIZE_CC -DDBUG_ON -DSAFE_MUTEX $CFLAGS"
  CXXFLAGS="$DEBUG_CXXFLAGS $DEBUG_OPTIMIZE_CXX -DDBUG_ON -DSAFE_MUTEX $CXXFLAGS"
elif test "$with_debug" = "full"
then
  # Full debug. Very slow in some cases
  CFLAGS="$DEBUG_CFLAGS -DDBUG_ON -DSAFE_MUTEX -DSAFEMALLOC $CFLAGS"
  CXXFLAGS="$DEBUG_CXXFLAGS -DDBUG_ON -DSAFE_MUTEX -DSAFEMALLOC $CXXFLAGS"
else
  # Optimized version. No debug
  CFLAGS="$OPTIMIZE_CFLAGS -DDBUG_OFF $CFLAGS"
  CXXFLAGS="$OPTIMIZE_CXXFLAGS -DDBUG_OFF $CXXFLAGS"
fi

# Force static compilation to avoid linking problems/get more speed
AC_ARG_WITH(mysqld-ldflags,
    [  --with-mysqld-ldflags   Extra linking arguments for mysqld],
    [MYSQLD_EXTRA_LDFLAGS=$withval],
    [MYSQLD_EXTRA_LDFLAGS=])
AC_SUBST(MYSQLD_EXTRA_LDFLAGS)

AC_ARG_WITH(client-ldflags,
    [  --with-client-ldflags   Extra linking arguments for clients],
    [CLIENT_EXTRA_LDFLAGS=$withval],
    [CLIENT_EXTRA_LDFLAGS=])
AC_SUBST(CLIENT_EXTRA_LDFLAGS)

AC_ARG_WITH(lib-ccflags,
    [  --with-lib-ccflags      Extra CC options for libraries],
    [LIB_EXTRA_CCFLAGS=$withval],
    [LIB_EXTRA_CCFLAGS=])
AC_SUBST(LIB_EXTRA_CCFLAGS)

# Avoid stupid bug on some OS 
AC_ARG_WITH(low-memory,
    [  --with-low-memory       Try to use less memory to compile to avoid 
                          memory limitations.],
    [with_lowmem=$withval],
    [with_lowmem=no])
if test "$with_lowmem" = "yes"
then
  if test "$ac_cv_prog_gcc" = "yes" 
  then 
    LM_CFLAGS="-fno-inline"
  else
    LM_CFLAGS="-O0"
  fi
else
  LM_CFLAGS=""
fi
AC_SUBST(LM_CFLAGS)

AC_ARG_WITH(comment,
    [  --with-comment          Comment about compilation environment.],
    [with_comment=$withval],
    [with_comment=no])
if test "$with_comment" != "no"
then
  COMPILATION_COMMENT=$with_comment
else
  COMPILATION_COMMENT="Source distribution"
fi
AC_SUBST(COMPILATION_COMMENT)

AC_MSG_CHECKING("need of special linking flags")
if test "$TARGET_LINUX" = "true" -a "$ac_cv_prog_gcc" = "yes" -a "$all_is_static" != "yes"
then
  LDFLAGS="$LDFLAGS -rdynamic"
  AC_MSG_RESULT("-rdynamic")
else
  AC_MSG_RESULT("none")
fi

dnl Checks for typedefs, structures, and compiler characteristics.
AC_C_CONST
AC_C_INLINE
AC_TYPE_OFF_T
AC_STRUCT_ST_RDEV
AC_HEADER_TIME
AC_STRUCT_TM
MYSQL_NEEDS_MYSYS_NEW
# AC_CHECK_SIZEOF return 0 when it does not find the size of a
# type. We want a error instead.
AC_CHECK_SIZEOF(char, 1)
if test "$ac_cv_sizeof_char" -eq 0
then
  AC_MSG_ERROR([No size for char type.
A likely cause for this could be that there isn't any
static libraries installed. You can verify this by checking if you have libm.a
in /lib, /usr/lib or some other standard place.  If this is the problem,
install the static libraries and try again.  If this isn't the problem,
examine config.log for possible errors.  If you want to report this, use
'scripts/mysqlbug' and include at least the last 20 rows from config.log!])
fi
AC_CHECK_SIZEOF(char*, 4)
AC_CHECK_SIZEOF(short, 2)
AC_CHECK_SIZEOF(int, 4)
if test "$ac_cv_sizeof_int" -eq 0
then
  AC_MSG_ERROR("No size for int type.")
fi
AC_CHECK_SIZEOF(long, 4)
if test "$ac_cv_sizeof_long" -eq 0
then
  AC_MSG_ERROR("No size for long type.")
fi
AC_CHECK_SIZEOF(long long, 8)
if test "$ac_cv_sizeof_long_long" -eq 0
then
  AC_MSG_ERROR("MySQL needs a long long type.")
fi
# off_t is not a builtin type
MYSQL_CHECK_SIZEOF(off_t, 4)
if test "$ac_cv_sizeof_off_t" -eq 0
then
  AC_MSG_ERROR("MySQL needs a off_t type.")
fi

# do we need #pragma interface/#pragma implementation ?
# yes if it's gcc 2.x, and not icc pretending to be gcc, and not cygwin
AC_MSG_CHECKING(the need for @%:@pragma interface/implementation)
# instead of trying to match SYSTEM_TYPE and CC_VERSION (that doesn't
# follow any standard), we'll use well-defined preprocessor macros:
AC_TRY_CPP([
#if !defined(__CYGWIN__) && !defined(__INTEL_COMPILER) && defined(__GNUC__) && (__GNUC__ < 3)
#error USE_PRAGMA_IMPLEMENTATION
#endif
],AC_MSG_RESULT(no) ,AC_MSG_RESULT(yes) ; CXXFLAGS="$CXXFLAGS -DUSE_PRAGMA_IMPLEMENTATION")

# This always gives a warning. Ignore it unless you are cross compiling
AC_C_BIGENDIAN
#---START: Used in for client configure
# Check base type of last arg to accept
MYSQL_TYPE_ACCEPT
#---END:
# Figure out what type of struct rlimit to use with setrlimit
MYSQL_TYPE_STRUCT_RLIMIT
# Find where the stack goes
MYSQL_STACK_DIRECTION
# We want to skip alloca on irix unconditionally. It may work on some version..
MYSQL_FUNC_ALLOCA
# Do struct timespec have members tv_sec or ts_sec
MYSQL_TIMESPEC_TS
# Do we have the tzname variable
MYSQL_TZNAME
# Do the system files define ulong
MYSQL_CHECK_ULONG
# Do the system files define uchar
MYSQL_CHECK_UCHAR
# Do the system files define uint
MYSQL_CHECK_UINT
# Check for fp_except in ieeefp.h
MYSQL_CHECK_FP_EXCEPT
# Check for IN_ADDR_T
MYSQL_CHECK_IN_ADDR_T
# Do the c++ compiler have a bool type
MYSQL_CXX_BOOL
# Check some common bugs with gcc 2.8.# on sparc
if ! ( expr "$SYSTEM_TYPE" : ".*netware.*" > /dev/null ); then
MYSQL_CHECK_LONGLONG_TO_FLOAT
if test "$ac_cv_conv_longlong_to_float" != "yes"
then
  AC_MSG_ERROR([Your compiler cannot convert a longlong value to a float!
If you are using gcc 2.8.# you should upgrade to egcs 1.0.3 or newer and try
again]);
fi
fi
AC_CHECK_TYPES([sigset_t, off_t], [], [], [#include <sys/types.h>])
AC_CHECK_TYPES([size_t], [], [], [#include <stdio.h>])
AC_CHECK_TYPES([u_int32_t])

MYSQL_PTHREAD_YIELD

######################################################################
# For readline/libedit (We simply move the mimimum amount of stuff from
# the readline/libedit configure.in here)

dnl Checks for header files.
AC_CHECK_HEADERS(malloc.h sys/cdefs.h)

dnl Checks for library functions.
AC_FUNC_ALLOCA
AC_PROG_GCC_TRADITIONAL
AC_TYPE_SIGNAL
AC_CHECK_FUNCS(re_comp regcomp strdup)

dnl Sun compilers have their own vis.h that is about something
dnl totally different. So, not to change the libedit source, we
dnl do some additional checks before we define HAVE_VIS_H.
AC_CHECK_HEADER(vis.h,
  [AC_CHECK_FUNC(strvis,
    [AC_DEFINE([HAVE_VIS_H], [1],[Found vis.h and the strvis() function])])])

AC_CHECK_FUNCS(strlcat strlcpy)
AC_CHECK_FUNCS(issetugid)
AC_CHECK_FUNCS(fgetln)
AC_CHECK_FUNCS(getline flockfile)

# from old readline settting:

MAKE_SHELL=/bin/sh
AC_SUBST(MAKE_SHELL)

# Already-done: stdlib.h string.h unistd.h termios.h
AC_CHECK_HEADERS(varargs.h stdarg.h dirent.h locale.h ndir.h sys/dir.h \
 sys/file.h sys/ndir.h sys/ptem.h sys/pte.h sys/select.h sys/stream.h \
 sys/mman.h curses.h termcap.h termio.h termbits.h asm/termbits.h grp.h \
paths.h semaphore.h)

# Already-done: strcasecmp
AC_CHECK_FUNCS(lstat putenv select setenv setlocale strcoll tcgetattr)

AC_STAT_MACROS_BROKEN
MYSQL_SIGNAL_CHECK
MYSQL_CHECK_GETPW_FUNCS
MYSQL_HAVE_TIOCGWINSZ
MYSQL_HAVE_FIONREAD
MYSQL_HAVE_TIOCSTAT
MYSQL_STRUCT_DIRENT_D_INO
MYSQL_STRUCT_DIRENT_D_NAMLEN
MYSQL_TYPE_SIGHANDLER
if test "$with_named_curses" = "no"
then
  MYSQL_CHECK_LIB_TERMCAP
else
  TERMCAP_LIB="$with_named_curses"
fi
AC_SUBST(TERMCAP_LIB)

LIBEDIT_LOBJECTS=""
AC_CHECK_FUNC(strunvis, ,[LIBEDIT_LOBJECTS="$LIBEDIT_LOBJECTS unvis.o"])
AC_CHECK_FUNC(strvis,   ,[LIBEDIT_LOBJECTS="$LIBEDIT_LOBJECTS vis.o"])
AC_CHECK_FUNC(strlcpy,  ,[LIBEDIT_LOBJECTS="$LIBEDIT_LOBJECTS strlcpy.o"])
AC_CHECK_FUNC(strlcat,  ,[LIBEDIT_LOBJECTS="$LIBEDIT_LOBJECTS strlcat.o"])
AC_CHECK_FUNC(fgetln,   ,[LIBEDIT_LOBJECTS="$LIBEDIT_LOBJECTS fgetln.o"])
AC_SUBST(LIBEDIT_LOBJECTS)
enable_readline="yes"

# End of readline/libedit stuff
#########################################################################

dnl Checks for library functions.

#
# The following code disables intrinsic function support while we test for
# library functions.  This is to avoid configure problems with Intel ecc
# compiler

ORG_CFLAGS="$CFLAGS"
if test "$GCC" != "yes"; then
  AC_SYS_COMPILER_FLAG(-nolib_inline,nolib_inline,CFLAGS,[],[])
fi

#AC_FUNC_MMAP
AC_TYPE_SIGNAL
MYSQL_TYPE_QSORT
AC_FUNC_UTIME_NULL
AC_FUNC_VPRINTF

AC_CHECK_FUNCS(alarm bcmp bfill bmove bzero chsize cuserid fchmod fcntl \
  fconvert fdatasync finite fpresetsticky fpsetmask fsync ftruncate \
  getcwd gethostbyaddr_r gethostbyname_r getpass getpassphrase getpwnam \
  getpwuid getrlimit getrusage getwd gmtime_r index initgroups isnan \
  localtime_r locking longjmp lrand48 madvise mallinfo memcpy memmove \
  mkstemp mlockall perror poll pread pthread_attr_create mmap getpagesize \
  pthread_attr_getstacksize pthread_attr_setprio pthread_attr_setschedparam \
  pthread_attr_setstacksize pthread_condattr_create pthread_getsequence_np \
  pthread_key_delete pthread_rwlock_rdlock pthread_setprio \
  pthread_setprio_np pthread_setschedparam pthread_sigmask readlink \
  realpath rename rint rwlock_init setupterm \
  shmget shmat shmdt shmctl sigaction sigemptyset sigaddset \
  sighold sigset sigthreadmask \
  snprintf socket stpcpy strcasecmp strerror strnlen strpbrk strstr strtol \
  strtoll strtoul strtoull tell tempnam thr_setconcurrency vidattr)

#
#
#
case "$target" in
 *-*-aix4* | *-*-sco*)
	# (grr) aix 4.3 has a stub for clock_gettime, (returning ENOSYS)
	# and using AC_TRY_RUN is hard when cross-compiling
	# We also disable for SCO for the time being, the headers for the
	# thread library we use conflicts with other headers.
    ;;
 *) AC_CHECK_FUNCS(clock_gettime)
    ;;
esac

# isinf() could be a function or a macro (HPUX)
AC_MSG_CHECKING(for isinf with <math.h>)
AC_TRY_LINK([#include <math.h>], [float f = 0.0; isinf(f)],
 AC_MSG_RESULT(yes)
 AC_DEFINE(HAVE_ISINF, [1], [isinf() macro or function]),
 AC_MSG_RESULT(no))
 
CFLAGS="$ORG_CFLAGS"

# Sanity check: We chould not have any fseeko symbol unless
# large_file_support=yes
AC_CHECK_FUNC(fseeko,
[if test "$large_file_support" = no -a "$TARGET_LINUX" = "true";
then
  AC_MSG_ERROR("Found fseeko symbol but large_file_support is not enabled!");
fi]
)

my_save_LIBS="$LIBS"
LIBS="$LIBS $LIBDL"
AC_CHECK_FUNCS(dlopen dlerror)
LIBS="$my_save_LIBS"

# Check definition of gethostbyaddr_r (glibc2 defines this with 8 arguments)
ac_save_CXXFLAGS="$CXXFLAGS"
AC_CACHE_CHECK([style of gethost* routines], mysql_cv_gethost_style,
AC_LANG_SAVE
AC_LANG_CPLUSPLUS

# Do not treat warnings as errors if we are linking against other libc
# this is to work around gcc not being permissive on non-system includes
# with respect to ANSI C++
# We also remove the -fbranch-probabilities option as this will give warnings
# about not profiled code, which confuses configure
# We also must remove -W and -Wcheck which on icc produces warnings that
# we don't want to catch with -Werror

if test "$ac_cv_prog_gxx" = "yes" -a "$with_other_libc" = "no"
then
  CXXFLAGS=`echo "$CXXFLAGS -Werror" | sed -e 's/-fbranch-probabilities//; s/-Wall//; s/-Wcheck//'`
fi

AC_TRY_COMPILE(
[#undef inline
#if !defined(SCO) && !defined(__osf__) && !defined(_REENTRANT)
#define _REENTRANT
#endif
#include <pthread.h>
#include <sys/types.h>
#include <sys/socket.h>
#include <netinet/in.h>
#include <arpa/inet.h>
#include <netdb.h>],
[int skr;
 struct hostent *foo = gethostbyaddr_r((const char *) 0,
  0, 0, (struct hostent *) 0, (char *) NULL,  0, &skr); return (foo == 0);],
mysql_cv_gethost_style=solaris, mysql_cv_gethost_style=other))
AC_LANG_RESTORE
CXXFLAGS="$ac_save_CXXFLAGS"
if test "$mysql_cv_gethost_style" = "solaris"
then
  AC_DEFINE([HAVE_SOLARIS_STYLE_GETHOST], [1],
            [Solaris define gethostbyaddr_r with 7 arguments. glibc2 defines this with 8 arguments])
fi

#---START: Used in for client configure

# Check definition of gethostbyname_r (glibc2.0.100 is different from Solaris)
ac_save_CXXFLAGS="$CXXFLAGS"
AC_CACHE_CHECK([style of gethostname_r routines], mysql_cv_gethostname_style,
AC_LANG_SAVE
AC_LANG_CPLUSPLUS
if test "$ac_cv_prog_gxx" = "yes" -a "$with_other_libc" = "no"
then
  CXXFLAGS=`echo "$CXXFLAGS -Werror" | sed -e 's/-fbranch-probabilities//; s/-Wall//; s/-Wcheck//'`
fi
AC_TRY_COMPILE(
[#undef inline
#if !defined(SCO) && !defined(__osf__) && !defined(_REENTRANT)
#define _REENTRANT
#endif
#include <pthread.h>
#include <sys/types.h>
#include <sys/socket.h>
#include <netinet/in.h>
#include <arpa/inet.h>
#include <netdb.h>],
[int skr;

 skr = gethostbyname_r((const char *) 0,
  (struct hostent*) 0, (char*) 0, 0, (struct hostent **) 0, &skr);],
mysql_cv_gethostname_style=glibc2, mysql_cv_gethostname_style=other))
AC_LANG_RESTORE
CXXFLAGS="$ac_save_CXXFLAGS"
if test "$mysql_cv_gethostname_style" = "glibc2"
then
  AC_DEFINE([HAVE_GETHOSTBYNAME_R_GLIBC2_STYLE], [1],
            [Solaris define gethostbyname_r with 5 arguments. glibc2 defines this with 6 arguments])
fi

# Check 3rd argument of getthostbyname_r
ac_save_CXXFLAGS="$CXXFLAGS"
AC_CACHE_CHECK([3 argument to gethostname_r routines], mysql_cv_gethostname_arg,
AC_LANG_SAVE
AC_LANG_CPLUSPLUS
if test "$ac_cv_prog_gxx" = "yes" -a "$with_other_libc" = "no"
then
  CXXFLAGS=`echo "$CXXFLAGS -Werror" | sed -e 's/-fbranch-probabilities//; s/-Wall//; s/-Wcheck//'`
fi
AC_TRY_COMPILE(
[#undef inline
#if !defined(SCO) && !defined(__osf__) && !defined(_REENTRANT)
#define _REENTRANT
#endif
#include <pthread.h>
#include <sys/types.h>
#include <sys/socket.h>
#include <netinet/in.h>
#include <arpa/inet.h>
#include <netdb.h>],
[int skr;

 skr = gethostbyname_r((const char *) 0, (struct hostent*) 0, (struct hostent_data*) 0);],
mysql_cv_gethostname_arg=hostent_data, mysql_cv_gethostname_arg=char))
AC_LANG_RESTORE
CXXFLAGS="$ac_save_CXXFLAGS"
if test "$mysql_cv_gethostname_arg" = "hostent_data"
then
  AC_DEFINE([HAVE_GETHOSTBYNAME_R_RETURN_INT], [1],
            [In OSF 4.0f the 3'd argument to gethostname_r is hostent_data *])
fi


# Check definition of pthread_getspecific
AC_CACHE_CHECK("args to pthread_getspecific", mysql_cv_getspecific_args,
AC_TRY_COMPILE(
[#if !defined(SCO) && !defined(__osf__) && !defined(_REENTRANT)
#define _REENTRANT
#endif
#define _POSIX_PTHREAD_SEMANTICS 
#include <pthread.h> ],
[ void *pthread_getspecific(pthread_key_t key);
pthread_getspecific((pthread_key_t) NULL); ],
mysql_cv_getspecific_args=POSIX, mysql_cv_getspecific_args=other))
  if test "$mysql_cv_getspecific_args" = "other"
  then
    AC_DEFINE([HAVE_NONPOSIX_PTHREAD_GETSPECIFIC], [1],
              [For some non posix threads])
  fi

  # Check definition of pthread_mutex_init
  AC_CACHE_CHECK("args to pthread_mutex_init", mysql_cv_mutex_init_args,
  AC_TRY_COMPILE(
[#if !defined(SCO) && !defined(__osf__)
#define _REENTRANT
#endif
#define _POSIX_PTHREAD_SEMANTICS 
#include <pthread.h> ],
[ 
  pthread_mutexattr_t attr;
  pthread_mutex_t mp;
  pthread_mutex_init(&mp,&attr); ],
mysql_cv_mutex_init_args=POSIX, mysql_cv_mutex_init_args=other))
  if test "$mysql_cv_mutex_init_args" = "other"
  then
    AC_DEFINE([HAVE_NONPOSIX_PTHREAD_MUTEX_INIT], [1],
              [For some non posix threads])
  fi
#---END:

#---START: Used in for client configure
# Check definition of readdir_r
AC_CACHE_CHECK("args to readdir_r", mysql_cv_readdir_r,
AC_TRY_LINK(
[#if !defined(SCO) && !defined(__osf__)
#define _REENTRANT
#endif
#define _POSIX_PTHREAD_SEMANTICS 
#include <pthread.h>
#include <dirent.h>],
[ int readdir_r(DIR *dirp, struct dirent *entry, struct dirent **result);
readdir_r((DIR *) NULL, (struct dirent *) NULL, (struct dirent **) NULL); ],
mysql_cv_readdir_r=POSIX, mysql_cv_readdir_r=other))
if test "$mysql_cv_readdir_r" = "POSIX"
then
  AC_DEFINE([HAVE_READDIR_R], [1], [POSIX readdir_r])
fi

# Check definition of posix sigwait()
AC_CACHE_CHECK("style of sigwait", mysql_cv_sigwait,
AC_TRY_LINK(
[#if !defined(SCO) && !defined(__osf__)
#define _REENTRANT
#endif
#define _POSIX_PTHREAD_SEMANTICS 
#include <pthread.h>
#include <signal.h>],
[#ifndef _AIX
sigset_t set;
int sig;
sigwait(&set,&sig);
#endif],
mysql_cv_sigwait=POSIX, mysql_cv_sigwait=other))
if test "$mysql_cv_sigwait" = "POSIX"
then
  AC_DEFINE([HAVE_SIGWAIT], [1], [POSIX sigwait])
fi

if test "$mysql_cv_sigwait" != "POSIX"
then
unset mysql_cv_sigwait
# Check definition of posix sigwait()
AC_CACHE_CHECK("style of sigwait", mysql_cv_sigwait,
AC_TRY_LINK(
[#if !defined(SCO) && !defined(__osf__)
#define _REENTRANT
#endif
#define _POSIX_PTHREAD_SEMANTICS 
#include <pthread.h>
#include <signal.h>],
[sigset_t set;
int sig;
sigwait(&set);],
mysql_cv_sigwait=NONPOSIX, mysql_cv_sigwait=other))
if test "$mysql_cv_sigwait" = "NONPOSIX"
then
  AC_DEFINE([HAVE_NONPOSIX_SIGWAIT], [1], [sigwait with one argument])
fi
fi
#---END:

# Check if pthread_attr_setscope() exists
AC_CACHE_CHECK("for pthread_attr_setscope", mysql_cv_pthread_attr_setscope,
AC_TRY_LINK(
[#if !defined(SCO) && !defined(__osf__)
#define _REENTRANT
#endif
#define _POSIX_PTHREAD_SEMANTICS 
#include <pthread.h>],
[pthread_attr_t thr_attr;
pthread_attr_setscope(&thr_attr,0);],
mysql_cv_pthread_attr_setscope=yes, mysql_cv_pthread_attr_setscope=no))
if test "$mysql_cv_pthread_attr_setscope" = "yes"
then
  AC_DEFINE([HAVE_PTHREAD_ATTR_SETSCOPE], [1], [pthread_attr_setscope])
fi

# Check for bad includes
AC_MSG_CHECKING("can netinet files be included")
AC_TRY_COMPILE(
[#include <sys/types.h>
#include <sys/socket.h>
#include <netinet/in_systm.h>
#include <netinet/in.h>
#include <netinet/ip.h>
#include <netinet/tcp.h>],
[ printf("1\n"); ],
netinet_inc=yes, netinet_inc=no)
if test "$netinet_inc" = "no"
then
  AC_DEFINE([HAVE_BROKEN_NETINET_INCLUDES], [1], [Can netinet be included])
fi
AC_MSG_RESULT("$netinet_inc")

# Only build client code?
AC_ARG_WITH(server,
    [  --without-server        Only build the client.],
    [with_server=$withval],
    [with_server=yes]
)

AC_ARG_WITH(embedded-server,
    [  --with-embedded-server  Build the embedded server (libmysqld).],
    [with_embedded_server=$withval],
    [with_embedded_server=no]
)

AC_ARG_WITH(query_cache,
    [  --without-query-cache   Do not build query cache.],
    [with_query_cache=$withval],
    [with_query_cache=yes]
)

if test "$with_query_cache" = "yes"
then
  AC_DEFINE([HAVE_QUERY_CACHE], [1], [If we want to have query cache])
fi

AC_ARG_WITH(geometry,
    [  --without-geometry      Do not build geometry-related parts.],
    [with_geometry=$withval],
    [with_geometry=yes]
)

if test "$with_geometry" = "yes"
then
  AC_DEFINE([HAVE_SPATIAL], [1], [Spatial extentions])
  AC_DEFINE([HAVE_RTREE_KEYS], [1], [RTree keys])
fi

AC_ARG_WITH(embedded_privilege_control,
    [  --with-embedded-privilege-control
                          Build parts to check user's privileges.
			  Only affects embedded library.],
    [with_embedded_privilege_control=$withval],
    [with_embedded_privilege_control=no]
)

if test "$with_embedded_privilege_control" = "yes"
then
  AC_DEFINE([HAVE_EMBEDDED_PRIVILEGE_CONTROL], [1],
            [Access checks in embedded library])
fi

AC_ARG_WITH(extra-tools,
    [  --without-extra-tools   Skip building utilites in the tools directory.],
    [with_tools=$withval],
    [with_tools=yes]
)

tools_dirs=""
if test "$with_tools" = "yes"
then
  if test "$THREAD_SAFE_CLIENT" = "no"
  then
    AC_MSG_WARN([extra-tools disabled because --enable-thread-safe-client wasn't used])
  else
    tools_dirs="tools"
  fi
fi

AC_ARG_WITH([mysqlmanager],
  AC_HELP_STRING([--with-mysqlmanager], [Build the mysqlmanager binary: yes/no (default: build if server is built.)]),
  [if test "x${withval}" != "xno"; then
    tools_dirs="$tools_dirs server-tools"
   fi],
  [if test "x${with_server}" == "xyes"; then
     tools_dirs="$tools_dirs server-tools"
   fi]
)

AC_SUBST(tools_dirs)

#MYSQL_CHECK_CPU
MYSQL_CHECK_VIO
MYSQL_CHECK_OPENSSL
MYSQL_CHECK_YASSL

libmysqld_dirs=
if test "$with_embedded_server" = "yes"
then
  libmysqld_dirs=libmysqld
  # We can't build embedded library without building the server, because
  # we depend on libmysys, libmystrings, libmyisam, etc.
  with_server=yes
fi
# XXX: We need to add @libmysqld_extra_libs@ (or whatever) so that
# mysql_config --libmysqld-libs will print out something like
# -L/path/to/lib/mysql -lmysqld -lmyisam -lmysys -lmystrings -ldbug ...
AC_SUBST([libmysqld_dirs])

# Shall we build the docs?
AC_ARG_WITH(docs,
    [  --without-docs          Skip building of the documentation.],
    [with_docs=$withval],
    [with_docs=yes]
)

if test "$with_docs" = "yes"
then
  docs_dirs="Docs"
else
  docs_dirs=""
fi
AC_SUBST(docs_dirs)

# Shall we build the man pages?
AC_ARG_WITH(man,
    [  --without-man          Skip building of the man pages.],
    [with_man=$withval],
    [with_man=yes]
)

if test "$with_man" = "yes"
then
  man_dirs="man"
else
  man_dirs=""
fi
AC_SUBST(man_dirs)

# Shall we build the bench code?
AC_ARG_WITH(bench,
    [  --without-bench         Skip building of the benchmark suite.],
    [with_bench=$withval],
    [with_bench=yes]
)

if test "$with_bench" = "yes"
then
  bench_dirs="sql-bench"
else
  bench_dirs=""
fi
bench_dirs="$bench_dirs mysql-test"
AC_SUBST(bench_dirs)

# Don't build readline, i have it already
AC_ARG_WITH(readline,
    [  --without-readline      Use system readline instead of bundled copy.],
    [ with_readline=$withval ],
    [ with_readline=undefined ]
    )
    
AC_ARG_WITH(libedit,
    [  --without-libedit       Use system libedit instead of bundled copy.],
    [ with_libedit=$withval ],
    [ with_libedit=undefined ]
    )

#
# We support next variants of compilation:
#                              --with-readline
#                |       yes      |  no  |               undefined
# --with-libedit |                |      |
# ---------------+----------------+------+----------------------------------
#       yes      |      ERROR!    |   use libedit from mysql sources
# ---------------+----------------+------+----------------------------------
#       no       | use readline   | use system readline or external libedit
#                | from mysql     | according to results of m4 tests
# ---------------+ sources (if it +      +----------------------------------
#    undefined   | is presented)  |      | use libedit from mysql sources
                   

compile_readline="no"
compile_libedit="no"

if [test "$with_libedit" = "yes"] && [test "$with_readline" = "yes"]
then
    AC_MSG_ERROR([You can not use --with-readline and --with-libedit at the same time, please choose one of it])
fi

readline_topdir=""
readline_basedir=""
readline_dir=""
readline_h_ln_cmd=""
readline_link=""

if expr "$SYSTEM_TYPE" : ".*netware.*" > /dev/null; then
    # For NetWare, do not need readline
    echo "Skipping readline"
else

if [test "$with_libedit" = "yes"] || [test "$with_libedit" = "undefined"] && [test "$with_readline" = "undefined"]
then
    readline_topdir="cmd-line-utils"
    readline_basedir="libedit"
    readline_dir="$readline_topdir/$readline_basedir"
    readline_link="\$(top_builddir)/cmd-line-utils/libedit/libedit.a"
    readline_h_ln_cmd="\$(LN) -s \$(top_builddir)/cmd-line-utils/libedit/readline readline"
    compile_libedit=yes
    AC_DEFINE_UNQUOTED(HAVE_HIST_ENTRY, 1)
    AC_DEFINE_UNQUOTED(USE_LIBEDIT_INTERFACE, 1)
elif test "$with_readline" = "yes"
then
    readline_topdir="cmd-line-utils"
    readline_basedir="readline"
    readline_dir="$readline_topdir/$readline_basedir"
    readline_link="\$(top_builddir)/cmd-line-utils/readline/libreadline.a"
    readline_h_ln_cmd="\$(LN) -s \$(top_builddir)/cmd-line-utils/readline readline"
    compile_readline=yes
    AC_DEFINE_UNQUOTED(USE_NEW_READLINE_INTERFACE, 1)
else
    # Use system readline library
    AC_LANG_SAVE
    AC_LANG_CPLUSPLUS
    MYSQL_CHECK_LIBEDIT_INTERFACE
    MYSQL_CHECK_NEW_RL_INTERFACE
    MYSQL_CHECK_READLINE_DECLARES_HIST_ENTRY
    AC_LANG_RESTORE
    if [test "$mysql_cv_new_rl_interface" = "yes"]
    then
        # Use the new readline interface
        readline_link="-lreadline"
    elif [test "$mysql_cv_libedit_interface" = "yes"]; then
        # Use libedit
        readline_link="-ledit"
    else
       AC_MSG_ERROR([Could not find system readline or libedit libraries
          Use --with-readline or --with-libedit to use the bundled
          versions of libedit or readline])
    fi
fi
fi

AC_SUBST(readline_dir)
AC_SUBST(readline_topdir)
AC_SUBST(readline_basedir)
AC_SUBST(readline_link)
AC_SUBST(readline_h_ln_cmd)

MYSQL_CHECK_BIG_TABLES
MYSQL_CHECK_BDB
MYSQL_CHECK_INNODB
MYSQL_CHECK_EXAMPLEDB
MYSQL_CHECK_ARCHIVEDB
MYSQL_CHECK_CSVDB
MYSQL_CHECK_BLACKHOLEDB
MYSQL_CHECK_NDBCLUSTER
MYSQL_CHECK_FEDERATED

# If we have threads generate some library functions and test programs
sql_server_dirs=
server_scripts=
thread_dirs=

dnl This probably should be cleaned up more - for now the threaded
dnl client is just using plain-old libs.
sql_client_dirs="libmysql strings regex client"
linked_client_targets="linked_libmysql_sources"

if test "$THREAD_SAFE_CLIENT" != "no"
then
  sql_client_dirs="libmysql_r $sql_client_dirs"
  linked_client_targets="$linked_client_targets linked_libmysql_r_sources"
  AC_DEFINE([THREAD_SAFE_CLIENT], [1], [Should be client be thread safe])
fi

CLIENT_LIBS="$NON_THREADED_LIBS $openssl_libs $ZLIB_LIBS $STATIC_NSS_FLAGS"

AC_SUBST(CLIENT_LIBS)
AC_SUBST(NON_THREADED_LIBS)
AC_SUBST(STATIC_NSS_FLAGS)
AC_SUBST(sql_client_dirs)
AC_SUBST(linked_client_targets)

# If configuring for NetWare, set up to link sources from and build the netware directory
netware_dir=
linked_netware_sources=
if expr "$SYSTEM_TYPE" : ".*netware.*" > /dev/null; then
  netware_dir="netware"
  linked_netware_sources="linked_netware_sources"
fi
AC_SUBST(netware_dir)
AC_SUBST(linked_netware_sources)
AM_CONDITIONAL(HAVE_NETWARE, test "$netware_dir" = "netware")

# Ensure that table handlers gets all modifications to CFLAGS/CXXFLAGS
export CC CXX CFLAGS CXXFLAGS LD LDFLAGS AR
ac_configure_args="$ac_configure_args CFLAGS='$CFLAGS' CXXFLAGS='$CXXFLAGS'"

if test "$with_server" = "yes" -o "$THREAD_SAFE_CLIENT" != "no"
then
  AC_DEFINE([THREAD], [1],
            [Define if you want to have threaded code. This may be undef on client code])
  # Avoid _PROGRAMS names
  THREAD_LOBJECTS="thr_alarm.o thr_lock.o thr_mutex.o thr_rwlock.o my_pthread.o my_thr_init.o"
  AC_SUBST(THREAD_LOBJECTS)
  server_scripts="mysqld_safe mysql_install_db"
  sql_server_dirs="strings mysys dbug extra regex"


  #
  # Configuration for optional table handlers
  #

  if test X"$have_berkeley_db" != Xno; then
    if test X"$have_berkeley_db" != Xyes; then
      # we must build berkeley db from source
      sql_server_dirs="$sql_server_dirs $have_berkeley_db"
      AC_CONFIG_FILES(bdb/Makefile)

      echo "CONFIGURING FOR BERKELEY DB" 
      bdb_conf_flags="--disable-shared"
      if test $with_debug = "yes"
      then
        bdb_conf_flags="$bdb_conf_flags --enable-debug --enable-diagnostic"
      fi
      # NOTICE: if you're compiling BDB, it needs to be a SUBDIR
      # of $srcdir (i.e., you can 'cd $srcdir/$bdb').  It won't
      # work otherwise.
      if test -d "$bdb"; then :
      else
	# This should only happen when doing a VPATH build
	echo "NOTICE: I have to make the BDB directory: `pwd`:$bdb"
	mkdir "$bdb" || exit 1
      fi
      if test -d "$bdb"/build_unix; then :
      else
	# This should only happen when doing a VPATH build
	echo "NOTICE: I have to make the build_unix directory: `pwd`:$bdb/build_unix"
	mkdir "$bdb/build_unix" || exit 1
      fi
      rel_srcdir=
      case "$srcdir" in
	/* ) rel_srcdir="$srcdir" ;;
	* )  rel_srcdir="../../$srcdir" ;;
      esac
      (cd $bdb/build_unix && \
       sh $rel_srcdir/$bdb/dist/configure $bdb_conf_flags) || \
        AC_MSG_ERROR([could not configure Berkeley DB])

dnl       echo "bdb = '$bdb'; inc = '$bdb_includes', lib = '$bdb_libs'"
      echo "END OF BERKELEY DB CONFIGURATION"
    fi

    AC_DEFINE([HAVE_BERKELEY_DB], [1], [Have berkeley db installed])
  else
    if test -d bdb; then :
    else
      mkdir bdb && mkdir bdb/build_unix
    fi

    if test -r bdb/build_unix/db.h; then :
    else
      cat <<EOF > bdb/build_unix/db.h

This file is a placeholder to fool make.  The way that automake
and GNU make work together causes some files to depend on this
header, even if we're not building with Berkeley DB.

Obviously, if this file *is* used, it'll break and hopefully we can find
out why this file was generated by ${top_srcdir}/configure instead of
the real db.h.

If you run into some problems because of this file, please use mysql_bug
to generate a bug report, and give the exact output of make and any
details you can think of.  Send the message to bugs@lists.mysql.com.

Thank you!

EOF
    fi
  fi

  if test X"$have_innodb" = Xyes
  then
    innodb_conf_flags=""
    sql_server_dirs="$sql_server_dirs innobase"
    AC_CONFIG_SUBDIRS(innobase)
  fi

case $SYSTEM_TYPE-$MACHINE_TYPE-$ac_cv_prog_gcc-$have_ndbcluster in
  *solaris*-i?86-no-yes)
  # ndb fail for whatever strange reason to link Sun Forte/x86
  # unless using incremental linker
  CXXFLAGS="$CXXFLAGS -xildon"
  ;;
  *) ;;
esac

  if test X"$have_ndbcluster" = Xyes
  then
    if test X"$mysql_cv_compress" != Xyes
    then
      echo
      echo "MySQL Cluster table handler ndbcluster requires compress/uncompress."
      echo "Commonly available in libzlib.a.  Please install and rerun configure."
      echo
      exit 1
    fi
    sql_server_dirs="$sql_server_dirs ndb"
  fi
  #
  # END of configuration for optional table handlers
  #
  sql_server_dirs="$sql_server_dirs myisam myisammrg heap vio sql"

fi

# IMPORTANT - do not modify LIBS past this line - this hack is the only way
# I know to add the static NSS magic if we have static NSS libraries with
# glibc - Sasha

LDFLAGS="$LDFLAGS $OTHER_LIBC_LIB"
LIBS="$LIBS $STATIC_NSS_FLAGS"

AC_SUBST(sql_server_dirs)
AC_SUBST(thread_dirs)
AC_SUBST(server_scripts)

# Now that sql_client_dirs and sql_server_dirs are stable, determine the union.
# Start with the (longer) server list, add each client item not yet present.
sql_union_dirs=" $sql_server_dirs "
for DIR in $sql_client_dirs
do
  if echo " $sql_union_dirs " | grep " $DIR " >/dev/null
  then
    :  # already present, skip
  else
    sql_union_dirs="$sql_union_dirs $DIR "
  fi
done
AC_SUBST(sql_union_dirs)

# Some usefull subst
AC_SUBST(CC)
AC_SUBST(GXX)

# Set configuration options for make_binary_distribution
case $SYSTEM_TYPE in
  *netware*)
    MAKE_BINARY_DISTRIBUTION_OPTIONS=--no-strip
    ;;
  *)
    MAKE_BINARY_DISTRIBUTION_OPTIONS=
    ;;
esac


if test X"$have_ndbcluster" = Xyes
then
  MAKE_BINARY_DISTRIBUTION_OPTIONS="$MAKE_BINARY_DISTRIBUTION_OPTIONS --with-ndbcluster"

  CXXFLAGS="$CXXFLAGS \$(NDB_CXXFLAGS)"
  if test "$have_ndb_debug" = "default"
  then
    have_ndb_debug=$with_debug
  fi

  if test "$have_ndb_debug" = "yes"
  then
    # Medium debug.
    NDB_DEFS="-DNDB_DEBUG -DVM_TRACE -DERROR_INSERT -DARRAY_GUARD"
  elif test "$have_ndb_debug" = "full"
  then
    NDB_DEFS="-DNDB_DEBUG_FULL -DVM_TRACE -DERROR_INSERT -DARRAY_GUARD"
  else
    # no extra ndb debug but still do asserts if debug version
    if test "$with_debug" = "yes" -o "$with_debug" = "full"
    then
      NDB_DEFS=""
    else
      NDB_DEFS="-DNDEBUG"
    fi
  fi

AC_SUBST([NDB_DEFS])
AC_SUBST([ndb_cxxflags_fix])


if test X"$ndb_port" = Xdefault
then
  ndb_port="1186"
fi
AC_SUBST([ndb_port])

ndb_transporter_opt_objs=""
if test "$ac_cv_func_shmget" = "yes" &&
   test "$ac_cv_func_shmat" = "yes" &&
   test "$ac_cv_func_shmdt" = "yes" &&
   test "$ac_cv_func_shmctl" = "yes" &&
   test "$ac_cv_func_sigaction" = "yes" &&
   test "$ac_cv_func_sigemptyset" = "yes" &&
   test "$ac_cv_func_sigaddset" = "yes" &&
   test "$ac_cv_func_pthread_sigmask" = "yes"
then
   AC_DEFINE([NDB_SHM_TRANSPORTER], [1],
             [Including Ndb Cluster DB shared memory transporter])
   AC_MSG_RESULT([Including ndb shared memory transporter])
   ndb_transporter_opt_objs="$ndb_transporter_opt_objs SHM_Transporter.lo SHM_Transporter.unix.lo"
else
   AC_MSG_RESULT([Not including ndb shared memory transporter])
fi

if test X"$have_ndb_sci" = Xyes
then
  ndb_transporter_opt_objs="$ndb_transporter_opt_objs SCI_Transporter.lo"
fi
AC_SUBST([ndb_transporter_opt_objs])

ndb_opt_subdirs=
ndb_bin_am_ldflags="-static"
if test X"$have_ndb_test" = Xyes
then
  ndb_opt_subdirs="test"
  ndb_bin_am_ldflags=""
fi
if test X"$have_ndb_docs" = Xyes
then
  ndb_opt_subdirs="$ndb_opt_subdirs docs"
  ndb_bin_am_ldflags=""
fi
AC_SUBST([ndb_bin_am_ldflags])
AC_SUBST([ndb_opt_subdirs])

NDB_SIZEOF_CHARP="$ac_cv_sizeof_charp"
NDB_SIZEOF_CHAR="$ac_cv_sizeof_char"
NDB_SIZEOF_SHORT="$ac_cv_sizeof_short"
NDB_SIZEOF_INT="$ac_cv_sizeof_int"
NDB_SIZEOF_LONG="$ac_cv_sizeof_long"
NDB_SIZEOF_LONG_LONG="$ac_cv_sizeof_long_long"
AC_SUBST([NDB_SIZEOF_CHARP])
AC_SUBST([NDB_SIZEOF_CHAR])
AC_SUBST([NDB_SIZEOF_SHORT])
AC_SUBST([NDB_SIZEOF_INT])
AC_SUBST([NDB_SIZEOF_LONG])
AC_SUBST([NDB_SIZEOF_LONG_LONG])

AC_CONFIG_FILES(ndb/Makefile ndb/include/Makefile dnl
   ndb/src/Makefile ndb/src/common/Makefile dnl
   ndb/docs/Makefile dnl
   ndb/tools/Makefile dnl
   ndb/src/common/debugger/Makefile dnl
   ndb/src/common/debugger/signaldata/Makefile dnl
   ndb/src/common/portlib/Makefile dnl
   ndb/src/common/util/Makefile dnl
   ndb/src/common/logger/Makefile dnl
   ndb/src/common/transporter/Makefile dnl
   ndb/src/common/mgmcommon/Makefile dnl
   ndb/src/kernel/Makefile dnl
   ndb/src/kernel/error/Makefile dnl
   ndb/src/kernel/blocks/Makefile dnl
   ndb/src/kernel/blocks/cmvmi/Makefile dnl
   ndb/src/kernel/blocks/dbacc/Makefile dnl
   ndb/src/kernel/blocks/dbdict/Makefile dnl
   ndb/src/kernel/blocks/dbdih/Makefile dnl
   ndb/src/kernel/blocks/dblqh/Makefile dnl
   ndb/src/kernel/blocks/dbtc/Makefile dnl
   ndb/src/kernel/blocks/dbtup/Makefile dnl
   ndb/src/kernel/blocks/ndbfs/Makefile dnl
   ndb/src/kernel/blocks/ndbcntr/Makefile dnl
   ndb/src/kernel/blocks/qmgr/Makefile dnl
   ndb/src/kernel/blocks/trix/Makefile dnl
   ndb/src/kernel/blocks/backup/Makefile dnl
   ndb/src/kernel/blocks/dbutil/Makefile dnl
   ndb/src/kernel/blocks/suma/Makefile dnl
   ndb/src/kernel/blocks/grep/Makefile dnl
   ndb/src/kernel/blocks/dbtux/Makefile dnl
   ndb/src/kernel/vm/Makefile dnl
   ndb/src/mgmapi/Makefile dnl
   ndb/src/ndbapi/Makefile dnl
   ndb/src/mgmsrv/Makefile dnl
   ndb/src/mgmclient/Makefile dnl
   ndb/src/cw/Makefile dnl
   ndb/src/cw/cpcd/Makefile dnl
   ndb/test/Makefile dnl
   ndb/test/src/Makefile dnl
   ndb/test/ndbapi/Makefile dnl
   ndb/test/ndbapi/bank/Makefile dnl
   ndb/test/tools/Makefile dnl
   ndb/test/run-test/Makefile mysql-test/ndb/Makefile dnl
   ndb/include/ndb_version.h ndb/include/ndb_global.h dnl
   ndb/include/ndb_types.h dnl
   )
fi

AC_SUBST(MAKE_BINARY_DISTRIBUTION_OPTIONS)

# Output results
AC_CONFIG_FILES(Makefile extra/Makefile mysys/Makefile dnl
 strings/Makefile regex/Makefile heap/Makefile dnl
 myisam/Makefile myisammrg/Makefile dnl
 os2/Makefile os2/include/Makefile os2/include/sys/Makefile dnl
 man/Makefile BUILD/Makefile vio/Makefile dnl
 libmysql_r/Makefile libmysqld/Makefile libmysqld/examples/Makefile dnl
 libmysql/Makefile client/Makefile dnl
 pstack/Makefile pstack/aout/Makefile sql/Makefile sql/share/Makefile dnl
 sql-common/Makefile SSL/Makefile dnl
 dbug/Makefile scripts/Makefile dnl
 include/Makefile sql-bench/Makefile tools/Makefile dnl
 server-tools/Makefile server-tools/instance-manager/Makefile dnl
 tests/Makefile Docs/Makefile support-files/Makefile dnl
 support-files/MacOSX/Makefile mysql-test/Makefile dnl
 netware/Makefile dnl
 include/mysql_version.h dnl
 cmd-line-utils/Makefile dnl
 cmd-line-utils/libedit/Makefile dnl
 zlib/Makefile dnl
 cmd-line-utils/readline/Makefile)
 AC_CONFIG_COMMANDS([default], , test -z "$CONFIG_HEADERS" || echo timestamp > stamp-h)
 AC_OUTPUT

echo
echo "MySQL has a Web site at http://www.mysql.com/ which carries details on the"
echo "latest release, upcoming features, and other information to make your"
echo "work or play with MySQL more productive. There you can also find"
echo "information about mailing lists for MySQL discussion."
echo
echo "Remember to check the platform specific part of the reference manual for"
echo "hints about installing MySQL on your platform. Also have a look at the"
echo "files in the Docs directory."
echo
# The following text is checked in ./Do-compile to verify that configure
# ended sucessfully - don't remove it.
echo "Thank you for choosing MySQL!"
echo<|MERGE_RESOLUTION|>--- conflicted
+++ resolved
@@ -442,63 +442,33 @@
 # Linux style
 if $PS p $$ 2> /dev/null | grep $0 > /dev/null
 then
-<<<<<<< HEAD
-  FIND_PROC="$PS p \$\$PID | grep \$\$MYSQLD > /dev/null"
+  FIND_PROC="$PS p \$\$PID | grep -v grep | grep \$\$MYSQLD > /dev/null"
 # Solaris
 elif $PS -fp $$ 2> /dev/null | grep $0 > /dev/null
 then
-  FIND_PROC="$PS -p \$\$PID | grep \$\$MYSQLD > /dev/null"
+  FIND_PROC="$PS -p \$\$PID | grep -v grep | grep \$\$MYSQLD > /dev/null"
 # BSD style
 elif $PS -uaxww 2> /dev/null | grep $0 > /dev/null
 then
-  FIND_PROC="$PS -uaxww | grep \$\$MYSQLD | grep \" \$\$PID \" > /dev/null"
+  FIND_PROC="$PS -uaxww | grep -v grep | grep \$\$MYSQLD | grep \" \$\$PID \" > /dev/null"
 # SysV style
 elif $PS -ef 2> /dev/null | grep $0 > /dev/null
 then
-  FIND_PROC="$PS -ef | grep \$\$MYSQLD | grep \" \$\$PID \" > /dev/null"
+  FIND_PROC="$PS -ef | grep -v grep | grep \$\$MYSQLD | grep \" \$\$PID \" > /dev/null"
 # Do anybody use this?
 elif $PS $$ 2> /dev/null | grep $0 > /dev/null
 then
-  FIND_PROC="$PS \$\$PID | grep \$\$MYSQLD > /dev/null"
+  FIND_PROC="$PS \$\$PID | grep -v grep | grep \$\$MYSQLD > /dev/null"
 else
   case $SYSTEM_TYPE in
     *freebsd*)
-      FIND_PROC="$PS p \$\$PID | grep \$\$MYSQLD > /dev/null"
+      FIND_PROC="$PS p \$\$PID | grep -v grep | grep \$\$MYSQLD > /dev/null"
       ;;
     *darwin*)
-      FIND_PROC="$PS -uaxww | grep \$\$MYSQLD | grep \" \$\$PID \" > /dev/null"
+      FIND_PROC="$PS -uaxww | grep -v grep | grep \$\$MYSQLD | grep \" \$\$PID \" > /dev/null"
       ;;
     *cygwin*)
-      FIND_PROC="$PS -e | grep \$\$MYSQLD | grep \" \$\$PID \" > /dev/null"
-=======
-  FIND_PROC="$PS p \$\$PID | grep -v grep | grep mysqld > /dev/null"
-# Solaris
-elif $PS -fp $$ 2> /dev/null | grep $0 > /dev/null
-then
-  FIND_PROC="$PS -p \$\$PID | grep -v grep | grep mysqld > /dev/null"
-# BSD style
-elif $PS -uaxww 2> /dev/null | grep $0 > /dev/null
-then
-  FIND_PROC="$PS -uaxww | grep -v grep | grep mysqld | grep \" \$\$PID \" > /dev/null"
-# SysV style
-elif $PS -ef 2> /dev/null | grep $0 > /dev/null
-then
-  FIND_PROC="$PS -ef | grep -v grep | grep mysqld | grep \" \$\$PID \" > /dev/null"
-# Do anybody use this?
-elif $PS $$ 2> /dev/null | grep $0 > /dev/null
-then
-  FIND_PROC="$PS \$\$PID | grep -v grep | grep mysqld > /dev/null"
-else
-  case $SYSTEM_TYPE in
-    *freebsd*)
-      FIND_PROC="$PS p \$\$PID | grep -v grep | grep mysqld > /dev/null"
-      ;;
-    *darwin*)
-      FIND_PROC="$PS -uaxww | grep -v grep | grep mysqld | grep \" \$\$PID \" > /dev/null"
-      ;;
-    *cygwin*)
-      FIND_PROC="$PS -e | grep -v grep | grep mysqld | grep \" \$\$PID \" > /dev/null"
->>>>>>> 21f46b39
+      FIND_PROC="$PS -e | grep -v grep | grep \$\$MYSQLD | grep \" \$\$PID \" > /dev/null"
       ;;
     *netware*)
       FIND_PROC=
