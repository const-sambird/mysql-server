--- conflicted
+++ resolved
@@ -1,9 +1,6 @@
-<<<<<<< HEAD
 #ifndef FT_GLOBAL_INCLUDED
 #define FT_GLOBAL_INCLUDED
 
-=======
->>>>>>> 707e6077
 /* Copyright (c) 2000, 2015, Oracle and/or its affiliates. All rights reserved.
 
    This program is free software; you can redistribute it and/or modify
