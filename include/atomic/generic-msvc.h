--- conflicted
+++ resolved
@@ -96,14 +96,6 @@
   (void)InterlockedExchangePointer(a, v);
 }
 
-<<<<<<< HEAD
-/*
-  We don't implement anything specific for MY_ATOMIC_MODE_DUMMY, always use
-  intrinsics.
-  8 and 16-bit atomics are not implemented, but it can be done if necessary.
-*/
-=======
->>>>>>> a9800d0d
 
 /*
   my_yield_processor (equivalent of x86 PAUSE instruction) should be used
