/* Copyright (C) 2000-2003 MySQL AB, 2009 Sun Microsystems, Inc

   This program is free software; you can redistribute it and/or modify
   it under the terms of the GNU General Public License as published by
   the Free Software Foundation; version 2 of the License.

   This program is distributed in the hope that it will be useful,
   but WITHOUT ANY WARRANTY; without even the implied warranty of
   MERCHANTABILITY or FITNESS FOR A PARTICULAR PURPOSE.  See the
   GNU General Public License for more details.

   You should have received a copy of the GNU General Public License
   along with this program; if not, write to the Free Software
   Foundation, Inc., 59 Temple Place, Suite 330, Boston, MA  02111-1307  USA */

/* This is the include file that should be included 'first' in every C file. */

#ifndef _global_h
#define _global_h

/* Client library users on Windows need this macro defined here. */
#if !defined(__WIN__) && defined(_WIN32)
#define __WIN__
#endif

/*
  InnoDB depends on some MySQL internals which other plugins should not
  need.  This is because of InnoDB's foreign key support, "safe" binlog
  truncation, and other similar legacy features.

  We define accessors for these internals unconditionally, but do not
  expose them in mysql/plugin.h.  They are declared in ha_innodb.h for
  InnoDB's use.
*/
#define INNODB_COMPATIBILITY_HOOKS

#ifdef __CYGWIN__
/* We use a Unix API, so pretend it's not Windows */
#undef WIN
#undef WIN32
#undef _WIN
#undef _WIN32
#undef _WIN64
#undef __WIN__
#undef __WIN32__
#define HAVE_ERRNO_AS_DEFINE
#endif /* __CYGWIN__ */

/* to make command line shorter we'll define USE_PRAGMA_INTERFACE here */
#ifdef USE_PRAGMA_IMPLEMENTATION
#define USE_PRAGMA_INTERFACE
#endif

#if defined(__OpenBSD__) && (OpenBSD >= 200411)
#define HAVE_ERRNO_AS_DEFINE
#endif

#if defined(i386) && !defined(__i386__)
#define __i386__
#endif

/* Macros to make switching between C and C++ mode easier */
#ifdef __cplusplus
#define C_MODE_START    extern "C" {
#define C_MODE_END	}
#else
#define C_MODE_START
#define C_MODE_END
#endif

#ifdef __cplusplus
#define CPP_UNNAMED_NS_START  namespace {
#define CPP_UNNAMED_NS_END    }
#endif

#include <my_config.h>

#ifdef WITH_PERFSCHEMA_STORAGE_ENGINE
#define HAVE_PSI_INTERFACE
#endif /* WITH_PERFSCHEMA_STORAGE_ENGINE */

/* Make it easier to add conditional code in _expressions_ */
#ifdef __WIN__
#define IF_WIN(A,B) A
#else
#define IF_WIN(A,B) B
#endif

#ifdef HAVE_purify
#define IF_PURIFY(A,B) A
#else
#define IF_PURIFY(A,B) B
#endif

#ifndef EMBEDDED_LIBRARY
#ifdef WITH_NDB_BINLOG
#define HAVE_NDB_BINLOG 1
#endif
#endif /* !EMBEDDED_LIBRARY */

#ifndef EMBEDDED_LIBRARY
#define HAVE_REPLICATION
#define HAVE_EXTERNAL_CLIENT
#endif

#if defined (_WIN32)
/*
 off_t is 32 bit long. We do not use C runtime functions
 with off_t but native Win32 file IO APIs, that work with
 64 bit offsets.
*/
#undef SIZEOF_OFF_T
#define SIZEOF_OFF_T 8

/*
 Prevent inclusion of  Windows GDI headers - they define symbol
 ERROR that conflicts with mysql headers.
*/
#ifndef NOGDI
#define NOGDI
#endif

/* Include common headers.*/
#include <winsock2.h>
#include <ws2tcpip.h> /* SOCKET */
#include <io.h>       /* access(), chmod() */
#include <process.h>  /* getpid() */

#define sleep(a) Sleep((a)*1000)

/* Define missing access() modes. */
#define F_OK 0
#define W_OK 2

/* Define missing file locking constants. */
#define F_RDLCK 1
#define F_WRLCK 2
#define F_UNLCK 3
#define F_TO_EOF 0x3FFFFFFF

/* Shared memory and named pipe connections are supported. */
#define HAVE_SMEM 1
#define HAVE_NAMED_PIPE 1
#define shared_memory_buffer_length 16000
#define default_shared_memory_base_name "MYSQL"
#endif /* _WIN32*/


/* Workaround for _LARGE_FILES and _LARGE_FILE_API incompatibility on AIX */
#if defined(_AIX) && defined(_LARGE_FILE_API)
#undef _LARGE_FILE_API
#endif

/*
  The macros below are used to allow build of Universal/fat binaries of
  MySQL and MySQL applications under darwin. 
*/
#if defined(__APPLE__) && defined(__MACH__)
#  undef SIZEOF_CHARP 
#  undef SIZEOF_SHORT 
#  undef SIZEOF_INT 
#  undef SIZEOF_LONG 
#  undef SIZEOF_LONG_LONG 
#  undef SIZEOF_OFF_T 
#  undef WORDS_BIGENDIAN
#  define SIZEOF_SHORT 2
#  define SIZEOF_INT 4
#  define SIZEOF_LONG_LONG 8
#  define SIZEOF_OFF_T 8
#  if defined(__i386__) || defined(__ppc__)
#    define SIZEOF_CHARP 4
#    define SIZEOF_LONG 4
#  elif defined(__x86_64__) || defined(__ppc64__)
#    define SIZEOF_CHARP 8
#    define SIZEOF_LONG 8
#  else
#    error Building FAT binary for an unknown architecture.
#  endif
#  if defined(__ppc__) || defined(__ppc64__)
#    define WORDS_BIGENDIAN
#  endif
#endif /* defined(__APPLE__) && defined(__MACH__) */


/*
  The macros below are borrowed from include/linux/compiler.h in the
  Linux kernel. Use them to indicate the likelyhood of the truthfulness
  of a condition. This serves two purposes - newer versions of gcc will be
  able to optimize for branch predication, which could yield siginficant
  performance gains in frequently executed sections of the code, and the
  other reason to use them is for documentation
*/

#if !defined(__GNUC__) || (__GNUC__ == 2 && __GNUC_MINOR__ < 96)
#define __builtin_expect(x, expected_value) (x)
#endif

#define likely(x)	__builtin_expect((x),1)
#define unlikely(x)	__builtin_expect((x),0)

/* Fix problem with S_ISLNK() on Linux */
#if defined(TARGET_OS_LINUX) || defined(__GLIBC__)
#undef  _GNU_SOURCE
#define _GNU_SOURCE 1
#endif

/*
  Temporary solution to solve bug#7156. Include "sys/types.h" before
  the thread headers, else the function madvise() will not be defined
*/
#if defined(HAVE_SYS_TYPES_H) && ( defined(sun) || defined(__sun) )
#include <sys/types.h>
#endif

/* The client defines this to avoid all thread code */
#if defined(MYSQL_CLIENT_NO_THREADS) || defined(UNDEF_THREADS_HACK)
#undef THREAD
#undef HAVE_LINUXTHREADS
#undef HAVE_NPTL
#endif

#ifdef HAVE_THREADS_WITHOUT_SOCKETS
/* MIT pthreads does not work with unix sockets */
#undef HAVE_SYS_UN_H
#endif

#define __EXTENSIONS__ 1	/* We want some extension */
#ifndef __STDC_EXT__
#define __STDC_EXT__ 1          /* To get large file support on hpux */
#endif

/*
  Solaris 9 include file <sys/feature_tests.h> refers to X/Open document

    System Interfaces and Headers, Issue 5

  saying we should define _XOPEN_SOURCE=500 to get POSIX.1c prototypes,
  but apparently other systems (namely FreeBSD) don't agree.

  On a newer Solaris 10, the above file recognizes also _XOPEN_SOURCE=600.
  Furthermore, it tests that if a program requires older standard
  (_XOPEN_SOURCE<600 or _POSIX_C_SOURCE<200112L) it cannot be
  run on a new compiler (that defines _STDC_C99) and issues an #error.
  It's also an #error if a program requires new standard (_XOPEN_SOURCE=600
  or _POSIX_C_SOURCE=200112L) and a compiler does not define _STDC_C99.

  To add more to this mess, Sun Studio C compiler defines _STDC_C99 while
  C++ compiler does not!

  So, in a desperate attempt to get correct prototypes for both
  C and C++ code, we define either _XOPEN_SOURCE=600 or _XOPEN_SOURCE=500
  depending on the compiler's announced C standard support.

  Cleaner solutions are welcome.
*/
#ifdef __sun
#if __STDC_VERSION__ - 0 >= 199901L
#define _XOPEN_SOURCE 600
#else
#define _XOPEN_SOURCE 500
#endif
#endif

#if defined(THREAD) && !defined(__WIN__)
#ifndef _POSIX_PTHREAD_SEMANTICS
#define _POSIX_PTHREAD_SEMANTICS /* We want posix threads */
#endif

#if !defined(SCO)
#define _REENTRANT	1	/* Some thread libraries require this */
#endif
#if !defined(_THREAD_SAFE) && !defined(_AIX)
#define _THREAD_SAFE            /* Required for OSF1 */
#endif
#if defined(HPUX10) || defined(HPUX11)
C_MODE_START			/* HPUX needs this, signal.h bug */
#include <pthread.h>
C_MODE_END
#else
#include <pthread.h>		/* AIX must have this included first */
#endif
#if !defined(SCO) && !defined(_REENTRANT)
#define _REENTRANT	1	/* Threads requires reentrant code */
#endif
#endif /* THREAD */

/* Go around some bugs in different OS and compilers */
#ifdef _AIX			/* By soren@t.dk */
#define _H_STRINGS
#define _SYS_STREAM_H
/* #define _AIX32_CURSES */	/* XXX: this breaks AIX 4.3.3 (others?). */
#define ulonglong2double(A) my_ulonglong2double(A)
#define my_off_t2double(A)  my_ulonglong2double(A)
C_MODE_START
double my_ulonglong2double(unsigned long long A);
C_MODE_END
#endif /* _AIX */

#ifdef HAVE_BROKEN_SNPRINTF	/* HPUX 10.20 don't have this defined */
#undef HAVE_SNPRINTF
#endif
#ifdef HAVE_BROKEN_PREAD
/*
  pread()/pwrite() are not 64 bit safe on HP-UX 11.0 without
  installing the kernel patch PHKL_20349 or greater
*/
#undef HAVE_PREAD
#undef HAVE_PWRITE
#endif

#ifdef UNDEF_HAVE_GETHOSTBYNAME_R		/* For OSF4.x */
#undef HAVE_GETHOSTBYNAME_R
#endif
#ifdef UNDEF_HAVE_INITGROUPS			/* For AIX 4.3 */
#undef HAVE_INITGROUPS
#endif

/* gcc/egcs issues */

#if defined(__GNUC) && defined(__EXCEPTIONS)
#error "Please add -fno-exceptions to CXXFLAGS and reconfigure/recompile"
#endif

#if defined(_lint) && !defined(lint)
#define lint
#endif
#if SIZEOF_LONG_LONG > 4 && !defined(_LONG_LONG)
#define _LONG_LONG 1		/* For AIX string library */
#endif

#ifndef stdin
#include <stdio.h>
#endif
#include <stdarg.h>
#ifdef HAVE_STDLIB_H
#include <stdlib.h>
#endif
#ifdef HAVE_STDDEF_H
#include <stddef.h>
#endif

#include <math.h>
#ifdef HAVE_LIMITS_H
#include <limits.h>
#endif
#ifdef HAVE_FLOAT_H
#include <float.h>
#endif
#ifdef HAVE_FENV_H
#include <fenv.h> /* For fesetround() */
#endif

#ifdef HAVE_SYS_TYPES_H
#include <sys/types.h>
#endif
#ifdef HAVE_FCNTL_H
#include <fcntl.h>
#endif
#ifdef HAVE_SYS_TIMEB_H
#include <sys/timeb.h>				/* Avoid warnings on SCO */
#endif
#if TIME_WITH_SYS_TIME
# include <sys/time.h>
# include <time.h>
#else
# if HAVE_SYS_TIME_H
#  include <sys/time.h>
# else
#  include <time.h>
# endif
#endif /* TIME_WITH_SYS_TIME */
#ifdef HAVE_UNISTD_H
#include <unistd.h>
#endif
#if defined(__cplusplus) && defined(NO_CPLUSPLUS_ALLOCA)
#undef HAVE_ALLOCA
#undef HAVE_ALLOCA_H
#endif
#ifdef HAVE_ALLOCA_H
#include <alloca.h>
#endif

#include <errno.h>				/* Recommended by debian */
/* We need the following to go around a problem with openssl on solaris */
#if defined(HAVE_CRYPT_H)
#include <crypt.h>
#endif

/*
  A lot of our programs uses asserts, so better to always include it
  This also fixes a problem when people uses DBUG_ASSERT without including
  assert.h
*/
#include <assert.h>

/* an assert that works at compile-time. only for constant expression */
#ifndef __GNUC__
#define compile_time_assert(X)  do { } while(0)
#else
#define compile_time_assert(X)                                  \
  do                                                            \
  {                                                             \
    typedef char compile_time_assert[(X) ? 1 : -1];             \
  } while(0)
#endif

/* Go around some bugs in different OS and compilers */
#if defined (HPUX11) && defined(_LARGEFILE_SOURCE)
#ifndef _LARGEFILE64_SOURCE
#define _LARGEFILE64_SOURCE
#endif
#endif

#if defined(_HPUX_SOURCE) && defined(HAVE_SYS_STREAM_H)
#include <sys/stream.h>		/* HPUX 10.20 defines ulong here. UGLY !!! */
#define HAVE_ULONG
#endif
#if defined(HPUX10) && defined(_LARGEFILE64_SOURCE) && defined(THREAD)
/* Fix bug in setrlimit */
#undef setrlimit
#define setrlimit cma_setrlimit64
#endif
/* Declare madvise where it is not declared for C++, like Solaris */
#if HAVE_MADVISE && !HAVE_DECL_MADVISE && defined(__cplusplus)
extern "C" int madvise(void *addr, size_t len, int behav);
#endif

#define QUOTE_ARG(x)		#x	/* Quote argument (before cpp) */
#define STRINGIFY_ARG(x) QUOTE_ARG(x)	/* Quote argument, after cpp */

/* Paranoid settings. Define I_AM_PARANOID if you are paranoid */
#ifdef I_AM_PARANOID
#define DONT_ALLOW_USER_CHANGE 1
#define DONT_USE_MYSQL_PWD 1
#endif

/* Does the system remember a signal handler after a signal ? */
#if !defined(HAVE_BSD_SIGNALS) && !defined(HAVE_SIGACTION)
#define SIGNAL_HANDLER_RESET_ON_DELIVERY
#endif

/*
  Deprecated workaround for false-positive uninitialized variables
  warnings. Those should be silenced using tool-specific heuristics.

  Enabled by default for g++ due to the bug referenced below.
*/
#if defined(_lint) || defined(FORCE_INIT_OF_VARS) || \
    (defined(__GNUC__) && defined(__cplusplus))
#define LINT_INIT(var) var= 0
#else
#define LINT_INIT(var)
#endif

#ifndef SO_EXT
#ifdef _WIN32
#define SO_EXT ".dll"
#elif defined(__APPLE__)
#define SO_EXT ".dylib"
#else
#define SO_EXT ".so"
#endif
#endif

/*
   Suppress uninitialized variable warning without generating code.

   The _cplusplus is a temporary workaround for C++ code pending a fix
   for a g++ bug (http://gcc.gnu.org/bugzilla/show_bug.cgi?id=34772).
*/
#if defined(_lint) || defined(FORCE_INIT_OF_VARS) || \
    defined(__cplusplus) || !defined(__GNUC__)
#define UNINIT_VAR(x) x= 0
#else
/* GCC specific self-initialization which inhibits the warning. */
#define UNINIT_VAR(x) x= x
#endif

#if !defined(HAVE_UINT)
#undef HAVE_UINT
#define HAVE_UINT
typedef unsigned int uint;
typedef unsigned short ushort;
#endif

#define swap_variables(t, a, b) { t dummy; dummy= a; a= b; b= dummy; }
#define test(a)		((a) ? 1 : 0)
#define set_if_bigger(a,b)  do { if ((a) < (b)) (a)=(b); } while(0)
#define set_if_smaller(a,b) do { if ((a) > (b)) (a)=(b); } while(0)
#define test_all_bits(a,b) (((a) & (b)) == (b))
#define array_elements(A) ((uint) (sizeof(A)/sizeof(A[0])))

/* Define some general constants */
#ifndef TRUE
#define TRUE		(1)	/* Logical true */
#define FALSE		(0)	/* Logical false */
#endif

#include <my_compiler.h>

/*
  Wen using the embedded library, users might run into link problems,
  duplicate declaration of __cxa_pure_virtual, solved by declaring it a
  weak symbol.
*/
#if defined(USE_MYSYS_NEW) && ! defined(DONT_DECLARE_CXA_PURE_VIRTUAL)
C_MODE_START
int __cxa_pure_virtual () __attribute__ ((weak));
C_MODE_END
#endif

/* The DBUG_ON flag always takes precedence over default DBUG_OFF */
#if defined(DBUG_ON) && defined(DBUG_OFF)
#undef DBUG_OFF
#endif

/* We might be forced to turn debug off, if not turned off already */
#if (defined(FORCE_DBUG_OFF) || defined(_lint)) && !defined(DBUG_OFF)
#  define DBUG_OFF
#  ifdef DBUG_ON
#    undef DBUG_ON
#  endif
#endif

/* Some types that is different between systems */

typedef int	File;		/* File descriptor */
#ifdef _WIN32
typedef SOCKET my_socket;
#else
typedef int	my_socket;	/* File descriptor for sockets */
#define INVALID_SOCKET -1
#endif
/* Type for fuctions that handles signals */
#define sig_handler RETSIGTYPE
C_MODE_START
typedef void	(*sig_return)();/* Returns type from signal */
C_MODE_END
#if defined(__GNUC__) && !defined(_lint)
typedef char	pchar;		/* Mixed prototypes can take char */
typedef char	puchar;		/* Mixed prototypes can take char */
typedef char	pbool;		/* Mixed prototypes can take char */
typedef short	pshort;		/* Mixed prototypes can take short int */
typedef float	pfloat;		/* Mixed prototypes can take float */
#else
typedef int	pchar;		/* Mixed prototypes can't take char */
typedef uint	puchar;		/* Mixed prototypes can't take char */
typedef int	pbool;		/* Mixed prototypes can't take char */
typedef int	pshort;		/* Mixed prototypes can't take short int */
typedef double	pfloat;		/* Mixed prototypes can't take float */
#endif
C_MODE_START
typedef int	(*qsort_cmp)(const void *,const void *);
typedef int	(*qsort_cmp2)(void*, const void *,const void *);
C_MODE_END
#define qsort_t RETQSORTTYPE	/* Broken GCC cant handle typedef !!!! */
#ifdef HAVE_SYS_SOCKET_H
#include <sys/socket.h>
#endif
typedef SOCKET_SIZE_TYPE size_socket;

#ifndef SOCKOPT_OPTLEN_TYPE
#define SOCKOPT_OPTLEN_TYPE size_socket
#endif

/* file create flags */

#ifndef O_SHARE			/* Probably not windows */
#define O_SHARE		0	/* Flag to my_open for shared files */
#ifndef O_BINARY
#define O_BINARY	0	/* Flag to my_open for binary files */
#endif
#ifndef FILE_BINARY
#define FILE_BINARY	O_BINARY /* Flag to my_fopen for binary streams */
#endif
#ifdef HAVE_FCNTL
#define HAVE_FCNTL_LOCK
#define F_TO_EOF	0L	/* Param to lockf() to lock rest of file */
#endif
#endif /* O_SHARE */

#ifndef O_TEMPORARY
#define O_TEMPORARY	0
#endif
#ifndef O_SHORT_LIVED
#define O_SHORT_LIVED	0
#endif
#ifndef O_NOFOLLOW
#define O_NOFOLLOW      0
#endif

/* additional file share flags for win32 */
#ifdef __WIN__
#define _SH_DENYRWD     0x110    /* deny read/write mode & delete */
#define _SH_DENYWRD     0x120    /* deny write mode & delete      */
#define _SH_DENYRDD     0x130    /* deny read mode & delete       */
#define _SH_DENYDEL     0x140    /* deny delete only              */
#endif /* __WIN__ */


/* General constants */
#define FN_LEN		256	/* Max file name len */
#define FN_HEADLEN	253	/* Max length of filepart of file name */
#define FN_EXTLEN	20	/* Max length of extension (part of FN_LEN) */
#define FN_REFLEN	512	/* Max length of full path-name */
#define FN_EXTCHAR	'.'
#define FN_HOMELIB	'~'	/* ~/ is used as abbrev for home dir */
#define FN_CURLIB	'.'	/* ./ is used as abbrev for current dir */
#define FN_PARENTDIR	".."	/* Parent directory; Must be a string */

#ifdef _WIN32
#define FN_LIBCHAR	'\\'
#define FN_LIBCHAR2	'/'
#define FN_ROOTDIR	"\\"
#define FN_DEVCHAR	':'
#define FN_NETWORK_DRIVES	/* Uses \\ to indicate network drives */
#define FN_NO_CASE_SENCE	/* Files are not case-sensitive */
#else
#define FN_LIBCHAR	'/'
<<<<<<< HEAD
#define FN_LIBCHAR2	'/'
=======
#define FN_DIRSEP       "/"     /* Valid directory separators */
>>>>>>> bfb43fb4
#define FN_ROOTDIR	"/"
#endif

/* 
  MY_FILE_MIN is  Windows speciality and is used to quickly detect
  the mismatch of CRT and mysys file IO usage on Windows at runtime.
  CRT file descriptors can be in the range 0-2047, whereas descriptors returned
  by my_open() will start with 2048. If a file descriptor with value less then
  MY_FILE_MIN is passed to mysys IO function, chances are it stemms from
  open()/fileno() and not my_open()/my_fileno.

  For Posix,  mysys functions are light wrappers around libc, and MY_FILE_MIN
  is logically 0.
*/

#ifdef _WIN32
#define MY_FILE_MIN  2048
#else
#define MY_FILE_MIN  0
#endif

/* 
  MY_NFILE is the default size of my_file_info array.

  It is larger on Windows, because it all file handles are stored in my_file_info
  Default size is 16384 and this should be enough for most cases.If it is not 
  enough, --max-open-files with larger value can be used.

  For Posix , my_file_info array is only used to store filenames for
  error reporting and its size is not a limitation for number of open files.
*/ 
#ifdef _WIN32
#define MY_NFILE (16384 + MY_FILE_MIN)
#else
#define MY_NFILE 64
#endif

#ifndef OS_FILE_LIMIT
#define OS_FILE_LIMIT	UINT_MAX
#endif

/*
  Io buffer size; Must be a power of 2 and a multiple of 512. May be
  smaller what the disk page size. This influences the speed of the
  isam btree library. eg to big to slow.
*/
#define IO_SIZE			4096
/*
  How much overhead does malloc have. The code often allocates
  something like 1024-MALLOC_OVERHEAD bytes
*/
#define MALLOC_OVERHEAD 8

	/* get memory in huncs */
#define ONCE_ALLOC_INIT		(uint) (4096-MALLOC_OVERHEAD)
	/* Typical record cash */
#define RECORD_CACHE_SIZE	(uint) (64*1024-MALLOC_OVERHEAD)
	/* Typical key cash */
#define KEY_CACHE_SIZE		(uint) (8*1024*1024)
	/* Default size of a key cache block  */
#define KEY_CACHE_BLOCK_SIZE	(uint) 1024


	/* Some things that this system doesn't have */

#ifdef _WIN32
#define NO_DIR_LIBRARY		/* Not standard dir-library */
#endif

/* Some defines of functions for portability */

#undef remove		/* Crashes MySQL on SCO 5.0.0 */
#ifndef __WIN__
#define closesocket(A)	close(A)
#endif

#if (_MSC_VER)
#if !defined(_WIN64)
inline double my_ulonglong2double(unsigned long long value)
{
  long long nr=(long long) value;
  if (nr >= 0)
    return (double) nr;
  return (18446744073709551616.0 + (double) nr);
}
#define ulonglong2double my_ulonglong2double
#define my_off_t2double  my_ulonglong2double
#endif /* _WIN64 */
inline unsigned long long my_double2ulonglong(double d)
{
  double t= d - (double) 0x8000000000000000ULL;

  if (t >= 0)
    return  ((unsigned long long) t) + 0x8000000000000000ULL;
  return (unsigned long long) d;
}
#define double2ulonglong my_double2ulonglong
#endif

#ifndef ulonglong2double
#define ulonglong2double(A) ((double) (ulonglong) (A))
#define my_off_t2double(A)  ((double) (my_off_t) (A))
#endif
#ifndef double2ulonglong
#define double2ulonglong(A) ((ulonglong) (double) (A))
#endif

#ifndef offsetof
#define offsetof(TYPE, MEMBER) ((size_t) &((TYPE *)0)->MEMBER)
#endif
#define ulong_to_double(X) ((double) (ulong) (X))

#ifndef STACK_DIRECTION
#error "please add -DSTACK_DIRECTION=1 or -1 to your CPPFLAGS"
#endif

#if !defined(HAVE_STRTOK_R)
#define strtok_r(A,B,C) strtok((A),(B))
#endif

/* This is from the old m-machine.h file */

#if SIZEOF_LONG_LONG > 4
#define HAVE_LONG_LONG 1
#endif

/*
  Some pre-ANSI-C99 systems like AIX 5.1 and Linux/GCC 2.95 define
  ULONGLONG_MAX, LONGLONG_MIN, LONGLONG_MAX; we use them if they're defined.
*/

#if defined(HAVE_LONG_LONG) && !defined(LONGLONG_MIN)
#define LONGLONG_MIN	((long long) 0x8000000000000000LL)
#define LONGLONG_MAX	((long long) 0x7FFFFFFFFFFFFFFFLL)
#endif

#if defined(HAVE_LONG_LONG) && !defined(ULONGLONG_MAX)
/* First check for ANSI C99 definition: */
#ifdef ULLONG_MAX
#define ULONGLONG_MAX  ULLONG_MAX
#else
#define ULONGLONG_MAX ((unsigned long long)(~0ULL))
#endif
#endif /* defined (HAVE_LONG_LONG) && !defined(ULONGLONG_MAX)*/

#define INT_MIN64       (~0x7FFFFFFFFFFFFFFFLL)
#define INT_MAX64       0x7FFFFFFFFFFFFFFFLL
#define INT_MIN32       (~0x7FFFFFFFL)
#define INT_MAX32       0x7FFFFFFFL
#define UINT_MAX32      0xFFFFFFFFL
#define INT_MIN24       (~0x007FFFFF)
#define INT_MAX24       0x007FFFFF
#define UINT_MAX24      0x00FFFFFF
#define INT_MIN16       (~0x7FFF)
#define INT_MAX16       0x7FFF
#define UINT_MAX16      0xFFFF
#define INT_MIN8        (~0x7F)
#define INT_MAX8        0x7F
#define UINT_MAX8       0xFF

/* From limits.h instead */
#ifndef DBL_MIN
#define DBL_MIN		4.94065645841246544e-324
#define FLT_MIN		((float)1.40129846432481707e-45)
#endif
#ifndef DBL_MAX
#define DBL_MAX		1.79769313486231470e+308
#define FLT_MAX		((float)3.40282346638528860e+38)
#endif
#ifndef SIZE_T_MAX
#define SIZE_T_MAX      (~((size_t) 0))
#endif

#ifndef isfinite
#ifdef HAVE_FINITE
#define isfinite(x) finite(x)
#else
#define finite(x) (1.0 / fabs(x) > 0.0)
#endif /* HAVE_FINITE */
#endif /* isfinite */

#ifndef HAVE_ISNAN
#define isnan(x) ((x) != (x))
#endif

#ifdef HAVE_ISINF
/* Check if C compiler is affected by GCC bug #39228 */
#if !defined(__cplusplus) && defined(HAVE_BROKEN_ISINF)
/* Force store/reload of the argument to/from a 64-bit double */
static inline double my_isinf(double x)
{
  volatile double t= x;
  return isinf(t);
}
#else
/* System-provided isinf() is available and safe to use */
#define my_isinf(X) isinf(X)
#endif
#else /* !HAVE_ISINF */
#define my_isinf(X) (!finite(X) && !isnan(X))
#endif

/* Define missing math constants. */
#ifndef M_PI
#define M_PI 3.14159265358979323846
#endif
#ifndef M_E
#define M_E 2.7182818284590452354
#endif
#ifndef M_LN2
#define M_LN2 0.69314718055994530942
#endif

/*
  Max size that must be added to a so that we know Size to make
  adressable obj.
*/
#if SIZEOF_CHARP == 4
typedef long		my_ptrdiff_t;
#else
typedef long long	my_ptrdiff_t;
#endif

#define MY_ALIGN(A,L)	(((A) + (L) - 1) & ~((L) - 1))
#define ALIGN_SIZE(A)	MY_ALIGN((A),sizeof(double))
/* Size to make adressable obj. */
#define ADD_TO_PTR(ptr,size,type) (type) ((uchar*) (ptr)+size)
#define PTR_BYTE_DIFF(A,B) (my_ptrdiff_t) ((uchar*) (A) - (uchar*) (B))

/*
  Custom version of standard offsetof() macro which can be used to get
  offsets of members in class for non-POD types (according to the current
  version of C++ standard offsetof() macro can't be used in such cases and
  attempt to do so causes warnings to be emitted, OTOH in many cases it is
  still OK to assume that all instances of the class has the same offsets
  for the same members).

  This is temporary solution which should be removed once File_parser class
  and related routines are refactored.
*/

#define my_offsetof(TYPE, MEMBER) \
        ((size_t)((char *)&(((TYPE *)0x10)->MEMBER) - (char*)0x10))

#define NullS		(char *) 0

#ifdef STDCALL
#undef STDCALL
#endif

#ifdef _WIN32
#define STDCALL __stdcall
#else
#define STDCALL
#endif

/* Typdefs for easyier portability */

#ifndef HAVE_UCHAR
typedef unsigned char	uchar;	/* Short for unsigned char */
#endif

#ifndef HAVE_INT8
typedef signed char int8;       /* Signed integer >= 8  bits */
#endif
#ifndef HAVE_UINT8
typedef unsigned char uint8;    /* Unsigned integer >= 8  bits */
#endif
#ifndef HAVE_INT16
typedef short int16;
#endif
#ifndef HAVE_UINT16
typedef unsigned short uint16;
#endif
#if SIZEOF_INT == 4
#ifndef HAVE_INT32
typedef int int32;
#endif
#ifndef HAVE_UINT32
typedef unsigned int uint32;
#endif
#elif SIZEOF_LONG == 4
#ifndef HAVE_INT32
typedef long int32;
#endif
#ifndef HAVE_UINT32
typedef unsigned long uint32;
#endif
#else
#error Neither int or long is of 4 bytes width
#endif

#if !defined(HAVE_ULONG) && !defined(__USE_MISC)
typedef unsigned long	ulong;		  /* Short for unsigned long */
#endif
#ifndef longlong_defined
/* 
  Using [unsigned] long long is preferable as [u]longlong because we use 
  [unsigned] long long unconditionally in many places, 
  for example in constants with [U]LL suffix.
*/
#if defined(HAVE_LONG_LONG) && SIZEOF_LONG_LONG == 8
typedef unsigned long long int ulonglong; /* ulong or unsigned long long */
typedef long long int	longlong;
#else
typedef unsigned long	ulonglong;	  /* ulong or unsigned long long */
typedef long		longlong;
#endif
#endif
#ifndef HAVE_INT64
typedef longlong int64;
#endif
#ifndef HAVE_UINT64
typedef ulonglong uint64;
#endif

#if defined(NO_CLIENT_LONG_LONG)
typedef unsigned long my_ulonglong;
#elif defined (__WIN__)
typedef unsigned __int64 my_ulonglong;
#else
typedef unsigned long long my_ulonglong;
#endif

#if SIZEOF_CHARP == SIZEOF_INT
typedef int intptr;
#elif SIZEOF_CHARP == SIZEOF_LONG
typedef long intptr;
#elif SIZEOF_CHARP == SIZEOF_LONG_LONG
typedef long long intptr;
#else
#error sizeof(void *) is neither sizeof(int) nor sizeof(long) nor sizeof(long long)
#endif

#define MY_ERRPTR ((void*)(intptr)1)

#if defined(_WIN32)
typedef unsigned long long my_off_t;
typedef unsigned long long os_off_t;
#else
typedef off_t os_off_t;
#if SIZEOF_OFF_T > 4
typedef ulonglong my_off_t;
#else
typedef unsigned long my_off_t;
#endif
#endif /*_WIN32*/
#define MY_FILEPOS_ERROR	(~(my_off_t) 0)

/*
  TODO Convert these to use Bitmap class.
 */
typedef ulonglong table_map;          /* Used for table bits in join */
typedef ulong nesting_map;  /* Used for flags of nesting constructs */

#if defined(__WIN__)
#define socket_errno	WSAGetLastError()
#define SOCKET_EINTR	WSAEINTR
#define SOCKET_EAGAIN	WSAEINPROGRESS
#define SOCKET_ETIMEDOUT WSAETIMEDOUT
#define SOCKET_EWOULDBLOCK WSAEWOULDBLOCK
#define SOCKET_EADDRINUSE WSAEADDRINUSE
#define SOCKET_ENFILE	ENFILE
#define SOCKET_EMFILE	EMFILE
#else /* Unix */
#define socket_errno	errno
#define closesocket(A)	close(A)
#define SOCKET_EINTR	EINTR
#define SOCKET_EAGAIN	EAGAIN
#define SOCKET_ETIMEDOUT SOCKET_EINTR
#define SOCKET_EWOULDBLOCK EWOULDBLOCK
#define SOCKET_EADDRINUSE EADDRINUSE
#define SOCKET_ENFILE	ENFILE
#define SOCKET_EMFILE	EMFILE
#endif

typedef int		myf;	/* Type of MyFlags in my_funcs */
typedef char		my_bool; /* Small bool */

/* Macros for converting *constants* to the right type */
#define MYF(v)		(myf) (v)

#ifndef LL
#ifdef HAVE_LONG_LONG
#define LL(A) A ## LL
#else
#define LL(A) A ## L
#endif
#endif

#ifndef ULL
#ifdef HAVE_LONG_LONG
#define ULL(A) A ## ULL
#else
#define ULL(A) A ## UL
#endif
#endif

/*
  Defines to make it possible to prioritize register assignments. No
  longer that important with modern compilers.
*/
#ifndef USING_X
#define reg1 register
#define reg2 register
#define reg3 register
#define reg4 register
#define reg5 register
#define reg6 register
#define reg7 register
#define reg8 register
#define reg9 register
#define reg10 register
#define reg11 register
#define reg12 register
#define reg13 register
#define reg14 register
#define reg15 register
#define reg16 register
#endif

#include <my_dbug.h>

/* Some helper macros */
#define YESNO(X) ((X) ? "yes" : "no")

#define MY_HOW_OFTEN_TO_ALARM	2	/* How often we want info on screen */
#define MY_HOW_OFTEN_TO_WRITE	1000	/* How often we want info on screen */



/*
  Define-funktions for reading and storing in machine independent format
  (low byte first)
*/

/* Optimized store functions for Intel x86 */
#if defined(__i386__) || defined(_WIN32)
#define sint2korr(A)	(*((int16 *) (A)))
#define sint3korr(A)	((int32) ((((uchar) (A)[2]) & 128) ? \
				  (((uint32) 255L << 24) | \
				   (((uint32) (uchar) (A)[2]) << 16) |\
				   (((uint32) (uchar) (A)[1]) << 8) | \
				   ((uint32) (uchar) (A)[0])) : \
				  (((uint32) (uchar) (A)[2]) << 16) |\
				  (((uint32) (uchar) (A)[1]) << 8) | \
				  ((uint32) (uchar) (A)[0])))
#define sint4korr(A)	(*((long *) (A)))
#define uint2korr(A)	(*((uint16 *) (A)))
#if defined(HAVE_purify) && !defined(_WIN32)
#define uint3korr(A)	(uint32) (((uint32) ((uchar) (A)[0])) +\
				  (((uint32) ((uchar) (A)[1])) << 8) +\
				  (((uint32) ((uchar) (A)[2])) << 16))
#else
/*
   ATTENTION !
   
    Please, note, uint3korr reads 4 bytes (not 3) !
    It means, that you have to provide enough allocated space !
*/
#define uint3korr(A)	(long) (*((unsigned int *) (A)) & 0xFFFFFF)
#endif /* HAVE_purify && !_WIN32 */
#define uint4korr(A)	(*((uint32 *) (A)))
#define uint5korr(A)	((ulonglong)(((uint32) ((uchar) (A)[0])) +\
				    (((uint32) ((uchar) (A)[1])) << 8) +\
				    (((uint32) ((uchar) (A)[2])) << 16) +\
				    (((uint32) ((uchar) (A)[3])) << 24)) +\
				    (((ulonglong) ((uchar) (A)[4])) << 32))
#define uint6korr(A)	((ulonglong)(((uint32)    ((uchar) (A)[0]))          + \
                                     (((uint32)    ((uchar) (A)[1])) << 8)   + \
                                     (((uint32)    ((uchar) (A)[2])) << 16)  + \
                                     (((uint32)    ((uchar) (A)[3])) << 24)) + \
                         (((ulonglong) ((uchar) (A)[4])) << 32) +       \
                         (((ulonglong) ((uchar) (A)[5])) << 40))
#define uint8korr(A)	(*((ulonglong *) (A)))
#define sint8korr(A)	(*((longlong *) (A)))
#define int2store(T,A)	*((uint16*) (T))= (uint16) (A)
#define int3store(T,A)  do { *(T)=  (uchar) ((A));\
                            *(T+1)=(uchar) (((uint) (A) >> 8));\
                            *(T+2)=(uchar) (((A) >> 16)); } while (0)
#define int4store(T,A)	*((long *) (T))= (long) (A)
#define int5store(T,A)  do { *(T)= (uchar)((A));\
                             *((T)+1)=(uchar) (((A) >> 8));\
                             *((T)+2)=(uchar) (((A) >> 16));\
                             *((T)+3)=(uchar) (((A) >> 24)); \
                             *((T)+4)=(uchar) (((A) >> 32)); } while(0)
#define int6store(T,A)  do { *(T)=    (uchar)((A));          \
                             *((T)+1)=(uchar) (((A) >> 8));  \
                             *((T)+2)=(uchar) (((A) >> 16)); \
                             *((T)+3)=(uchar) (((A) >> 24)); \
                             *((T)+4)=(uchar) (((A) >> 32)); \
                             *((T)+5)=(uchar) (((A) >> 40)); } while(0)
#define int8store(T,A)	*((ulonglong *) (T))= (ulonglong) (A)

typedef union {
  double v;
  long m[2];
} doubleget_union;
#define doubleget(V,M)	\
do { doubleget_union _tmp; \
     _tmp.m[0] = *((long*)(M)); \
     _tmp.m[1] = *(((long*) (M))+1); \
     (V) = _tmp.v; } while(0)
#define doublestore(T,V) do { *((long *) T) = ((doubleget_union *)&V)->m[0]; \
			     *(((long *) T)+1) = ((doubleget_union *)&V)->m[1]; \
                         } while (0)
#define float4get(V,M)   do { *((float *) &(V)) = *((float*) (M)); } while(0)
#define float8get(V,M)   doubleget((V),(M))
#define float4store(V,M) memcpy((uchar*) V,(uchar*) (&M),sizeof(float))
#define floatstore(T,V)  memcpy((uchar*)(T), (uchar*)(&V),sizeof(float))
#define floatget(V,M)    memcpy((uchar*) &V,(uchar*) (M),sizeof(float))
#define float8store(V,M) doublestore((V),(M))
#else

/*
  We're here if it's not a IA-32 architecture (Win32 and UNIX IA-32 defines
  were done before)
*/
#define sint2korr(A)	(int16) (((int16) ((uchar) (A)[0])) +\
				 ((int16) ((int16) (A)[1]) << 8))
#define sint3korr(A)	((int32) ((((uchar) (A)[2]) & 128) ? \
				  (((uint32) 255L << 24) | \
				   (((uint32) (uchar) (A)[2]) << 16) |\
				   (((uint32) (uchar) (A)[1]) << 8) | \
				   ((uint32) (uchar) (A)[0])) : \
				  (((uint32) (uchar) (A)[2]) << 16) |\
				  (((uint32) (uchar) (A)[1]) << 8) | \
				  ((uint32) (uchar) (A)[0])))
#define sint4korr(A)	(int32) (((int32) ((uchar) (A)[0])) +\
				(((int32) ((uchar) (A)[1]) << 8)) +\
				(((int32) ((uchar) (A)[2]) << 16)) +\
				(((int32) ((int16) (A)[3]) << 24)))
#define sint8korr(A)	(longlong) uint8korr(A)
#define uint2korr(A)	(uint16) (((uint16) ((uchar) (A)[0])) +\
				  ((uint16) ((uchar) (A)[1]) << 8))
#define uint3korr(A)	(uint32) (((uint32) ((uchar) (A)[0])) +\
				  (((uint32) ((uchar) (A)[1])) << 8) +\
				  (((uint32) ((uchar) (A)[2])) << 16))
#define uint4korr(A)	(uint32) (((uint32) ((uchar) (A)[0])) +\
				  (((uint32) ((uchar) (A)[1])) << 8) +\
				  (((uint32) ((uchar) (A)[2])) << 16) +\
				  (((uint32) ((uchar) (A)[3])) << 24))
#define uint5korr(A)	((ulonglong)(((uint32) ((uchar) (A)[0])) +\
				    (((uint32) ((uchar) (A)[1])) << 8) +\
				    (((uint32) ((uchar) (A)[2])) << 16) +\
				    (((uint32) ((uchar) (A)[3])) << 24)) +\
				    (((ulonglong) ((uchar) (A)[4])) << 32))
#define uint6korr(A)	((ulonglong)(((uint32)    ((uchar) (A)[0]))          + \
                                     (((uint32)    ((uchar) (A)[1])) << 8)   + \
                                     (((uint32)    ((uchar) (A)[2])) << 16)  + \
                                     (((uint32)    ((uchar) (A)[3])) << 24)) + \
                         (((ulonglong) ((uchar) (A)[4])) << 32) +       \
                         (((ulonglong) ((uchar) (A)[5])) << 40))
#define uint8korr(A)	((ulonglong)(((uint32) ((uchar) (A)[0])) +\
				    (((uint32) ((uchar) (A)[1])) << 8) +\
				    (((uint32) ((uchar) (A)[2])) << 16) +\
				    (((uint32) ((uchar) (A)[3])) << 24)) +\
			(((ulonglong) (((uint32) ((uchar) (A)[4])) +\
				    (((uint32) ((uchar) (A)[5])) << 8) +\
				    (((uint32) ((uchar) (A)[6])) << 16) +\
				    (((uint32) ((uchar) (A)[7])) << 24))) <<\
				    32))
#define int2store(T,A)       do { uint def_temp= (uint) (A) ;\
                                  *((uchar*) (T))=  (uchar)(def_temp); \
                                   *((uchar*) (T)+1)=(uchar)((def_temp >> 8)); \
                             } while(0)
#define int3store(T,A)       do { /*lint -save -e734 */\
                                  *((uchar*)(T))=(uchar) ((A));\
                                  *((uchar*) (T)+1)=(uchar) (((A) >> 8));\
                                  *((uchar*)(T)+2)=(uchar) (((A) >> 16)); \
                                  /*lint -restore */} while(0)
#define int4store(T,A)       do { *((char *)(T))=(char) ((A));\
                                  *(((char *)(T))+1)=(char) (((A) >> 8));\
                                  *(((char *)(T))+2)=(char) (((A) >> 16));\
                                  *(((char *)(T))+3)=(char) (((A) >> 24)); } while(0)
#define int5store(T,A)       do { *((char *)(T))=     (char)((A));  \
                                  *(((char *)(T))+1)= (char)(((A) >> 8)); \
                                  *(((char *)(T))+2)= (char)(((A) >> 16)); \
                                  *(((char *)(T))+3)= (char)(((A) >> 24)); \
                                  *(((char *)(T))+4)= (char)(((A) >> 32)); \
		                } while(0)
#define int6store(T,A)       do { *((char *)(T))=     (char)((A)); \
                                  *(((char *)(T))+1)= (char)(((A) >> 8)); \
                                  *(((char *)(T))+2)= (char)(((A) >> 16)); \
                                  *(((char *)(T))+3)= (char)(((A) >> 24)); \
                                  *(((char *)(T))+4)= (char)(((A) >> 32)); \
                                  *(((char *)(T))+5)= (char)(((A) >> 40)); \
                                } while(0)
#define int8store(T,A)       do { uint def_temp= (uint) (A), def_temp2= (uint) ((A) >> 32); \
                                  int4store((T),def_temp); \
                                  int4store((T+4),def_temp2); } while(0)
#ifdef WORDS_BIGENDIAN
#define float4store(T,A) do { *(T)= ((uchar *) &A)[3];\
                              *((T)+1)=(char) ((uchar *) &A)[2];\
                              *((T)+2)=(char) ((uchar *) &A)[1];\
                              *((T)+3)=(char) ((uchar *) &A)[0]; } while(0)

#define float4get(V,M)   do { float def_temp;\
                              ((uchar*) &def_temp)[0]=(M)[3];\
                              ((uchar*) &def_temp)[1]=(M)[2];\
                              ((uchar*) &def_temp)[2]=(M)[1];\
                              ((uchar*) &def_temp)[3]=(M)[0];\
                              (V)=def_temp; } while(0)
#define float8store(T,V) do { *(T)= ((uchar *) &V)[7];\
                              *((T)+1)=(char) ((uchar *) &V)[6];\
                              *((T)+2)=(char) ((uchar *) &V)[5];\
                              *((T)+3)=(char) ((uchar *) &V)[4];\
                              *((T)+4)=(char) ((uchar *) &V)[3];\
                              *((T)+5)=(char) ((uchar *) &V)[2];\
                              *((T)+6)=(char) ((uchar *) &V)[1];\
                              *((T)+7)=(char) ((uchar *) &V)[0]; } while(0)

#define float8get(V,M)   do { double def_temp;\
                              ((uchar*) &def_temp)[0]=(M)[7];\
                              ((uchar*) &def_temp)[1]=(M)[6];\
                              ((uchar*) &def_temp)[2]=(M)[5];\
                              ((uchar*) &def_temp)[3]=(M)[4];\
                              ((uchar*) &def_temp)[4]=(M)[3];\
                              ((uchar*) &def_temp)[5]=(M)[2];\
                              ((uchar*) &def_temp)[6]=(M)[1];\
                              ((uchar*) &def_temp)[7]=(M)[0];\
                              (V) = def_temp; } while(0)
#else
#define float4get(V,M)   memcpy(&V, (M), sizeof(float))
#define float4store(V,M) memcpy(V, (&M), sizeof(float))

#if defined(__FLOAT_WORD_ORDER) && (__FLOAT_WORD_ORDER == __BIG_ENDIAN)
#define doublestore(T,V) do { *(((char*)T)+0)=(char) ((uchar *) &V)[4];\
                              *(((char*)T)+1)=(char) ((uchar *) &V)[5];\
                              *(((char*)T)+2)=(char) ((uchar *) &V)[6];\
                              *(((char*)T)+3)=(char) ((uchar *) &V)[7];\
                              *(((char*)T)+4)=(char) ((uchar *) &V)[0];\
                              *(((char*)T)+5)=(char) ((uchar *) &V)[1];\
                              *(((char*)T)+6)=(char) ((uchar *) &V)[2];\
                              *(((char*)T)+7)=(char) ((uchar *) &V)[3]; }\
                         while(0)
#define doubleget(V,M)   do { double def_temp;\
                              ((uchar*) &def_temp)[0]=(M)[4];\
                              ((uchar*) &def_temp)[1]=(M)[5];\
                              ((uchar*) &def_temp)[2]=(M)[6];\
                              ((uchar*) &def_temp)[3]=(M)[7];\
                              ((uchar*) &def_temp)[4]=(M)[0];\
                              ((uchar*) &def_temp)[5]=(M)[1];\
                              ((uchar*) &def_temp)[6]=(M)[2];\
                              ((uchar*) &def_temp)[7]=(M)[3];\
                              (V) = def_temp; } while(0)
#endif /* __FLOAT_WORD_ORDER */

#define float8get(V,M)   doubleget((V),(M))
#define float8store(V,M) doublestore((V),(M))
#endif /* WORDS_BIGENDIAN */

#endif /* __i386__ OR _WIN32 */

/*
  Macro for reading 32-bit integer from network byte order (big-endian)
  from unaligned memory location.
*/
#define int4net(A)        (int32) (((uint32) ((uchar) (A)[3]))        |\
				  (((uint32) ((uchar) (A)[2])) << 8)  |\
				  (((uint32) ((uchar) (A)[1])) << 16) |\
				  (((uint32) ((uchar) (A)[0])) << 24))
/*
  Define-funktions for reading and storing in machine format from/to
  short/long to/from some place in memory V should be a (not
  register) variable, M is a pointer to byte
*/

#ifdef WORDS_BIGENDIAN

#define ushortget(V,M)  do { V = (uint16) (((uint16) ((uchar) (M)[1]))+\
                                 ((uint16) ((uint16) (M)[0]) << 8)); } while(0)
#define shortget(V,M)   do { V = (short) (((short) ((uchar) (M)[1]))+\
                                 ((short) ((short) (M)[0]) << 8)); } while(0)
#define longget(V,M)    do { int32 def_temp;\
                             ((uchar*) &def_temp)[0]=(M)[0];\
                             ((uchar*) &def_temp)[1]=(M)[1];\
                             ((uchar*) &def_temp)[2]=(M)[2];\
                             ((uchar*) &def_temp)[3]=(M)[3];\
                             (V)=def_temp; } while(0)
#define ulongget(V,M)   do { uint32 def_temp;\
                            ((uchar*) &def_temp)[0]=(M)[0];\
                            ((uchar*) &def_temp)[1]=(M)[1];\
                            ((uchar*) &def_temp)[2]=(M)[2];\
                            ((uchar*) &def_temp)[3]=(M)[3];\
                            (V)=def_temp; } while(0)
#define shortstore(T,A) do { uint def_temp=(uint) (A) ;\
                             *(((char*)T)+1)=(char)(def_temp); \
                             *(((char*)T)+0)=(char)(def_temp >> 8); } while(0)
#define longstore(T,A)  do { *(((char*)T)+3)=((A));\
                             *(((char*)T)+2)=(((A) >> 8));\
                             *(((char*)T)+1)=(((A) >> 16));\
                             *(((char*)T)+0)=(((A) >> 24)); } while(0)

#define floatget(V,M)    memcpy(&V, (M), sizeof(float))
#define floatstore(T,V)  memcpy((T), (void*) (&V), sizeof(float))
#define doubleget(V,M)	 memcpy(&V, (M), sizeof(double))
#define doublestore(T,V) memcpy((T), (void *) &V, sizeof(double))
#define longlongget(V,M) memcpy(&V, (M), sizeof(ulonglong))
#define longlongstore(T,V) memcpy((T), &V, sizeof(ulonglong))

#else

#define ushortget(V,M)	do { V = uint2korr(M); } while(0)
#define shortget(V,M)	do { V = sint2korr(M); } while(0)
#define longget(V,M)	do { V = sint4korr(M); } while(0)
#define ulongget(V,M)   do { V = uint4korr(M); } while(0)
#define shortstore(T,V) int2store(T,V)
#define longstore(T,V)	int4store(T,V)
#ifndef floatstore
#define floatstore(T,V)  memcpy((T), (void *) (&V), sizeof(float))
#define floatget(V,M)    memcpy(&V, (M), sizeof(float))
#endif
#ifndef doubleget
#define doubleget(V,M)	 memcpy(&V, (M), sizeof(double))
#define doublestore(T,V) memcpy((T), (void *) &V, sizeof(double))
#endif /* doubleget */
#define longlongget(V,M) memcpy(&V, (M), sizeof(ulonglong))
#define longlongstore(T,V) memcpy((T), &V, sizeof(ulonglong))

#endif /* WORDS_BIGENDIAN */

#ifndef THREAD
#define thread_safe_increment(V,L) (V)++
#define thread_safe_decrement(V,L) (V)--
#define thread_safe_add(V,C,L)     (V)+=(C)
#define thread_safe_sub(V,C,L)     (V)-=(C)
#define statistic_increment(V,L)   (V)++
#define statistic_decrement(V,L)   (V)--
#define statistic_add(V,C,L)       (V)+=(C)
#define statistic_sub(V,C,L)       (V)-=(C)
#endif

#ifdef HAVE_CHARSET_utf8
#define MYSQL_UNIVERSAL_CLIENT_CHARSET "utf8"
#else
#define MYSQL_UNIVERSAL_CLIENT_CHARSET MYSQL_DEFAULT_CHARSET_NAME
#endif

#if defined(EMBEDDED_LIBRARY) && !defined(HAVE_EMBEDDED_PRIVILEGE_CONTROL)
#define NO_EMBEDDED_ACCESS_CHECKS
#endif

#if defined(_WIN32)
#define dlsym(lib, name) (void*)GetProcAddress((HMODULE)lib, name)
#define dlopen(libname, unused) LoadLibraryEx(libname, NULL, 0)
#define dlclose(lib) FreeLibrary((HMODULE)lib)
#ifndef HAVE_DLOPEN
#define HAVE_DLOPEN
#endif
#endif

#ifdef HAVE_DLOPEN
#if defined(HAVE_DLFCN_H)
#include <dlfcn.h>
#endif
#endif

#ifndef HAVE_DLERROR
#ifdef _WIN32
#define dlerror() ""
#else
#define dlerror() "No support for dynamic loading (static build?)"
#endif
#endif


/*
 *  Include standard definitions of operator new and delete.
 */
#ifdef __cplusplus
#include <new>
#endif

/* Length of decimal number represented by INT32. */
#define MY_INT32_NUM_DECIMAL_DIGITS 11

/* Length of decimal number represented by INT64. */
#define MY_INT64_NUM_DECIMAL_DIGITS 21

/* Define some useful general macros (should be done after all headers). */
#if !defined(max)
#define max(a, b)	((a) > (b) ? (a) : (b))
#define min(a, b)	((a) < (b) ? (a) : (b))
#endif  

/*
  Only Linux is known to need an explicit sync of the directory to make sure a
  file creation/deletion/renaming in(from,to) this directory durable.
*/
#ifdef TARGET_OS_LINUX
#define NEED_EXPLICIT_SYNC_DIR 1
#endif

#if !defined(__cplusplus) && !defined(bool)
#define bool In_C_you_should_use_my_bool_instead()
#endif

/* Provide __func__ macro definition for platforms that miss it. */
#if __STDC_VERSION__ < 199901L
#  if __GNUC__ >= 2
#    define __func__ __FUNCTION__
#  else
#    define __func__ "<unknown>"
#  endif
#elif defined(_MSC_VER)
#  if _MSC_VER < 1300
#    define __func__ "<unknown>"
#  else
#    define __func__ __FUNCTION__
#  endif
#elif defined(__BORLANDC__)
#  define __func__ __FUNC__
#else
#  define __func__ "<unknown>"
#endif

#ifndef HAVE_RINT
/**
   All integers up to this number can be represented exactly as double precision
   values (DBL_MANT_DIG == 53 for IEEE 754 hardware).
*/
#define MAX_EXACT_INTEGER ((1LL << DBL_MANT_DIG) - 1)

/**
   rint(3) implementation for platforms that do not have it.
   Always rounds to the nearest integer with ties being rounded to the nearest
   even integer to mimic glibc's rint() behavior in the "round-to-nearest"
   FPU mode. Hardware-specific optimizations are possible (frndint on x86).
   Unlike this implementation, hardware will also honor the FPU rounding mode.
*/

static inline double rint(double x)
{
  double f, i;
  f = modf(x, &i);
  /*
    All doubles with absolute values > MAX_EXACT_INTEGER are even anyway,
    no need to check it.
  */
  if (x > 0.0)
    i += (double) ((f > 0.5) || (f == 0.5 &&
                                 i <= (double) MAX_EXACT_INTEGER &&
                                 (longlong) i % 2));
  else
    i -= (double) ((f < -0.5) || (f == -0.5 &&
                                  i >= (double) -MAX_EXACT_INTEGER &&
                                  (longlong) i % 2));
  return i;
}
#endif /* HAVE_RINT */

/* 
  MYSQL_PLUGIN_IMPORT macro is used to export mysqld data
  (i.e variables) for usage in storage engine loadable plugins.
  Outside of Windows, it is dummy.
*/
#ifndef MYSQL_PLUGIN_IMPORT
#if (defined(_WIN32) && defined(MYSQL_DYNAMIC_PLUGIN))
#define MYSQL_PLUGIN_IMPORT __declspec(dllimport)
#else
#define MYSQL_PLUGIN_IMPORT
#endif
#endif

/* Defines that are unique to the embedded version of MySQL */

#ifdef EMBEDDED_LIBRARY

/* Things we don't need in the embedded version of MySQL */
/* TODO HF add #undef HAVE_VIO if we don't want client in embedded library */

#undef HAVE_OPENSSL
#undef HAVE_SMEM				/* No shared memory */
#undef HAVE_NDBCLUSTER_DB /* No NDB cluster */

#endif /* EMBEDDED_LIBRARY */

#endif /* my_global_h */<|MERGE_RESOLUTION|>--- conflicted
+++ resolved
@@ -617,11 +617,8 @@
 #define FN_NO_CASE_SENCE	/* Files are not case-sensitive */
 #else
 #define FN_LIBCHAR	'/'
-<<<<<<< HEAD
 #define FN_LIBCHAR2	'/'
-=======
 #define FN_DIRSEP       "/"     /* Valid directory separators */
->>>>>>> bfb43fb4
 #define FN_ROOTDIR	"/"
 #endif
 
